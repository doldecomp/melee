--- conflicted
+++ resolved
@@ -6,12 +6,9 @@
 
 # decomp-toolkit
 .ninja_*
-<<<<<<< HEAD
-=======
 .mypy_cache
 *.exe
 build
->>>>>>> 575e3b4a
 build.ninja
 objdiff.json
 orig/*/*
