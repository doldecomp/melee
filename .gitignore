<<<<<<< HEAD
# Generated
*.m2c
ctx.c
ctx_includes.h
*.s.c

# decomp-toolkit
.ninja_*
=======
# IDE folders
.idea/
.vs/

# Caches
__pycache__
>>>>>>> 4b9499ae
.mypy_cache
.cache/

# Original files
orig/*/*
<<<<<<< HEAD
!orig/*/sys
orig/*/sys/*
!orig/*/sys/.gitkeep
/*.txt

# Python
.env
.venv
env/
venv/
ENV/
env.bak/
venv.bak/

# .DS_Store
.DS_Store

# Compiler binaries
/tools/mwcc_compiler

# Build artifacts
build/
*.o
*.elf
*.map
*.dol
*.pdb
/result

# Temporary files
*.swp
*.dump

# IDE
build.bat
clean.bat

# Other
/src/m2ctx.py
/expected/
/dump/
*.log
.aider*

# Epilogue hack folder
epilogue/

__pycache__
**/*.rs.bk
*.exe
*.dll
*.bat

# https://github.com/github/gitignore/blob/main/Global/VisualStudioCode.gitignore
.vscode/*
!.vscode/settings.json
!.vscode/tasks.json
!.vscode/launch.json
!.vscode/extensions.json
!.vscode/*.code-snippets

# Local History for Visual Studio Code
.history/

# Built Visual Studio Code Extensions
*.vsix

# https://github.com/github/gitignore/blob/main/Global/JetBrains.gitignore
# Covers JetBrains IDEs: IntelliJ, RubyMine, PhpStorm, AppCode, PyCharm, CLion, Android Studio, WebStorm and Rider
# Reference: https://intellij-support.jetbrains.com/hc/en-us/articles/206544839

# User-specific stuff
.idea/**/workspace.xml
.idea/**/tasks.xml
.idea/**/usage.statistics.xml
.idea/**/dictionaries
.idea/**/shelf

# AWS User-specific
.idea/**/aws.xml

# Generated files
.idea/**/contentModel.xml

# Sensitive or high-churn files
.idea/**/dataSources/
.idea/**/dataSources.ids
.idea/**/dataSources.local.xml
.idea/**/sqlDataSources.xml
.idea/**/dynamic.xml
.idea/**/uiDesigner.xml
.idea/**/dbnavigator.xml

# Gradle
.idea/**/gradle.xml
.idea/**/libraries

# Gradle and Maven with auto-import
# When using Gradle or Maven with auto-import, you should exclude module files,
# since they will be recreated, and may cause churn.  Uncomment if using
# auto-import.
# .idea/artifacts
# .idea/compiler.xml
# .idea/jarRepositories.xml
# .idea/modules.xml
# .idea/*.iml
# .idea/modules
# *.iml
# *.ipr

# CMake
cmake-build-*/

# Mongo Explorer plugin
.idea/**/mongoSettings.xml

# File-based project format
*.iws

# IntelliJ
out/

# mpeltonen/sbt-idea plugin
.idea_modules/

# JIRA plugin
atlassian-ide-plugin.xml

# Cursive Clojure plugin
.idea/replstate.xml

# SonarLint plugin
.idea/sonarlint/

# Crashlytics plugin (for Android Studio and IntelliJ)
com_crashlytics_export_strings.xml
crashlytics.properties
crashlytics-build.properties
fabric.properties

# Editor-based Rest Client
.idea/httpRequests

# Android studio 3.1+ serialized cache file
.idea/caches/build_file_checksums.ser
=======
!orig/*/.gitkeep
*.dol
*.rel
*.elf
*.o
*.map
*.MAP

# Build files
build/
.ninja_*
build.ninja

# decompctx output
ctx.*
*.ctx

# Generated configs
objdiff.json
compile_commands.json

# Miscellaneous
/*.txt
*.exe
>>>>>>> 4b9499ae
<|MERGE_RESOLUTION|>--- conflicted
+++ resolved
@@ -1,30 +1,38 @@
-<<<<<<< HEAD
 # Generated
 *.m2c
 ctx.c
 ctx_includes.h
 *.s.c
+objdiff.json
+compile_commands.json
 
-# decomp-toolkit
+# decompctx output
+ctx.*
+*.ctx
+
+# Build files
+build/
 .ninja_*
-=======
+build.ninja
+
 # IDE folders
 .idea/
 .vs/
 
 # Caches
 __pycache__
->>>>>>> 4b9499ae
 .mypy_cache
 .cache/
 
 # Original files
 orig/*/*
-<<<<<<< HEAD
 !orig/*/sys
 orig/*/sys/*
 !orig/*/sys/.gitkeep
-/*.txt
+*.dol
+*.rel
+*.map
+*.MAP
 
 # Python
 .env
@@ -35,7 +43,7 @@
 env.bak/
 venv.bak/
 
-# .DS_Store
+# macOS
 .DS_Store
 
 # Compiler binaries
@@ -165,30 +173,4 @@
 .idea/httpRequests
 
 # Android studio 3.1+ serialized cache file
-.idea/caches/build_file_checksums.ser
-=======
-!orig/*/.gitkeep
-*.dol
-*.rel
-*.elf
-*.o
-*.map
-*.MAP
-
-# Build files
-build/
-.ninja_*
-build.ninja
-
-# decompctx output
-ctx.*
-*.ctx
-
-# Generated configs
-objdiff.json
-compile_commands.json
-
-# Miscellaneous
-/*.txt
-*.exe
->>>>>>> 4b9499ae
+.idea/caches/build_file_checksums.ser