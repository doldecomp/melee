[workspace]
members = [
    "tools/dadosod",
    "tools/flags",
    "tools/issues",
<<<<<<< HEAD
    "tools/replace-module",
    "tools/utils"
]
=======
]
>>>>>>> e89821ed
<|MERGE_RESOLUTION|>--- conflicted
+++ resolved
@@ -3,10 +3,6 @@
     "tools/dadosod",
     "tools/flags",
     "tools/issues",
-<<<<<<< HEAD
     "tools/replace-module",
     "tools/utils"
-]
-=======
-]
->>>>>>> e89821ed
+]