--- conflicted
+++ resolved
@@ -35,7 +35,7 @@
 #-------------------------------------------------------------------------------
 
 MWCC_VERSION := 1.1
-MWCC_LD_VERSION := 1.3.2
+MWCC_LD_VERSION := 1.1
 
 # Programs
 ifeq ($(WINDOWS),1)
@@ -57,15 +57,11 @@
 INCLUDES = -i $(*D) -I- -i include -i include/dolphin/ -i include/dolphin/mtx/ -i src
 
 ASFLAGS := -mgekko -I include
-<<<<<<< HEAD
 LDFLAGS := -fp hard -nodefaults
 ifeq ($(GENERATE_MAP),1)
   LDFLAGS += -map $(MAP)
 endif
-=======
-LDFLAGS := -map $(MAP) -fp hard -nodefaults
->>>>>>> 7717c679
-CFLAGS  = -Cpp_exceptions off -proc gekko -fp hard -O4,p -enum int -nodefaults -msgstyle gcc $(INCLUDES)
+CFLAGS  = -Cpp_exceptions off -proc gekko -fp hard -O4,p -enum int -nodefaults $(INCLUDES)
 
 # for postprocess.py
 PROCFLAGS := -fprologue-fixup=old_stack
@@ -115,6 +111,8 @@
 	$(CC) $(CFLAGS) -c -o $@ $<
 	$(PYTHON) $(POSTPROC) $(PROCFLAGS) $@
 
+$(BUILD_DIR)/src/melee/lb/lbvector.o: CFLAGS += -inline auto -fp_contract on
+
 ### Debug Print ###
 
 print-% : ; $(info $* is a $(flavor $*) variable set to [$($*)]) @true