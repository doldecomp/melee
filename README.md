--- conflicted
+++ resolved
@@ -9,11 +9,7 @@
 ## Build Instructions
 
 1. Obtain a clean DOL of Melee 1.2 and place it in the build folder and name it `baserom.dol`.
-<<<<<<< HEAD
-2. Download a copy of the MWCC (Build 158) PowerPC and place it in tools/mwcc_compiler folder in tools/. (NOTE: This compiler's executables [mwcceppc.exe mwasmeppc.exe and mwldeppc.exe] can be installed with Codewarrior 1.1 for Gamecube, but no license or crack is provided with this project. Please obtain access to the compiler on your own.)
-=======
-2. Obtain a copy of the MWCC (Build 158) PowerPC and place it in a mwcc_compiler folder in root.
->>>>>>> 7bb9aacf
+2. Obtain a copy of the MWCC (Build 158) PowerPC and place it in tools/mwcc_compiler folder in tools/. (NOTE: This compiler's executables [mwcceppc.exe mwasmeppc.exe and mwldeppc.exe] can be installed with Codewarrior 1.1 for Gamecube, but no license or crack is provided with this project. Please obtain access to the compiler on your own.)
 3. Build tools and `make`.
 
 ## Contributions
