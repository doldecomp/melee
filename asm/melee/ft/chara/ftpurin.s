.include "macros.inc"

.section .text  # 0x80005940 - 0x803B7240

<<<<<<< HEAD

lbl_8013C94C:
/* 8013C94C 0013952C  7C 08 02 A6 */	mflr r0
/* 8013C950 00139530  90 01 00 04 */	stw r0, 4(r1)
/* 8013C954 00139534  94 21 FF E8 */	stwu r1, -0x18(r1)
/* 8013C958 00139538  93 E1 00 14 */	stw r31, 0x14(r1)
/* 8013C95C 0013953C  83 E3 00 2C */	lwz r31, 0x2c(r3)
/* 8013C960 00139540  88 1F 22 19 */	lbz r0, 0x2219(r31)
/* 8013C964 00139544  54 00 CF FF */	rlwinm. r0, r0, 0x19, 0x1f, 0x1f
/* 8013C968 00139548  40 82 00 2C */	bne lbl_8013C994
/* 8013C96C 0013954C  80 BF 05 E8 */	lwz r5, 0x5e8(r31)
/* 8013C970 00139550  38 83 00 00 */	addi r4, r3, 0
/* 8013C974 00139554  4C C6 31 82 */	crclr 6
/* 8013C978 00139558  38 60 04 D6 */	li r3, 0x4d6
/* 8013C97C 0013955C  80 A5 00 50 */	lwz r5, 0x50(r5)
/* 8013C980 00139560  4B F2 34 5D */	bl ef_Spawn
/* 8013C984 00139564  88 1F 22 19 */	lbz r0, 0x2219(r31)
/* 8013C988 00139568  38 60 00 01 */	li r3, 1
/* 8013C98C 0013956C  50 60 3E 30 */	rlwimi r0, r3, 7, 0x18, 0x18
/* 8013C990 00139570  98 1F 22 19 */	stb r0, 0x2219(r31)
lbl_8013C994:
/* 8013C994 00139574  3C 60 80 06 */	lis r3, efLib_PauseAll@ha
/* 8013C998 00139578  38 03 BA 40 */	addi r0, r3, efLib_PauseAll@l
/* 8013C99C 0013957C  3C 60 80 06 */	lis r3, efLib_ResumeAll@ha
/* 8013C9A0 00139580  90 1F 21 D4 */	stw r0, 0x21d4(r31)
/* 8013C9A4 00139584  38 03 BA C4 */	addi r0, r3, efLib_ResumeAll@l
/* 8013C9A8 00139588  90 1F 21 D8 */	stw r0, 0x21d8(r31)
/* 8013C9AC 0013958C  38 00 00 00 */	li r0, 0
/* 8013C9B0 00139590  90 1F 21 BC */	stw r0, 0x21bc(r31)
/* 8013C9B4 00139594  80 01 00 1C */	lwz r0, 0x1c(r1)
/* 8013C9B8 00139598  83 E1 00 14 */	lwz r31, 0x14(r1)
/* 8013C9BC 0013959C  38 21 00 18 */	addi r1, r1, 0x18
/* 8013C9C0 001395A0  7C 08 03 A6 */	mtlr r0
/* 8013C9C4 001395A4  4E 80 00 20 */	blr

.global ftPurin_SpecialHi_StartAction
ftPurin_SpecialHi_StartAction:
/* 8013C9C8 001395A8  7C 08 02 A6 */	mflr r0
/* 8013C9CC 001395AC  90 01 00 04 */	stw r0, 4(r1)
/* 8013C9D0 001395B0  94 21 FF E0 */	stwu r1, -0x20(r1)
/* 8013C9D4 001395B4  93 E1 00 1C */	stw r31, 0x1c(r1)
/* 8013C9D8 001395B8  7C 7F 1B 78 */	mr r31, r3
/* 8013C9DC 001395BC  80 63 00 2C */	lwz r3, 0x2c(r3)
/* 8013C9E0 001395C0  C0 22 A2 30 */	lfs f1, lbl_804D9C10@sda21(r2)
/* 8013C9E4 001395C4  C0 03 00 2C */	lfs f0, 0x2c(r3)
/* 8013C9E8 001395C8  FC 01 00 00 */	fcmpu cr0, f1, f0
/* 8013C9EC 001395CC  40 82 00 28 */	bne lbl_8013CA14
/* 8013C9F0 001395D0  C0 22 A2 34 */	lfs f1, lbl_804D9C14@sda21(r2)
/* 8013C9F4 001395D4  7F E3 FB 78 */	mr r3, r31
/* 8013C9F8 001395D8  C0 42 A2 38 */	lfs f2, lbl_804D9C18@sda21(r2)
/* 8013C9FC 001395DC  38 80 01 6D */	li r4, 0x16d
/* 8013CA00 001395E0  FC 60 08 90 */	fmr f3, f1
/* 8013CA04 001395E4  38 A0 00 00 */	li r5, 0
/* 8013CA08 001395E8  38 C0 00 00 */	li r6, 0
/* 8013CA0C 001395EC  4B F2 C9 A1 */	bl Fighter_ActionStateChange_800693AC
/* 8013CA10 001395F0  48 00 00 24 */	b lbl_8013CA34
lbl_8013CA14:
/* 8013CA14 001395F4  C0 22 A2 34 */	lfs f1, lbl_804D9C14@sda21(r2)
/* 8013CA18 001395F8  7F E3 FB 78 */	mr r3, r31
/* 8013CA1C 001395FC  C0 42 A2 38 */	lfs f2, lbl_804D9C18@sda21(r2)
/* 8013CA20 00139600  38 80 01 6F */	li r4, 0x16f
/* 8013CA24 00139604  FC 60 08 90 */	fmr f3, f1
/* 8013CA28 00139608  38 A0 00 00 */	li r5, 0
/* 8013CA2C 0013960C  38 C0 00 00 */	li r6, 0
/* 8013CA30 00139610  4B F2 C9 7D */	bl Fighter_ActionStateChange_800693AC
lbl_8013CA34:
/* 8013CA34 00139614  7F E3 FB 78 */	mr r3, r31
/* 8013CA38 00139618  4B F3 21 6D */	bl func_8006EBA4
/* 8013CA3C 0013961C  83 FF 00 2C */	lwz r31, 0x2c(r31)
/* 8013CA40 00139620  38 00 00 00 */	li r0, 0
/* 8013CA44 00139624  3C 60 80 14 */	lis r3, lbl_8013C94C@ha
/* 8013CA48 00139628  90 1F 22 00 */	stw r0, 0x2200(r31)
/* 8013CA4C 0013962C  38 03 C9 4C */	addi r0, r3, lbl_8013C94C@l
/* 8013CA50 00139630  90 1F 21 BC */	stw r0, 0x21bc(r31)
/* 8013CA54 00139634  48 02 E7 85 */	bl func_8016B1D8
/* 8013CA58 00139638  2C 03 00 00 */	cmpwi r3, 0
/* 8013CA5C 0013963C  41 82 00 20 */	beq lbl_8013CA7C
/* 8013CA60 00139640  88 7F 00 0C */	lbz r3, 0xc(r31)
/* 8013CA64 00139644  48 09 85 95 */	bl func_801D4FF8
/* 8013CA68 00139648  2C 03 00 00 */	cmpwi r3, 0
/* 8013CA6C 0013964C  41 82 00 10 */	beq lbl_8013CA7C
/* 8013CA70 00139650  38 00 00 01 */	li r0, 1
/* 8013CA74 00139654  90 1F 23 40 */	stw r0, 0x2340(r31)
/* 8013CA78 00139658  48 00 00 0C */	b lbl_8013CA84
lbl_8013CA7C:
/* 8013CA7C 0013965C  38 00 00 00 */	li r0, 0
/* 8013CA80 00139660  90 1F 23 40 */	stw r0, 0x2340(r31)
lbl_8013CA84:
/* 8013CA84 00139664  80 01 00 24 */	lwz r0, 0x24(r1)
/* 8013CA88 00139668  83 E1 00 1C */	lwz r31, 0x1c(r1)
/* 8013CA8C 0013966C  38 21 00 20 */	addi r1, r1, 0x20
/* 8013CA90 00139670  7C 08 03 A6 */	mtlr r0
/* 8013CA94 00139674  4E 80 00 20 */	blr

.global ftPurin_SpecialAirHi_StartAction
ftPurin_SpecialAirHi_StartAction:
/* 8013CA98 00139678  7C 08 02 A6 */	mflr r0
/* 8013CA9C 0013967C  90 01 00 04 */	stw r0, 4(r1)
/* 8013CAA0 00139680  94 21 FF E0 */	stwu r1, -0x20(r1)
/* 8013CAA4 00139684  93 E1 00 1C */	stw r31, 0x1c(r1)
/* 8013CAA8 00139688  7C 7F 1B 78 */	mr r31, r3
/* 8013CAAC 0013968C  80 63 00 2C */	lwz r3, 0x2c(r3)
/* 8013CAB0 00139690  C0 22 A2 30 */	lfs f1, lbl_804D9C10@sda21(r2)
/* 8013CAB4 00139694  C0 03 00 2C */	lfs f0, 0x2c(r3)
/* 8013CAB8 00139698  FC 01 00 00 */	fcmpu cr0, f1, f0
/* 8013CABC 0013969C  40 82 00 28 */	bne lbl_8013CAE4
/* 8013CAC0 001396A0  C0 22 A2 34 */	lfs f1, lbl_804D9C14@sda21(r2)
/* 8013CAC4 001396A4  7F E3 FB 78 */	mr r3, r31
/* 8013CAC8 001396A8  C0 42 A2 38 */	lfs f2, lbl_804D9C18@sda21(r2)
/* 8013CACC 001396AC  38 80 01 6E */	li r4, 0x16e
/* 8013CAD0 001396B0  FC 60 08 90 */	fmr f3, f1
/* 8013CAD4 001396B4  38 A0 00 00 */	li r5, 0
/* 8013CAD8 001396B8  38 C0 00 00 */	li r6, 0
/* 8013CADC 001396BC  4B F2 C8 D1 */	bl Fighter_ActionStateChange_800693AC
/* 8013CAE0 001396C0  48 00 00 24 */	b lbl_8013CB04
lbl_8013CAE4:
/* 8013CAE4 001396C4  C0 22 A2 34 */	lfs f1, lbl_804D9C14@sda21(r2)
/* 8013CAE8 001396C8  7F E3 FB 78 */	mr r3, r31
/* 8013CAEC 001396CC  C0 42 A2 38 */	lfs f2, lbl_804D9C18@sda21(r2)
/* 8013CAF0 001396D0  38 80 01 70 */	li r4, 0x170
/* 8013CAF4 001396D4  FC 60 08 90 */	fmr f3, f1
/* 8013CAF8 001396D8  38 A0 00 00 */	li r5, 0
/* 8013CAFC 001396DC  38 C0 00 00 */	li r6, 0
/* 8013CB00 001396E0  4B F2 C8 AD */	bl Fighter_ActionStateChange_800693AC
lbl_8013CB04:
/* 8013CB04 001396E4  7F E3 FB 78 */	mr r3, r31
/* 8013CB08 001396E8  4B F3 20 9D */	bl func_8006EBA4
/* 8013CB0C 001396EC  83 FF 00 2C */	lwz r31, 0x2c(r31)
/* 8013CB10 001396F0  38 00 00 00 */	li r0, 0
/* 8013CB14 001396F4  3C 60 80 14 */	lis r3, lbl_8013C94C@ha
/* 8013CB18 001396F8  90 1F 22 00 */	stw r0, 0x2200(r31)
/* 8013CB1C 001396FC  38 03 C9 4C */	addi r0, r3, lbl_8013C94C@l
/* 8013CB20 00139700  90 1F 21 BC */	stw r0, 0x21bc(r31)
/* 8013CB24 00139704  48 02 E6 B5 */	bl func_8016B1D8
/* 8013CB28 00139708  2C 03 00 00 */	cmpwi r3, 0
/* 8013CB2C 0013970C  41 82 00 20 */	beq lbl_8013CB4C
/* 8013CB30 00139710  88 7F 00 0C */	lbz r3, 0xc(r31)
/* 8013CB34 00139714  48 09 84 C5 */	bl func_801D4FF8
/* 8013CB38 00139718  2C 03 00 00 */	cmpwi r3, 0
/* 8013CB3C 0013971C  41 82 00 10 */	beq lbl_8013CB4C
/* 8013CB40 00139720  38 00 00 01 */	li r0, 1
/* 8013CB44 00139724  90 1F 23 40 */	stw r0, 0x2340(r31)
/* 8013CB48 00139728  48 00 00 0C */	b lbl_8013CB54
lbl_8013CB4C:
/* 8013CB4C 0013972C  38 00 00 00 */	li r0, 0
/* 8013CB50 00139730  90 1F 23 40 */	stw r0, 0x2340(r31)
lbl_8013CB54:
/* 8013CB54 00139734  80 01 00 24 */	lwz r0, 0x24(r1)
/* 8013CB58 00139738  83 E1 00 1C */	lwz r31, 0x1c(r1)
/* 8013CB5C 0013973C  38 21 00 20 */	addi r1, r1, 0x20
/* 8013CB60 00139740  7C 08 03 A6 */	mtlr r0
/* 8013CB64 00139744  4E 80 00 20 */	blr
.global lbl_8013CB68
lbl_8013CB68:
/* 8013CB68 00139748  7C 08 02 A6 */	mflr r0
/* 8013CB6C 0013974C  90 01 00 04 */	stw r0, 4(r1)
/* 8013CB70 00139750  94 21 FF E8 */	stwu r1, -0x18(r1)
/* 8013CB74 00139754  93 E1 00 14 */	stw r31, 0x14(r1)
/* 8013CB78 00139758  7C 7F 1B 78 */	mr r31, r3
/* 8013CB7C 0013975C  80 83 00 2C */	lwz r4, 0x2c(r3)
/* 8013CB80 00139760  80 04 23 40 */	lwz r0, 0x2340(r4)
/* 8013CB84 00139764  2C 00 00 00 */	cmpwi r0, 0
/* 8013CB88 00139768  41 82 00 30 */	beq lbl_8013CBB8
/* 8013CB8C 0013976C  88 64 09 57 */	lbz r3, 0x957(r4)
/* 8013CB90 00139770  54 60 DF FF */	rlwinm. r0, r3, 0x1b, 0x1f, 0x1f
/* 8013CB94 00139774  40 82 00 24 */	bne lbl_8013CBB8
/* 8013CB98 00139778  80 04 09 14 */	lwz r0, 0x914(r4)
/* 8013CB9C 0013977C  2C 00 00 00 */	cmpwi r0, 0
/* 8013CBA0 00139780  41 82 00 18 */	beq lbl_8013CBB8
/* 8013CBA4 00139784  38 00 00 01 */	li r0, 1
/* 8013CBA8 00139788  50 03 2E B4 */	rlwimi r3, r0, 5, 0x1a, 0x1a
/* 8013CBAC 0013978C  98 64 09 57 */	stb r3, 0x957(r4)
/* 8013CBB0 00139790  38 00 00 07 */	li r0, 7
/* 8013CBB4 00139794  90 04 09 44 */	stw r0, 0x944(r4)
lbl_8013CBB8:
/* 8013CBB8 00139798  7F E3 FB 78 */	mr r3, r31
/* 8013CBBC 0013979C  4B F3 26 7D */	bl ftAnim_IsFramesRemaining
/* 8013CBC0 001397A0  2C 03 00 00 */	cmpwi r3, 0
/* 8013CBC4 001397A4  40 82 00 0C */	bne lbl_8013CBD0
/* 8013CBC8 001397A8  7F E3 FB 78 */	mr r3, r31
/* 8013CBCC 001397AC  4B F4 D6 F1 */	bl func_8008A2BC
lbl_8013CBD0:
/* 8013CBD0 001397B0  80 01 00 1C */	lwz r0, 0x1c(r1)
/* 8013CBD4 001397B4  83 E1 00 14 */	lwz r31, 0x14(r1)
/* 8013CBD8 001397B8  38 21 00 18 */	addi r1, r1, 0x18
/* 8013CBDC 001397BC  7C 08 03 A6 */	mtlr r0
/* 8013CBE0 001397C0  4E 80 00 20 */	blr
.global lbl_8013CBE4
lbl_8013CBE4:
/* 8013CBE4 001397C4  7C 08 02 A6 */	mflr r0
/* 8013CBE8 001397C8  90 01 00 04 */	stw r0, 4(r1)
/* 8013CBEC 001397CC  94 21 FF E8 */	stwu r1, -0x18(r1)
/* 8013CBF0 001397D0  93 E1 00 14 */	stw r31, 0x14(r1)
/* 8013CBF4 001397D4  7C 7F 1B 78 */	mr r31, r3
/* 8013CBF8 001397D8  80 83 00 2C */	lwz r4, 0x2c(r3)
/* 8013CBFC 001397DC  80 04 23 40 */	lwz r0, 0x2340(r4)
/* 8013CC00 001397E0  2C 00 00 00 */	cmpwi r0, 0
/* 8013CC04 001397E4  41 82 00 30 */	beq lbl_8013CC34
/* 8013CC08 001397E8  88 64 09 57 */	lbz r3, 0x957(r4)
/* 8013CC0C 001397EC  54 60 DF FF */	rlwinm. r0, r3, 0x1b, 0x1f, 0x1f
/* 8013CC10 001397F0  40 82 00 24 */	bne lbl_8013CC34
/* 8013CC14 001397F4  80 04 09 14 */	lwz r0, 0x914(r4)
/* 8013CC18 001397F8  2C 00 00 00 */	cmpwi r0, 0
/* 8013CC1C 001397FC  41 82 00 18 */	beq lbl_8013CC34
/* 8013CC20 00139800  38 00 00 01 */	li r0, 1
/* 8013CC24 00139804  50 03 2E B4 */	rlwimi r3, r0, 5, 0x1a, 0x1a
/* 8013CC28 00139808  98 64 09 57 */	stb r3, 0x957(r4)
/* 8013CC2C 0013980C  38 00 00 07 */	li r0, 7
/* 8013CC30 00139810  90 04 09 44 */	stw r0, 0x944(r4)
lbl_8013CC34:
/* 8013CC34 00139814  7F E3 FB 78 */	mr r3, r31
/* 8013CC38 00139818  4B F3 26 01 */	bl ftAnim_IsFramesRemaining
/* 8013CC3C 0013981C  2C 03 00 00 */	cmpwi r3, 0
/* 8013CC40 00139820  40 82 00 0C */	bne lbl_8013CC4C
/* 8013CC44 00139824  7F E3 FB 78 */	mr r3, r31
/* 8013CC48 00139828  4B F8 FA E9 */	bl func_800CC730
lbl_8013CC4C:
/* 8013CC4C 0013982C  80 01 00 1C */	lwz r0, 0x1c(r1)
/* 8013CC50 00139830  83 E1 00 14 */	lwz r31, 0x14(r1)
/* 8013CC54 00139834  38 21 00 18 */	addi r1, r1, 0x18
/* 8013CC58 00139838  7C 08 03 A6 */	mtlr r0
/* 8013CC5C 0013983C  4E 80 00 20 */	blr
.global lbl_8013CC60
lbl_8013CC60:
/* 8013CC60 00139840  4E 80 00 20 */	blr
.global lbl_8013CC64
lbl_8013CC64:
/* 8013CC64 00139844  4E 80 00 20 */	blr
.global lbl_8013CC68
lbl_8013CC68:
/* 8013CC68 00139848  7C 08 02 A6 */	mflr r0
/* 8013CC6C 0013984C  90 01 00 04 */	stw r0, 4(r1)
/* 8013CC70 00139850  94 21 FF F8 */	stwu r1, -8(r1)
/* 8013CC74 00139854  4B F4 82 C9 */	bl func_80084F3C
/* 8013CC78 00139858  80 01 00 0C */	lwz r0, 0xc(r1)
/* 8013CC7C 0013985C  38 21 00 08 */	addi r1, r1, 8
/* 8013CC80 00139860  7C 08 03 A6 */	mtlr r0
/* 8013CC84 00139864  4E 80 00 20 */	blr
.global lbl_8013CC88
lbl_8013CC88:
/* 8013CC88 00139868  7C 08 02 A6 */	mflr r0
/* 8013CC8C 0013986C  90 01 00 04 */	stw r0, 4(r1)
/* 8013CC90 00139870  94 21 FF F8 */	stwu r1, -8(r1)
/* 8013CC94 00139874  4B F4 82 59 */	bl func_80084EEC
/* 8013CC98 00139878  80 01 00 0C */	lwz r0, 0xc(r1)
/* 8013CC9C 0013987C  38 21 00 08 */	addi r1, r1, 8
/* 8013CCA0 00139880  7C 08 03 A6 */	mtlr r0
/* 8013CCA4 00139884  4E 80 00 20 */	blr
.global lbl_8013CCA8
lbl_8013CCA8:
/* 8013CCA8 00139888  7C 08 02 A6 */	mflr r0
/* 8013CCAC 0013988C  90 01 00 04 */	stw r0, 4(r1)
/* 8013CCB0 00139890  94 21 FF E8 */	stwu r1, -0x18(r1)
/* 8013CCB4 00139894  93 E1 00 14 */	stw r31, 0x14(r1)
/* 8013CCB8 00139898  7C 7F 1B 78 */	mr r31, r3
/* 8013CCBC 0013989C  4B F4 5A E5 */	bl func_800827A0
/* 8013CCC0 001398A0  2C 03 00 00 */	cmpwi r3, 0
/* 8013CCC4 001398A4  40 82 00 0C */	bne lbl_8013CCD0
/* 8013CCC8 001398A8  7F E3 FB 78 */	mr r3, r31
/* 8013CCCC 001398AC  48 00 00 69 */	bl func_8013CD34
lbl_8013CCD0:
/* 8013CCD0 001398B0  80 01 00 1C */	lwz r0, 0x1c(r1)
/* 8013CCD4 001398B4  83 E1 00 14 */	lwz r31, 0x14(r1)
/* 8013CCD8 001398B8  38 21 00 18 */	addi r1, r1, 0x18
/* 8013CCDC 001398BC  7C 08 03 A6 */	mtlr r0
/* 8013CCE0 001398C0  4E 80 00 20 */	blr
.global lbl_8013CCE4
lbl_8013CCE4:
/* 8013CCE4 001398C4  7C 08 02 A6 */	mflr r0
/* 8013CCE8 001398C8  38 80 00 00 */	li r4, 0
/* 8013CCEC 001398CC  90 01 00 04 */	stw r0, 4(r1)
/* 8013CCF0 001398D0  94 21 FF E8 */	stwu r1, -0x18(r1)
/* 8013CCF4 001398D4  93 E1 00 14 */	stw r31, 0x14(r1)
/* 8013CCF8 001398D8  3B E3 00 00 */	addi r31, r3, 0
/* 8013CCFC 001398DC  4B F4 55 A9 */	bl EnvColl_CheckGroundAndLedge
/* 8013CD00 001398E0  2C 03 00 00 */	cmpwi r3, 0
/* 8013CD04 001398E4  41 82 00 10 */	beq lbl_8013CD14
/* 8013CD08 001398E8  7F E3 FB 78 */	mr r3, r31
/* 8013CD0C 001398EC  48 00 00 CD */	bl func_8013CDD8
/* 8013CD10 001398F0  48 00 00 10 */	b lbl_8013CD20
lbl_8013CD14:
/* 8013CD14 001398F4  7F E3 FB 78 */	mr r3, r31
/* 8013CD18 001398F8  4B F4 45 81 */	bl func_80081298
/* 8013CD1C 001398FC  2C 03 00 00 */	cmpwi r3, 0
lbl_8013CD20:
/* 8013CD20 00139900  80 01 00 1C */	lwz r0, 0x1c(r1)
/* 8013CD24 00139904  83 E1 00 14 */	lwz r31, 0x14(r1)
/* 8013CD28 00139908  38 21 00 18 */	addi r1, r1, 0x18
/* 8013CD2C 0013990C  7C 08 03 A6 */	mtlr r0
/* 8013CD30 00139910  4E 80 00 20 */	blr

.global func_8013CD34
func_8013CD34:
/* 8013CD34 00139914  7C 08 02 A6 */	mflr r0
/* 8013CD38 00139918  90 01 00 04 */	stw r0, 4(r1)
/* 8013CD3C 0013991C  94 21 FF E8 */	stwu r1, -0x18(r1)
/* 8013CD40 00139920  93 E1 00 14 */	stw r31, 0x14(r1)
/* 8013CD44 00139924  93 C1 00 10 */	stw r30, 0x10(r1)
/* 8013CD48 00139928  7C 7E 1B 78 */	mr r30, r3
/* 8013CD4C 0013992C  83 E3 00 2C */	lwz r31, 0x2c(r3)
/* 8013CD50 00139930  7F E3 FB 78 */	mr r3, r31
/* 8013CD54 00139934  4B F4 08 81 */	bl func_8007D5D4
/* 8013CD58 00139938  C0 22 A2 30 */	lfs f1, lbl_804D9C10@sda21(r2)
/* 8013CD5C 0013993C  C0 1F 00 2C */	lfs f0, 0x2c(r31)
/* 8013CD60 00139940  FC 01 00 00 */	fcmpu cr0, f1, f0
/* 8013CD64 00139944  40 82 00 2C */	bne lbl_8013CD90
/* 8013CD68 00139948  3C 80 0C 4C */	lis r4, 0x0C4C508A@ha
/* 8013CD6C 0013994C  C0 3F 08 94 */	lfs f1, 0x894(r31)
/* 8013CD70 00139950  C0 42 A2 38 */	lfs f2, lbl_804D9C18@sda21(r2)
/* 8013CD74 00139954  7F C3 F3 78 */	mr r3, r30
/* 8013CD78 00139958  C0 62 A2 34 */	lfs f3, lbl_804D9C14@sda21(r2)
/* 8013CD7C 0013995C  38 A4 50 8A */	addi r5, r4, 0x0C4C508A@l
/* 8013CD80 00139960  38 80 01 6E */	li r4, 0x16e
/* 8013CD84 00139964  38 C0 00 00 */	li r6, 0
/* 8013CD88 00139968  4B F2 C6 25 */	bl Fighter_ActionStateChange_800693AC
/* 8013CD8C 0013996C  48 00 00 28 */	b lbl_8013CDB4
lbl_8013CD90:
/* 8013CD90 00139970  3C 80 0C 4C */	lis r4, 0x0C4C508A@ha
/* 8013CD94 00139974  C0 3F 08 94 */	lfs f1, 0x894(r31)
/* 8013CD98 00139978  C0 42 A2 38 */	lfs f2, lbl_804D9C18@sda21(r2)
/* 8013CD9C 0013997C  7F C3 F3 78 */	mr r3, r30
/* 8013CDA0 00139980  C0 62 A2 34 */	lfs f3, lbl_804D9C14@sda21(r2)
/* 8013CDA4 00139984  38 A4 50 8A */	addi r5, r4, 0x0C4C508A@l
/* 8013CDA8 00139988  38 80 01 70 */	li r4, 0x170
/* 8013CDAC 0013998C  38 C0 00 00 */	li r6, 0
/* 8013CDB0 00139990  4B F2 C5 FD */	bl Fighter_ActionStateChange_800693AC
lbl_8013CDB4:
/* 8013CDB4 00139994  3C 60 80 14 */	lis r3, lbl_8013C94C@ha
/* 8013CDB8 00139998  38 03 C9 4C */	addi r0, r3, lbl_8013C94C@l
/* 8013CDBC 0013999C  90 1F 21 BC */	stw r0, 0x21bc(r31)
/* 8013CDC0 001399A0  80 01 00 1C */	lwz r0, 0x1c(r1)
/* 8013CDC4 001399A4  83 E1 00 14 */	lwz r31, 0x14(r1)
/* 8013CDC8 001399A8  83 C1 00 10 */	lwz r30, 0x10(r1)
/* 8013CDCC 001399AC  38 21 00 18 */	addi r1, r1, 0x18
/* 8013CDD0 001399B0  7C 08 03 A6 */	mtlr r0
/* 8013CDD4 001399B4  4E 80 00 20 */	blr

.global func_8013CDD8
func_8013CDD8:
/* 8013CDD8 001399B8  7C 08 02 A6 */	mflr r0
/* 8013CDDC 001399BC  90 01 00 04 */	stw r0, 4(r1)
/* 8013CDE0 001399C0  94 21 FF E8 */	stwu r1, -0x18(r1)
/* 8013CDE4 001399C4  93 E1 00 14 */	stw r31, 0x14(r1)
/* 8013CDE8 001399C8  93 C1 00 10 */	stw r30, 0x10(r1)
/* 8013CDEC 001399CC  7C 7E 1B 78 */	mr r30, r3
/* 8013CDF0 001399D0  83 E3 00 2C */	lwz r31, 0x2c(r3)
/* 8013CDF4 001399D4  7F E3 FB 78 */	mr r3, r31
/* 8013CDF8 001399D8  4B F4 0A 05 */	bl func_8007D7FC
/* 8013CDFC 001399DC  C0 22 A2 30 */	lfs f1, lbl_804D9C10@sda21(r2)
/* 8013CE00 001399E0  C0 1F 00 2C */	lfs f0, 0x2c(r31)
/* 8013CE04 001399E4  FC 01 00 00 */	fcmpu cr0, f1, f0
/* 8013CE08 001399E8  40 82 00 2C */	bne lbl_8013CE34
/* 8013CE0C 001399EC  3C 80 0C 4C */	lis r4, 0x0C4C508A@ha
/* 8013CE10 001399F0  C0 3F 08 94 */	lfs f1, 0x894(r31)
/* 8013CE14 001399F4  C0 42 A2 38 */	lfs f2, lbl_804D9C18@sda21(r2)
/* 8013CE18 001399F8  7F C3 F3 78 */	mr r3, r30
/* 8013CE1C 001399FC  C0 62 A2 34 */	lfs f3, lbl_804D9C14@sda21(r2)
/* 8013CE20 00139A00  38 A4 50 8A */	addi r5, r4, 0x0C4C508A@l
/* 8013CE24 00139A04  38 80 01 6D */	li r4, 0x16d
/* 8013CE28 00139A08  38 C0 00 00 */	li r6, 0
/* 8013CE2C 00139A0C  4B F2 C5 81 */	bl Fighter_ActionStateChange_800693AC
/* 8013CE30 00139A10  48 00 00 28 */	b lbl_8013CE58
lbl_8013CE34:
/* 8013CE34 00139A14  3C 80 0C 4C */	lis r4, 0x0C4C508A@ha
/* 8013CE38 00139A18  C0 3F 08 94 */	lfs f1, 0x894(r31)
/* 8013CE3C 00139A1C  C0 42 A2 38 */	lfs f2, lbl_804D9C18@sda21(r2)
/* 8013CE40 00139A20  7F C3 F3 78 */	mr r3, r30
/* 8013CE44 00139A24  C0 62 A2 34 */	lfs f3, lbl_804D9C14@sda21(r2)
/* 8013CE48 00139A28  38 A4 50 8A */	addi r5, r4, 0x0C4C508A@l
/* 8013CE4C 00139A2C  38 80 01 6F */	li r4, 0x16f
/* 8013CE50 00139A30  38 C0 00 00 */	li r6, 0
/* 8013CE54 00139A34  4B F2 C5 59 */	bl Fighter_ActionStateChange_800693AC
lbl_8013CE58:
/* 8013CE58 00139A38  3C 60 80 14 */	lis r3, lbl_8013C94C@ha
/* 8013CE5C 00139A3C  38 03 C9 4C */	addi r0, r3, lbl_8013C94C@l
/* 8013CE60 00139A40  90 1F 21 BC */	stw r0, 0x21bc(r31)
/* 8013CE64 00139A44  80 01 00 1C */	lwz r0, 0x1c(r1)
/* 8013CE68 00139A48  83 E1 00 14 */	lwz r31, 0x14(r1)
/* 8013CE6C 00139A4C  83 C1 00 10 */	lwz r30, 0x10(r1)
/* 8013CE70 00139A50  38 21 00 18 */	addi r1, r1, 0x18
/* 8013CE74 00139A54  7C 08 03 A6 */	mtlr r0
/* 8013CE78 00139A58  4E 80 00 20 */	blr
lbl_8013CE7C:
/* 8013CE7C 00139A5C  80 63 00 2C */	lwz r3, 0x2c(r3)
/* 8013CE80 00139A60  38 00 00 00 */	li r0, 0
/* 8013CE84 00139A64  90 03 21 BC */	stw r0, 0x21bc(r3)
/* 8013CE88 00139A68  4E 80 00 20 */	blr

.global ftPurin_SpecialLw_StartAction
ftPurin_SpecialLw_StartAction:
/* 8013CE8C 00139A6C  7C 08 02 A6 */	mflr r0
/* 8013CE90 00139A70  90 01 00 04 */	stw r0, 4(r1)
/* 8013CE94 00139A74  94 21 FF E0 */	stwu r1, -0x20(r1)
/* 8013CE98 00139A78  93 E1 00 1C */	stw r31, 0x1c(r1)
/* 8013CE9C 00139A7C  7C 7F 1B 78 */	mr r31, r3
/* 8013CEA0 00139A80  80 63 00 2C */	lwz r3, 0x2c(r3)
/* 8013CEA4 00139A84  C0 22 A2 40 */	lfs f1, lbl_804D9C20@sda21(r2)
/* 8013CEA8 00139A88  C0 03 00 2C */	lfs f0, 0x2c(r3)
/* 8013CEAC 00139A8C  FC 01 00 00 */	fcmpu cr0, f1, f0
/* 8013CEB0 00139A90  40 82 00 28 */	bne lbl_8013CED8
/* 8013CEB4 00139A94  C0 22 A2 44 */	lfs f1, lbl_804D9C24@sda21(r2)
/* 8013CEB8 00139A98  7F E3 FB 78 */	mr r3, r31
/* 8013CEBC 00139A9C  C0 42 A2 48 */	lfs f2, lbl_804D9C28@sda21(r2)
/* 8013CEC0 00139AA0  38 80 01 71 */	li r4, 0x171
/* 8013CEC4 00139AA4  FC 60 08 90 */	fmr f3, f1
/* 8013CEC8 00139AA8  38 A0 00 00 */	li r5, 0
/* 8013CECC 00139AAC  38 C0 00 00 */	li r6, 0
/* 8013CED0 00139AB0  4B F2 C4 DD */	bl Fighter_ActionStateChange_800693AC
/* 8013CED4 00139AB4  48 00 00 24 */	b lbl_8013CEF8
lbl_8013CED8:
/* 8013CED8 00139AB8  C0 22 A2 44 */	lfs f1, lbl_804D9C24@sda21(r2)
/* 8013CEDC 00139ABC  7F E3 FB 78 */	mr r3, r31
/* 8013CEE0 00139AC0  C0 42 A2 48 */	lfs f2, lbl_804D9C28@sda21(r2)
/* 8013CEE4 00139AC4  38 80 01 73 */	li r4, 0x173
/* 8013CEE8 00139AC8  FC 60 08 90 */	fmr f3, f1
/* 8013CEEC 00139ACC  38 A0 00 00 */	li r5, 0
/* 8013CEF0 00139AD0  38 C0 00 00 */	li r6, 0
/* 8013CEF4 00139AD4  4B F2 C4 B9 */	bl Fighter_ActionStateChange_800693AC
lbl_8013CEF8:
/* 8013CEF8 00139AD8  7F E3 FB 78 */	mr r3, r31
/* 8013CEFC 00139ADC  4B F3 1C A9 */	bl func_8006EBA4
/* 8013CF00 00139AE0  80 9F 00 2C */	lwz r4, 0x2c(r31)
/* 8013CF04 00139AE4  38 00 00 00 */	li r0, 0
/* 8013CF08 00139AE8  3C 60 80 14 */	lis r3, lbl_8013CE7C@ha
/* 8013CF0C 00139AEC  90 04 22 00 */	stw r0, 0x2200(r4)
/* 8013CF10 00139AF0  38 03 CE 7C */	addi r0, r3, lbl_8013CE7C@l
/* 8013CF14 00139AF4  90 04 21 BC */	stw r0, 0x21bc(r4)
/* 8013CF18 00139AF8  80 01 00 24 */	lwz r0, 0x24(r1)
/* 8013CF1C 00139AFC  83 E1 00 1C */	lwz r31, 0x1c(r1)
/* 8013CF20 00139B00  38 21 00 20 */	addi r1, r1, 0x20
/* 8013CF24 00139B04  7C 08 03 A6 */	mtlr r0
/* 8013CF28 00139B08  4E 80 00 20 */	blr

.global ftPurin_SpecialAirLw_StartAction
ftPurin_SpecialAirLw_StartAction:
/* 8013CF2C 00139B0C  7C 08 02 A6 */	mflr r0
/* 8013CF30 00139B10  90 01 00 04 */	stw r0, 4(r1)
/* 8013CF34 00139B14  94 21 FF E0 */	stwu r1, -0x20(r1)
/* 8013CF38 00139B18  93 E1 00 1C */	stw r31, 0x1c(r1)
/* 8013CF3C 00139B1C  7C 7F 1B 78 */	mr r31, r3
/* 8013CF40 00139B20  80 63 00 2C */	lwz r3, 0x2c(r3)
/* 8013CF44 00139B24  C0 22 A2 40 */	lfs f1, lbl_804D9C20@sda21(r2)
/* 8013CF48 00139B28  C0 03 00 2C */	lfs f0, 0x2c(r3)
/* 8013CF4C 00139B2C  FC 01 00 00 */	fcmpu cr0, f1, f0
/* 8013CF50 00139B30  40 82 00 28 */	bne lbl_8013CF78
/* 8013CF54 00139B34  C0 22 A2 44 */	lfs f1, lbl_804D9C24@sda21(r2)
/* 8013CF58 00139B38  7F E3 FB 78 */	mr r3, r31
/* 8013CF5C 00139B3C  C0 42 A2 48 */	lfs f2, lbl_804D9C28@sda21(r2)
/* 8013CF60 00139B40  38 80 01 72 */	li r4, 0x172
/* 8013CF64 00139B44  FC 60 08 90 */	fmr f3, f1
/* 8013CF68 00139B48  38 A0 00 00 */	li r5, 0
/* 8013CF6C 00139B4C  38 C0 00 00 */	li r6, 0
/* 8013CF70 00139B50  4B F2 C4 3D */	bl Fighter_ActionStateChange_800693AC
/* 8013CF74 00139B54  48 00 00 24 */	b lbl_8013CF98
lbl_8013CF78:
/* 8013CF78 00139B58  C0 22 A2 44 */	lfs f1, lbl_804D9C24@sda21(r2)
/* 8013CF7C 00139B5C  7F E3 FB 78 */	mr r3, r31
/* 8013CF80 00139B60  C0 42 A2 48 */	lfs f2, lbl_804D9C28@sda21(r2)
/* 8013CF84 00139B64  38 80 01 74 */	li r4, 0x174
/* 8013CF88 00139B68  FC 60 08 90 */	fmr f3, f1
/* 8013CF8C 00139B6C  38 A0 00 00 */	li r5, 0
/* 8013CF90 00139B70  38 C0 00 00 */	li r6, 0
/* 8013CF94 00139B74  4B F2 C4 19 */	bl Fighter_ActionStateChange_800693AC
lbl_8013CF98:
/* 8013CF98 00139B78  7F E3 FB 78 */	mr r3, r31
/* 8013CF9C 00139B7C  4B F3 1C 09 */	bl func_8006EBA4
/* 8013CFA0 00139B80  80 9F 00 2C */	lwz r4, 0x2c(r31)
/* 8013CFA4 00139B84  38 00 00 00 */	li r0, 0
/* 8013CFA8 00139B88  3C 60 80 14 */	lis r3, lbl_8013CE7C@ha
/* 8013CFAC 00139B8C  90 04 22 00 */	stw r0, 0x2200(r4)
/* 8013CFB0 00139B90  38 03 CE 7C */	addi r0, r3, lbl_8013CE7C@l
/* 8013CFB4 00139B94  90 04 21 BC */	stw r0, 0x21bc(r4)
/* 8013CFB8 00139B98  80 01 00 24 */	lwz r0, 0x24(r1)
/* 8013CFBC 00139B9C  83 E1 00 1C */	lwz r31, 0x1c(r1)
/* 8013CFC0 00139BA0  38 21 00 20 */	addi r1, r1, 0x20
/* 8013CFC4 00139BA4  7C 08 03 A6 */	mtlr r0
/* 8013CFC8 00139BA8  4E 80 00 20 */	blr
.global lbl_8013CFCC
lbl_8013CFCC:
/* 8013CFCC 00139BAC  7C 08 02 A6 */	mflr r0
/* 8013CFD0 00139BB0  90 01 00 04 */	stw r0, 4(r1)
/* 8013CFD4 00139BB4  94 21 FF E8 */	stwu r1, -0x18(r1)
/* 8013CFD8 00139BB8  93 E1 00 14 */	stw r31, 0x14(r1)
/* 8013CFDC 00139BBC  7C 7F 1B 78 */	mr r31, r3
/* 8013CFE0 00139BC0  4B F3 22 59 */	bl ftAnim_IsFramesRemaining
/* 8013CFE4 00139BC4  2C 03 00 00 */	cmpwi r3, 0
/* 8013CFE8 00139BC8  40 82 00 0C */	bne lbl_8013CFF4
/* 8013CFEC 00139BCC  7F E3 FB 78 */	mr r3, r31
/* 8013CFF0 00139BD0  4B F4 D2 CD */	bl func_8008A2BC
lbl_8013CFF4:
/* 8013CFF4 00139BD4  80 01 00 1C */	lwz r0, 0x1c(r1)
/* 8013CFF8 00139BD8  83 E1 00 14 */	lwz r31, 0x14(r1)
/* 8013CFFC 00139BDC  38 21 00 18 */	addi r1, r1, 0x18
/* 8013D000 00139BE0  7C 08 03 A6 */	mtlr r0
/* 8013D004 00139BE4  4E 80 00 20 */	blr
.global lbl_8013D008
lbl_8013D008:
/* 8013D008 00139BE8  7C 08 02 A6 */	mflr r0
/* 8013D00C 00139BEC  90 01 00 04 */	stw r0, 4(r1)
/* 8013D010 00139BF0  94 21 FF E8 */	stwu r1, -0x18(r1)
/* 8013D014 00139BF4  93 E1 00 14 */	stw r31, 0x14(r1)
/* 8013D018 00139BF8  7C 7F 1B 78 */	mr r31, r3
/* 8013D01C 00139BFC  4B F3 22 1D */	bl ftAnim_IsFramesRemaining
/* 8013D020 00139C00  2C 03 00 00 */	cmpwi r3, 0
/* 8013D024 00139C04  40 82 00 0C */	bne lbl_8013D030
/* 8013D028 00139C08  7F E3 FB 78 */	mr r3, r31
/* 8013D02C 00139C0C  4B F8 F7 05 */	bl func_800CC730
lbl_8013D030:
/* 8013D030 00139C10  80 01 00 1C */	lwz r0, 0x1c(r1)
/* 8013D034 00139C14  83 E1 00 14 */	lwz r31, 0x14(r1)
/* 8013D038 00139C18  38 21 00 18 */	addi r1, r1, 0x18
/* 8013D03C 00139C1C  7C 08 03 A6 */	mtlr r0
/* 8013D040 00139C20  4E 80 00 20 */	blr
.global lbl_8013D044
lbl_8013D044:
/* 8013D044 00139C24  4E 80 00 20 */	blr
.global lbl_8013D048
lbl_8013D048:
/* 8013D048 00139C28  4E 80 00 20 */	blr
.global lbl_8013D04C
lbl_8013D04C:
/* 8013D04C 00139C2C  7C 08 02 A6 */	mflr r0
/* 8013D050 00139C30  90 01 00 04 */	stw r0, 4(r1)
/* 8013D054 00139C34  94 21 FF F8 */	stwu r1, -8(r1)
/* 8013D058 00139C38  4B F4 7E E5 */	bl func_80084F3C
/* 8013D05C 00139C3C  80 01 00 0C */	lwz r0, 0xc(r1)
/* 8013D060 00139C40  38 21 00 08 */	addi r1, r1, 8
/* 8013D064 00139C44  7C 08 03 A6 */	mtlr r0
/* 8013D068 00139C48  4E 80 00 20 */	blr
.global lbl_8013D06C
lbl_8013D06C:
/* 8013D06C 00139C4C  7C 08 02 A6 */	mflr r0
/* 8013D070 00139C50  90 01 00 04 */	stw r0, 4(r1)
/* 8013D074 00139C54  94 21 FF F8 */	stwu r1, -8(r1)
/* 8013D078 00139C58  4B F4 7E 75 */	bl func_80084EEC
/* 8013D07C 00139C5C  80 01 00 0C */	lwz r0, 0xc(r1)
/* 8013D080 00139C60  38 21 00 08 */	addi r1, r1, 8
/* 8013D084 00139C64  7C 08 03 A6 */	mtlr r0
/* 8013D088 00139C68  4E 80 00 20 */	blr
.global lbl_8013D08C
lbl_8013D08C:
/* 8013D08C 00139C6C  7C 08 02 A6 */	mflr r0
/* 8013D090 00139C70  90 01 00 04 */	stw r0, 4(r1)
/* 8013D094 00139C74  94 21 FF E8 */	stwu r1, -0x18(r1)
/* 8013D098 00139C78  93 E1 00 14 */	stw r31, 0x14(r1)
/* 8013D09C 00139C7C  7C 7F 1B 78 */	mr r31, r3
/* 8013D0A0 00139C80  4B F4 57 01 */	bl func_800827A0
/* 8013D0A4 00139C84  2C 03 00 00 */	cmpwi r3, 0
/* 8013D0A8 00139C88  40 82 00 0C */	bne lbl_8013D0B4
/* 8013D0AC 00139C8C  7F E3 FB 78 */	mr r3, r31
/* 8013D0B0 00139C90  48 00 00 55 */	bl func_8013D104
lbl_8013D0B4:
/* 8013D0B4 00139C94  80 01 00 1C */	lwz r0, 0x1c(r1)
/* 8013D0B8 00139C98  83 E1 00 14 */	lwz r31, 0x14(r1)
/* 8013D0BC 00139C9C  38 21 00 18 */	addi r1, r1, 0x18
/* 8013D0C0 00139CA0  7C 08 03 A6 */	mtlr r0
/* 8013D0C4 00139CA4  4E 80 00 20 */	blr
.global lbl_8013D0C8
lbl_8013D0C8:
/* 8013D0C8 00139CA8  7C 08 02 A6 */	mflr r0
/* 8013D0CC 00139CAC  90 01 00 04 */	stw r0, 4(r1)
/* 8013D0D0 00139CB0  94 21 FF E8 */	stwu r1, -0x18(r1)
/* 8013D0D4 00139CB4  93 E1 00 14 */	stw r31, 0x14(r1)
/* 8013D0D8 00139CB8  7C 7F 1B 78 */	mr r31, r3
/* 8013D0DC 00139CBC  4B F4 4C 31 */	bl func_80081D0C
/* 8013D0E0 00139CC0  2C 03 00 00 */	cmpwi r3, 0
/* 8013D0E4 00139CC4  41 82 00 0C */	beq lbl_8013D0F0
/* 8013D0E8 00139CC8  7F E3 FB 78 */	mr r3, r31
/* 8013D0EC 00139CCC  48 00 00 B1 */	bl func_8013D19C
lbl_8013D0F0:
/* 8013D0F0 00139CD0  80 01 00 1C */	lwz r0, 0x1c(r1)
/* 8013D0F4 00139CD4  83 E1 00 14 */	lwz r31, 0x14(r1)
/* 8013D0F8 00139CD8  38 21 00 18 */	addi r1, r1, 0x18
/* 8013D0FC 00139CDC  7C 08 03 A6 */	mtlr r0
/* 8013D100 00139CE0  4E 80 00 20 */	blr

.global func_8013D104
func_8013D104:
/* 8013D104 00139CE4  7C 08 02 A6 */	mflr r0
/* 8013D108 00139CE8  90 01 00 04 */	stw r0, 4(r1)
/* 8013D10C 00139CEC  94 21 FF E8 */	stwu r1, -0x18(r1)
/* 8013D110 00139CF0  93 E1 00 14 */	stw r31, 0x14(r1)
/* 8013D114 00139CF4  93 C1 00 10 */	stw r30, 0x10(r1)
/* 8013D118 00139CF8  7C 7E 1B 78 */	mr r30, r3
/* 8013D11C 00139CFC  83 E3 00 2C */	lwz r31, 0x2c(r3)
/* 8013D120 00139D00  7F E3 FB 78 */	mr r3, r31
/* 8013D124 00139D04  4B F4 04 B1 */	bl func_8007D5D4
/* 8013D128 00139D08  C0 22 A2 40 */	lfs f1, lbl_804D9C20@sda21(r2)
/* 8013D12C 00139D0C  C0 1F 00 2C */	lfs f0, 0x2c(r31)
/* 8013D130 00139D10  FC 01 00 00 */	fcmpu cr0, f1, f0
/* 8013D134 00139D14  40 82 00 2C */	bne lbl_8013D160
/* 8013D138 00139D18  3C 80 0C 4C */	lis r4, 0x0C4C508E@ha
/* 8013D13C 00139D1C  C0 3F 08 94 */	lfs f1, 0x894(r31)
/* 8013D140 00139D20  C0 42 A2 48 */	lfs f2, lbl_804D9C28@sda21(r2)
/* 8013D144 00139D24  7F C3 F3 78 */	mr r3, r30
/* 8013D148 00139D28  C0 62 A2 44 */	lfs f3, lbl_804D9C24@sda21(r2)
/* 8013D14C 00139D2C  38 A4 50 8E */	addi r5, r4, 0x0C4C508E@l
/* 8013D150 00139D30  38 80 01 72 */	li r4, 0x172
/* 8013D154 00139D34  38 C0 00 00 */	li r6, 0
/* 8013D158 00139D38  4B F2 C2 55 */	bl Fighter_ActionStateChange_800693AC
/* 8013D15C 00139D3C  48 00 00 28 */	b lbl_8013D184
lbl_8013D160:
/* 8013D160 00139D40  3C 80 0C 4C */	lis r4, 0x0C4C508E@ha
/* 8013D164 00139D44  C0 3F 08 94 */	lfs f1, 0x894(r31)
/* 8013D168 00139D48  C0 42 A2 48 */	lfs f2, lbl_804D9C28@sda21(r2)
/* 8013D16C 00139D4C  7F C3 F3 78 */	mr r3, r30
/* 8013D170 00139D50  C0 62 A2 44 */	lfs f3, lbl_804D9C24@sda21(r2)
/* 8013D174 00139D54  38 A4 50 8E */	addi r5, r4, 0x0C4C508E@l
/* 8013D178 00139D58  38 80 01 74 */	li r4, 0x174
/* 8013D17C 00139D5C  38 C0 00 00 */	li r6, 0
/* 8013D180 00139D60  4B F2 C2 2D */	bl Fighter_ActionStateChange_800693AC
lbl_8013D184:
/* 8013D184 00139D64  80 01 00 1C */	lwz r0, 0x1c(r1)
/* 8013D188 00139D68  83 E1 00 14 */	lwz r31, 0x14(r1)
/* 8013D18C 00139D6C  83 C1 00 10 */	lwz r30, 0x10(r1)
/* 8013D190 00139D70  38 21 00 18 */	addi r1, r1, 0x18
/* 8013D194 00139D74  7C 08 03 A6 */	mtlr r0
/* 8013D198 00139D78  4E 80 00 20 */	blr

.global func_8013D19C
func_8013D19C:
/* 8013D19C 00139D7C  7C 08 02 A6 */	mflr r0
/* 8013D1A0 00139D80  90 01 00 04 */	stw r0, 4(r1)
/* 8013D1A4 00139D84  94 21 FF E8 */	stwu r1, -0x18(r1)
/* 8013D1A8 00139D88  93 E1 00 14 */	stw r31, 0x14(r1)
/* 8013D1AC 00139D8C  93 C1 00 10 */	stw r30, 0x10(r1)
/* 8013D1B0 00139D90  7C 7E 1B 78 */	mr r30, r3
/* 8013D1B4 00139D94  83 E3 00 2C */	lwz r31, 0x2c(r3)
/* 8013D1B8 00139D98  7F E3 FB 78 */	mr r3, r31
/* 8013D1BC 00139D9C  4B F4 06 41 */	bl func_8007D7FC
/* 8013D1C0 00139DA0  C0 22 A2 40 */	lfs f1, lbl_804D9C20@sda21(r2)
/* 8013D1C4 00139DA4  C0 1F 00 2C */	lfs f0, 0x2c(r31)
/* 8013D1C8 00139DA8  FC 01 00 00 */	fcmpu cr0, f1, f0
/* 8013D1CC 00139DAC  40 82 00 2C */	bne lbl_8013D1F8
/* 8013D1D0 00139DB0  3C 80 0C 4C */	lis r4, 0x0C4C508E@ha
/* 8013D1D4 00139DB4  C0 3F 08 94 */	lfs f1, 0x894(r31)
/* 8013D1D8 00139DB8  C0 42 A2 48 */	lfs f2, lbl_804D9C28@sda21(r2)
/* 8013D1DC 00139DBC  7F C3 F3 78 */	mr r3, r30
/* 8013D1E0 00139DC0  C0 62 A2 44 */	lfs f3, lbl_804D9C24@sda21(r2)
/* 8013D1E4 00139DC4  38 A4 50 8E */	addi r5, r4, 0x0C4C508E@l
/* 8013D1E8 00139DC8  38 80 01 71 */	li r4, 0x171
/* 8013D1EC 00139DCC  38 C0 00 00 */	li r6, 0
/* 8013D1F0 00139DD0  4B F2 C1 BD */	bl Fighter_ActionStateChange_800693AC
/* 8013D1F4 00139DD4  48 00 00 28 */	b lbl_8013D21C
lbl_8013D1F8:
/* 8013D1F8 00139DD8  3C 80 0C 4C */	lis r4, 0x0C4C508E@ha
/* 8013D1FC 00139DDC  C0 3F 08 94 */	lfs f1, 0x894(r31)
/* 8013D200 00139DE0  C0 42 A2 48 */	lfs f2, lbl_804D9C28@sda21(r2)
/* 8013D204 00139DE4  7F C3 F3 78 */	mr r3, r30
/* 8013D208 00139DE8  C0 62 A2 44 */	lfs f3, lbl_804D9C24@sda21(r2)
/* 8013D20C 00139DEC  38 A4 50 8E */	addi r5, r4, 0x0C4C508E@l
/* 8013D210 00139DF0  38 80 01 73 */	li r4, 0x173
/* 8013D214 00139DF4  38 C0 00 00 */	li r6, 0
/* 8013D218 00139DF8  4B F2 C1 95 */	bl Fighter_ActionStateChange_800693AC
lbl_8013D21C:
/* 8013D21C 00139DFC  80 01 00 1C */	lwz r0, 0x1c(r1)
/* 8013D220 00139E00  83 E1 00 14 */	lwz r31, 0x14(r1)
/* 8013D224 00139E04  83 C1 00 10 */	lwz r30, 0x10(r1)
/* 8013D228 00139E08  38 21 00 18 */	addi r1, r1, 0x18
/* 8013D22C 00139E0C  7C 08 03 A6 */	mtlr r0
/* 8013D230 00139E10  4E 80 00 20 */	blr

.global ftPurin_SpecialS_StartAction
ftPurin_SpecialS_StartAction:
/* 8013D234 00139E14  7C 08 02 A6 */	mflr r0
/* 8013D238 00139E18  38 80 01 6B */	li r4, 0x16b
/* 8013D23C 00139E1C  90 01 00 04 */	stw r0, 4(r1)
/* 8013D240 00139E20  38 A0 00 00 */	li r5, 0
/* 8013D244 00139E24  38 C0 00 00 */	li r6, 0
/* 8013D248 00139E28  94 21 FF E8 */	stwu r1, -0x18(r1)
/* 8013D24C 00139E2C  93 E1 00 14 */	stw r31, 0x14(r1)
/* 8013D250 00139E30  93 C1 00 10 */	stw r30, 0x10(r1)
/* 8013D254 00139E34  7C 7E 1B 78 */	mr r30, r3
/* 8013D258 00139E38  C0 22 A2 50 */	lfs f1, lbl_804D9C30@sda21(r2)
/* 8013D25C 00139E3C  83 E3 00 2C */	lwz r31, 0x2c(r3)
/* 8013D260 00139E40  FC 60 08 90 */	fmr f3, f1
/* 8013D264 00139E44  C0 42 A2 58 */	lfs f2, lbl_804D9C38@sda21(r2)
/* 8013D268 00139E48  4B F2 C1 45 */	bl Fighter_ActionStateChange_800693AC
/* 8013D26C 00139E4C  7F C3 F3 78 */	mr r3, r30
/* 8013D270 00139E50  4B F3 19 35 */	bl func_8006EBA4
/* 8013D274 00139E54  38 00 00 00 */	li r0, 0
/* 8013D278 00139E58  90 1F 22 0C */	stw r0, 0x220c(r31)
/* 8013D27C 00139E5C  90 1F 22 08 */	stw r0, 0x2208(r31)
/* 8013D280 00139E60  90 1F 22 04 */	stw r0, 0x2204(r31)
/* 8013D284 00139E64  90 1F 22 00 */	stw r0, 0x2200(r31)
/* 8013D288 00139E68  80 01 00 1C */	lwz r0, 0x1c(r1)
/* 8013D28C 00139E6C  83 E1 00 14 */	lwz r31, 0x14(r1)
/* 8013D290 00139E70  83 C1 00 10 */	lwz r30, 0x10(r1)
/* 8013D294 00139E74  38 21 00 18 */	addi r1, r1, 0x18
/* 8013D298 00139E78  7C 08 03 A6 */	mtlr r0
/* 8013D29C 00139E7C  4E 80 00 20 */	blr

.global ftPurin_SpecialAirS_StartAction
ftPurin_SpecialAirS_StartAction:
/* 8013D2A0 00139E80  7C 08 02 A6 */	mflr r0
/* 8013D2A4 00139E84  38 80 01 6C */	li r4, 0x16c
/* 8013D2A8 00139E88  90 01 00 04 */	stw r0, 4(r1)
/* 8013D2AC 00139E8C  38 A0 00 00 */	li r5, 0
/* 8013D2B0 00139E90  38 C0 00 00 */	li r6, 0
/* 8013D2B4 00139E94  94 21 FF E8 */	stwu r1, -0x18(r1)
/* 8013D2B8 00139E98  93 E1 00 14 */	stw r31, 0x14(r1)
/* 8013D2BC 00139E9C  93 C1 00 10 */	stw r30, 0x10(r1)
/* 8013D2C0 00139EA0  7C 7E 1B 78 */	mr r30, r3
/* 8013D2C4 00139EA4  C0 22 A2 50 */	lfs f1, lbl_804D9C30@sda21(r2)
/* 8013D2C8 00139EA8  83 E3 00 2C */	lwz r31, 0x2c(r3)
/* 8013D2CC 00139EAC  FC 60 08 90 */	fmr f3, f1
/* 8013D2D0 00139EB0  C0 42 A2 58 */	lfs f2, lbl_804D9C38@sda21(r2)
/* 8013D2D4 00139EB4  4B F2 C0 D9 */	bl Fighter_ActionStateChange_800693AC
/* 8013D2D8 00139EB8  7F C3 F3 78 */	mr r3, r30
/* 8013D2DC 00139EBC  4B F3 18 C9 */	bl func_8006EBA4
/* 8013D2E0 00139EC0  38 00 00 00 */	li r0, 0
/* 8013D2E4 00139EC4  90 1F 22 0C */	stw r0, 0x220c(r31)
/* 8013D2E8 00139EC8  90 1F 22 08 */	stw r0, 0x2208(r31)
/* 8013D2EC 00139ECC  90 1F 22 04 */	stw r0, 0x2204(r31)
/* 8013D2F0 00139ED0  90 1F 22 00 */	stw r0, 0x2200(r31)
/* 8013D2F4 00139ED4  80 01 00 1C */	lwz r0, 0x1c(r1)
/* 8013D2F8 00139ED8  83 E1 00 14 */	lwz r31, 0x14(r1)
/* 8013D2FC 00139EDC  83 C1 00 10 */	lwz r30, 0x10(r1)
/* 8013D300 00139EE0  38 21 00 18 */	addi r1, r1, 0x18
/* 8013D304 00139EE4  7C 08 03 A6 */	mtlr r0
/* 8013D308 00139EE8  4E 80 00 20 */	blr
.global lbl_8013D30C
lbl_8013D30C:
/* 8013D30C 00139EEC  7C 08 02 A6 */	mflr r0
/* 8013D310 00139EF0  90 01 00 04 */	stw r0, 4(r1)
/* 8013D314 00139EF4  94 21 FF E8 */	stwu r1, -0x18(r1)
/* 8013D318 00139EF8  93 E1 00 14 */	stw r31, 0x14(r1)
/* 8013D31C 00139EFC  7C 7F 1B 78 */	mr r31, r3
/* 8013D320 00139F00  4B F3 1F 19 */	bl ftAnim_IsFramesRemaining
/* 8013D324 00139F04  2C 03 00 00 */	cmpwi r3, 0
/* 8013D328 00139F08  40 82 00 0C */	bne lbl_8013D334
/* 8013D32C 00139F0C  7F E3 FB 78 */	mr r3, r31
/* 8013D330 00139F10  4B F4 CF 8D */	bl func_8008A2BC
lbl_8013D334:
/* 8013D334 00139F14  80 01 00 1C */	lwz r0, 0x1c(r1)
/* 8013D338 00139F18  83 E1 00 14 */	lwz r31, 0x14(r1)
/* 8013D33C 00139F1C  38 21 00 18 */	addi r1, r1, 0x18
/* 8013D340 00139F20  7C 08 03 A6 */	mtlr r0
/* 8013D344 00139F24  4E 80 00 20 */	blr
.global lbl_8013D348
lbl_8013D348:
/* 8013D348 00139F28  7C 08 02 A6 */	mflr r0
/* 8013D34C 00139F2C  90 01 00 04 */	stw r0, 4(r1)
/* 8013D350 00139F30  94 21 FF E8 */	stwu r1, -0x18(r1)
/* 8013D354 00139F34  93 E1 00 14 */	stw r31, 0x14(r1)
/* 8013D358 00139F38  7C 7F 1B 78 */	mr r31, r3
/* 8013D35C 00139F3C  4B F3 1E DD */	bl ftAnim_IsFramesRemaining
/* 8013D360 00139F40  2C 03 00 00 */	cmpwi r3, 0
/* 8013D364 00139F44  40 82 00 0C */	bne lbl_8013D370
/* 8013D368 00139F48  7F E3 FB 78 */	mr r3, r31
/* 8013D36C 00139F4C  4B F8 F3 C5 */	bl func_800CC730
lbl_8013D370:
/* 8013D370 00139F50  80 01 00 1C */	lwz r0, 0x1c(r1)
/* 8013D374 00139F54  83 E1 00 14 */	lwz r31, 0x14(r1)
/* 8013D378 00139F58  38 21 00 18 */	addi r1, r1, 0x18
/* 8013D37C 00139F5C  7C 08 03 A6 */	mtlr r0
/* 8013D380 00139F60  4E 80 00 20 */	blr
.global lbl_8013D384
lbl_8013D384:
/* 8013D384 00139F64  4E 80 00 20 */	blr
.global lbl_8013D388
lbl_8013D388:
/* 8013D388 00139F68  4E 80 00 20 */	blr
.global lbl_8013D38C
lbl_8013D38C:
/* 8013D38C 00139F6C  7C 08 02 A6 */	mflr r0
/* 8013D390 00139F70  90 01 00 04 */	stw r0, 4(r1)
/* 8013D394 00139F74  94 21 FF F8 */	stwu r1, -8(r1)
/* 8013D398 00139F78  4B F4 7C 11 */	bl func_80084FA8
/* 8013D39C 00139F7C  80 01 00 0C */	lwz r0, 0xc(r1)
/* 8013D3A0 00139F80  38 21 00 08 */	addi r1, r1, 8
/* 8013D3A4 00139F84  7C 08 03 A6 */	mtlr r0
/* 8013D3A8 00139F88  4E 80 00 20 */	blr
.global lbl_8013D3AC
lbl_8013D3AC:
/* 8013D3AC 00139F8C  7C 08 02 A6 */	mflr r0
/* 8013D3B0 00139F90  90 01 00 04 */	stw r0, 4(r1)
/* 8013D3B4 00139F94  94 21 FF B0 */	stwu r1, -0x50(r1)
/* 8013D3B8 00139F98  DB E1 00 48 */	stfd f31, 0x48(r1)
/* 8013D3BC 00139F9C  93 E1 00 44 */	stw r31, 0x44(r1)
/* 8013D3C0 00139FA0  93 C1 00 40 */	stw r30, 0x40(r1)
/* 8013D3C4 00139FA4  93 A1 00 3C */	stw r29, 0x3c(r1)
/* 8013D3C8 00139FA8  7C 7D 1B 78 */	mr r29, r3
/* 8013D3CC 00139FAC  83 E3 00 2C */	lwz r31, 0x2c(r3)
/* 8013D3D0 00139FB0  80 1F 22 00 */	lwz r0, 0x2200(r31)
/* 8013D3D4 00139FB4  83 DF 02 D4 */	lwz r30, 0x2d4(r31)
/* 8013D3D8 00139FB8  28 00 00 00 */	cmplwi r0, 0
/* 8013D3DC 00139FBC  41 82 00 BC */	beq lbl_8013D498
/* 8013D3E0 00139FC0  38 00 00 00 */	li r0, 0
/* 8013D3E4 00139FC4  90 1F 22 00 */	stw r0, 0x2200(r31)
/* 8013D3E8 00139FC8  80 7F 22 2C */	lwz r3, 0x222c(r31)
/* 8013D3EC 00139FCC  38 03 00 01 */	addi r0, r3, 1
/* 8013D3F0 00139FD0  90 1F 22 2C */	stw r0, 0x222c(r31)
/* 8013D3F4 00139FD4  C0 3F 06 24 */	lfs f1, 0x624(r31)
/* 8013D3F8 00139FD8  C0 02 A2 50 */	lfs f0, lbl_804D9C30@sda21(r2)
/* 8013D3FC 00139FDC  80 7D 00 2C */	lwz r3, 0x2c(r29)
/* 8013D400 00139FE0  FC 01 00 40 */	fcmpo cr0, f1, f0
/* 8013D404 00139FE4  80 63 02 D4 */	lwz r3, 0x2d4(r3)
/* 8013D408 00139FE8  40 80 00 0C */	bge lbl_8013D414
/* 8013D40C 00139FEC  FC 60 08 50 */	fneg f3, f1
/* 8013D410 00139FF0  48 00 00 08 */	b lbl_8013D418
lbl_8013D414:
/* 8013D414 00139FF4  FC 60 08 90 */	fmr f3, f1
lbl_8013D418:
/* 8013D418 00139FF8  C0 43 00 E0 */	lfs f2, 0xe0(r3)
/* 8013D41C 00139FFC  FC 03 10 40 */	fcmpo cr0, f3, f2
/* 8013D420 0013A000  40 81 00 08 */	ble lbl_8013D428
/* 8013D424 0013A004  FC 60 10 90 */	fmr f3, f2
lbl_8013D428:
/* 8013D428 0013A008  C0 83 00 DC */	lfs f4, 0xdc(r3)
/* 8013D42C 0013A00C  C0 02 A2 50 */	lfs f0, lbl_804D9C30@sda21(r2)
/* 8013D430 0013A010  EC 63 20 28 */	fsubs f3, f3, f4
/* 8013D434 0013A014  FC 03 00 40 */	fcmpo cr0, f3, f0
/* 8013D438 0013A018  40 80 00 08 */	bge lbl_8013D440
/* 8013D43C 0013A01C  FC 60 00 90 */	fmr f3, f0
lbl_8013D440:
/* 8013D440 0013A020  C0 02 A2 50 */	lfs f0, lbl_804D9C30@sda21(r2)
/* 8013D444 0013A024  FC 01 00 40 */	fcmpo cr0, f1, f0
/* 8013D448 0013A028  40 80 00 08 */	bge lbl_8013D450
/* 8013D44C 0013A02C  FC 60 18 50 */	fneg f3, f3
lbl_8013D450:
/* 8013D450 0013A030  C0 23 00 E4 */	lfs f1, 0xe4(r3)
/* 8013D454 0013A034  EC 02 20 28 */	fsubs f0, f2, f4
/* 8013D458 0013A038  C0 42 A2 54 */	lfs f2, lbl_804D9C34@sda21(r2)
/* 8013D45C 0013A03C  EC 23 00 72 */	fmuls f1, f3, f1
/* 8013D460 0013A040  EC 01 00 24 */	fdivs f0, f1, f0
/* 8013D464 0013A044  EF E2 00 32 */	fmuls f31, f2, f0
/* 8013D468 0013A048  FC 20 F8 90 */	fmr f1, f31
/* 8013D46C 0013A04C  48 1E 8F 69 */	bl sinf
/* 8013D470 0013A050  C0 1E 00 F0 */	lfs f0, 0xf0(r30)
/* 8013D474 0013A054  EC 00 00 72 */	fmuls f0, f0, f1
/* 8013D478 0013A058  FC 20 F8 90 */	fmr f1, f31
/* 8013D47C 0013A05C  D0 1F 00 84 */	stfs f0, 0x84(r31)
/* 8013D480 0013A060  48 1E 8D C1 */	bl cosf
/* 8013D484 0013A064  C0 5F 00 2C */	lfs f2, 0x2c(r31)
/* 8013D488 0013A068  C0 1E 00 F0 */	lfs f0, 0xf0(r30)
/* 8013D48C 0013A06C  EC 22 00 72 */	fmuls f1, f2, f1
/* 8013D490 0013A070  EC 00 00 72 */	fmuls f0, f0, f1
/* 8013D494 0013A074  D0 1F 00 80 */	stfs f0, 0x80(r31)
lbl_8013D498:
/* 8013D498 0013A078  80 1F 22 04 */	lwz r0, 0x2204(r31)
/* 8013D49C 0013A07C  2C 00 00 01 */	cmpwi r0, 1
/* 8013D4A0 0013A080  41 82 00 2C */	beq lbl_8013D4CC
/* 8013D4A4 0013A084  40 80 00 10 */	bge lbl_8013D4B4
/* 8013D4A8 0013A088  2C 00 00 00 */	cmpwi r0, 0
/* 8013D4AC 0013A08C  40 80 00 14 */	bge lbl_8013D4C0
/* 8013D4B0 0013A090  48 00 00 48 */	b lbl_8013D4F8
lbl_8013D4B4:
/* 8013D4B4 0013A094  2C 00 00 03 */	cmpwi r0, 3
/* 8013D4B8 0013A098  40 80 00 40 */	bge lbl_8013D4F8
/* 8013D4BC 0013A09C  48 00 00 34 */	b lbl_8013D4F0
lbl_8013D4C0:
/* 8013D4C0 0013A0A0  7F A3 EB 78 */	mr r3, r29
/* 8013D4C4 0013A0A4  4B F4 7A 29 */	bl func_80084EEC
/* 8013D4C8 0013A0A8  48 00 00 30 */	b lbl_8013D4F8
lbl_8013D4CC:
/* 8013D4CC 0013A0AC  C0 3F 00 84 */	lfs f1, 0x84(r31)
/* 8013D4D0 0013A0B0  C0 1E 00 F4 */	lfs f0, 0xf4(r30)
/* 8013D4D4 0013A0B4  EC 01 00 32 */	fmuls f0, f1, f0
/* 8013D4D8 0013A0B8  D0 1F 00 84 */	stfs f0, 0x84(r31)
/* 8013D4DC 0013A0BC  C0 3F 00 80 */	lfs f1, 0x80(r31)
/* 8013D4E0 0013A0C0  C0 1E 00 F4 */	lfs f0, 0xf4(r30)
/* 8013D4E4 0013A0C4  EC 01 00 32 */	fmuls f0, f1, f0
/* 8013D4E8 0013A0C8  D0 1F 00 80 */	stfs f0, 0x80(r31)
/* 8013D4EC 0013A0CC  48 00 00 0C */	b lbl_8013D4F8
lbl_8013D4F0:
/* 8013D4F0 0013A0D0  7F A3 EB 78 */	mr r3, r29
/* 8013D4F4 0013A0D4  4B F4 78 BD */	bl func_80084DB0
lbl_8013D4F8:
/* 8013D4F8 0013A0D8  80 01 00 54 */	lwz r0, 0x54(r1)
/* 8013D4FC 0013A0DC  CB E1 00 48 */	lfd f31, 0x48(r1)
/* 8013D500 0013A0E0  83 E1 00 44 */	lwz r31, 0x44(r1)
/* 8013D504 0013A0E4  83 C1 00 40 */	lwz r30, 0x40(r1)
/* 8013D508 0013A0E8  83 A1 00 3C */	lwz r29, 0x3c(r1)
/* 8013D50C 0013A0EC  38 21 00 50 */	addi r1, r1, 0x50
/* 8013D510 0013A0F0  7C 08 03 A6 */	mtlr r0
/* 8013D514 0013A0F4  4E 80 00 20 */	blr
.global lbl_8013D518
lbl_8013D518:
/* 8013D518 0013A0F8  7C 08 02 A6 */	mflr r0
/* 8013D51C 0013A0FC  90 01 00 04 */	stw r0, 4(r1)
/* 8013D520 0013A100  94 21 FF E8 */	stwu r1, -0x18(r1)
/* 8013D524 0013A104  93 E1 00 14 */	stw r31, 0x14(r1)
/* 8013D528 0013A108  7C 7F 1B 78 */	mr r31, r3
/* 8013D52C 0013A10C  4B F4 52 75 */	bl func_800827A0
/* 8013D530 0013A110  2C 03 00 00 */	cmpwi r3, 0
/* 8013D534 0013A114  40 82 00 0C */	bne lbl_8013D540
/* 8013D538 0013A118  7F E3 FB 78 */	mr r3, r31
/* 8013D53C 0013A11C  48 00 00 55 */	bl func_8013D590
lbl_8013D540:
/* 8013D540 0013A120  80 01 00 1C */	lwz r0, 0x1c(r1)
/* 8013D544 0013A124  83 E1 00 14 */	lwz r31, 0x14(r1)
/* 8013D548 0013A128  38 21 00 18 */	addi r1, r1, 0x18
/* 8013D54C 0013A12C  7C 08 03 A6 */	mtlr r0
/* 8013D550 0013A130  4E 80 00 20 */	blr
.global lbl_8013D554
lbl_8013D554:
/* 8013D554 0013A134  7C 08 02 A6 */	mflr r0
/* 8013D558 0013A138  90 01 00 04 */	stw r0, 4(r1)
/* 8013D55C 0013A13C  94 21 FF E8 */	stwu r1, -0x18(r1)
/* 8013D560 0013A140  93 E1 00 14 */	stw r31, 0x14(r1)
/* 8013D564 0013A144  7C 7F 1B 78 */	mr r31, r3
/* 8013D568 0013A148  4B F4 47 A5 */	bl func_80081D0C
/* 8013D56C 0013A14C  2C 03 00 00 */	cmpwi r3, 0
/* 8013D570 0013A150  41 82 00 0C */	beq lbl_8013D57C
/* 8013D574 0013A154  7F E3 FB 78 */	mr r3, r31
/* 8013D578 0013A158  48 00 00 79 */	bl func_8013D5F0
lbl_8013D57C:
/* 8013D57C 0013A15C  80 01 00 1C */	lwz r0, 0x1c(r1)
/* 8013D580 0013A160  83 E1 00 14 */	lwz r31, 0x14(r1)
/* 8013D584 0013A164  38 21 00 18 */	addi r1, r1, 0x18
/* 8013D588 0013A168  7C 08 03 A6 */	mtlr r0
/* 8013D58C 0013A16C  4E 80 00 20 */	blr

.global func_8013D590
func_8013D590:
/* 8013D590 0013A170  7C 08 02 A6 */	mflr r0
/* 8013D594 0013A174  90 01 00 04 */	stw r0, 4(r1)
/* 8013D598 0013A178  94 21 FF E8 */	stwu r1, -0x18(r1)
/* 8013D59C 0013A17C  93 E1 00 14 */	stw r31, 0x14(r1)
/* 8013D5A0 0013A180  93 C1 00 10 */	stw r30, 0x10(r1)
/* 8013D5A4 0013A184  7C 7E 1B 78 */	mr r30, r3
/* 8013D5A8 0013A188  83 E3 00 2C */	lwz r31, 0x2c(r3)
/* 8013D5AC 0013A18C  7F E3 FB 78 */	mr r3, r31
/* 8013D5B0 0013A190  4B F4 00 25 */	bl func_8007D5D4
/* 8013D5B4 0013A194  3C 80 0C 4C */	lis r4, 0x0C4C508A@ha
/* 8013D5B8 0013A198  C0 3F 08 94 */	lfs f1, 0x894(r31)
/* 8013D5BC 0013A19C  C0 42 A2 58 */	lfs f2, lbl_804D9C38@sda21(r2)
/* 8013D5C0 0013A1A0  7F C3 F3 78 */	mr r3, r30
/* 8013D5C4 0013A1A4  C0 62 A2 50 */	lfs f3, lbl_804D9C30@sda21(r2)
/* 8013D5C8 0013A1A8  38 A4 50 8A */	addi r5, r4, 0x0C4C508A@l
/* 8013D5CC 0013A1AC  38 80 01 6C */	li r4, 0x16c
/* 8013D5D0 0013A1B0  38 C0 00 00 */	li r6, 0
/* 8013D5D4 0013A1B4  4B F2 BD D9 */	bl Fighter_ActionStateChange_800693AC
/* 8013D5D8 0013A1B8  80 01 00 1C */	lwz r0, 0x1c(r1)
/* 8013D5DC 0013A1BC  83 E1 00 14 */	lwz r31, 0x14(r1)
/* 8013D5E0 0013A1C0  83 C1 00 10 */	lwz r30, 0x10(r1)
/* 8013D5E4 0013A1C4  38 21 00 18 */	addi r1, r1, 0x18
/* 8013D5E8 0013A1C8  7C 08 03 A6 */	mtlr r0
/* 8013D5EC 0013A1CC  4E 80 00 20 */	blr

.global func_8013D5F0
func_8013D5F0:
/* 8013D5F0 0013A1D0  7C 08 02 A6 */	mflr r0
/* 8013D5F4 0013A1D4  90 01 00 04 */	stw r0, 4(r1)
/* 8013D5F8 0013A1D8  94 21 FF E8 */	stwu r1, -0x18(r1)
/* 8013D5FC 0013A1DC  93 E1 00 14 */	stw r31, 0x14(r1)
/* 8013D600 0013A1E0  93 C1 00 10 */	stw r30, 0x10(r1)
/* 8013D604 0013A1E4  7C 7E 1B 78 */	mr r30, r3
/* 8013D608 0013A1E8  83 E3 00 2C */	lwz r31, 0x2c(r3)
/* 8013D60C 0013A1EC  7F E3 FB 78 */	mr r3, r31
/* 8013D610 0013A1F0  4B F4 01 ED */	bl func_8007D7FC
/* 8013D614 0013A1F4  3C 80 0C 4C */	lis r4, 0x0C4C508A@ha
/* 8013D618 0013A1F8  C0 3F 08 94 */	lfs f1, 0x894(r31)
/* 8013D61C 0013A1FC  C0 42 A2 58 */	lfs f2, lbl_804D9C38@sda21(r2)
/* 8013D620 0013A200  7F C3 F3 78 */	mr r3, r30
/* 8013D624 0013A204  C0 62 A2 50 */	lfs f3, lbl_804D9C30@sda21(r2)
/* 8013D628 0013A208  38 A4 50 8A */	addi r5, r4, 0x0C4C508A@l
/* 8013D62C 0013A20C  38 80 01 6B */	li r4, 0x16b
/* 8013D630 0013A210  38 C0 00 00 */	li r6, 0
/* 8013D634 0013A214  4B F2 BD 79 */	bl Fighter_ActionStateChange_800693AC
/* 8013D638 0013A218  7F E3 FB 78 */	mr r3, r31
/* 8013D63C 0013A21C  4B F3 FE 2D */	bl func_8007D468
/* 8013D640 0013A220  80 01 00 1C */	lwz r0, 0x1c(r1)
/* 8013D644 0013A224  83 E1 00 14 */	lwz r31, 0x14(r1)
/* 8013D648 0013A228  83 C1 00 10 */	lwz r30, 0x10(r1)
/* 8013D64C 0013A22C  38 21 00 18 */	addi r1, r1, 0x18
/* 8013D650 0013A230  7C 08 03 A6 */	mtlr r0
/* 8013D654 0013A234  4E 80 00 20 */	blr
lbl_8013D658:
/* 8013D658 0013A238  7C 08 02 A6 */	mflr r0
/* 8013D65C 0013A23C  90 01 00 04 */	stw r0, 4(r1)
/* 8013D660 0013A240  94 21 FF E0 */	stwu r1, -0x20(r1)
/* 8013D664 0013A244  93 E1 00 1C */	stw r31, 0x1c(r1)
/* 8013D668 0013A248  93 C1 00 18 */	stw r30, 0x18(r1)
/* 8013D66C 0013A24C  80 03 00 28 */	lwz r0, 0x28(r3)
/* 8013D670 0013A250  83 E3 00 2C */	lwz r31, 0x2c(r3)
/* 8013D674 0013A254  28 00 00 00 */	cmplwi r0, 0
/* 8013D678 0013A258  7C 1E 03 78 */	mr r30, r0
/* 8013D67C 0013A25C  40 82 00 14 */	bne lbl_8013D690
/* 8013D680 0013A260  38 6D 87 F8 */	addi r3, r13, lbl_804D3E98@sda21
/* 8013D684 0013A264  38 80 02 F8 */	li r4, 0x2f8
/* 8013D688 0013A268  38 AD 88 00 */	addi r5, r13, lbl_804D3EA0@sda21
/* 8013D68C 0013A26C  48 24 AB 95 */	bl __assert
lbl_8013D690:
/* 8013D690 0013A270  34 1F 22 30 */	addic. r0, r31, 0x2230
/* 8013D694 0013A274  40 82 00 14 */	bne lbl_8013D6A8
/* 8013D698 0013A278  38 6D 87 F8 */	addi r3, r13, lbl_804D3E98@sda21
/* 8013D69C 0013A27C  38 80 02 F9 */	li r4, 0x2f9
/* 8013D6A0 0013A280  38 AD 88 08 */	addi r5, r13, lbl_804D3EA8@sda21
/* 8013D6A4 0013A284  48 24 AB 7D */	bl __assert
lbl_8013D6A8:
/* 8013D6A8 0013A288  80 7F 22 30 */	lwz r3, 0x2230(r31)
/* 8013D6AC 0013A28C  80 1F 22 34 */	lwz r0, 0x2234(r31)
/* 8013D6B0 0013A290  90 7E 00 2C */	stw r3, 0x2c(r30)
/* 8013D6B4 0013A294  90 1E 00 30 */	stw r0, 0x30(r30)
/* 8013D6B8 0013A298  80 1F 22 38 */	lwz r0, 0x2238(r31)
/* 8013D6BC 0013A29C  90 1E 00 34 */	stw r0, 0x34(r30)
/* 8013D6C0 0013A2A0  80 1E 00 14 */	lwz r0, 0x14(r30)
/* 8013D6C4 0013A2A4  54 00 01 8D */	rlwinm. r0, r0, 0, 6, 6
/* 8013D6C8 0013A2A8  40 82 00 4C */	bne lbl_8013D714
/* 8013D6CC 0013A2AC  28 1E 00 00 */	cmplwi r30, 0
/* 8013D6D0 0013A2B0  41 82 00 44 */	beq lbl_8013D714
/* 8013D6D4 0013A2B4  40 82 00 14 */	bne lbl_8013D6E8
/* 8013D6D8 0013A2B8  38 6D 87 F8 */	addi r3, r13, lbl_804D3E98@sda21
/* 8013D6DC 0013A2BC  38 80 02 34 */	li r4, 0x234
/* 8013D6E0 0013A2C0  38 AD 88 00 */	addi r5, r13, lbl_804D3EA0@sda21
/* 8013D6E4 0013A2C4  48 24 AB 3D */	bl __assert
lbl_8013D6E8:
/* 8013D6E8 0013A2C8  80 9E 00 14 */	lwz r4, 0x14(r30)
/* 8013D6EC 0013A2CC  38 60 00 00 */	li r3, 0
/* 8013D6F0 0013A2D0  54 80 02 11 */	rlwinm. r0, r4, 0, 8, 8
/* 8013D6F4 0013A2D4  40 82 00 10 */	bne lbl_8013D704
/* 8013D6F8 0013A2D8  54 80 06 73 */	rlwinm. r0, r4, 0, 0x19, 0x19
/* 8013D6FC 0013A2DC  41 82 00 08 */	beq lbl_8013D704
/* 8013D700 0013A2E0  38 60 00 01 */	li r3, 1
lbl_8013D704:
/* 8013D704 0013A2E4  2C 03 00 00 */	cmpwi r3, 0
/* 8013D708 0013A2E8  40 82 00 0C */	bne lbl_8013D714
/* 8013D70C 0013A2EC  7F C3 F3 78 */	mr r3, r30
/* 8013D710 0013A2F0  48 23 5B D9 */	bl HSD_JObjSetMtxDirtySub
lbl_8013D714:
/* 8013D714 0013A2F4  C8 22 A2 60 */	lfd f1, lbl_804D9C40@sda21(r2)
/* 8013D718 0013A2F8  7F E3 FB 78 */	mr r3, r31
/* 8013D71C 0013A2FC  C0 1F 00 2C */	lfs f0, 0x2c(r31)
/* 8013D720 0013A300  38 80 00 00 */	li r4, 0
/* 8013D724 0013A304  FC 21 00 32 */	fmul f1, f1, f0
/* 8013D728 0013A308  FC 20 08 18 */	frsp f1, f1
/* 8013D72C 0013A30C  4B F3 83 C5 */	bl func_80075AF0
/* 8013D730 0013A310  C0 02 A2 68 */	lfs f0, lbl_804D9C48@sda21(r2)
/* 8013D734 0013A314  C0 3F 23 60 */	lfs f1, 0x2360(r31)
/* 8013D738 0013A318  FC 00 08 00 */	fcmpu cr0, f0, f1
/* 8013D73C 0013A31C  41 82 00 08 */	beq lbl_8013D744
/* 8013D740 0013A320  D0 3F 00 2C */	stfs f1, 0x2c(r31)
lbl_8013D744:
/* 8013D744 0013A324  C0 02 A2 68 */	lfs f0, lbl_804D9C48@sda21(r2)
/* 8013D748 0013A328  D0 1F 23 60 */	stfs f0, 0x2360(r31)
/* 8013D74C 0013A32C  80 01 00 24 */	lwz r0, 0x24(r1)
/* 8013D750 0013A330  83 E1 00 1C */	lwz r31, 0x1c(r1)
/* 8013D754 0013A334  83 C1 00 18 */	lwz r30, 0x18(r1)
/* 8013D758 0013A338  38 21 00 20 */	addi r1, r1, 0x20
/* 8013D75C 0013A33C  7C 08 03 A6 */	mtlr r0
/* 8013D760 0013A340  4E 80 00 20 */	blr
lbl_8013D764:
/* 8013D764 0013A344  7C 08 02 A6 */	mflr r0
/* 8013D768 0013A348  90 01 00 04 */	stw r0, 4(r1)
/* 8013D76C 0013A34C  38 00 00 00 */	li r0, 0
/* 8013D770 0013A350  94 21 FF D8 */	stwu r1, -0x28(r1)
/* 8013D774 0013A354  93 E1 00 24 */	stw r31, 0x24(r1)
/* 8013D778 0013A358  93 C1 00 20 */	stw r30, 0x20(r1)
/* 8013D77C 0013A35C  93 A1 00 1C */	stw r29, 0x1c(r1)
/* 8013D780 0013A360  7C 7D 1B 78 */	mr r29, r3
/* 8013D784 0013A364  83 E3 00 2C */	lwz r31, 0x2c(r3)
/* 8013D788 0013A368  83 DF 02 D4 */	lwz r30, 0x2d4(r31)
/* 8013D78C 0013A36C  90 1F 23 4C */	stw r0, 0x234c(r31)
/* 8013D790 0013A370  80 1F 00 10 */	lwz r0, 0x10(r31)
/* 8013D794 0013A374  2C 00 01 66 */	cmpwi r0, 0x166
/* 8013D798 0013A378  40 80 00 18 */	bge lbl_8013D7B0
/* 8013D79C 0013A37C  2C 00 01 60 */	cmpwi r0, 0x160
/* 8013D7A0 0013A380  40 80 00 F4 */	bge lbl_8013D894
/* 8013D7A4 0013A384  2C 00 01 5E */	cmpwi r0, 0x15e
/* 8013D7A8 0013A388  40 80 00 10 */	bge lbl_8013D7B8
/* 8013D7AC 0013A38C  48 00 00 E8 */	b lbl_8013D894
lbl_8013D7B0:
/* 8013D7B0 0013A390  2C 00 01 68 */	cmpwi r0, 0x168
/* 8013D7B4 0013A394  40 80 00 E0 */	bge lbl_8013D894
lbl_8013D7B8:
/* 8013D7B8 0013A398  80 9E 00 38 */	lwz r4, 0x38(r30)
/* 8013D7BC 0013A39C  7F A3 EB 78 */	mr r3, r29
/* 8013D7C0 0013A3A0  80 1F 23 40 */	lwz r0, 0x2340(r31)
/* 8013D7C4 0013A3A4  7C 04 00 50 */	subf r0, r4, r0
/* 8013D7C8 0013A3A8  90 1F 23 40 */	stw r0, 0x2340(r31)
/* 8013D7CC 0013A3AC  C0 1F 23 74 */	lfs f0, 0x2374(r31)
/* 8013D7D0 0013A3B0  D0 1F 00 2C */	stfs f0, 0x2c(r31)
/* 8013D7D4 0013A3B4  4B F3 D8 25 */	bl func_8007AFF8
/* 8013D7D8 0013A3B8  C0 42 A2 68 */	lfs f2, lbl_804D9C48@sda21(r2)
/* 8013D7DC 0013A3BC  3C 80 0C 4C */	lis r4, 0x0C4C0292@ha
/* 8013D7E0 0013A3C0  C0 3F 08 94 */	lfs f1, 0x894(r31)
/* 8013D7E4 0013A3C4  7F A3 EB 78 */	mr r3, r29
/* 8013D7E8 0013A3C8  FC 60 10 90 */	fmr f3, f2
/* 8013D7EC 0013A3CC  38 A4 02 92 */	addi r5, r4, 0x0C4C0292@l
/* 8013D7F0 0013A3D0  38 80 01 6A */	li r4, 0x16a
/* 8013D7F4 0013A3D4  38 C0 00 00 */	li r6, 0
/* 8013D7F8 0013A3D8  4B F2 BB B5 */	bl Fighter_ActionStateChange_800693AC
/* 8013D7FC 0013A3DC  3C 60 80 14 */	lis r3, lbl_8013D658@ha
/* 8013D800 0013A3E0  38 63 D6 58 */	addi r3, r3, lbl_8013D658@l
/* 8013D804 0013A3E4  90 7F 21 E4 */	stw r3, 0x21e4(r31)
/* 8013D808 0013A3E8  38 00 00 00 */	li r0, 0
/* 8013D80C 0013A3EC  90 7F 21 DC */	stw r3, 0x21dc(r31)
/* 8013D810 0013A3F0  90 1F 21 C0 */	stw r0, 0x21c0(r31)
/* 8013D814 0013A3F4  80 1F 00 E0 */	lwz r0, 0xe0(r31)
/* 8013D818 0013A3F8  2C 00 00 00 */	cmpwi r0, 0
/* 8013D81C 0013A3FC  40 82 00 20 */	bne lbl_8013D83C
/* 8013D820 0013A400  C0 3F 00 EC */	lfs f1, 0xec(r31)
/* 8013D824 0013A404  7F E3 FB 78 */	mr r3, r31
/* 8013D828 0013A408  C0 1E 00 88 */	lfs f0, 0x88(r30)
/* 8013D82C 0013A40C  EC 01 00 32 */	fmuls f0, f1, f0
/* 8013D830 0013A410  D0 1F 00 80 */	stfs f0, 0x80(r31)
/* 8013D834 0013A414  4B F3 FD A1 */	bl func_8007D5D4
/* 8013D838 0013A418  48 00 00 14 */	b lbl_8013D84C
lbl_8013D83C:
/* 8013D83C 0013A41C  C0 3F 00 80 */	lfs f1, 0x80(r31)
/* 8013D840 0013A420  C0 1E 00 88 */	lfs f0, 0x88(r30)
/* 8013D844 0013A424  EC 01 00 32 */	fmuls f0, f1, f0
/* 8013D848 0013A428  D0 1F 00 80 */	stfs f0, 0x80(r31)
lbl_8013D84C:
/* 8013D84C 0013A42C  C0 1E 00 8C */	lfs f0, 0x8c(r30)
/* 8013D850 0013A430  38 7F 00 00 */	addi r3, r31, 0
/* 8013D854 0013A434  38 80 00 00 */	li r4, 0
/* 8013D858 0013A438  D0 1F 00 84 */	stfs f0, 0x84(r31)
/* 8013D85C 0013A43C  C0 02 A2 68 */	lfs f0, lbl_804D9C48@sda21(r2)
/* 8013D860 0013A440  D0 1F 00 78 */	stfs f0, 0x78(r31)
/* 8013D864 0013A444  D0 1F 00 74 */	stfs f0, 0x74(r31)
/* 8013D868 0013A448  D0 1F 00 E4 */	stfs f0, 0xe4(r31)
/* 8013D86C 0013A44C  D0 1F 00 EC */	stfs f0, 0xec(r31)
/* 8013D870 0013A450  D0 1F 23 60 */	stfs f0, 0x2360(r31)
/* 8013D874 0013A454  C0 22 A2 6C */	lfs f1, lbl_804D9C4C@sda21(r2)
/* 8013D878 0013A458  4B F3 82 79 */	bl func_80075AF0
/* 8013D87C 0013A45C  3C 80 00 04 */	lis r4, 0x0003D0D6@ha
/* 8013D880 0013A460  38 7F 00 00 */	addi r3, r31, 0
/* 8013D884 0013A464  38 84 D0 D6 */	addi r4, r4, 0x0003D0D6@l
/* 8013D888 0013A468  38 A0 00 7F */	li r5, 0x7f
/* 8013D88C 0013A46C  38 C0 00 40 */	li r6, 0x40
/* 8013D890 0013A470  4B F4 A8 B9 */	bl func_80088148
lbl_8013D894:
/* 8013D894 0013A474  80 01 00 2C */	lwz r0, 0x2c(r1)
/* 8013D898 0013A478  83 E1 00 24 */	lwz r31, 0x24(r1)
/* 8013D89C 0013A47C  83 C1 00 20 */	lwz r30, 0x20(r1)
/* 8013D8A0 0013A480  83 A1 00 1C */	lwz r29, 0x1c(r1)
/* 8013D8A4 0013A484  38 21 00 28 */	addi r1, r1, 0x28
/* 8013D8A8 0013A488  7C 08 03 A6 */	mtlr r0
/* 8013D8AC 0013A48C  4E 80 00 20 */	blr
lbl_8013D8B0:
/* 8013D8B0 0013A490  7C 08 02 A6 */	mflr r0
/* 8013D8B4 0013A494  90 01 00 04 */	stw r0, 4(r1)
/* 8013D8B8 0013A498  94 21 FF E8 */	stwu r1, -0x18(r1)
/* 8013D8BC 0013A49C  93 E1 00 14 */	stw r31, 0x14(r1)
/* 8013D8C0 0013A4A0  7C 7F 1B 78 */	mr r31, r3
/* 8013D8C4 0013A4A4  4B F4 BF 61 */	bl func_80089824
/* 8013D8C8 0013A4A8  7F E3 FB 78 */	mr r3, r31
/* 8013D8CC 0013A4AC  4B F4 B9 D5 */	bl func_800892A0
/* 8013D8D0 0013A4B0  80 01 00 1C */	lwz r0, 0x1c(r1)
/* 8013D8D4 0013A4B4  83 E1 00 14 */	lwz r31, 0x14(r1)
/* 8013D8D8 0013A4B8  38 21 00 18 */	addi r1, r1, 0x18
/* 8013D8DC 0013A4BC  7C 08 03 A6 */	mtlr r0
/* 8013D8E0 0013A4C0  4E 80 00 20 */	blr

.global func_8013D8E4
func_8013D8E4:
/* 8013D8E4 0013A4C4  7C 08 02 A6 */	mflr r0
/* 8013D8E8 0013A4C8  90 01 00 04 */	stw r0, 4(r1)
/* 8013D8EC 0013A4CC  94 21 FF D0 */	stwu r1, -0x30(r1)
/* 8013D8F0 0013A4D0  93 E1 00 2C */	stw r31, 0x2c(r1)
/* 8013D8F4 0013A4D4  93 C1 00 28 */	stw r30, 0x28(r1)
/* 8013D8F8 0013A4D8  93 A1 00 24 */	stw r29, 0x24(r1)
/* 8013D8FC 0013A4DC  7C 7D 1B 78 */	mr r29, r3
/* 8013D900 0013A4E0  83 E3 00 2C */	lwz r31, 0x2c(r3)
/* 8013D904 0013A4E4  80 1F 00 E0 */	lwz r0, 0xe0(r31)
/* 8013D908 0013A4E8  83 DF 02 D4 */	lwz r30, 0x2d4(r31)
/* 8013D90C 0013A4EC  2C 00 00 01 */	cmpwi r0, 1
/* 8013D910 0013A4F0  80 1F 09 14 */	lwz r0, 0x914(r31)
/* 8013D914 0013A4F4  40 82 00 1C */	bne lbl_8013D930
/* 8013D918 0013A4F8  C0 3F 00 80 */	lfs f1, 0x80(r31)
/* 8013D91C 0013A4FC  C0 02 A2 68 */	lfs f0, lbl_804D9C48@sda21(r2)
/* 8013D920 0013A500  FC 01 00 40 */	fcmpo cr0, f1, f0
/* 8013D924 0013A504  40 80 00 20 */	bge lbl_8013D944
/* 8013D928 0013A508  FC 20 08 50 */	fneg f1, f1
/* 8013D92C 0013A50C  48 00 00 18 */	b lbl_8013D944
lbl_8013D930:
/* 8013D930 0013A510  C0 3F 00 EC */	lfs f1, 0xec(r31)
/* 8013D934 0013A514  C0 02 A2 68 */	lfs f0, lbl_804D9C48@sda21(r2)
/* 8013D938 0013A518  FC 01 00 40 */	fcmpo cr0, f1, f0
/* 8013D93C 0013A51C  40 80 00 08 */	bge lbl_8013D944
/* 8013D940 0013A520  FC 20 08 50 */	fneg f1, f1
lbl_8013D944:
/* 8013D944 0013A524  C0 1E 00 CC */	lfs f0, 0xcc(r30)
/* 8013D948 0013A528  FC 01 00 40 */	fcmpo cr0, f1, f0
/* 8013D94C 0013A52C  40 80 00 18 */	bge lbl_8013D964
/* 8013D950 0013A530  38 00 00 00 */	li r0, 0
/* 8013D954 0013A534  90 1F 09 14 */	stw r0, 0x914(r31)
/* 8013D958 0013A538  7F E3 FB 78 */	mr r3, r31
/* 8013D95C 0013A53C  4B F8 26 51 */	bl func_800BFFAC
/* 8013D960 0013A540  48 00 00 14 */	b lbl_8013D974
lbl_8013D964:
/* 8013D964 0013A544  2C 00 00 00 */	cmpwi r0, 0
/* 8013D968 0013A548  40 82 00 0C */	bne lbl_8013D974
/* 8013D96C 0013A54C  38 00 00 01 */	li r0, 1
/* 8013D970 0013A550  90 1F 09 14 */	stw r0, 0x914(r31)
lbl_8013D974:
/* 8013D974 0013A554  80 1F 09 14 */	lwz r0, 0x914(r31)
/* 8013D978 0013A558  2C 00 00 00 */	cmpwi r0, 0
/* 8013D97C 0013A55C  41 82 00 8C */	beq lbl_8013DA08
/* 8013D980 0013A560  80 1F 00 E0 */	lwz r0, 0xe0(r31)
/* 8013D984 0013A564  2C 00 00 01 */	cmpwi r0, 1
/* 8013D988 0013A568  40 82 00 38 */	bne lbl_8013D9C0
/* 8013D98C 0013A56C  C0 5F 00 80 */	lfs f2, 0x80(r31)
/* 8013D990 0013A570  C0 02 A2 68 */	lfs f0, lbl_804D9C48@sda21(r2)
/* 8013D994 0013A574  FC 02 00 40 */	fcmpo cr0, f2, f0
/* 8013D998 0013A578  40 80 00 08 */	bge lbl_8013D9A0
/* 8013D99C 0013A57C  FC 40 10 50 */	fneg f2, f2
lbl_8013D9A0:
/* 8013D9A0 0013A580  C0 1E 00 80 */	lfs f0, 0x80(r30)
/* 8013D9A4 0013A584  C0 3E 00 84 */	lfs f1, 0x84(r30)
/* 8013D9A8 0013A588  EC 00 10 2A */	fadds f0, f0, f2
/* 8013D9AC 0013A58C  EC 01 00 32 */	fmuls f0, f1, f0
/* 8013D9B0 0013A590  FC 00 00 1E */	fctiwz f0, f0
/* 8013D9B4 0013A594  D8 01 00 18 */	stfd f0, 0x18(r1)
/* 8013D9B8 0013A598  80 81 00 1C */	lwz r4, 0x1c(r1)
/* 8013D9BC 0013A59C  48 00 00 34 */	b lbl_8013D9F0
lbl_8013D9C0:
/* 8013D9C0 0013A5A0  C0 5F 00 EC */	lfs f2, 0xec(r31)
/* 8013D9C4 0013A5A4  C0 02 A2 68 */	lfs f0, lbl_804D9C48@sda21(r2)
/* 8013D9C8 0013A5A8  FC 02 00 40 */	fcmpo cr0, f2, f0
/* 8013D9CC 0013A5AC  40 80 00 08 */	bge lbl_8013D9D4
/* 8013D9D0 0013A5B0  FC 40 10 50 */	fneg f2, f2
lbl_8013D9D4:
/* 8013D9D4 0013A5B4  C0 1E 00 80 */	lfs f0, 0x80(r30)
/* 8013D9D8 0013A5B8  C0 3E 00 84 */	lfs f1, 0x84(r30)
/* 8013D9DC 0013A5BC  EC 00 10 2A */	fadds f0, f0, f2
/* 8013D9E0 0013A5C0  EC 01 00 32 */	fmuls f0, f1, f0
/* 8013D9E4 0013A5C4  FC 00 00 1E */	fctiwz f0, f0
/* 8013D9E8 0013A5C8  D8 01 00 18 */	stfd f0, 0x18(r1)
/* 8013D9EC 0013A5CC  80 81 00 1C */	lwz r4, 0x1c(r1)
lbl_8013D9F0:
/* 8013D9F0 0013A5D0  2C 04 00 01 */	cmpwi r4, 1
/* 8013D9F4 0013A5D4  40 80 00 08 */	bge lbl_8013D9FC
/* 8013D9F8 0013A5D8  38 80 00 01 */	li r4, 1
lbl_8013D9FC:
/* 8013D9FC 0013A5DC  38 BD 00 00 */	addi r5, r29, 0
/* 8013DA00 0013A5E0  38 7F 09 14 */	addi r3, r31, 0x914
/* 8013DA04 0013A5E4  4B F3 D1 CD */	bl func_8007ABD0
lbl_8013DA08:
/* 8013DA08 0013A5E8  80 01 00 34 */	lwz r0, 0x34(r1)
/* 8013DA0C 0013A5EC  83 E1 00 2C */	lwz r31, 0x2c(r1)
/* 8013DA10 0013A5F0  83 C1 00 28 */	lwz r30, 0x28(r1)
/* 8013DA14 0013A5F4  83 A1 00 24 */	lwz r29, 0x24(r1)
/* 8013DA18 0013A5F8  38 21 00 30 */	addi r1, r1, 0x30
/* 8013DA1C 0013A5FC  7C 08 03 A6 */	mtlr r0
/* 8013DA20 0013A600  4E 80 00 20 */	blr

.global func_8013DA24
func_8013DA24:
/* 8013DA24 0013A604  7C 08 02 A6 */	mflr r0
/* 8013DA28 0013A608  90 01 00 04 */	stw r0, 4(r1)
/* 8013DA2C 0013A60C  94 21 FF B0 */	stwu r1, -0x50(r1)
/* 8013DA30 0013A610  DB E1 00 48 */	stfd f31, 0x48(r1)
/* 8013DA34 0013A614  FF E0 08 90 */	fmr f31, f1
/* 8013DA38 0013A618  BF 61 00 34 */	stmw r27, 0x34(r1)
/* 8013DA3C 0013A61C  7C 7B 1B 78 */	mr r27, r3
/* 8013DA40 0013A620  3B C4 00 00 */	addi r30, r4, 0
/* 8013DA44 0013A624  3B A5 00 00 */	addi r29, r5, 0
/* 8013DA48 0013A628  83 E3 00 2C */	lwz r31, 0x2c(r3)
/* 8013DA4C 0013A62C  83 9F 02 D4 */	lwz r28, 0x2d4(r31)
/* 8013DA50 0013A630  C0 1F 23 74 */	lfs f0, 0x2374(r31)
/* 8013DA54 0013A634  D0 1F 00 2C */	stfs f0, 0x2c(r31)
/* 8013DA58 0013A638  4B F3 D5 A1 */	bl func_8007AFF8
/* 8013DA5C 0013A63C  2C 1E 00 00 */	cmpwi r30, 0
/* 8013DA60 0013A640  40 82 00 5C */	bne lbl_8013DABC
/* 8013DA64 0013A644  C0 22 A2 70 */	lfs f1, lbl_804D9C50@sda21(r2)
/* 8013DA68 0013A648  C0 1F 00 2C */	lfs f0, 0x2c(r31)
/* 8013DA6C 0013A64C  FC 01 00 00 */	fcmpu cr0, f1, f0
/* 8013DA70 0013A650  40 82 00 0C */	bne lbl_8013DA7C
/* 8013DA74 0013A654  38 80 01 60 */	li r4, 0x160
/* 8013DA78 0013A658  48 00 00 08 */	b lbl_8013DA80
lbl_8013DA7C:
/* 8013DA7C 0013A65C  38 80 01 61 */	li r4, 0x161
lbl_8013DA80:
/* 8013DA80 0013A660  FC 20 F8 90 */	fmr f1, f31
/* 8013DA84 0013A664  C0 42 A2 70 */	lfs f2, lbl_804D9C50@sda21(r2)
/* 8013DA88 0013A668  C0 62 A2 68 */	lfs f3, lbl_804D9C48@sda21(r2)
/* 8013DA8C 0013A66C  38 7B 00 00 */	addi r3, r27, 0
/* 8013DA90 0013A670  38 BD 00 00 */	addi r5, r29, 0
/* 8013DA94 0013A674  38 C0 00 00 */	li r6, 0
/* 8013DA98 0013A678  4B F2 B9 15 */	bl Fighter_ActionStateChange_800693AC
/* 8013DA9C 0013A67C  C0 3F 00 EC */	lfs f1, 0xec(r31)
/* 8013DAA0 0013A680  C0 1C 00 90 */	lfs f0, 0x90(r28)
/* 8013DAA4 0013A684  EC 01 00 32 */	fmuls f0, f1, f0
/* 8013DAA8 0013A688  D0 1F 00 EC */	stfs f0, 0xec(r31)
/* 8013DAAC 0013A68C  C0 02 A2 68 */	lfs f0, lbl_804D9C48@sda21(r2)
/* 8013DAB0 0013A690  D0 1F 00 78 */	stfs f0, 0x78(r31)
/* 8013DAB4 0013A694  D0 1F 00 84 */	stfs f0, 0x84(r31)
/* 8013DAB8 0013A698  48 00 00 68 */	b lbl_8013DB20
lbl_8013DABC:
/* 8013DABC 0013A69C  C0 22 A2 70 */	lfs f1, lbl_804D9C50@sda21(r2)
/* 8013DAC0 0013A6A0  C0 1F 00 2C */	lfs f0, 0x2c(r31)
/* 8013DAC4 0013A6A4  FC 01 00 00 */	fcmpu cr0, f1, f0
/* 8013DAC8 0013A6A8  40 82 00 0C */	bne lbl_8013DAD4
/* 8013DACC 0013A6AC  38 80 01 68 */	li r4, 0x168
/* 8013DAD0 0013A6B0  48 00 00 08 */	b lbl_8013DAD8
lbl_8013DAD4:
/* 8013DAD4 0013A6B4  38 80 01 69 */	li r4, 0x169
lbl_8013DAD8:
/* 8013DAD8 0013A6B8  FC 20 F8 90 */	fmr f1, f31
/* 8013DADC 0013A6BC  C0 42 A2 70 */	lfs f2, lbl_804D9C50@sda21(r2)
/* 8013DAE0 0013A6C0  C0 62 A2 68 */	lfs f3, lbl_804D9C48@sda21(r2)
/* 8013DAE4 0013A6C4  38 7B 00 00 */	addi r3, r27, 0
/* 8013DAE8 0013A6C8  38 BD 00 00 */	addi r5, r29, 0
/* 8013DAEC 0013A6CC  38 C0 00 00 */	li r6, 0
/* 8013DAF0 0013A6D0  4B F2 B8 BD */	bl Fighter_ActionStateChange_800693AC
/* 8013DAF4 0013A6D4  C0 3F 00 80 */	lfs f1, 0x80(r31)
/* 8013DAF8 0013A6D8  C0 1C 00 90 */	lfs f0, 0x90(r28)
/* 8013DAFC 0013A6DC  EC 01 00 32 */	fmuls f0, f1, f0
/* 8013DB00 0013A6E0  D0 1F 00 80 */	stfs f0, 0x80(r31)
/* 8013DB04 0013A6E4  C0 3F 00 84 */	lfs f1, 0x84(r31)
/* 8013DB08 0013A6E8  C0 1C 00 94 */	lfs f0, 0x94(r28)
/* 8013DB0C 0013A6EC  EC 01 00 32 */	fmuls f0, f1, f0
/* 8013DB10 0013A6F0  D0 1F 00 84 */	stfs f0, 0x84(r31)
/* 8013DB14 0013A6F4  C0 02 A2 68 */	lfs f0, lbl_804D9C48@sda21(r2)
/* 8013DB18 0013A6F8  D0 1F 00 E4 */	stfs f0, 0xe4(r31)
/* 8013DB1C 0013A6FC  D0 1F 00 EC */	stfs f0, 0xec(r31)
lbl_8013DB20:
/* 8013DB20 0013A700  3C 60 80 14 */	lis r3, lbl_8013D658@ha
/* 8013DB24 0013A704  80 BB 00 2C */	lwz r5, 0x2c(r27)
/* 8013DB28 0013A708  38 03 D6 58 */	addi r0, r3, lbl_8013D658@l
/* 8013DB2C 0013A70C  90 05 21 E4 */	stw r0, 0x21e4(r5)
/* 8013DB30 0013A710  3C 80 80 14 */	lis r4, lbl_8013D764@ha
/* 8013DB34 0013A714  38 84 D7 64 */	addi r4, r4, lbl_8013D764@l
/* 8013DB38 0013A718  90 05 21 DC */	stw r0, 0x21dc(r5)
/* 8013DB3C 0013A71C  3C 60 80 14 */	lis r3, lbl_8014222C@ha
/* 8013DB40 0013A720  38 03 22 2C */	addi r0, r3, lbl_8014222C@l
/* 8013DB44 0013A724  90 85 21 C0 */	stw r4, 0x21c0(r5)
/* 8013DB48 0013A728  90 05 21 F8 */	stw r0, 0x21f8(r5)
/* 8013DB4C 0013A72C  83 DB 00 28 */	lwz r30, 0x28(r27)
/* 8013DB50 0013A730  83 9B 00 2C */	lwz r28, 0x2c(r27)
/* 8013DB54 0013A734  28 1E 00 00 */	cmplwi r30, 0
/* 8013DB58 0013A738  3B BC 22 30 */	addi r29, r28, 0x2230
/* 8013DB5C 0013A73C  40 82 00 14 */	bne lbl_8013DB70
/* 8013DB60 0013A740  38 6D 87 F8 */	addi r3, r13, lbl_804D3E98@sda21
/* 8013DB64 0013A744  38 80 02 F8 */	li r4, 0x2f8
/* 8013DB68 0013A748  38 AD 88 00 */	addi r5, r13, lbl_804D3EA0@sda21
/* 8013DB6C 0013A74C  48 24 A6 B5 */	bl __assert
lbl_8013DB70:
/* 8013DB70 0013A750  28 1D 00 00 */	cmplwi r29, 0
/* 8013DB74 0013A754  40 82 00 14 */	bne lbl_8013DB88
/* 8013DB78 0013A758  38 6D 87 F8 */	addi r3, r13, lbl_804D3E98@sda21
/* 8013DB7C 0013A75C  38 80 02 F9 */	li r4, 0x2f9
/* 8013DB80 0013A760  38 AD 88 08 */	addi r5, r13, lbl_804D3EA8@sda21
/* 8013DB84 0013A764  48 24 A6 9D */	bl __assert
lbl_8013DB88:
/* 8013DB88 0013A768  80 7D 00 00 */	lwz r3, 0(r29)
/* 8013DB8C 0013A76C  80 1D 00 04 */	lwz r0, 4(r29)
/* 8013DB90 0013A770  90 7E 00 2C */	stw r3, 0x2c(r30)
/* 8013DB94 0013A774  90 1E 00 30 */	stw r0, 0x30(r30)
/* 8013DB98 0013A778  80 1D 00 08 */	lwz r0, 8(r29)
/* 8013DB9C 0013A77C  90 1E 00 34 */	stw r0, 0x34(r30)
/* 8013DBA0 0013A780  80 1E 00 14 */	lwz r0, 0x14(r30)
/* 8013DBA4 0013A784  54 00 01 8D */	rlwinm. r0, r0, 0, 6, 6
/* 8013DBA8 0013A788  40 82 00 4C */	bne lbl_8013DBF4
/* 8013DBAC 0013A78C  28 1E 00 00 */	cmplwi r30, 0
/* 8013DBB0 0013A790  41 82 00 44 */	beq lbl_8013DBF4
/* 8013DBB4 0013A794  40 82 00 14 */	bne lbl_8013DBC8
/* 8013DBB8 0013A798  38 6D 87 F8 */	addi r3, r13, lbl_804D3E98@sda21
/* 8013DBBC 0013A79C  38 80 02 34 */	li r4, 0x234
/* 8013DBC0 0013A7A0  38 AD 88 00 */	addi r5, r13, lbl_804D3EA0@sda21
/* 8013DBC4 0013A7A4  48 24 A6 5D */	bl __assert
lbl_8013DBC8:
/* 8013DBC8 0013A7A8  80 9E 00 14 */	lwz r4, 0x14(r30)
/* 8013DBCC 0013A7AC  38 60 00 00 */	li r3, 0
/* 8013DBD0 0013A7B0  54 80 02 11 */	rlwinm. r0, r4, 0, 8, 8
/* 8013DBD4 0013A7B4  40 82 00 10 */	bne lbl_8013DBE4
/* 8013DBD8 0013A7B8  54 80 06 73 */	rlwinm. r0, r4, 0, 0x19, 0x19
/* 8013DBDC 0013A7BC  41 82 00 08 */	beq lbl_8013DBE4
/* 8013DBE0 0013A7C0  38 60 00 01 */	li r3, 1
lbl_8013DBE4:
/* 8013DBE4 0013A7C4  2C 03 00 00 */	cmpwi r3, 0
/* 8013DBE8 0013A7C8  40 82 00 0C */	bne lbl_8013DBF4
/* 8013DBEC 0013A7CC  7F C3 F3 78 */	mr r3, r30
/* 8013DBF0 0013A7D0  48 23 56 F9 */	bl HSD_JObjSetMtxDirtySub
lbl_8013DBF4:
/* 8013DBF4 0013A7D4  C8 22 A2 60 */	lfd f1, lbl_804D9C40@sda21(r2)
/* 8013DBF8 0013A7D8  7F 83 E3 78 */	mr r3, r28
/* 8013DBFC 0013A7DC  C0 1C 00 2C */	lfs f0, 0x2c(r28)
/* 8013DC00 0013A7E0  38 80 00 00 */	li r4, 0
/* 8013DC04 0013A7E4  FC 21 00 32 */	fmul f1, f1, f0
/* 8013DC08 0013A7E8  FC 20 08 18 */	frsp f1, f1
/* 8013DC0C 0013A7EC  4B F3 7E E5 */	bl func_80075AF0
/* 8013DC10 0013A7F0  C0 02 A2 68 */	lfs f0, lbl_804D9C48@sda21(r2)
/* 8013DC14 0013A7F4  C0 3C 23 60 */	lfs f1, 0x2360(r28)
/* 8013DC18 0013A7F8  FC 00 08 00 */	fcmpu cr0, f0, f1
/* 8013DC1C 0013A7FC  41 82 00 08 */	beq lbl_8013DC24
/* 8013DC20 0013A800  D0 3C 00 2C */	stfs f1, 0x2c(r28)
lbl_8013DC24:
/* 8013DC24 0013A804  C0 02 A2 68 */	lfs f0, lbl_804D9C48@sda21(r2)
/* 8013DC28 0013A808  38 7F 00 00 */	addi r3, r31, 0
/* 8013DC2C 0013A80C  38 80 00 00 */	li r4, 0
/* 8013DC30 0013A810  D0 1C 23 60 */	stfs f0, 0x2360(r28)
/* 8013DC34 0013A814  D0 1F 23 60 */	stfs f0, 0x2360(r31)
/* 8013DC38 0013A818  C8 22 A2 60 */	lfd f1, lbl_804D9C40@sda21(r2)
/* 8013DC3C 0013A81C  C0 1F 00 2C */	lfs f0, 0x2c(r31)
/* 8013DC40 0013A820  FC 21 00 32 */	fmul f1, f1, f0
/* 8013DC44 0013A824  FC 20 08 18 */	frsp f1, f1
/* 8013DC48 0013A828  4B F3 7E A9 */	bl func_80075AF0
/* 8013DC4C 0013A82C  BB 61 00 34 */	lmw r27, 0x34(r1)
/* 8013DC50 0013A830  80 01 00 54 */	lwz r0, 0x54(r1)
/* 8013DC54 0013A834  CB E1 00 48 */	lfd f31, 0x48(r1)
/* 8013DC58 0013A838  38 21 00 50 */	addi r1, r1, 0x50
/* 8013DC5C 0013A83C  7C 08 03 A6 */	mtlr r0
/* 8013DC60 0013A840  4E 80 00 20 */	blr

.global func_8013DC64
func_8013DC64:
/* 8013DC64 0013A844  7C 08 02 A6 */	mflr r0
/* 8013DC68 0013A848  90 01 00 04 */	stw r0, 4(r1)
/* 8013DC6C 0013A84C  94 21 FF D0 */	stwu r1, -0x30(r1)
/* 8013DC70 0013A850  93 E1 00 2C */	stw r31, 0x2c(r1)
/* 8013DC74 0013A854  93 C1 00 28 */	stw r30, 0x28(r1)
/* 8013DC78 0013A858  93 A1 00 24 */	stw r29, 0x24(r1)
/* 8013DC7C 0013A85C  83 C3 00 28 */	lwz r30, 0x28(r3)
/* 8013DC80 0013A860  83 E3 00 2C */	lwz r31, 0x2c(r3)
/* 8013DC84 0013A864  28 1E 00 00 */	cmplwi r30, 0
/* 8013DC88 0013A868  83 BF 02 D4 */	lwz r29, 0x2d4(r31)
/* 8013DC8C 0013A86C  40 82 00 14 */	bne lbl_8013DCA0
/* 8013DC90 0013A870  38 6D 87 F8 */	addi r3, r13, lbl_804D3E98@sda21
/* 8013DC94 0013A874  38 80 03 37 */	li r4, 0x337
/* 8013DC98 0013A878  38 AD 88 00 */	addi r5, r13, lbl_804D3EA0@sda21
/* 8013DC9C 0013A87C  48 24 A5 85 */	bl __assert
lbl_8013DCA0:
/* 8013DCA0 0013A880  34 1F 22 30 */	addic. r0, r31, 0x2230
/* 8013DCA4 0013A884  40 82 00 14 */	bne lbl_8013DCB8
/* 8013DCA8 0013A888  38 6D 87 F8 */	addi r3, r13, lbl_804D3E98@sda21
/* 8013DCAC 0013A88C  38 80 03 38 */	li r4, 0x338
/* 8013DCB0 0013A890  38 AD 88 08 */	addi r5, r13, lbl_804D3EA8@sda21
/* 8013DCB4 0013A894  48 24 A5 6D */	bl __assert
lbl_8013DCB8:
/* 8013DCB8 0013A898  80 BE 00 2C */	lwz r5, 0x2c(r30)
/* 8013DCBC 0013A89C  3C 80 80 14 */	lis r4, lbl_8013D764@ha
/* 8013DCC0 0013A8A0  80 1E 00 30 */	lwz r0, 0x30(r30)
/* 8013DCC4 0013A8A4  3C 60 80 14 */	lis r3, lbl_8014222C@ha
/* 8013DCC8 0013A8A8  38 C0 FF FF */	li r6, -1
/* 8013DCCC 0013A8AC  90 BF 22 30 */	stw r5, 0x2230(r31)
/* 8013DCD0 0013A8B0  38 A0 00 00 */	li r5, 0
/* 8013DCD4 0013A8B4  38 84 D7 64 */	addi r4, r4, lbl_8013D764@l
/* 8013DCD8 0013A8B8  90 1F 22 34 */	stw r0, 0x2234(r31)
/* 8013DCDC 0013A8BC  38 03 22 2C */	addi r0, r3, lbl_8014222C@l
/* 8013DCE0 0013A8C0  80 7E 00 34 */	lwz r3, 0x34(r30)
/* 8013DCE4 0013A8C4  90 7F 22 38 */	stw r3, 0x2238(r31)
/* 8013DCE8 0013A8C8  C0 02 A2 68 */	lfs f0, lbl_804D9C48@sda21(r2)
/* 8013DCEC 0013A8CC  D0 1F 00 EC */	stfs f0, 0xec(r31)
/* 8013DCF0 0013A8D0  80 7D 00 34 */	lwz r3, 0x34(r29)
/* 8013DCF4 0013A8D4  90 7F 23 40 */	stw r3, 0x2340(r31)
/* 8013DCF8 0013A8D8  90 DF 23 44 */	stw r6, 0x2344(r31)
/* 8013DCFC 0013A8DC  90 DF 23 48 */	stw r6, 0x2348(r31)
/* 8013DD00 0013A8E0  90 BF 23 4C */	stw r5, 0x234c(r31)
/* 8013DD04 0013A8E4  D0 1F 23 54 */	stfs f0, 0x2354(r31)
/* 8013DD08 0013A8E8  D0 1F 23 78 */	stfs f0, 0x2378(r31)
/* 8013DD0C 0013A8EC  D0 1F 23 60 */	stfs f0, 0x2360(r31)
/* 8013DD10 0013A8F0  90 BF 23 64 */	stw r5, 0x2364(r31)
/* 8013DD14 0013A8F4  90 BF 23 68 */	stw r5, 0x2368(r31)
/* 8013DD18 0013A8F8  C0 1D 00 A0 */	lfs f0, 0xa0(r29)
/* 8013DD1C 0013A8FC  FC 00 00 1E */	fctiwz f0, f0
/* 8013DD20 0013A900  D8 01 00 18 */	stfd f0, 0x18(r1)
/* 8013DD24 0013A904  80 61 00 1C */	lwz r3, 0x1c(r1)
/* 8013DD28 0013A908  90 7F 23 6C */	stw r3, 0x236c(r31)
/* 8013DD2C 0013A90C  90 BF 23 70 */	stw r5, 0x2370(r31)
/* 8013DD30 0013A910  90 9F 21 C0 */	stw r4, 0x21c0(r31)
/* 8013DD34 0013A914  90 1F 21 F8 */	stw r0, 0x21f8(r31)
/* 8013DD38 0013A918  80 01 00 34 */	lwz r0, 0x34(r1)
/* 8013DD3C 0013A91C  83 E1 00 2C */	lwz r31, 0x2c(r1)
/* 8013DD40 0013A920  83 C1 00 28 */	lwz r30, 0x28(r1)
/* 8013DD44 0013A924  83 A1 00 24 */	lwz r29, 0x24(r1)
/* 8013DD48 0013A928  38 21 00 30 */	addi r1, r1, 0x30
/* 8013DD4C 0013A92C  7C 08 03 A6 */	mtlr r0
/* 8013DD50 0013A930  4E 80 00 20 */	blr

.global func_8013DD54
func_8013DD54:
/* 8013DD54 0013A934  7C 08 02 A6 */	mflr r0
/* 8013DD58 0013A938  90 01 00 04 */	stw r0, 4(r1)
/* 8013DD5C 0013A93C  94 21 FF D8 */	stwu r1, -0x28(r1)
/* 8013DD60 0013A940  93 E1 00 24 */	stw r31, 0x24(r1)
/* 8013DD64 0013A944  83 E3 00 2C */	lwz r31, 0x2c(r3)
/* 8013DD68 0013A948  C8 42 A2 78 */	lfd f2, lbl_804D9C58@sda21(r2)
/* 8013DD6C 0013A94C  C0 02 A2 68 */	lfs f0, lbl_804D9C48@sda21(r2)
/* 8013DD70 0013A950  48 00 00 14 */	b lbl_8013DD84
lbl_8013DD74:
/* 8013DD74 0013A954  C0 3F 23 54 */	lfs f1, 0x2354(r31)
/* 8013DD78 0013A958  FC 21 10 2A */	fadd f1, f1, f2
/* 8013DD7C 0013A95C  FC 20 08 18 */	frsp f1, f1
/* 8013DD80 0013A960  D0 3F 23 54 */	stfs f1, 0x2354(r31)
lbl_8013DD84:
/* 8013DD84 0013A964  C0 3F 23 54 */	lfs f1, 0x2354(r31)
/* 8013DD88 0013A968  FC 01 00 40 */	fcmpo cr0, f1, f0
/* 8013DD8C 0013A96C  41 80 FF E8 */	blt lbl_8013DD74
/* 8013DD90 0013A970  C8 22 A2 78 */	lfd f1, lbl_804D9C58@sda21(r2)
/* 8013DD94 0013A974  48 00 00 14 */	b lbl_8013DDA8
lbl_8013DD98:
/* 8013DD98 0013A978  C0 1F 23 54 */	lfs f0, 0x2354(r31)
/* 8013DD9C 0013A97C  FC 00 08 28 */	fsub f0, f0, f1
/* 8013DDA0 0013A980  FC 00 00 18 */	frsp f0, f0
/* 8013DDA4 0013A984  D0 1F 23 54 */	stfs f0, 0x2354(r31)
lbl_8013DDA8:
/* 8013DDA8 0013A988  C0 7F 23 54 */	lfs f3, 0x2354(r31)
/* 8013DDAC 0013A98C  FC 03 08 40 */	fcmpo cr0, f3, f1
/* 8013DDB0 0013A990  41 81 FF E8 */	bgt lbl_8013DD98
/* 8013DDB4 0013A994  C0 02 A2 68 */	lfs f0, lbl_804D9C48@sda21(r2)
/* 8013DDB8 0013A998  C0 5F 23 78 */	lfs f2, 0x2378(r31)
/* 8013DDBC 0013A99C  FC 00 10 00 */	fcmpu cr0, f0, f2
/* 8013DDC0 0013A9A0  40 82 00 38 */	bne lbl_8013DDF8
/* 8013DDC4 0013A9A4  80 63 00 2C */	lwz r3, 0x2c(r3)
/* 8013DDC8 0013A9A8  80 03 00 E0 */	lwz r0, 0xe0(r3)
/* 8013DDCC 0013A9AC  2C 00 00 01 */	cmpwi r0, 1
/* 8013DDD0 0013A9B0  40 82 00 10 */	bne lbl_8013DDE0
/* 8013DDD4 0013A9B4  3C 80 00 04 */	lis r4, 0x0003D0D3@ha
/* 8013DDD8 0013A9B8  38 84 D0 D3 */	addi r4, r4, 0x0003D0D3@l
/* 8013DDDC 0013A9BC  48 00 00 0C */	b lbl_8013DDE8
lbl_8013DDE0:
/* 8013DDE0 0013A9C0  3C 80 00 04 */	lis r4, 0x0003D0D0@ha
/* 8013DDE4 0013A9C4  38 84 D0 D0 */	addi r4, r4, 0x0003D0D0@l
lbl_8013DDE8:
/* 8013DDE8 0013A9C8  38 A0 00 7F */	li r5, 0x7f
/* 8013DDEC 0013A9CC  38 C0 00 40 */	li r6, 0x40
/* 8013DDF0 0013A9D0  4B F4 A7 21 */	bl func_80088510
/* 8013DDF4 0013A9D4  48 00 00 98 */	b lbl_8013DE8C
lbl_8013DDF8:
/* 8013DDF8 0013A9D8  2C 04 00 00 */	cmpwi r4, 0
/* 8013DDFC 0013A9DC  41 82 00 0C */	beq lbl_8013DE08
/* 8013DE00 0013A9E0  C0 22 A2 80 */	lfs f1, lbl_804D9C60@sda21(r2)
/* 8013DE04 0013A9E4  48 00 00 08 */	b lbl_8013DE0C
lbl_8013DE08:
/* 8013DE08 0013A9E8  C0 22 A2 70 */	lfs f1, lbl_804D9C50@sda21(r2)
lbl_8013DE0C:
/* 8013DE0C 0013A9EC  C0 1F 23 74 */	lfs f0, 0x2374(r31)
/* 8013DE10 0013A9F0  FC 00 08 00 */	fcmpu cr0, f0, f1
/* 8013DE14 0013A9F4  40 82 00 40 */	bne lbl_8013DE54
/* 8013DE18 0013A9F8  FC 03 10 40 */	fcmpo cr0, f3, f2
/* 8013DE1C 0013A9FC  40 80 00 70 */	bge lbl_8013DE8C
/* 8013DE20 0013AA00  80 63 00 2C */	lwz r3, 0x2c(r3)
/* 8013DE24 0013AA04  80 03 00 E0 */	lwz r0, 0xe0(r3)
/* 8013DE28 0013AA08  2C 00 00 01 */	cmpwi r0, 1
/* 8013DE2C 0013AA0C  40 82 00 10 */	bne lbl_8013DE3C
/* 8013DE30 0013AA10  3C 80 00 04 */	lis r4, 0x0003D0D3@ha
/* 8013DE34 0013AA14  38 84 D0 D3 */	addi r4, r4, 0x0003D0D3@l
/* 8013DE38 0013AA18  48 00 00 0C */	b lbl_8013DE44
lbl_8013DE3C:
/* 8013DE3C 0013AA1C  3C 80 00 04 */	lis r4, 0x0003D0D0@ha
/* 8013DE40 0013AA20  38 84 D0 D0 */	addi r4, r4, 0x0003D0D0@l
lbl_8013DE44:
/* 8013DE44 0013AA24  38 A0 00 7F */	li r5, 0x7f
/* 8013DE48 0013AA28  38 C0 00 40 */	li r6, 0x40
/* 8013DE4C 0013AA2C  4B F4 A6 C5 */	bl func_80088510
/* 8013DE50 0013AA30  48 00 00 3C */	b lbl_8013DE8C
lbl_8013DE54:
/* 8013DE54 0013AA34  FC 03 10 40 */	fcmpo cr0, f3, f2
/* 8013DE58 0013AA38  40 81 00 34 */	ble lbl_8013DE8C
/* 8013DE5C 0013AA3C  80 63 00 2C */	lwz r3, 0x2c(r3)
/* 8013DE60 0013AA40  80 03 00 E0 */	lwz r0, 0xe0(r3)
/* 8013DE64 0013AA44  2C 00 00 01 */	cmpwi r0, 1
/* 8013DE68 0013AA48  40 82 00 10 */	bne lbl_8013DE78
/* 8013DE6C 0013AA4C  3C 80 00 04 */	lis r4, 0x0003D0D3@ha
/* 8013DE70 0013AA50  38 84 D0 D3 */	addi r4, r4, 0x0003D0D3@l
/* 8013DE74 0013AA54  48 00 00 0C */	b lbl_8013DE80
lbl_8013DE78:
/* 8013DE78 0013AA58  3C 80 00 04 */	lis r4, 0x0003D0D0@ha
/* 8013DE7C 0013AA5C  38 84 D0 D0 */	addi r4, r4, 0x0003D0D0@l
lbl_8013DE80:
/* 8013DE80 0013AA60  38 A0 00 7F */	li r5, 0x7f
/* 8013DE84 0013AA64  38 C0 00 40 */	li r6, 0x40
/* 8013DE88 0013AA68  4B F4 A6 89 */	bl func_80088510
lbl_8013DE8C:
/* 8013DE8C 0013AA6C  C0 1F 23 54 */	lfs f0, 0x2354(r31)
/* 8013DE90 0013AA70  D0 1F 23 78 */	stfs f0, 0x2378(r31)
/* 8013DE94 0013AA74  80 01 00 2C */	lwz r0, 0x2c(r1)
/* 8013DE98 0013AA78  83 E1 00 24 */	lwz r31, 0x24(r1)
/* 8013DE9C 0013AA7C  38 21 00 28 */	addi r1, r1, 0x28
/* 8013DEA0 0013AA80  7C 08 03 A6 */	mtlr r0
/* 8013DEA4 0013AA84  4E 80 00 20 */	blr

.global ftPurin_SpecialN_StartAction
ftPurin_SpecialN_StartAction:
/* 8013DEA8 0013AA88  7C 08 02 A6 */	mflr r0
/* 8013DEAC 0013AA8C  90 01 00 04 */	stw r0, 4(r1)
/* 8013DEB0 0013AA90  94 21 FF D0 */	stwu r1, -0x30(r1)
/* 8013DEB4 0013AA94  93 E1 00 2C */	stw r31, 0x2c(r1)
/* 8013DEB8 0013AA98  93 C1 00 28 */	stw r30, 0x28(r1)
/* 8013DEBC 0013AA9C  93 A1 00 24 */	stw r29, 0x24(r1)
/* 8013DEC0 0013AAA0  7C 7D 1B 78 */	mr r29, r3
/* 8013DEC4 0013AAA4  83 E3 00 2C */	lwz r31, 0x2c(r3)
/* 8013DEC8 0013AAA8  83 DF 02 D4 */	lwz r30, 0x2d4(r31)
/* 8013DECC 0013AAAC  C0 1F 00 2C */	lfs f0, 0x2c(r31)
/* 8013DED0 0013AAB0  D0 1F 23 74 */	stfs f0, 0x2374(r31)
/* 8013DED4 0013AAB4  C0 22 A2 70 */	lfs f1, lbl_804D9C50@sda21(r2)
/* 8013DED8 0013AAB8  C0 1F 23 74 */	lfs f0, 0x2374(r31)
/* 8013DEDC 0013AABC  FC 01 00 00 */	fcmpu cr0, f1, f0
/* 8013DEE0 0013AAC0  40 82 00 0C */	bne lbl_8013DEEC
/* 8013DEE4 0013AAC4  38 80 01 5A */	li r4, 0x15a
/* 8013DEE8 0013AAC8  48 00 00 08 */	b lbl_8013DEF0
lbl_8013DEEC:
/* 8013DEEC 0013AACC  38 80 01 5B */	li r4, 0x15b
lbl_8013DEF0:
/* 8013DEF0 0013AAD0  C0 22 A2 68 */	lfs f1, lbl_804D9C48@sda21(r2)
/* 8013DEF4 0013AAD4  7F A3 EB 78 */	mr r3, r29
/* 8013DEF8 0013AAD8  C0 42 A2 70 */	lfs f2, lbl_804D9C50@sda21(r2)
/* 8013DEFC 0013AADC  38 A0 00 00 */	li r5, 0
/* 8013DF00 0013AAE0  FC 60 08 90 */	fmr f3, f1
/* 8013DF04 0013AAE4  38 C0 00 00 */	li r6, 0
/* 8013DF08 0013AAE8  4B F2 B4 A5 */	bl Fighter_ActionStateChange_800693AC
/* 8013DF0C 0013AAEC  38 00 00 00 */	li r0, 0
/* 8013DF10 0013AAF0  90 1F 22 0C */	stw r0, 0x220c(r31)
/* 8013DF14 0013AAF4  7F A3 EB 78 */	mr r3, r29
/* 8013DF18 0013AAF8  90 1F 22 08 */	stw r0, 0x2208(r31)
/* 8013DF1C 0013AAFC  90 1F 22 04 */	stw r0, 0x2204(r31)
/* 8013DF20 0013AB00  90 1F 22 00 */	stw r0, 0x2200(r31)
/* 8013DF24 0013AB04  4B F3 0C 81 */	bl func_8006EBA4
/* 8013DF28 0013AB08  7F A3 EB 78 */	mr r3, r29
/* 8013DF2C 0013AB0C  4B FF FD 39 */	bl func_8013DC64
/* 8013DF30 0013AB10  C0 02 A2 68 */	lfs f0, lbl_804D9C48@sda21(r2)
/* 8013DF34 0013AB14  D0 1F 00 78 */	stfs f0, 0x78(r31)
/* 8013DF38 0013AB18  D0 1F 00 84 */	stfs f0, 0x84(r31)
/* 8013DF3C 0013AB1C  C0 1E 00 44 */	lfs f0, 0x44(r30)
/* 8013DF40 0013AB20  D0 1F 23 5C */	stfs f0, 0x235c(r31)
/* 8013DF44 0013AB24  80 01 00 34 */	lwz r0, 0x34(r1)
/* 8013DF48 0013AB28  83 E1 00 2C */	lwz r31, 0x2c(r1)
/* 8013DF4C 0013AB2C  83 C1 00 28 */	lwz r30, 0x28(r1)
/* 8013DF50 0013AB30  83 A1 00 24 */	lwz r29, 0x24(r1)
/* 8013DF54 0013AB34  38 21 00 30 */	addi r1, r1, 0x30
/* 8013DF58 0013AB38  7C 08 03 A6 */	mtlr r0
/* 8013DF5C 0013AB3C  4E 80 00 20 */	blr

.global ftPurin_SpecialAirN_StartAction
ftPurin_SpecialAirN_StartAction:
/* 8013DF60 0013AB40  7C 08 02 A6 */	mflr r0
/* 8013DF64 0013AB44  90 01 00 04 */	stw r0, 4(r1)
/* 8013DF68 0013AB48  94 21 FF D0 */	stwu r1, -0x30(r1)
/* 8013DF6C 0013AB4C  93 E1 00 2C */	stw r31, 0x2c(r1)
/* 8013DF70 0013AB50  93 C1 00 28 */	stw r30, 0x28(r1)
/* 8013DF74 0013AB54  93 A1 00 24 */	stw r29, 0x24(r1)
/* 8013DF78 0013AB58  7C 7D 1B 78 */	mr r29, r3
/* 8013DF7C 0013AB5C  83 E3 00 2C */	lwz r31, 0x2c(r3)
/* 8013DF80 0013AB60  83 DF 02 D4 */	lwz r30, 0x2d4(r31)
/* 8013DF84 0013AB64  C0 1F 00 2C */	lfs f0, 0x2c(r31)
/* 8013DF88 0013AB68  D0 1F 23 74 */	stfs f0, 0x2374(r31)
/* 8013DF8C 0013AB6C  C0 22 A2 70 */	lfs f1, lbl_804D9C50@sda21(r2)
/* 8013DF90 0013AB70  C0 1F 23 74 */	lfs f0, 0x2374(r31)
/* 8013DF94 0013AB74  FC 01 00 00 */	fcmpu cr0, f1, f0
/* 8013DF98 0013AB78  40 82 00 0C */	bne lbl_8013DFA4
/* 8013DF9C 0013AB7C  38 80 01 62 */	li r4, 0x162
/* 8013DFA0 0013AB80  48 00 00 08 */	b lbl_8013DFA8
lbl_8013DFA4:
/* 8013DFA4 0013AB84  38 80 01 63 */	li r4, 0x163
lbl_8013DFA8:
/* 8013DFA8 0013AB88  C0 22 A2 68 */	lfs f1, lbl_804D9C48@sda21(r2)
/* 8013DFAC 0013AB8C  7F A3 EB 78 */	mr r3, r29
/* 8013DFB0 0013AB90  C0 42 A2 70 */	lfs f2, lbl_804D9C50@sda21(r2)
/* 8013DFB4 0013AB94  38 A0 00 00 */	li r5, 0
/* 8013DFB8 0013AB98  FC 60 08 90 */	fmr f3, f1
/* 8013DFBC 0013AB9C  38 C0 00 00 */	li r6, 0
/* 8013DFC0 0013ABA0  4B F2 B3 ED */	bl Fighter_ActionStateChange_800693AC
/* 8013DFC4 0013ABA4  38 00 00 00 */	li r0, 0
/* 8013DFC8 0013ABA8  90 1F 22 0C */	stw r0, 0x220c(r31)
/* 8013DFCC 0013ABAC  7F A3 EB 78 */	mr r3, r29
/* 8013DFD0 0013ABB0  90 1F 22 08 */	stw r0, 0x2208(r31)
/* 8013DFD4 0013ABB4  90 1F 22 04 */	stw r0, 0x2204(r31)
/* 8013DFD8 0013ABB8  90 1F 22 00 */	stw r0, 0x2200(r31)
/* 8013DFDC 0013ABBC  4B F3 0B C9 */	bl func_8006EBA4
/* 8013DFE0 0013ABC0  7F A3 EB 78 */	mr r3, r29
/* 8013DFE4 0013ABC4  4B FF FC 81 */	bl func_8013DC64
/* 8013DFE8 0013ABC8  C0 1E 00 3C */	lfs f0, 0x3c(r30)
/* 8013DFEC 0013ABCC  D0 1F 00 78 */	stfs f0, 0x78(r31)
/* 8013DFF0 0013ABD0  C0 1E 00 54 */	lfs f0, 0x54(r30)
/* 8013DFF4 0013ABD4  D0 1F 23 5C */	stfs f0, 0x235c(r31)
/* 8013DFF8 0013ABD8  80 01 00 34 */	lwz r0, 0x34(r1)
/* 8013DFFC 0013ABDC  83 E1 00 2C */	lwz r31, 0x2c(r1)
/* 8013E000 0013ABE0  83 C1 00 28 */	lwz r30, 0x28(r1)
/* 8013E004 0013ABE4  83 A1 00 24 */	lwz r29, 0x24(r1)
/* 8013E008 0013ABE8  38 21 00 30 */	addi r1, r1, 0x30
/* 8013E00C 0013ABEC  7C 08 03 A6 */	mtlr r0
/* 8013E010 0013ABF0  4E 80 00 20 */	blr
.global lbl_8013E014
lbl_8013E014:
/* 8013E014 0013ABF4  7C 08 02 A6 */	mflr r0
/* 8013E018 0013ABF8  90 01 00 04 */	stw r0, 4(r1)
/* 8013E01C 0013ABFC  94 21 FF D8 */	stwu r1, -0x28(r1)
/* 8013E020 0013AC00  93 E1 00 24 */	stw r31, 0x24(r1)
/* 8013E024 0013AC04  93 C1 00 20 */	stw r30, 0x20(r1)
/* 8013E028 0013AC08  7C 7E 1B 78 */	mr r30, r3
/* 8013E02C 0013AC0C  80 83 00 2C */	lwz r4, 0x2c(r3)
/* 8013E030 0013AC10  C0 02 A2 68 */	lfs f0, lbl_804D9C48@sda21(r2)
/* 8013E034 0013AC14  7C 9F 23 78 */	mr r31, r4
/* 8013E038 0013AC18  D0 04 23 60 */	stfs f0, 0x2360(r4)
/* 8013E03C 0013AC1C  4B F3 11 FD */	bl ftAnim_IsFramesRemaining
/* 8013E040 0013AC20  2C 03 00 00 */	cmpwi r3, 0
/* 8013E044 0013AC24  40 82 00 94 */	bne lbl_8013E0D8
/* 8013E048 0013AC28  C0 22 A2 68 */	lfs f1, lbl_804D9C48@sda21(r2)
/* 8013E04C 0013AC2C  3C 80 00 04 */	lis r4, 0x00040012@ha
/* 8013E050 0013AC30  38 7E 00 00 */	addi r3, r30, 0
/* 8013E054 0013AC34  FC 40 08 90 */	fmr f2, f1
/* 8013E058 0013AC38  38 A4 00 12 */	addi r5, r4, 0x00040012@l
/* 8013E05C 0013AC3C  FC 60 08 90 */	fmr f3, f1
/* 8013E060 0013AC40  38 80 01 5C */	li r4, 0x15c
/* 8013E064 0013AC44  38 C0 00 00 */	li r6, 0
/* 8013E068 0013AC48  4B F2 B3 45 */	bl Fighter_ActionStateChange_800693AC
/* 8013E06C 0013AC4C  3C 60 80 14 */	lis r3, lbl_8013D658@ha
/* 8013E070 0013AC50  80 BE 00 2C */	lwz r5, 0x2c(r30)
/* 8013E074 0013AC54  38 03 D6 58 */	addi r0, r3, lbl_8013D658@l
/* 8013E078 0013AC58  90 05 21 E4 */	stw r0, 0x21e4(r5)
/* 8013E07C 0013AC5C  3C 80 80 14 */	lis r4, lbl_8013D764@ha
/* 8013E080 0013AC60  38 84 D7 64 */	addi r4, r4, lbl_8013D764@l
/* 8013E084 0013AC64  90 05 21 DC */	stw r0, 0x21dc(r5)
/* 8013E088 0013AC68  3C 60 80 14 */	lis r3, lbl_8014222C@ha
/* 8013E08C 0013AC6C  38 03 22 2C */	addi r0, r3, lbl_8014222C@l
/* 8013E090 0013AC70  90 85 21 C0 */	stw r4, 0x21c0(r5)
/* 8013E094 0013AC74  7F C3 F3 78 */	mr r3, r30
/* 8013E098 0013AC78  90 05 21 F8 */	stw r0, 0x21f8(r5)
/* 8013E09C 0013AC7C  C0 22 A2 68 */	lfs f1, lbl_804D9C48@sda21(r2)
/* 8013E0A0 0013AC80  D0 3F 08 94 */	stfs f1, 0x894(r31)
/* 8013E0A4 0013AC84  4B F3 10 ED */	bl ftAnim_SetAnimRate
/* 8013E0A8 0013AC88  C0 22 A2 84 */	lfs f1, lbl_804D9C64@sda21(r2)
/* 8013E0AC 0013AC8C  7F E3 FB 78 */	mr r3, r31
/* 8013E0B0 0013AC90  C0 1F 00 2C */	lfs f0, 0x2c(r31)
/* 8013E0B4 0013AC94  38 80 00 00 */	li r4, 0
/* 8013E0B8 0013AC98  EC 01 00 32 */	fmuls f0, f1, f0
/* 8013E0BC 0013AC9C  D0 1F 00 80 */	stfs f0, 0x80(r31)
/* 8013E0C0 0013ACA0  D0 1F 00 EC */	stfs f0, 0xec(r31)
/* 8013E0C4 0013ACA4  C0 02 A2 68 */	lfs f0, lbl_804D9C48@sda21(r2)
/* 8013E0C8 0013ACA8  D0 1F 00 74 */	stfs f0, 0x74(r31)
/* 8013E0CC 0013ACAC  D0 1F 00 E4 */	stfs f0, 0xe4(r31)
/* 8013E0D0 0013ACB0  C0 22 A2 6C */	lfs f1, lbl_804D9C4C@sda21(r2)
/* 8013E0D4 0013ACB4  4B F3 7A 1D */	bl func_80075AF0
lbl_8013E0D8:
/* 8013E0D8 0013ACB8  80 01 00 2C */	lwz r0, 0x2c(r1)
/* 8013E0DC 0013ACBC  83 E1 00 24 */	lwz r31, 0x24(r1)
/* 8013E0E0 0013ACC0  83 C1 00 20 */	lwz r30, 0x20(r1)
/* 8013E0E4 0013ACC4  38 21 00 28 */	addi r1, r1, 0x28
/* 8013E0E8 0013ACC8  7C 08 03 A6 */	mtlr r0
/* 8013E0EC 0013ACCC  4E 80 00 20 */	blr
.global lbl_8013E0F0
lbl_8013E0F0:
/* 8013E0F0 0013ACD0  7C 08 02 A6 */	mflr r0
/* 8013E0F4 0013ACD4  38 80 00 00 */	li r4, 0
/* 8013E0F8 0013ACD8  90 01 00 04 */	stw r0, 4(r1)
/* 8013E0FC 0013ACDC  94 21 FF C0 */	stwu r1, -0x40(r1)
/* 8013E100 0013ACE0  93 E1 00 3C */	stw r31, 0x3c(r1)
/* 8013E104 0013ACE4  93 C1 00 38 */	stw r30, 0x38(r1)
/* 8013E108 0013ACE8  93 A1 00 34 */	stw r29, 0x34(r1)
/* 8013E10C 0013ACEC  7C 7D 1B 78 */	mr r29, r3
/* 8013E110 0013ACF0  83 E3 00 2C */	lwz r31, 0x2c(r3)
/* 8013E114 0013ACF4  83 DF 02 D4 */	lwz r30, 0x2d4(r31)
/* 8013E118 0013ACF8  4B FF FC 3D */	bl func_8013DD54
/* 8013E11C 0013ACFC  C0 02 A2 68 */	lfs f0, lbl_804D9C48@sda21(r2)
/* 8013E120 0013AD00  3C 60 43 30 */	lis r3, 0x4330
/* 8013E124 0013AD04  D0 1F 23 60 */	stfs f0, 0x2360(r31)
/* 8013E128 0013AD08  80 1F 23 6C */	lwz r0, 0x236c(r31)
/* 8013E12C 0013AD0C  C8 42 A2 90 */	lfd f2, lbl_804D9C70@sda21(r2)
/* 8013E130 0013AD10  6C 00 80 00 */	xoris r0, r0, 0x8000
/* 8013E134 0013AD14  C0 1E 00 A8 */	lfs f0, 0xa8(r30)
/* 8013E138 0013AD18  90 01 00 2C */	stw r0, 0x2c(r1)
/* 8013E13C 0013AD1C  90 61 00 28 */	stw r3, 0x28(r1)
/* 8013E140 0013AD20  C8 21 00 28 */	lfd f1, 0x28(r1)
/* 8013E144 0013AD24  EC 21 10 28 */	fsubs f1, f1, f2
/* 8013E148 0013AD28  EC 01 00 2A */	fadds f0, f1, f0
/* 8013E14C 0013AD2C  FC 00 00 1E */	fctiwz f0, f0
/* 8013E150 0013AD30  D8 01 00 20 */	stfd f0, 0x20(r1)
/* 8013E154 0013AD34  80 01 00 24 */	lwz r0, 0x24(r1)
/* 8013E158 0013AD38  90 1F 23 6C */	stw r0, 0x236c(r31)
/* 8013E15C 0013AD3C  80 1F 23 6C */	lwz r0, 0x236c(r31)
/* 8013E160 0013AD40  C0 3E 00 A4 */	lfs f1, 0xa4(r30)
/* 8013E164 0013AD44  6C 00 80 00 */	xoris r0, r0, 0x8000
/* 8013E168 0013AD48  90 01 00 1C */	stw r0, 0x1c(r1)
/* 8013E16C 0013AD4C  90 61 00 18 */	stw r3, 0x18(r1)
/* 8013E170 0013AD50  C8 01 00 18 */	lfd f0, 0x18(r1)
/* 8013E174 0013AD54  EC 00 10 28 */	fsubs f0, f0, f2
/* 8013E178 0013AD58  FC 00 08 40 */	fcmpo cr0, f0, f1
/* 8013E17C 0013AD5C  4C 41 13 82 */	cror 2, 1, 2
/* 8013E180 0013AD60  40 82 00 5C */	bne lbl_8013E1DC
/* 8013E184 0013AD64  FC 00 08 1E */	fctiwz f0, f1
/* 8013E188 0013AD68  D8 01 00 18 */	stfd f0, 0x18(r1)
/* 8013E18C 0013AD6C  80 01 00 1C */	lwz r0, 0x1c(r1)
/* 8013E190 0013AD70  90 1F 23 6C */	stw r0, 0x236c(r31)
/* 8013E194 0013AD74  80 1F 23 70 */	lwz r0, 0x2370(r31)
/* 8013E198 0013AD78  2C 00 00 00 */	cmpwi r0, 0
/* 8013E19C 0013AD7C  40 82 00 14 */	bne lbl_8013E1B0
/* 8013E1A0 0013AD80  38 7F 00 00 */	addi r3, r31, 0
/* 8013E1A4 0013AD84  38 80 00 05 */	li r4, 5
/* 8013E1A8 0013AD88  38 A0 00 00 */	li r5, 0
/* 8013E1AC 0013AD8C  4B F8 1E 25 */	bl func_800BFFD0
lbl_8013E1B0:
/* 8013E1B0 0013AD90  38 00 00 01 */	li r0, 1
/* 8013E1B4 0013AD94  90 1F 23 70 */	stw r0, 0x2370(r31)
/* 8013E1B8 0013AD98  3C 80 0C 4C */	lis r4, 0x0C4C0292@ha
/* 8013E1BC 0013AD9C  38 7D 00 00 */	addi r3, r29, 0
/* 8013E1C0 0013ADA0  C0 42 A2 68 */	lfs f2, lbl_804D9C48@sda21(r2)
/* 8013E1C4 0013ADA4  38 A4 02 92 */	addi r5, r4, 0x0C4C0292@l
/* 8013E1C8 0013ADA8  C0 3F 08 94 */	lfs f1, 0x894(r31)
/* 8013E1CC 0013ADAC  38 80 01 5D */	li r4, 0x15d
/* 8013E1D0 0013ADB0  FC 60 10 90 */	fmr f3, f2
/* 8013E1D4 0013ADB4  38 C0 00 00 */	li r6, 0
/* 8013E1D8 0013ADB8  4B F2 B1 D5 */	bl Fighter_ActionStateChange_800693AC
lbl_8013E1DC:
/* 8013E1DC 0013ADBC  80 7F 23 6C */	lwz r3, 0x236c(r31)
/* 8013E1E0 0013ADC0  3C 00 43 30 */	lis r0, 0x4330
/* 8013E1E4 0013ADC4  C8 62 A2 90 */	lfd f3, lbl_804D9C70@sda21(r2)
/* 8013E1E8 0013ADC8  6C 63 80 00 */	xoris r3, r3, 0x8000
/* 8013E1EC 0013ADCC  C0 22 A2 88 */	lfs f1, lbl_804D9C68@sda21(r2)
/* 8013E1F0 0013ADD0  90 61 00 1C */	stw r3, 0x1c(r1)
/* 8013E1F4 0013ADD4  C0 1E 00 AC */	lfs f0, 0xac(r30)
/* 8013E1F8 0013ADD8  90 01 00 18 */	stw r0, 0x18(r1)
/* 8013E1FC 0013ADDC  EC 21 00 32 */	fmuls f1, f1, f0
/* 8013E200 0013ADE0  C0 9F 23 74 */	lfs f4, 0x2374(r31)
/* 8013E204 0013ADE4  C8 41 00 18 */	lfd f2, 0x18(r1)
/* 8013E208 0013ADE8  C0 1F 23 54 */	lfs f0, 0x2354(r31)
/* 8013E20C 0013ADEC  EC 42 18 28 */	fsubs f2, f2, f3
/* 8013E210 0013ADF0  EC 22 00 72 */	fmuls f1, f2, f1
/* 8013E214 0013ADF4  EC 04 00 7A */	fmadds f0, f4, f1, f0
/* 8013E218 0013ADF8  D0 1F 23 54 */	stfs f0, 0x2354(r31)
/* 8013E21C 0013ADFC  80 7D 00 2C */	lwz r3, 0x2c(r29)
/* 8013E220 0013AE00  C8 42 A2 78 */	lfd f2, lbl_804D9C58@sda21(r2)
/* 8013E224 0013AE04  C0 02 A2 68 */	lfs f0, lbl_804D9C48@sda21(r2)
/* 8013E228 0013AE08  48 00 00 14 */	b lbl_8013E23C
lbl_8013E22C:
/* 8013E22C 0013AE0C  C0 23 23 54 */	lfs f1, 0x2354(r3)
/* 8013E230 0013AE10  FC 21 10 2A */	fadd f1, f1, f2
/* 8013E234 0013AE14  FC 20 08 18 */	frsp f1, f1
/* 8013E238 0013AE18  D0 23 23 54 */	stfs f1, 0x2354(r3)
lbl_8013E23C:
/* 8013E23C 0013AE1C  C0 23 23 54 */	lfs f1, 0x2354(r3)
/* 8013E240 0013AE20  FC 01 00 40 */	fcmpo cr0, f1, f0
/* 8013E244 0013AE24  41 80 FF E8 */	blt lbl_8013E22C
/* 8013E248 0013AE28  C8 42 A2 78 */	lfd f2, lbl_804D9C58@sda21(r2)
/* 8013E24C 0013AE2C  48 00 00 14 */	b lbl_8013E260
lbl_8013E250:
/* 8013E250 0013AE30  C0 03 23 54 */	lfs f0, 0x2354(r3)
/* 8013E254 0013AE34  FC 00 10 28 */	fsub f0, f0, f2
/* 8013E258 0013AE38  FC 00 00 18 */	frsp f0, f0
/* 8013E25C 0013AE3C  D0 03 23 54 */	stfs f0, 0x2354(r3)
lbl_8013E260:
/* 8013E260 0013AE40  C0 23 23 54 */	lfs f1, 0x2354(r3)
/* 8013E264 0013AE44  FC 01 10 40 */	fcmpo cr0, f1, f2
/* 8013E268 0013AE48  41 81 FF E8 */	bgt lbl_8013E250
/* 8013E26C 0013AE4C  38 80 00 03 */	li r4, 3
/* 8013E270 0013AE50  4B F3 76 BD */	bl func_8007592C
/* 8013E274 0013AE54  C0 22 A2 6C */	lfs f1, lbl_804D9C4C@sda21(r2)
/* 8013E278 0013AE58  38 7F 00 00 */	addi r3, r31, 0
/* 8013E27C 0013AE5C  38 80 00 00 */	li r4, 0
/* 8013E280 0013AE60  4B F3 78 71 */	bl func_80075AF0
/* 8013E284 0013AE64  80 01 00 44 */	lwz r0, 0x44(r1)
/* 8013E288 0013AE68  83 E1 00 3C */	lwz r31, 0x3c(r1)
/* 8013E28C 0013AE6C  83 C1 00 38 */	lwz r30, 0x38(r1)
/* 8013E290 0013AE70  83 A1 00 34 */	lwz r29, 0x34(r1)
/* 8013E294 0013AE74  38 21 00 40 */	addi r1, r1, 0x40
/* 8013E298 0013AE78  7C 08 03 A6 */	mtlr r0
/* 8013E29C 0013AE7C  4E 80 00 20 */	blr
.global lbl_8013E2A0
lbl_8013E2A0:
/* 8013E2A0 0013AE80  7C 08 02 A6 */	mflr r0
/* 8013E2A4 0013AE84  38 80 00 00 */	li r4, 0
/* 8013E2A8 0013AE88  90 01 00 04 */	stw r0, 4(r1)
/* 8013E2AC 0013AE8C  94 21 FF C0 */	stwu r1, -0x40(r1)
/* 8013E2B0 0013AE90  93 E1 00 3C */	stw r31, 0x3c(r1)
/* 8013E2B4 0013AE94  93 C1 00 38 */	stw r30, 0x38(r1)
/* 8013E2B8 0013AE98  93 A1 00 34 */	stw r29, 0x34(r1)
/* 8013E2BC 0013AE9C  7C 7D 1B 78 */	mr r29, r3
/* 8013E2C0 0013AEA0  83 E3 00 2C */	lwz r31, 0x2c(r3)
/* 8013E2C4 0013AEA4  83 DF 02 D4 */	lwz r30, 0x2d4(r31)
/* 8013E2C8 0013AEA8  4B FF FA 8D */	bl func_8013DD54
/* 8013E2CC 0013AEAC  C0 02 A2 68 */	lfs f0, lbl_804D9C48@sda21(r2)
/* 8013E2D0 0013AEB0  3C 60 43 30 */	lis r3, 0x4330
/* 8013E2D4 0013AEB4  D0 1F 23 60 */	stfs f0, 0x2360(r31)
/* 8013E2D8 0013AEB8  80 1F 23 6C */	lwz r0, 0x236c(r31)
/* 8013E2DC 0013AEBC  C8 42 A2 90 */	lfd f2, lbl_804D9C70@sda21(r2)
/* 8013E2E0 0013AEC0  6C 00 80 00 */	xoris r0, r0, 0x8000
/* 8013E2E4 0013AEC4  C0 1E 00 A8 */	lfs f0, 0xa8(r30)
/* 8013E2E8 0013AEC8  90 01 00 2C */	stw r0, 0x2c(r1)
/* 8013E2EC 0013AECC  90 61 00 28 */	stw r3, 0x28(r1)
/* 8013E2F0 0013AED0  C8 21 00 28 */	lfd f1, 0x28(r1)
/* 8013E2F4 0013AED4  EC 21 10 28 */	fsubs f1, f1, f2
/* 8013E2F8 0013AED8  EC 01 00 2A */	fadds f0, f1, f0
/* 8013E2FC 0013AEDC  FC 00 00 1E */	fctiwz f0, f0
/* 8013E300 0013AEE0  D8 01 00 20 */	stfd f0, 0x20(r1)
/* 8013E304 0013AEE4  80 01 00 24 */	lwz r0, 0x24(r1)
/* 8013E308 0013AEE8  90 1F 23 6C */	stw r0, 0x236c(r31)
/* 8013E30C 0013AEEC  80 1F 23 6C */	lwz r0, 0x236c(r31)
/* 8013E310 0013AEF0  C0 3E 00 A4 */	lfs f1, 0xa4(r30)
/* 8013E314 0013AEF4  6C 00 80 00 */	xoris r0, r0, 0x8000
/* 8013E318 0013AEF8  90 01 00 1C */	stw r0, 0x1c(r1)
/* 8013E31C 0013AEFC  90 61 00 18 */	stw r3, 0x18(r1)
/* 8013E320 0013AF00  C8 01 00 18 */	lfd f0, 0x18(r1)
/* 8013E324 0013AF04  EC 00 10 28 */	fsubs f0, f0, f2
/* 8013E328 0013AF08  FC 00 08 40 */	fcmpo cr0, f0, f1
/* 8013E32C 0013AF0C  4C 41 13 82 */	cror 2, 1, 2
/* 8013E330 0013AF10  40 82 00 1C */	bne lbl_8013E34C
/* 8013E334 0013AF14  FC 00 08 1E */	fctiwz f0, f1
/* 8013E338 0013AF18  38 00 00 01 */	li r0, 1
/* 8013E33C 0013AF1C  D8 01 00 18 */	stfd f0, 0x18(r1)
/* 8013E340 0013AF20  80 61 00 1C */	lwz r3, 0x1c(r1)
/* 8013E344 0013AF24  90 7F 23 6C */	stw r3, 0x236c(r31)
/* 8013E348 0013AF28  90 1F 23 70 */	stw r0, 0x2370(r31)
lbl_8013E34C:
/* 8013E34C 0013AF2C  80 7F 23 6C */	lwz r3, 0x236c(r31)
/* 8013E350 0013AF30  3C 00 43 30 */	lis r0, 0x4330
/* 8013E354 0013AF34  C8 62 A2 90 */	lfd f3, lbl_804D9C70@sda21(r2)
/* 8013E358 0013AF38  6C 63 80 00 */	xoris r3, r3, 0x8000
/* 8013E35C 0013AF3C  C0 22 A2 88 */	lfs f1, lbl_804D9C68@sda21(r2)
/* 8013E360 0013AF40  90 61 00 1C */	stw r3, 0x1c(r1)
/* 8013E364 0013AF44  C0 1E 00 AC */	lfs f0, 0xac(r30)
/* 8013E368 0013AF48  90 01 00 18 */	stw r0, 0x18(r1)
/* 8013E36C 0013AF4C  EC 21 00 32 */	fmuls f1, f1, f0
/* 8013E370 0013AF50  C0 9F 23 74 */	lfs f4, 0x2374(r31)
/* 8013E374 0013AF54  C8 41 00 18 */	lfd f2, 0x18(r1)
/* 8013E378 0013AF58  C0 1F 23 54 */	lfs f0, 0x2354(r31)
/* 8013E37C 0013AF5C  EC 42 18 28 */	fsubs f2, f2, f3
/* 8013E380 0013AF60  EC 22 00 72 */	fmuls f1, f2, f1
/* 8013E384 0013AF64  EC 04 00 7A */	fmadds f0, f4, f1, f0
/* 8013E388 0013AF68  D0 1F 23 54 */	stfs f0, 0x2354(r31)
/* 8013E38C 0013AF6C  80 7D 00 2C */	lwz r3, 0x2c(r29)
/* 8013E390 0013AF70  C8 42 A2 78 */	lfd f2, lbl_804D9C58@sda21(r2)
/* 8013E394 0013AF74  C0 02 A2 68 */	lfs f0, lbl_804D9C48@sda21(r2)
/* 8013E398 0013AF78  48 00 00 14 */	b lbl_8013E3AC
lbl_8013E39C:
/* 8013E39C 0013AF7C  C0 23 23 54 */	lfs f1, 0x2354(r3)
/* 8013E3A0 0013AF80  FC 21 10 2A */	fadd f1, f1, f2
/* 8013E3A4 0013AF84  FC 20 08 18 */	frsp f1, f1
/* 8013E3A8 0013AF88  D0 23 23 54 */	stfs f1, 0x2354(r3)
lbl_8013E3AC:
/* 8013E3AC 0013AF8C  C0 23 23 54 */	lfs f1, 0x2354(r3)
/* 8013E3B0 0013AF90  FC 01 00 40 */	fcmpo cr0, f1, f0
/* 8013E3B4 0013AF94  41 80 FF E8 */	blt lbl_8013E39C
/* 8013E3B8 0013AF98  C8 42 A2 78 */	lfd f2, lbl_804D9C58@sda21(r2)
/* 8013E3BC 0013AF9C  48 00 00 14 */	b lbl_8013E3D0
lbl_8013E3C0:
/* 8013E3C0 0013AFA0  C0 03 23 54 */	lfs f0, 0x2354(r3)
/* 8013E3C4 0013AFA4  FC 00 10 28 */	fsub f0, f0, f2
/* 8013E3C8 0013AFA8  FC 00 00 18 */	frsp f0, f0
/* 8013E3CC 0013AFAC  D0 03 23 54 */	stfs f0, 0x2354(r3)
lbl_8013E3D0:
/* 8013E3D0 0013AFB0  C0 23 23 54 */	lfs f1, 0x2354(r3)
/* 8013E3D4 0013AFB4  FC 01 10 40 */	fcmpo cr0, f1, f2
/* 8013E3D8 0013AFB8  41 81 FF E8 */	bgt lbl_8013E3C0
/* 8013E3DC 0013AFBC  38 80 00 03 */	li r4, 3
/* 8013E3E0 0013AFC0  4B F3 75 4D */	bl func_8007592C
/* 8013E3E4 0013AFC4  C0 22 A2 6C */	lfs f1, lbl_804D9C4C@sda21(r2)
/* 8013E3E8 0013AFC8  38 7F 00 00 */	addi r3, r31, 0
/* 8013E3EC 0013AFCC  38 80 00 00 */	li r4, 0
/* 8013E3F0 0013AFD0  4B F3 77 01 */	bl func_80075AF0
/* 8013E3F4 0013AFD4  80 01 00 44 */	lwz r0, 0x44(r1)
/* 8013E3F8 0013AFD8  83 E1 00 3C */	lwz r31, 0x3c(r1)
/* 8013E3FC 0013AFDC  83 C1 00 38 */	lwz r30, 0x38(r1)
/* 8013E400 0013AFE0  83 A1 00 34 */	lwz r29, 0x34(r1)
/* 8013E404 0013AFE4  38 21 00 40 */	addi r1, r1, 0x40
/* 8013E408 0013AFE8  7C 08 03 A6 */	mtlr r0
/* 8013E40C 0013AFEC  4E 80 00 20 */	blr
.global lbl_8013E410
lbl_8013E410:
/* 8013E410 0013AFF0  7C 08 02 A6 */	mflr r0
/* 8013E414 0013AFF4  38 80 00 00 */	li r4, 0
/* 8013E418 0013AFF8  90 01 00 04 */	stw r0, 4(r1)
/* 8013E41C 0013AFFC  94 21 FF 90 */	stwu r1, -0x70(r1)
/* 8013E420 0013B000  DB E1 00 68 */	stfd f31, 0x68(r1)
/* 8013E424 0013B004  DB C1 00 60 */	stfd f30, 0x60(r1)
/* 8013E428 0013B008  BF 61 00 4C */	stmw r27, 0x4c(r1)
/* 8013E42C 0013B00C  7C 7B 1B 78 */	mr r27, r3
/* 8013E430 0013B010  83 A3 00 2C */	lwz r29, 0x2c(r3)
/* 8013E434 0013B014  83 9D 02 D4 */	lwz r28, 0x2d4(r29)
/* 8013E438 0013B018  4B FF F9 1D */	bl func_8013DD54
/* 8013E43C 0013B01C  C0 02 A2 68 */	lfs f0, lbl_804D9C48@sda21(r2)
/* 8013E440 0013B020  D0 1D 23 60 */	stfs f0, 0x2360(r29)
/* 8013E444 0013B024  83 DB 00 2C */	lwz r30, 0x2c(r27)
/* 8013E448 0013B028  83 FB 00 28 */	lwz r31, 0x28(r27)
/* 8013E44C 0013B02C  80 1E 23 48 */	lwz r0, 0x2348(r30)
/* 8013E450 0013B030  2C 00 00 00 */	cmpwi r0, 0
/* 8013E454 0013B034  41 80 00 E4 */	blt lbl_8013E538
/* 8013E458 0013B038  2C 00 00 04 */	cmpwi r0, 4
/* 8013E45C 0013B03C  40 80 00 DC */	bge lbl_8013E538
/* 8013E460 0013B040  C0 1E 22 30 */	lfs f0, 0x2230(r30)
/* 8013E464 0013B044  3C 80 80 3D */	lis r4, lbl_803D05C8@ha
/* 8013E468 0013B048  54 05 10 3A */	slwi r5, r0, 2
/* 8013E46C 0013B04C  D0 01 00 30 */	stfs f0, 0x30(r1)
/* 8013E470 0013B050  38 04 05 C8 */	addi r0, r4, lbl_803D05C8@l
/* 8013E474 0013B054  7C 80 2A 14 */	add r4, r0, r5
/* 8013E478 0013B058  C0 3E 22 34 */	lfs f1, 0x2234(r30)
/* 8013E47C 0013B05C  3C 60 80 3D */	lis r3, lbl_803D05D8@ha
/* 8013E480 0013B060  C0 04 00 00 */	lfs f0, 0(r4)
/* 8013E484 0013B064  38 03 05 D8 */	addi r0, r3, lbl_803D05D8@l
/* 8013E488 0013B068  7C 60 2A 14 */	add r3, r0, r5
/* 8013E48C 0013B06C  EC 01 00 32 */	fmuls f0, f1, f0
/* 8013E490 0013B070  28 1F 00 00 */	cmplwi r31, 0
/* 8013E494 0013B074  D0 01 00 34 */	stfs f0, 0x34(r1)
/* 8013E498 0013B078  C0 3E 22 38 */	lfs f1, 0x2238(r30)
/* 8013E49C 0013B07C  C0 03 00 00 */	lfs f0, 0(r3)
/* 8013E4A0 0013B080  EC 01 00 32 */	fmuls f0, f1, f0
/* 8013E4A4 0013B084  D0 01 00 38 */	stfs f0, 0x38(r1)
/* 8013E4A8 0013B088  40 82 00 14 */	bne lbl_8013E4BC
/* 8013E4AC 0013B08C  38 6D 87 F8 */	addi r3, r13, lbl_804D3E98@sda21
/* 8013E4B0 0013B090  38 80 02 F8 */	li r4, 0x2f8
/* 8013E4B4 0013B094  38 AD 88 00 */	addi r5, r13, lbl_804D3EA0@sda21
/* 8013E4B8 0013B098  48 24 9D 69 */	bl __assert
lbl_8013E4BC:
/* 8013E4BC 0013B09C  80 61 00 30 */	lwz r3, 0x30(r1)
/* 8013E4C0 0013B0A0  80 01 00 34 */	lwz r0, 0x34(r1)
/* 8013E4C4 0013B0A4  90 7F 00 2C */	stw r3, 0x2c(r31)
/* 8013E4C8 0013B0A8  90 1F 00 30 */	stw r0, 0x30(r31)
/* 8013E4CC 0013B0AC  80 01 00 38 */	lwz r0, 0x38(r1)
/* 8013E4D0 0013B0B0  90 1F 00 34 */	stw r0, 0x34(r31)
/* 8013E4D4 0013B0B4  80 1F 00 14 */	lwz r0, 0x14(r31)
/* 8013E4D8 0013B0B8  54 00 01 8D */	rlwinm. r0, r0, 0, 6, 6
/* 8013E4DC 0013B0BC  40 82 00 4C */	bne lbl_8013E528
/* 8013E4E0 0013B0C0  28 1F 00 00 */	cmplwi r31, 0
/* 8013E4E4 0013B0C4  41 82 00 44 */	beq lbl_8013E528
/* 8013E4E8 0013B0C8  40 82 00 14 */	bne lbl_8013E4FC
/* 8013E4EC 0013B0CC  38 6D 87 F8 */	addi r3, r13, lbl_804D3E98@sda21
/* 8013E4F0 0013B0D0  38 80 02 34 */	li r4, 0x234
/* 8013E4F4 0013B0D4  38 AD 88 00 */	addi r5, r13, lbl_804D3EA0@sda21
/* 8013E4F8 0013B0D8  48 24 9D 29 */	bl __assert
lbl_8013E4FC:
/* 8013E4FC 0013B0DC  80 9F 00 14 */	lwz r4, 0x14(r31)
/* 8013E500 0013B0E0  38 60 00 00 */	li r3, 0
/* 8013E504 0013B0E4  54 80 02 11 */	rlwinm. r0, r4, 0, 8, 8
/* 8013E508 0013B0E8  40 82 00 10 */	bne lbl_8013E518
/* 8013E50C 0013B0EC  54 80 06 73 */	rlwinm. r0, r4, 0, 0x19, 0x19
/* 8013E510 0013B0F0  41 82 00 08 */	beq lbl_8013E518
/* 8013E514 0013B0F4  38 60 00 01 */	li r3, 1
lbl_8013E518:
/* 8013E518 0013B0F8  2C 03 00 00 */	cmpwi r3, 0
/* 8013E51C 0013B0FC  40 82 00 0C */	bne lbl_8013E528
/* 8013E520 0013B100  7F E3 FB 78 */	mr r3, r31
/* 8013E524 0013B104  48 23 4D C5 */	bl HSD_JObjSetMtxDirtySub
lbl_8013E528:
/* 8013E528 0013B108  80 7E 23 48 */	lwz r3, 0x2348(r30)
/* 8013E52C 0013B10C  38 03 00 01 */	addi r0, r3, 1
/* 8013E530 0013B110  90 1E 23 48 */	stw r0, 0x2348(r30)
/* 8013E534 0013B114  48 00 00 A4 */	b lbl_8013E5D8
lbl_8013E538:
/* 8013E538 0013B118  28 1F 00 00 */	cmplwi r31, 0
/* 8013E53C 0013B11C  3B DE 22 30 */	addi r30, r30, 0x2230
/* 8013E540 0013B120  40 82 00 14 */	bne lbl_8013E554
/* 8013E544 0013B124  38 6D 87 F8 */	addi r3, r13, lbl_804D3E98@sda21
/* 8013E548 0013B128  38 80 02 F8 */	li r4, 0x2f8
/* 8013E54C 0013B12C  38 AD 88 00 */	addi r5, r13, lbl_804D3EA0@sda21
/* 8013E550 0013B130  48 24 9C D1 */	bl __assert
lbl_8013E554:
/* 8013E554 0013B134  28 1E 00 00 */	cmplwi r30, 0
/* 8013E558 0013B138  40 82 00 14 */	bne lbl_8013E56C
/* 8013E55C 0013B13C  38 6D 87 F8 */	addi r3, r13, lbl_804D3E98@sda21
/* 8013E560 0013B140  38 80 02 F9 */	li r4, 0x2f9
/* 8013E564 0013B144  38 AD 88 08 */	addi r5, r13, lbl_804D3EA8@sda21
/* 8013E568 0013B148  48 24 9C B9 */	bl __assert
lbl_8013E56C:
/* 8013E56C 0013B14C  80 7E 00 00 */	lwz r3, 0(r30)
/* 8013E570 0013B150  80 1E 00 04 */	lwz r0, 4(r30)
/* 8013E574 0013B154  90 7F 00 2C */	stw r3, 0x2c(r31)
/* 8013E578 0013B158  90 1F 00 30 */	stw r0, 0x30(r31)
/* 8013E57C 0013B15C  80 1E 00 08 */	lwz r0, 8(r30)
/* 8013E580 0013B160  90 1F 00 34 */	stw r0, 0x34(r31)
/* 8013E584 0013B164  80 1F 00 14 */	lwz r0, 0x14(r31)
/* 8013E588 0013B168  54 00 01 8D */	rlwinm. r0, r0, 0, 6, 6
/* 8013E58C 0013B16C  40 82 00 4C */	bne lbl_8013E5D8
/* 8013E590 0013B170  28 1F 00 00 */	cmplwi r31, 0
/* 8013E594 0013B174  41 82 00 44 */	beq lbl_8013E5D8
/* 8013E598 0013B178  40 82 00 14 */	bne lbl_8013E5AC
/* 8013E59C 0013B17C  38 6D 87 F8 */	addi r3, r13, lbl_804D3E98@sda21
/* 8013E5A0 0013B180  38 80 02 34 */	li r4, 0x234
/* 8013E5A4 0013B184  38 AD 88 00 */	addi r5, r13, lbl_804D3EA0@sda21
/* 8013E5A8 0013B188  48 24 9C 79 */	bl __assert
lbl_8013E5AC:
/* 8013E5AC 0013B18C  80 9F 00 14 */	lwz r4, 0x14(r31)
/* 8013E5B0 0013B190  38 60 00 00 */	li r3, 0
/* 8013E5B4 0013B194  54 80 02 11 */	rlwinm. r0, r4, 0, 8, 8
/* 8013E5B8 0013B198  40 82 00 10 */	bne lbl_8013E5C8
/* 8013E5BC 0013B19C  54 80 06 73 */	rlwinm. r0, r4, 0, 0x19, 0x19
/* 8013E5C0 0013B1A0  41 82 00 08 */	beq lbl_8013E5C8
/* 8013E5C4 0013B1A4  38 60 00 01 */	li r3, 1
lbl_8013E5C8:
/* 8013E5C8 0013B1A8  2C 03 00 00 */	cmpwi r3, 0
/* 8013E5CC 0013B1AC  40 82 00 0C */	bne lbl_8013E5D8
/* 8013E5D0 0013B1B0  7F E3 FB 78 */	mr r3, r31
/* 8013E5D4 0013B1B4  48 23 4D 15 */	bl HSD_JObjSetMtxDirtySub
lbl_8013E5D8:
/* 8013E5D8 0013B1B8  80 9B 00 2C */	lwz r4, 0x2c(r27)
/* 8013E5DC 0013B1BC  80 64 23 4C */	lwz r3, 0x234c(r4)
/* 8013E5E0 0013B1C0  80 A4 02 D4 */	lwz r5, 0x2d4(r4)
/* 8013E5E4 0013B1C4  38 03 00 01 */	addi r0, r3, 1
/* 8013E5E8 0013B1C8  90 04 23 4C */	stw r0, 0x234c(r4)
/* 8013E5EC 0013B1CC  80 64 23 4C */	lwz r3, 0x234c(r4)
/* 8013E5F0 0013B1D0  80 05 00 9C */	lwz r0, 0x9c(r5)
/* 8013E5F4 0013B1D4  7C 03 00 00 */	cmpw r3, r0
/* 8013E5F8 0013B1D8  41 80 00 28 */	blt lbl_8013E620
/* 8013E5FC 0013B1DC  80 04 09 14 */	lwz r0, 0x914(r4)
/* 8013E600 0013B1E0  2C 00 00 00 */	cmpwi r0, 0
/* 8013E604 0013B1E4  41 82 00 1C */	beq lbl_8013E620
/* 8013E608 0013B1E8  80 64 09 18 */	lwz r3, 0x918(r4)
/* 8013E60C 0013B1EC  38 00 00 00 */	li r0, 0
/* 8013E610 0013B1F0  38 63 00 01 */	addi r3, r3, 1
/* 8013E614 0013B1F4  54 63 07 FE */	clrlwi r3, r3, 0x1f
/* 8013E618 0013B1F8  90 64 09 18 */	stw r3, 0x918(r4)
/* 8013E61C 0013B1FC  90 04 23 4C */	stw r0, 0x234c(r4)
lbl_8013E620:
/* 8013E620 0013B200  7F 63 DB 78 */	mr r3, r27
/* 8013E624 0013B204  4B FF F2 C1 */	bl func_8013D8E4
/* 8013E628 0013B208  80 7D 23 6C */	lwz r3, 0x236c(r29)
/* 8013E62C 0013B20C  3C 00 43 30 */	lis r0, 0x4330
/* 8013E630 0013B210  C8 22 A2 98 */	lfd f1, lbl_804D9C78@sda21(r2)
/* 8013E634 0013B214  6C 63 80 00 */	xoris r3, r3, 0x8000
/* 8013E638 0013B218  C0 1C 00 98 */	lfs f0, 0x98(r28)
/* 8013E63C 0013B21C  90 61 00 44 */	stw r3, 0x44(r1)
/* 8013E640 0013B220  FC 21 00 32 */	fmul f1, f1, f0
/* 8013E644 0013B224  C0 1D 23 74 */	lfs f0, 0x2374(r29)
/* 8013E648 0013B228  90 01 00 40 */	stw r0, 0x40(r1)
/* 8013E64C 0013B22C  C8 62 A2 90 */	lfd f3, lbl_804D9C70@sda21(r2)
/* 8013E650 0013B230  C8 41 00 40 */	lfd f2, 0x40(r1)
/* 8013E654 0013B234  FC 01 00 32 */	fmul f0, f1, f0
/* 8013E658 0013B238  C0 82 A2 88 */	lfs f4, lbl_804D9C68@sda21(r2)
/* 8013E65C 0013B23C  C3 FD 23 54 */	lfs f31, 0x2354(r29)
/* 8013E660 0013B240  EC 22 18 28 */	fsubs f1, f2, f3
/* 8013E664 0013B244  FC 00 00 18 */	frsp f0, f0
/* 8013E668 0013B248  EC 24 00 72 */	fmuls f1, f4, f1
/* 8013E66C 0013B24C  EF C1 00 32 */	fmuls f30, f1, f0
/* 8013E670 0013B250  EC 1F F0 2A */	fadds f0, f31, f30
/* 8013E674 0013B254  D0 1D 23 54 */	stfs f0, 0x2354(r29)
/* 8013E678 0013B258  80 7B 00 2C */	lwz r3, 0x2c(r27)
/* 8013E67C 0013B25C  C8 42 A2 78 */	lfd f2, lbl_804D9C58@sda21(r2)
/* 8013E680 0013B260  C0 02 A2 68 */	lfs f0, lbl_804D9C48@sda21(r2)
/* 8013E684 0013B264  48 00 00 14 */	b lbl_8013E698
lbl_8013E688:
/* 8013E688 0013B268  C0 23 23 54 */	lfs f1, 0x2354(r3)
/* 8013E68C 0013B26C  FC 21 10 2A */	fadd f1, f1, f2
/* 8013E690 0013B270  FC 20 08 18 */	frsp f1, f1
/* 8013E694 0013B274  D0 23 23 54 */	stfs f1, 0x2354(r3)
lbl_8013E698:
/* 8013E698 0013B278  C0 23 23 54 */	lfs f1, 0x2354(r3)
/* 8013E69C 0013B27C  FC 01 00 40 */	fcmpo cr0, f1, f0
/* 8013E6A0 0013B280  41 80 FF E8 */	blt lbl_8013E688
/* 8013E6A4 0013B284  C8 42 A2 78 */	lfd f2, lbl_804D9C58@sda21(r2)
/* 8013E6A8 0013B288  48 00 00 14 */	b lbl_8013E6BC
lbl_8013E6AC:
/* 8013E6AC 0013B28C  C0 03 23 54 */	lfs f0, 0x2354(r3)
/* 8013E6B0 0013B290  FC 00 10 28 */	fsub f0, f0, f2
/* 8013E6B4 0013B294  FC 00 00 18 */	frsp f0, f0
/* 8013E6B8 0013B298  D0 03 23 54 */	stfs f0, 0x2354(r3)
lbl_8013E6BC:
/* 8013E6BC 0013B29C  C0 23 23 54 */	lfs f1, 0x2354(r3)
/* 8013E6C0 0013B2A0  FC 01 10 40 */	fcmpo cr0, f1, f2
/* 8013E6C4 0013B2A4  41 81 FF E8 */	bgt lbl_8013E6AC
/* 8013E6C8 0013B2A8  38 80 00 03 */	li r4, 3
/* 8013E6CC 0013B2AC  4B F3 72 61 */	bl func_8007592C
/* 8013E6D0 0013B2B0  80 7D 23 40 */	lwz r3, 0x2340(r29)
/* 8013E6D4 0013B2B4  38 03 FF FF */	addi r0, r3, -1
/* 8013E6D8 0013B2B8  90 1D 23 40 */	stw r0, 0x2340(r29)
/* 8013E6DC 0013B2BC  80 1D 23 40 */	lwz r0, 0x2340(r29)
/* 8013E6E0 0013B2C0  2C 00 00 00 */	cmpwi r0, 0
/* 8013E6E4 0013B2C4  41 81 00 D0 */	bgt lbl_8013E7B4
/* 8013E6E8 0013B2C8  C8 02 A2 60 */	lfd f0, lbl_804D9C40@sda21(r2)
/* 8013E6EC 0013B2CC  C0 5D 23 54 */	lfs f2, 0x2354(r29)
/* 8013E6F0 0013B2D0  FC 00 10 40 */	fcmpo cr0, f0, f2
/* 8013E6F4 0013B2D4  40 80 00 AC */	bge lbl_8013E7A0
/* 8013E6F8 0013B2D8  C8 02 A2 A0 */	lfd f0, lbl_804D9C80@sda21(r2)
/* 8013E6FC 0013B2DC  FC 02 00 40 */	fcmpo cr0, f2, f0
/* 8013E700 0013B2E0  40 80 00 A0 */	bge lbl_8013E7A0
/* 8013E704 0013B2E4  C0 22 A2 68 */	lfs f1, lbl_804D9C48@sda21(r2)
/* 8013E708 0013B2E8  FC 1E 08 40 */	fcmpo cr0, f30, f1
/* 8013E70C 0013B2EC  40 81 00 4C */	ble lbl_8013E758
/* 8013E710 0013B2F0  C8 02 A2 A8 */	lfd f0, lbl_804D9C88@sda21(r2)
/* 8013E714 0013B2F4  FC 02 00 40 */	fcmpo cr0, f2, f0
/* 8013E718 0013B2F8  40 81 00 2C */	ble lbl_8013E744
/* 8013E71C 0013B2FC  FC 1F 00 40 */	fcmpo cr0, f31, f0
/* 8013E720 0013B300  40 80 00 24 */	bge lbl_8013E744
/* 8013E724 0013B304  38 00 00 00 */	li r0, 0
/* 8013E728 0013B308  3C 80 00 04 */	lis r4, 0x00040012@ha
/* 8013E72C 0013B30C  90 1D 23 40 */	stw r0, 0x2340(r29)
/* 8013E730 0013B310  38 A4 00 12 */	addi r5, r4, 0x00040012@l
/* 8013E734 0013B314  38 7B 00 00 */	addi r3, r27, 0
/* 8013E738 0013B318  38 80 00 00 */	li r4, 0
/* 8013E73C 0013B31C  4B FF F2 E9 */	bl func_8013DA24
/* 8013E740 0013B320  48 00 00 84 */	b lbl_8013E7C4
lbl_8013E744:
/* 8013E744 0013B324  C0 22 A2 6C */	lfs f1, lbl_804D9C4C@sda21(r2)
/* 8013E748 0013B328  38 7D 00 00 */	addi r3, r29, 0
/* 8013E74C 0013B32C  38 80 00 00 */	li r4, 0
/* 8013E750 0013B330  4B F3 73 A1 */	bl func_80075AF0
/* 8013E754 0013B334  48 00 00 70 */	b lbl_8013E7C4
lbl_8013E758:
/* 8013E758 0013B338  C8 02 A2 A8 */	lfd f0, lbl_804D9C88@sda21(r2)
/* 8013E75C 0013B33C  FC 02 00 40 */	fcmpo cr0, f2, f0
/* 8013E760 0013B340  40 80 00 2C */	bge lbl_8013E78C
/* 8013E764 0013B344  FC 1F 00 40 */	fcmpo cr0, f31, f0
/* 8013E768 0013B348  40 81 00 24 */	ble lbl_8013E78C
/* 8013E76C 0013B34C  38 00 00 00 */	li r0, 0
/* 8013E770 0013B350  3C 80 00 04 */	lis r4, 0x00040012@ha
/* 8013E774 0013B354  90 1D 23 40 */	stw r0, 0x2340(r29)
/* 8013E778 0013B358  38 A4 00 12 */	addi r5, r4, 0x00040012@l
/* 8013E77C 0013B35C  38 7B 00 00 */	addi r3, r27, 0
/* 8013E780 0013B360  38 80 00 00 */	li r4, 0
/* 8013E784 0013B364  4B FF F2 A1 */	bl func_8013DA24
/* 8013E788 0013B368  48 00 00 3C */	b lbl_8013E7C4
lbl_8013E78C:
/* 8013E78C 0013B36C  C0 22 A2 6C */	lfs f1, lbl_804D9C4C@sda21(r2)
/* 8013E790 0013B370  38 7D 00 00 */	addi r3, r29, 0
/* 8013E794 0013B374  38 80 00 00 */	li r4, 0
/* 8013E798 0013B378  4B F3 73 59 */	bl func_80075AF0
/* 8013E79C 0013B37C  48 00 00 28 */	b lbl_8013E7C4
lbl_8013E7A0:
/* 8013E7A0 0013B380  C0 22 A2 6C */	lfs f1, lbl_804D9C4C@sda21(r2)
/* 8013E7A4 0013B384  38 7D 00 00 */	addi r3, r29, 0
/* 8013E7A8 0013B388  38 80 00 00 */	li r4, 0
/* 8013E7AC 0013B38C  4B F3 73 45 */	bl func_80075AF0
/* 8013E7B0 0013B390  48 00 00 14 */	b lbl_8013E7C4
lbl_8013E7B4:
/* 8013E7B4 0013B394  C0 22 A2 6C */	lfs f1, lbl_804D9C4C@sda21(r2)
/* 8013E7B8 0013B398  38 7D 00 00 */	addi r3, r29, 0
/* 8013E7BC 0013B39C  38 80 00 00 */	li r4, 0
/* 8013E7C0 0013B3A0  4B F3 73 31 */	bl func_80075AF0
lbl_8013E7C4:
/* 8013E7C4 0013B3A4  BB 61 00 4C */	lmw r27, 0x4c(r1)
/* 8013E7C8 0013B3A8  80 01 00 74 */	lwz r0, 0x74(r1)
/* 8013E7CC 0013B3AC  CB E1 00 68 */	lfd f31, 0x68(r1)
/* 8013E7D0 0013B3B0  CB C1 00 60 */	lfd f30, 0x60(r1)
/* 8013E7D4 0013B3B4  38 21 00 70 */	addi r1, r1, 0x70
/* 8013E7D8 0013B3B8  7C 08 03 A6 */	mtlr r0
/* 8013E7DC 0013B3BC  4E 80 00 20 */	blr
.global lbl_8013E7E0
lbl_8013E7E0:
/* 8013E7E0 0013B3C0  7C 08 02 A6 */	mflr r0
/* 8013E7E4 0013B3C4  38 80 00 01 */	li r4, 1
/* 8013E7E8 0013B3C8  90 01 00 04 */	stw r0, 4(r1)
/* 8013E7EC 0013B3CC  94 21 FF B0 */	stwu r1, -0x50(r1)
/* 8013E7F0 0013B3D0  BF 61 00 3C */	stmw r27, 0x3c(r1)
/* 8013E7F4 0013B3D4  7C 7B 1B 78 */	mr r27, r3
/* 8013E7F8 0013B3D8  80 A3 00 2C */	lwz r5, 0x2c(r3)
/* 8013E7FC 0013B3DC  83 85 02 D4 */	lwz r28, 0x2d4(r5)
/* 8013E800 0013B3E0  7C BD 2B 78 */	mr r29, r5
/* 8013E804 0013B3E4  4B FF F5 51 */	bl func_8013DD54
/* 8013E808 0013B3E8  83 DB 00 2C */	lwz r30, 0x2c(r27)
/* 8013E80C 0013B3EC  83 FB 00 28 */	lwz r31, 0x28(r27)
/* 8013E810 0013B3F0  80 1E 23 48 */	lwz r0, 0x2348(r30)
/* 8013E814 0013B3F4  2C 00 00 00 */	cmpwi r0, 0
/* 8013E818 0013B3F8  41 80 00 E4 */	blt lbl_8013E8FC
/* 8013E81C 0013B3FC  2C 00 00 04 */	cmpwi r0, 4
/* 8013E820 0013B400  40 80 00 DC */	bge lbl_8013E8FC
/* 8013E824 0013B404  C0 1E 22 30 */	lfs f0, 0x2230(r30)
/* 8013E828 0013B408  3C 80 80 3D */	lis r4, lbl_803D05C8@ha
/* 8013E82C 0013B40C  54 05 10 3A */	slwi r5, r0, 2
/* 8013E830 0013B410  D0 01 00 24 */	stfs f0, 0x24(r1)
/* 8013E834 0013B414  38 04 05 C8 */	addi r0, r4, lbl_803D05C8@l
/* 8013E838 0013B418  7C 80 2A 14 */	add r4, r0, r5
/* 8013E83C 0013B41C  C0 3E 22 34 */	lfs f1, 0x2234(r30)
/* 8013E840 0013B420  3C 60 80 3D */	lis r3, lbl_803D05D8@ha
/* 8013E844 0013B424  C0 04 00 00 */	lfs f0, 0(r4)
/* 8013E848 0013B428  38 03 05 D8 */	addi r0, r3, lbl_803D05D8@l
/* 8013E84C 0013B42C  7C 60 2A 14 */	add r3, r0, r5
/* 8013E850 0013B430  EC 01 00 32 */	fmuls f0, f1, f0
/* 8013E854 0013B434  28 1F 00 00 */	cmplwi r31, 0
/* 8013E858 0013B438  D0 01 00 28 */	stfs f0, 0x28(r1)
/* 8013E85C 0013B43C  C0 3E 22 38 */	lfs f1, 0x2238(r30)
/* 8013E860 0013B440  C0 03 00 00 */	lfs f0, 0(r3)
/* 8013E864 0013B444  EC 01 00 32 */	fmuls f0, f1, f0
/* 8013E868 0013B448  D0 01 00 2C */	stfs f0, 0x2c(r1)
/* 8013E86C 0013B44C  40 82 00 14 */	bne lbl_8013E880
/* 8013E870 0013B450  38 6D 87 F8 */	addi r3, r13, lbl_804D3E98@sda21
/* 8013E874 0013B454  38 80 02 F8 */	li r4, 0x2f8
/* 8013E878 0013B458  38 AD 88 00 */	addi r5, r13, lbl_804D3EA0@sda21
/* 8013E87C 0013B45C  48 24 99 A5 */	bl __assert
lbl_8013E880:
/* 8013E880 0013B460  80 61 00 24 */	lwz r3, 0x24(r1)
/* 8013E884 0013B464  80 01 00 28 */	lwz r0, 0x28(r1)
/* 8013E888 0013B468  90 7F 00 2C */	stw r3, 0x2c(r31)
/* 8013E88C 0013B46C  90 1F 00 30 */	stw r0, 0x30(r31)
/* 8013E890 0013B470  80 01 00 2C */	lwz r0, 0x2c(r1)
/* 8013E894 0013B474  90 1F 00 34 */	stw r0, 0x34(r31)
/* 8013E898 0013B478  80 1F 00 14 */	lwz r0, 0x14(r31)
/* 8013E89C 0013B47C  54 00 01 8D */	rlwinm. r0, r0, 0, 6, 6
/* 8013E8A0 0013B480  40 82 00 4C */	bne lbl_8013E8EC
/* 8013E8A4 0013B484  28 1F 00 00 */	cmplwi r31, 0
/* 8013E8A8 0013B488  41 82 00 44 */	beq lbl_8013E8EC
/* 8013E8AC 0013B48C  40 82 00 14 */	bne lbl_8013E8C0
/* 8013E8B0 0013B490  38 6D 87 F8 */	addi r3, r13, lbl_804D3E98@sda21
/* 8013E8B4 0013B494  38 80 02 34 */	li r4, 0x234
/* 8013E8B8 0013B498  38 AD 88 00 */	addi r5, r13, lbl_804D3EA0@sda21
/* 8013E8BC 0013B49C  48 24 99 65 */	bl __assert
lbl_8013E8C0:
/* 8013E8C0 0013B4A0  80 9F 00 14 */	lwz r4, 0x14(r31)
/* 8013E8C4 0013B4A4  38 60 00 00 */	li r3, 0
/* 8013E8C8 0013B4A8  54 80 02 11 */	rlwinm. r0, r4, 0, 8, 8
/* 8013E8CC 0013B4AC  40 82 00 10 */	bne lbl_8013E8DC
/* 8013E8D0 0013B4B0  54 80 06 73 */	rlwinm. r0, r4, 0, 0x19, 0x19
/* 8013E8D4 0013B4B4  41 82 00 08 */	beq lbl_8013E8DC
/* 8013E8D8 0013B4B8  38 60 00 01 */	li r3, 1
lbl_8013E8DC:
/* 8013E8DC 0013B4BC  2C 03 00 00 */	cmpwi r3, 0
/* 8013E8E0 0013B4C0  40 82 00 0C */	bne lbl_8013E8EC
/* 8013E8E4 0013B4C4  7F E3 FB 78 */	mr r3, r31
/* 8013E8E8 0013B4C8  48 23 4A 01 */	bl HSD_JObjSetMtxDirtySub
lbl_8013E8EC:
/* 8013E8EC 0013B4CC  80 7E 23 48 */	lwz r3, 0x2348(r30)
/* 8013E8F0 0013B4D0  38 03 00 01 */	addi r0, r3, 1
/* 8013E8F4 0013B4D4  90 1E 23 48 */	stw r0, 0x2348(r30)
/* 8013E8F8 0013B4D8  48 00 00 A4 */	b lbl_8013E99C
lbl_8013E8FC:
/* 8013E8FC 0013B4DC  28 1F 00 00 */	cmplwi r31, 0
/* 8013E900 0013B4E0  3B DE 22 30 */	addi r30, r30, 0x2230
/* 8013E904 0013B4E4  40 82 00 14 */	bne lbl_8013E918
/* 8013E908 0013B4E8  38 6D 87 F8 */	addi r3, r13, lbl_804D3E98@sda21
/* 8013E90C 0013B4EC  38 80 02 F8 */	li r4, 0x2f8
/* 8013E910 0013B4F0  38 AD 88 00 */	addi r5, r13, lbl_804D3EA0@sda21
/* 8013E914 0013B4F4  48 24 99 0D */	bl __assert
lbl_8013E918:
/* 8013E918 0013B4F8  28 1E 00 00 */	cmplwi r30, 0
/* 8013E91C 0013B4FC  40 82 00 14 */	bne lbl_8013E930
/* 8013E920 0013B500  38 6D 87 F8 */	addi r3, r13, lbl_804D3E98@sda21
/* 8013E924 0013B504  38 80 02 F9 */	li r4, 0x2f9
/* 8013E928 0013B508  38 AD 88 08 */	addi r5, r13, lbl_804D3EA8@sda21
/* 8013E92C 0013B50C  48 24 98 F5 */	bl __assert
lbl_8013E930:
/* 8013E930 0013B510  80 7E 00 00 */	lwz r3, 0(r30)
/* 8013E934 0013B514  80 1E 00 04 */	lwz r0, 4(r30)
/* 8013E938 0013B518  90 7F 00 2C */	stw r3, 0x2c(r31)
/* 8013E93C 0013B51C  90 1F 00 30 */	stw r0, 0x30(r31)
/* 8013E940 0013B520  80 1E 00 08 */	lwz r0, 8(r30)
/* 8013E944 0013B524  90 1F 00 34 */	stw r0, 0x34(r31)
/* 8013E948 0013B528  80 1F 00 14 */	lwz r0, 0x14(r31)
/* 8013E94C 0013B52C  54 00 01 8D */	rlwinm. r0, r0, 0, 6, 6
/* 8013E950 0013B530  40 82 00 4C */	bne lbl_8013E99C
/* 8013E954 0013B534  28 1F 00 00 */	cmplwi r31, 0
/* 8013E958 0013B538  41 82 00 44 */	beq lbl_8013E99C
/* 8013E95C 0013B53C  40 82 00 14 */	bne lbl_8013E970
/* 8013E960 0013B540  38 6D 87 F8 */	addi r3, r13, lbl_804D3E98@sda21
/* 8013E964 0013B544  38 80 02 34 */	li r4, 0x234
/* 8013E968 0013B548  38 AD 88 00 */	addi r5, r13, lbl_804D3EA0@sda21
/* 8013E96C 0013B54C  48 24 98 B5 */	bl __assert
lbl_8013E970:
/* 8013E970 0013B550  80 9F 00 14 */	lwz r4, 0x14(r31)
/* 8013E974 0013B554  38 60 00 00 */	li r3, 0
/* 8013E978 0013B558  54 80 02 11 */	rlwinm. r0, r4, 0, 8, 8
/* 8013E97C 0013B55C  40 82 00 10 */	bne lbl_8013E98C
/* 8013E980 0013B560  54 80 06 73 */	rlwinm. r0, r4, 0, 0x19, 0x19
/* 8013E984 0013B564  41 82 00 08 */	beq lbl_8013E98C
/* 8013E988 0013B568  38 60 00 01 */	li r3, 1
lbl_8013E98C:
/* 8013E98C 0013B56C  2C 03 00 00 */	cmpwi r3, 0
/* 8013E990 0013B570  40 82 00 0C */	bne lbl_8013E99C
/* 8013E994 0013B574  7F E3 FB 78 */	mr r3, r31
/* 8013E998 0013B578  48 23 49 51 */	bl HSD_JObjSetMtxDirtySub
lbl_8013E99C:
/* 8013E99C 0013B57C  C8 42 A2 98 */	lfd f2, lbl_804D9C78@sda21(r2)
/* 8013E9A0 0013B580  C0 1C 00 6C */	lfs f0, 0x6c(r28)
/* 8013E9A4 0013B584  C0 3D 23 74 */	lfs f1, 0x2374(r29)
/* 8013E9A8 0013B588  FC 42 00 32 */	fmul f2, f2, f0
/* 8013E9AC 0013B58C  C0 1D 23 54 */	lfs f0, 0x2354(r29)
/* 8013E9B0 0013B590  FC 20 08 50 */	fneg f1, f1
/* 8013E9B4 0013B594  FC 02 00 7A */	fmadd f0, f2, f1, f0
/* 8013E9B8 0013B598  FC 00 00 18 */	frsp f0, f0
/* 8013E9BC 0013B59C  D0 1D 23 54 */	stfs f0, 0x2354(r29)
/* 8013E9C0 0013B5A0  80 7B 00 2C */	lwz r3, 0x2c(r27)
/* 8013E9C4 0013B5A4  C8 42 A2 78 */	lfd f2, lbl_804D9C58@sda21(r2)
/* 8013E9C8 0013B5A8  C0 02 A2 68 */	lfs f0, lbl_804D9C48@sda21(r2)
/* 8013E9CC 0013B5AC  48 00 00 14 */	b lbl_8013E9E0
lbl_8013E9D0:
/* 8013E9D0 0013B5B0  C0 23 23 54 */	lfs f1, 0x2354(r3)
/* 8013E9D4 0013B5B4  FC 21 10 2A */	fadd f1, f1, f2
/* 8013E9D8 0013B5B8  FC 20 08 18 */	frsp f1, f1
/* 8013E9DC 0013B5BC  D0 23 23 54 */	stfs f1, 0x2354(r3)
lbl_8013E9E0:
/* 8013E9E0 0013B5C0  C0 23 23 54 */	lfs f1, 0x2354(r3)
/* 8013E9E4 0013B5C4  FC 01 00 40 */	fcmpo cr0, f1, f0
/* 8013E9E8 0013B5C8  41 80 FF E8 */	blt lbl_8013E9D0
/* 8013E9EC 0013B5CC  C8 42 A2 78 */	lfd f2, lbl_804D9C58@sda21(r2)
/* 8013E9F0 0013B5D0  48 00 00 14 */	b lbl_8013EA04
lbl_8013E9F4:
/* 8013E9F4 0013B5D4  C0 03 23 54 */	lfs f0, 0x2354(r3)
/* 8013E9F8 0013B5D8  FC 00 10 28 */	fsub f0, f0, f2
/* 8013E9FC 0013B5DC  FC 00 00 18 */	frsp f0, f0
/* 8013EA00 0013B5E0  D0 03 23 54 */	stfs f0, 0x2354(r3)
lbl_8013EA04:
/* 8013EA04 0013B5E4  C0 23 23 54 */	lfs f1, 0x2354(r3)
/* 8013EA08 0013B5E8  FC 01 10 40 */	fcmpo cr0, f1, f2
/* 8013EA0C 0013B5EC  41 81 FF E8 */	bgt lbl_8013E9F4
/* 8013EA10 0013B5F0  38 80 00 03 */	li r4, 3
/* 8013EA14 0013B5F4  4B F3 6F 19 */	bl func_8007592C
/* 8013EA18 0013B5F8  80 7D 23 40 */	lwz r3, 0x2340(r29)
/* 8013EA1C 0013B5FC  38 03 FF FF */	addi r0, r3, -1
/* 8013EA20 0013B600  90 1D 23 40 */	stw r0, 0x2340(r29)
/* 8013EA24 0013B604  80 1D 23 40 */	lwz r0, 0x2340(r29)
/* 8013EA28 0013B608  2C 00 00 00 */	cmpwi r0, 0
/* 8013EA2C 0013B60C  41 81 00 34 */	bgt lbl_8013EA60
/* 8013EA30 0013B610  38 00 00 00 */	li r0, 0
/* 8013EA34 0013B614  90 1D 23 40 */	stw r0, 0x2340(r29)
/* 8013EA38 0013B618  3C 80 00 04 */	lis r4, 0x00040012@ha
/* 8013EA3C 0013B61C  38 7B 00 00 */	addi r3, r27, 0
/* 8013EA40 0013B620  C0 1D 23 74 */	lfs f0, 0x2374(r29)
/* 8013EA44 0013B624  38 A4 00 12 */	addi r5, r4, 0x00040012@l
/* 8013EA48 0013B628  38 80 00 00 */	li r4, 0
/* 8013EA4C 0013B62C  FC 00 00 50 */	fneg f0, f0
/* 8013EA50 0013B630  D0 1D 23 74 */	stfs f0, 0x2374(r29)
/* 8013EA54 0013B634  C0 22 A2 68 */	lfs f1, lbl_804D9C48@sda21(r2)
/* 8013EA58 0013B638  4B FF EF CD */	bl func_8013DA24
/* 8013EA5C 0013B63C  48 00 00 68 */	b lbl_8013EAC4
lbl_8013EA60:
/* 8013EA60 0013B640  80 9D 23 64 */	lwz r4, 0x2364(r29)
/* 8013EA64 0013B644  80 7C 00 70 */	lwz r3, 0x70(r28)
/* 8013EA68 0013B648  7C 04 1B D6 */	divw r0, r4, r3
/* 8013EA6C 0013B64C  7C 00 19 D6 */	mullw r0, r0, r3
/* 8013EA70 0013B650  7C 00 20 51 */	subf. r0, r0, r4
/* 8013EA74 0013B654  40 82 00 34 */	bne lbl_8013EAA8
/* 8013EA78 0013B658  C0 1D 08 44 */	lfs f0, 0x844(r29)
/* 8013EA7C 0013B65C  C0 5D 08 48 */	lfs f2, 0x848(r29)
/* 8013EA80 0013B660  FC 20 00 50 */	fneg f1, f0
/* 8013EA84 0013B664  4B EE 41 AD */	bl atan2f
/* 8013EA88 0013B668  D0 21 00 30 */	stfs f1, 0x30(r1)
/* 8013EA8C 0013B66C  38 9B 00 00 */	addi r4, r27, 0
/* 8013EA90 0013B670  38 BD 00 B0 */	addi r5, r29, 0xb0
/* 8013EA94 0013B674  4C C6 31 82 */	crclr 6
/* 8013EA98 0013B678  38 DD 00 2C */	addi r6, r29, 0x2c
/* 8013EA9C 0013B67C  38 E1 00 30 */	addi r7, r1, 0x30
/* 8013EAA0 0013B680  38 60 03 FF */	li r3, 0x3ff
/* 8013EAA4 0013B684  4B F2 13 39 */	bl ef_Spawn
lbl_8013EAA8:
/* 8013EAA8 0013B688  80 BD 23 64 */	lwz r5, 0x2364(r29)
/* 8013EAAC 0013B68C  38 7D 00 00 */	addi r3, r29, 0
/* 8013EAB0 0013B690  38 80 00 00 */	li r4, 0
/* 8013EAB4 0013B694  38 05 00 01 */	addi r0, r5, 1
/* 8013EAB8 0013B698  90 1D 23 64 */	stw r0, 0x2364(r29)
/* 8013EABC 0013B69C  C0 22 A2 6C */	lfs f1, lbl_804D9C4C@sda21(r2)
/* 8013EAC0 0013B6A0  4B F3 70 31 */	bl func_80075AF0
lbl_8013EAC4:
/* 8013EAC4 0013B6A4  BB 61 00 3C */	lmw r27, 0x3c(r1)
/* 8013EAC8 0013B6A8  80 01 00 54 */	lwz r0, 0x54(r1)
/* 8013EACC 0013B6AC  38 21 00 50 */	addi r1, r1, 0x50
/* 8013EAD0 0013B6B0  7C 08 03 A6 */	mtlr r0
/* 8013EAD4 0013B6B4  4E 80 00 20 */	blr
.global lbl_8013EAD8
lbl_8013EAD8:
/* 8013EAD8 0013B6B8  7C 08 02 A6 */	mflr r0
/* 8013EADC 0013B6BC  90 01 00 04 */	stw r0, 4(r1)
/* 8013EAE0 0013B6C0  94 21 FF C0 */	stwu r1, -0x40(r1)
/* 8013EAE4 0013B6C4  93 E1 00 3C */	stw r31, 0x3c(r1)
/* 8013EAE8 0013B6C8  93 C1 00 38 */	stw r30, 0x38(r1)
/* 8013EAEC 0013B6CC  93 A1 00 34 */	stw r29, 0x34(r1)
/* 8013EAF0 0013B6D0  7C 7D 1B 78 */	mr r29, r3
/* 8013EAF4 0013B6D4  93 81 00 30 */	stw r28, 0x30(r1)
/* 8013EAF8 0013B6D8  C0 02 A2 68 */	lfs f0, lbl_804D9C48@sda21(r2)
/* 8013EAFC 0013B6DC  80 63 00 2C */	lwz r3, 0x2c(r3)
/* 8013EB00 0013B6E0  D0 03 23 60 */	stfs f0, 0x2360(r3)
/* 8013EB04 0013B6E4  83 DD 00 2C */	lwz r30, 0x2c(r29)
/* 8013EB08 0013B6E8  83 FD 00 28 */	lwz r31, 0x28(r29)
/* 8013EB0C 0013B6EC  80 1E 23 48 */	lwz r0, 0x2348(r30)
/* 8013EB10 0013B6F0  2C 00 00 00 */	cmpwi r0, 0
/* 8013EB14 0013B6F4  41 80 00 E4 */	blt lbl_8013EBF8
/* 8013EB18 0013B6F8  2C 00 00 04 */	cmpwi r0, 4
/* 8013EB1C 0013B6FC  40 80 00 DC */	bge lbl_8013EBF8
/* 8013EB20 0013B700  C0 1E 22 30 */	lfs f0, 0x2230(r30)
/* 8013EB24 0013B704  3C 80 80 3D */	lis r4, lbl_803D05C8@ha
/* 8013EB28 0013B708  54 05 10 3A */	slwi r5, r0, 2
/* 8013EB2C 0013B70C  D0 01 00 20 */	stfs f0, 0x20(r1)
/* 8013EB30 0013B710  38 04 05 C8 */	addi r0, r4, lbl_803D05C8@l
/* 8013EB34 0013B714  7C 80 2A 14 */	add r4, r0, r5
/* 8013EB38 0013B718  C0 3E 22 34 */	lfs f1, 0x2234(r30)
/* 8013EB3C 0013B71C  3C 60 80 3D */	lis r3, lbl_803D05D8@ha
/* 8013EB40 0013B720  C0 04 00 00 */	lfs f0, 0(r4)
/* 8013EB44 0013B724  38 03 05 D8 */	addi r0, r3, lbl_803D05D8@l
/* 8013EB48 0013B728  7C 60 2A 14 */	add r3, r0, r5
/* 8013EB4C 0013B72C  EC 01 00 32 */	fmuls f0, f1, f0
/* 8013EB50 0013B730  28 1F 00 00 */	cmplwi r31, 0
/* 8013EB54 0013B734  D0 01 00 24 */	stfs f0, 0x24(r1)
/* 8013EB58 0013B738  C0 3E 22 38 */	lfs f1, 0x2238(r30)
/* 8013EB5C 0013B73C  C0 03 00 00 */	lfs f0, 0(r3)
/* 8013EB60 0013B740  EC 01 00 32 */	fmuls f0, f1, f0
/* 8013EB64 0013B744  D0 01 00 28 */	stfs f0, 0x28(r1)
/* 8013EB68 0013B748  40 82 00 14 */	bne lbl_8013EB7C
/* 8013EB6C 0013B74C  38 6D 87 F8 */	addi r3, r13, lbl_804D3E98@sda21
/* 8013EB70 0013B750  38 80 02 F8 */	li r4, 0x2f8
/* 8013EB74 0013B754  38 AD 88 00 */	addi r5, r13, lbl_804D3EA0@sda21
/* 8013EB78 0013B758  48 24 96 A9 */	bl __assert
lbl_8013EB7C:
/* 8013EB7C 0013B75C  80 61 00 20 */	lwz r3, 0x20(r1)
/* 8013EB80 0013B760  80 01 00 24 */	lwz r0, 0x24(r1)
/* 8013EB84 0013B764  90 7F 00 2C */	stw r3, 0x2c(r31)
/* 8013EB88 0013B768  90 1F 00 30 */	stw r0, 0x30(r31)
/* 8013EB8C 0013B76C  80 01 00 28 */	lwz r0, 0x28(r1)
/* 8013EB90 0013B770  90 1F 00 34 */	stw r0, 0x34(r31)
/* 8013EB94 0013B774  80 1F 00 14 */	lwz r0, 0x14(r31)
/* 8013EB98 0013B778  54 00 01 8D */	rlwinm. r0, r0, 0, 6, 6
/* 8013EB9C 0013B77C  40 82 00 4C */	bne lbl_8013EBE8
/* 8013EBA0 0013B780  28 1F 00 00 */	cmplwi r31, 0
/* 8013EBA4 0013B784  41 82 00 44 */	beq lbl_8013EBE8
/* 8013EBA8 0013B788  40 82 00 14 */	bne lbl_8013EBBC
/* 8013EBAC 0013B78C  38 6D 87 F8 */	addi r3, r13, lbl_804D3E98@sda21
/* 8013EBB0 0013B790  38 80 02 34 */	li r4, 0x234
/* 8013EBB4 0013B794  38 AD 88 00 */	addi r5, r13, lbl_804D3EA0@sda21
/* 8013EBB8 0013B798  48 24 96 69 */	bl __assert
lbl_8013EBBC:
/* 8013EBBC 0013B79C  80 9F 00 14 */	lwz r4, 0x14(r31)
/* 8013EBC0 0013B7A0  38 60 00 00 */	li r3, 0
/* 8013EBC4 0013B7A4  54 80 02 11 */	rlwinm. r0, r4, 0, 8, 8
/* 8013EBC8 0013B7A8  40 82 00 10 */	bne lbl_8013EBD8
/* 8013EBCC 0013B7AC  54 80 06 73 */	rlwinm. r0, r4, 0, 0x19, 0x19
/* 8013EBD0 0013B7B0  41 82 00 08 */	beq lbl_8013EBD8
/* 8013EBD4 0013B7B4  38 60 00 01 */	li r3, 1
lbl_8013EBD8:
/* 8013EBD8 0013B7B8  2C 03 00 00 */	cmpwi r3, 0
/* 8013EBDC 0013B7BC  40 82 00 0C */	bne lbl_8013EBE8
/* 8013EBE0 0013B7C0  7F E3 FB 78 */	mr r3, r31
/* 8013EBE4 0013B7C4  48 23 47 05 */	bl HSD_JObjSetMtxDirtySub
lbl_8013EBE8:
/* 8013EBE8 0013B7C8  80 7E 23 48 */	lwz r3, 0x2348(r30)
/* 8013EBEC 0013B7CC  38 03 00 01 */	addi r0, r3, 1
/* 8013EBF0 0013B7D0  90 1E 23 48 */	stw r0, 0x2348(r30)
/* 8013EBF4 0013B7D4  48 00 00 A4 */	b lbl_8013EC98
lbl_8013EBF8:
/* 8013EBF8 0013B7D8  28 1F 00 00 */	cmplwi r31, 0
/* 8013EBFC 0013B7DC  3B DE 22 30 */	addi r30, r30, 0x2230
/* 8013EC00 0013B7E0  40 82 00 14 */	bne lbl_8013EC14
/* 8013EC04 0013B7E4  38 6D 87 F8 */	addi r3, r13, lbl_804D3E98@sda21
/* 8013EC08 0013B7E8  38 80 02 F8 */	li r4, 0x2f8
/* 8013EC0C 0013B7EC  38 AD 88 00 */	addi r5, r13, lbl_804D3EA0@sda21
/* 8013EC10 0013B7F0  48 24 96 11 */	bl __assert
lbl_8013EC14:
/* 8013EC14 0013B7F4  28 1E 00 00 */	cmplwi r30, 0
/* 8013EC18 0013B7F8  40 82 00 14 */	bne lbl_8013EC2C
/* 8013EC1C 0013B7FC  38 6D 87 F8 */	addi r3, r13, lbl_804D3E98@sda21
/* 8013EC20 0013B800  38 80 02 F9 */	li r4, 0x2f9
/* 8013EC24 0013B804  38 AD 88 08 */	addi r5, r13, lbl_804D3EA8@sda21
/* 8013EC28 0013B808  48 24 95 F9 */	bl __assert
lbl_8013EC2C:
/* 8013EC2C 0013B80C  80 7E 00 00 */	lwz r3, 0(r30)
/* 8013EC30 0013B810  80 1E 00 04 */	lwz r0, 4(r30)
/* 8013EC34 0013B814  90 7F 00 2C */	stw r3, 0x2c(r31)
/* 8013EC38 0013B818  90 1F 00 30 */	stw r0, 0x30(r31)
/* 8013EC3C 0013B81C  80 1E 00 08 */	lwz r0, 8(r30)
/* 8013EC40 0013B820  90 1F 00 34 */	stw r0, 0x34(r31)
/* 8013EC44 0013B824  80 1F 00 14 */	lwz r0, 0x14(r31)
/* 8013EC48 0013B828  54 00 01 8D */	rlwinm. r0, r0, 0, 6, 6
/* 8013EC4C 0013B82C  40 82 00 4C */	bne lbl_8013EC98
/* 8013EC50 0013B830  28 1F 00 00 */	cmplwi r31, 0
/* 8013EC54 0013B834  41 82 00 44 */	beq lbl_8013EC98
/* 8013EC58 0013B838  40 82 00 14 */	bne lbl_8013EC6C
/* 8013EC5C 0013B83C  38 6D 87 F8 */	addi r3, r13, lbl_804D3E98@sda21
/* 8013EC60 0013B840  38 80 02 34 */	li r4, 0x234
/* 8013EC64 0013B844  38 AD 88 00 */	addi r5, r13, lbl_804D3EA0@sda21
/* 8013EC68 0013B848  48 24 95 B9 */	bl __assert
lbl_8013EC6C:
/* 8013EC6C 0013B84C  80 9F 00 14 */	lwz r4, 0x14(r31)
/* 8013EC70 0013B850  38 60 00 00 */	li r3, 0
/* 8013EC74 0013B854  54 80 02 11 */	rlwinm. r0, r4, 0, 8, 8
/* 8013EC78 0013B858  40 82 00 10 */	bne lbl_8013EC88
/* 8013EC7C 0013B85C  54 80 06 73 */	rlwinm. r0, r4, 0, 0x19, 0x19
/* 8013EC80 0013B860  41 82 00 08 */	beq lbl_8013EC88
/* 8013EC84 0013B864  38 60 00 01 */	li r3, 1
lbl_8013EC88:
/* 8013EC88 0013B868  2C 03 00 00 */	cmpwi r3, 0
/* 8013EC8C 0013B86C  40 82 00 0C */	bne lbl_8013EC98
/* 8013EC90 0013B870  7F E3 FB 78 */	mr r3, r31
/* 8013EC94 0013B874  48 23 46 55 */	bl HSD_JObjSetMtxDirtySub
lbl_8013EC98:
/* 8013EC98 0013B878  7F A3 EB 78 */	mr r3, r29
/* 8013EC9C 0013B87C  4B F3 05 9D */	bl ftAnim_IsFramesRemaining
/* 8013ECA0 0013B880  2C 03 00 00 */	cmpwi r3, 0
/* 8013ECA4 0013B884  40 82 00 EC */	bne lbl_8013ED90
/* 8013ECA8 0013B888  83 DD 00 28 */	lwz r30, 0x28(r29)
/* 8013ECAC 0013B88C  83 9D 00 2C */	lwz r28, 0x2c(r29)
/* 8013ECB0 0013B890  28 1E 00 00 */	cmplwi r30, 0
/* 8013ECB4 0013B894  3B FC 22 30 */	addi r31, r28, 0x2230
/* 8013ECB8 0013B898  40 82 00 14 */	bne lbl_8013ECCC
/* 8013ECBC 0013B89C  38 6D 87 F8 */	addi r3, r13, lbl_804D3E98@sda21
/* 8013ECC0 0013B8A0  38 80 02 F8 */	li r4, 0x2f8
/* 8013ECC4 0013B8A4  38 AD 88 00 */	addi r5, r13, lbl_804D3EA0@sda21
/* 8013ECC8 0013B8A8  48 24 95 59 */	bl __assert
lbl_8013ECCC:
/* 8013ECCC 0013B8AC  28 1F 00 00 */	cmplwi r31, 0
/* 8013ECD0 0013B8B0  40 82 00 14 */	bne lbl_8013ECE4
/* 8013ECD4 0013B8B4  38 6D 87 F8 */	addi r3, r13, lbl_804D3E98@sda21
/* 8013ECD8 0013B8B8  38 80 02 F9 */	li r4, 0x2f9
/* 8013ECDC 0013B8BC  38 AD 88 08 */	addi r5, r13, lbl_804D3EA8@sda21
/* 8013ECE0 0013B8C0  48 24 95 41 */	bl __assert
lbl_8013ECE4:
/* 8013ECE4 0013B8C4  80 7F 00 00 */	lwz r3, 0(r31)
/* 8013ECE8 0013B8C8  80 1F 00 04 */	lwz r0, 4(r31)
/* 8013ECEC 0013B8CC  90 7E 00 2C */	stw r3, 0x2c(r30)
/* 8013ECF0 0013B8D0  90 1E 00 30 */	stw r0, 0x30(r30)
/* 8013ECF4 0013B8D4  80 1F 00 08 */	lwz r0, 8(r31)
/* 8013ECF8 0013B8D8  90 1E 00 34 */	stw r0, 0x34(r30)
/* 8013ECFC 0013B8DC  80 1E 00 14 */	lwz r0, 0x14(r30)
/* 8013ED00 0013B8E0  54 00 01 8D */	rlwinm. r0, r0, 0, 6, 6
/* 8013ED04 0013B8E4  40 82 00 4C */	bne lbl_8013ED50
/* 8013ED08 0013B8E8  28 1E 00 00 */	cmplwi r30, 0
/* 8013ED0C 0013B8EC  41 82 00 44 */	beq lbl_8013ED50
/* 8013ED10 0013B8F0  40 82 00 14 */	bne lbl_8013ED24
/* 8013ED14 0013B8F4  38 6D 87 F8 */	addi r3, r13, lbl_804D3E98@sda21
/* 8013ED18 0013B8F8  38 80 02 34 */	li r4, 0x234
/* 8013ED1C 0013B8FC  38 AD 88 00 */	addi r5, r13, lbl_804D3EA0@sda21
/* 8013ED20 0013B900  48 24 95 01 */	bl __assert
lbl_8013ED24:
/* 8013ED24 0013B904  80 9E 00 14 */	lwz r4, 0x14(r30)
/* 8013ED28 0013B908  38 60 00 00 */	li r3, 0
/* 8013ED2C 0013B90C  54 80 02 11 */	rlwinm. r0, r4, 0, 8, 8
/* 8013ED30 0013B910  40 82 00 10 */	bne lbl_8013ED40
/* 8013ED34 0013B914  54 80 06 73 */	rlwinm. r0, r4, 0, 0x19, 0x19
/* 8013ED38 0013B918  41 82 00 08 */	beq lbl_8013ED40
/* 8013ED3C 0013B91C  38 60 00 01 */	li r3, 1
lbl_8013ED40:
/* 8013ED40 0013B920  2C 03 00 00 */	cmpwi r3, 0
/* 8013ED44 0013B924  40 82 00 0C */	bne lbl_8013ED50
/* 8013ED48 0013B928  7F C3 F3 78 */	mr r3, r30
/* 8013ED4C 0013B92C  48 23 45 9D */	bl HSD_JObjSetMtxDirtySub
lbl_8013ED50:
/* 8013ED50 0013B930  C8 22 A2 60 */	lfd f1, lbl_804D9C40@sda21(r2)
/* 8013ED54 0013B934  7F 83 E3 78 */	mr r3, r28
/* 8013ED58 0013B938  C0 1C 00 2C */	lfs f0, 0x2c(r28)
/* 8013ED5C 0013B93C  38 80 00 00 */	li r4, 0
/* 8013ED60 0013B940  FC 21 00 32 */	fmul f1, f1, f0
/* 8013ED64 0013B944  FC 20 08 18 */	frsp f1, f1
/* 8013ED68 0013B948  4B F3 6D 89 */	bl func_80075AF0
/* 8013ED6C 0013B94C  C0 02 A2 68 */	lfs f0, lbl_804D9C48@sda21(r2)
/* 8013ED70 0013B950  C0 3C 23 60 */	lfs f1, 0x2360(r28)
/* 8013ED74 0013B954  FC 00 08 00 */	fcmpu cr0, f0, f1
/* 8013ED78 0013B958  41 82 00 08 */	beq lbl_8013ED80
/* 8013ED7C 0013B95C  D0 3C 00 2C */	stfs f1, 0x2c(r28)
lbl_8013ED80:
/* 8013ED80 0013B960  C0 02 A2 68 */	lfs f0, lbl_804D9C48@sda21(r2)
/* 8013ED84 0013B964  7F A3 EB 78 */	mr r3, r29
/* 8013ED88 0013B968  D0 1C 23 60 */	stfs f0, 0x2360(r28)
/* 8013ED8C 0013B96C  4B F4 B5 31 */	bl func_8008A2BC
lbl_8013ED90:
/* 8013ED90 0013B970  80 01 00 44 */	lwz r0, 0x44(r1)
/* 8013ED94 0013B974  83 E1 00 3C */	lwz r31, 0x3c(r1)
/* 8013ED98 0013B978  83 C1 00 38 */	lwz r30, 0x38(r1)
/* 8013ED9C 0013B97C  83 A1 00 34 */	lwz r29, 0x34(r1)
/* 8013EDA0 0013B980  83 81 00 30 */	lwz r28, 0x30(r1)
/* 8013EDA4 0013B984  38 21 00 40 */	addi r1, r1, 0x40
/* 8013EDA8 0013B988  7C 08 03 A6 */	mtlr r0
/* 8013EDAC 0013B98C  4E 80 00 20 */	blr
.global lbl_8013EDB0
lbl_8013EDB0:
/* 8013EDB0 0013B990  7C 08 02 A6 */	mflr r0
/* 8013EDB4 0013B994  90 01 00 04 */	stw r0, 4(r1)
/* 8013EDB8 0013B998  94 21 FF D8 */	stwu r1, -0x28(r1)
/* 8013EDBC 0013B99C  93 E1 00 24 */	stw r31, 0x24(r1)
/* 8013EDC0 0013B9A0  93 C1 00 20 */	stw r30, 0x20(r1)
/* 8013EDC4 0013B9A4  7C 7E 1B 78 */	mr r30, r3
/* 8013EDC8 0013B9A8  80 83 00 2C */	lwz r4, 0x2c(r3)
/* 8013EDCC 0013B9AC  C0 02 A2 68 */	lfs f0, lbl_804D9C48@sda21(r2)
/* 8013EDD0 0013B9B0  7C 9F 23 78 */	mr r31, r4
/* 8013EDD4 0013B9B4  D0 04 23 60 */	stfs f0, 0x2360(r4)
/* 8013EDD8 0013B9B8  4B F3 04 61 */	bl ftAnim_IsFramesRemaining
/* 8013EDDC 0013B9BC  2C 03 00 00 */	cmpwi r3, 0
/* 8013EDE0 0013B9C0  40 82 00 8C */	bne lbl_8013EE6C
/* 8013EDE4 0013B9C4  C0 22 A2 68 */	lfs f1, lbl_804D9C48@sda21(r2)
/* 8013EDE8 0013B9C8  3C 80 00 04 */	lis r4, 0x00040012@ha
/* 8013EDEC 0013B9CC  38 7E 00 00 */	addi r3, r30, 0
/* 8013EDF0 0013B9D0  FC 40 08 90 */	fmr f2, f1
/* 8013EDF4 0013B9D4  38 A4 00 12 */	addi r5, r4, 0x00040012@l
/* 8013EDF8 0013B9D8  FC 60 08 90 */	fmr f3, f1
/* 8013EDFC 0013B9DC  38 80 01 64 */	li r4, 0x164
/* 8013EE00 0013B9E0  38 C0 00 00 */	li r6, 0
/* 8013EE04 0013B9E4  4B F2 A5 A9 */	bl Fighter_ActionStateChange_800693AC
/* 8013EE08 0013B9E8  3C 60 80 14 */	lis r3, lbl_8013D658@ha
/* 8013EE0C 0013B9EC  80 BE 00 2C */	lwz r5, 0x2c(r30)
/* 8013EE10 0013B9F0  38 03 D6 58 */	addi r0, r3, lbl_8013D658@l
/* 8013EE14 0013B9F4  90 05 21 E4 */	stw r0, 0x21e4(r5)
/* 8013EE18 0013B9F8  3C 80 80 14 */	lis r4, lbl_8013D764@ha
/* 8013EE1C 0013B9FC  38 84 D7 64 */	addi r4, r4, lbl_8013D764@l
/* 8013EE20 0013BA00  90 05 21 DC */	stw r0, 0x21dc(r5)
/* 8013EE24 0013BA04  3C 60 80 14 */	lis r3, lbl_8014222C@ha
/* 8013EE28 0013BA08  38 03 22 2C */	addi r0, r3, lbl_8014222C@l
/* 8013EE2C 0013BA0C  90 85 21 C0 */	stw r4, 0x21c0(r5)
/* 8013EE30 0013BA10  7F C3 F3 78 */	mr r3, r30
/* 8013EE34 0013BA14  90 05 21 F8 */	stw r0, 0x21f8(r5)
/* 8013EE38 0013BA18  C0 22 A2 68 */	lfs f1, lbl_804D9C48@sda21(r2)
/* 8013EE3C 0013BA1C  D0 3F 08 94 */	stfs f1, 0x894(r31)
/* 8013EE40 0013BA20  4B F3 03 51 */	bl ftAnim_SetAnimRate
/* 8013EE44 0013BA24  C0 22 A2 84 */	lfs f1, lbl_804D9C64@sda21(r2)
/* 8013EE48 0013BA28  7F E3 FB 78 */	mr r3, r31
/* 8013EE4C 0013BA2C  C0 1F 00 2C */	lfs f0, 0x2c(r31)
/* 8013EE50 0013BA30  38 80 00 00 */	li r4, 0
/* 8013EE54 0013BA34  EC 01 00 32 */	fmuls f0, f1, f0
/* 8013EE58 0013BA38  D0 1F 00 80 */	stfs f0, 0x80(r31)
/* 8013EE5C 0013BA3C  C0 02 A2 68 */	lfs f0, lbl_804D9C48@sda21(r2)
/* 8013EE60 0013BA40  D0 1F 00 74 */	stfs f0, 0x74(r31)
/* 8013EE64 0013BA44  C0 22 A2 6C */	lfs f1, lbl_804D9C4C@sda21(r2)
/* 8013EE68 0013BA48  4B F3 6C 89 */	bl func_80075AF0
lbl_8013EE6C:
/* 8013EE6C 0013BA4C  80 01 00 2C */	lwz r0, 0x2c(r1)
/* 8013EE70 0013BA50  83 E1 00 24 */	lwz r31, 0x24(r1)
/* 8013EE74 0013BA54  83 C1 00 20 */	lwz r30, 0x20(r1)
/* 8013EE78 0013BA58  38 21 00 28 */	addi r1, r1, 0x28
/* 8013EE7C 0013BA5C  7C 08 03 A6 */	mtlr r0
/* 8013EE80 0013BA60  4E 80 00 20 */	blr
.global lbl_8013EE84
lbl_8013EE84:
/* 8013EE84 0013BA64  7C 08 02 A6 */	mflr r0
/* 8013EE88 0013BA68  38 80 00 00 */	li r4, 0
/* 8013EE8C 0013BA6C  90 01 00 04 */	stw r0, 4(r1)
/* 8013EE90 0013BA70  94 21 FF C0 */	stwu r1, -0x40(r1)
/* 8013EE94 0013BA74  93 E1 00 3C */	stw r31, 0x3c(r1)
/* 8013EE98 0013BA78  93 C1 00 38 */	stw r30, 0x38(r1)
/* 8013EE9C 0013BA7C  93 A1 00 34 */	stw r29, 0x34(r1)
/* 8013EEA0 0013BA80  7C 7D 1B 78 */	mr r29, r3
/* 8013EEA4 0013BA84  83 E3 00 2C */	lwz r31, 0x2c(r3)
/* 8013EEA8 0013BA88  83 DF 02 D4 */	lwz r30, 0x2d4(r31)
/* 8013EEAC 0013BA8C  4B FF EE A9 */	bl func_8013DD54
/* 8013EEB0 0013BA90  C0 02 A2 68 */	lfs f0, lbl_804D9C48@sda21(r2)
/* 8013EEB4 0013BA94  3C 60 43 30 */	lis r3, 0x4330
/* 8013EEB8 0013BA98  D0 1F 23 60 */	stfs f0, 0x2360(r31)
/* 8013EEBC 0013BA9C  80 1F 23 6C */	lwz r0, 0x236c(r31)
/* 8013EEC0 0013BAA0  C8 42 A2 90 */	lfd f2, lbl_804D9C70@sda21(r2)
/* 8013EEC4 0013BAA4  6C 00 80 00 */	xoris r0, r0, 0x8000
/* 8013EEC8 0013BAA8  C0 1E 00 A8 */	lfs f0, 0xa8(r30)
/* 8013EECC 0013BAAC  90 01 00 2C */	stw r0, 0x2c(r1)
/* 8013EED0 0013BAB0  90 61 00 28 */	stw r3, 0x28(r1)
/* 8013EED4 0013BAB4  C8 21 00 28 */	lfd f1, 0x28(r1)
/* 8013EED8 0013BAB8  EC 21 10 28 */	fsubs f1, f1, f2
/* 8013EEDC 0013BABC  EC 01 00 2A */	fadds f0, f1, f0
/* 8013EEE0 0013BAC0  FC 00 00 1E */	fctiwz f0, f0
/* 8013EEE4 0013BAC4  D8 01 00 20 */	stfd f0, 0x20(r1)
/* 8013EEE8 0013BAC8  80 01 00 24 */	lwz r0, 0x24(r1)
/* 8013EEEC 0013BACC  90 1F 23 6C */	stw r0, 0x236c(r31)
/* 8013EEF0 0013BAD0  80 1F 23 6C */	lwz r0, 0x236c(r31)
/* 8013EEF4 0013BAD4  C0 3E 00 A4 */	lfs f1, 0xa4(r30)
/* 8013EEF8 0013BAD8  6C 00 80 00 */	xoris r0, r0, 0x8000
/* 8013EEFC 0013BADC  90 01 00 1C */	stw r0, 0x1c(r1)
/* 8013EF00 0013BAE0  90 61 00 18 */	stw r3, 0x18(r1)
/* 8013EF04 0013BAE4  C8 01 00 18 */	lfd f0, 0x18(r1)
/* 8013EF08 0013BAE8  EC 00 10 28 */	fsubs f0, f0, f2
/* 8013EF0C 0013BAEC  FC 00 08 40 */	fcmpo cr0, f0, f1
/* 8013EF10 0013BAF0  4C 41 13 82 */	cror 2, 1, 2
/* 8013EF14 0013BAF4  40 82 00 5C */	bne lbl_8013EF70
/* 8013EF18 0013BAF8  FC 00 08 1E */	fctiwz f0, f1
/* 8013EF1C 0013BAFC  D8 01 00 18 */	stfd f0, 0x18(r1)
/* 8013EF20 0013BB00  80 01 00 1C */	lwz r0, 0x1c(r1)
/* 8013EF24 0013BB04  90 1F 23 6C */	stw r0, 0x236c(r31)
/* 8013EF28 0013BB08  80 1F 23 70 */	lwz r0, 0x2370(r31)
/* 8013EF2C 0013BB0C  2C 00 00 00 */	cmpwi r0, 0
/* 8013EF30 0013BB10  40 82 00 14 */	bne lbl_8013EF44
/* 8013EF34 0013BB14  38 7F 00 00 */	addi r3, r31, 0
/* 8013EF38 0013BB18  38 80 00 05 */	li r4, 5
/* 8013EF3C 0013BB1C  38 A0 00 00 */	li r5, 0
/* 8013EF40 0013BB20  4B F8 10 91 */	bl func_800BFFD0
lbl_8013EF44:
/* 8013EF44 0013BB24  38 00 00 01 */	li r0, 1
/* 8013EF48 0013BB28  90 1F 23 70 */	stw r0, 0x2370(r31)
/* 8013EF4C 0013BB2C  3C 80 0C 4C */	lis r4, 0x0C4C0292@ha
/* 8013EF50 0013BB30  38 7D 00 00 */	addi r3, r29, 0
/* 8013EF54 0013BB34  C0 42 A2 68 */	lfs f2, lbl_804D9C48@sda21(r2)
/* 8013EF58 0013BB38  38 A4 02 92 */	addi r5, r4, 0x0C4C0292@l
/* 8013EF5C 0013BB3C  C0 3F 08 94 */	lfs f1, 0x894(r31)
/* 8013EF60 0013BB40  38 80 01 65 */	li r4, 0x165
/* 8013EF64 0013BB44  FC 60 10 90 */	fmr f3, f2
/* 8013EF68 0013BB48  38 C0 00 00 */	li r6, 0
/* 8013EF6C 0013BB4C  4B F2 A4 41 */	bl Fighter_ActionStateChange_800693AC
lbl_8013EF70:
/* 8013EF70 0013BB50  80 7F 23 6C */	lwz r3, 0x236c(r31)
/* 8013EF74 0013BB54  3C 00 43 30 */	lis r0, 0x4330
/* 8013EF78 0013BB58  C8 62 A2 90 */	lfd f3, lbl_804D9C70@sda21(r2)
/* 8013EF7C 0013BB5C  6C 63 80 00 */	xoris r3, r3, 0x8000
/* 8013EF80 0013BB60  C0 22 A2 88 */	lfs f1, lbl_804D9C68@sda21(r2)
/* 8013EF84 0013BB64  90 61 00 1C */	stw r3, 0x1c(r1)
/* 8013EF88 0013BB68  C0 1E 00 AC */	lfs f0, 0xac(r30)
/* 8013EF8C 0013BB6C  90 01 00 18 */	stw r0, 0x18(r1)
/* 8013EF90 0013BB70  EC 21 00 32 */	fmuls f1, f1, f0
/* 8013EF94 0013BB74  C0 9F 23 74 */	lfs f4, 0x2374(r31)
/* 8013EF98 0013BB78  C8 41 00 18 */	lfd f2, 0x18(r1)
/* 8013EF9C 0013BB7C  C0 1F 23 54 */	lfs f0, 0x2354(r31)
/* 8013EFA0 0013BB80  EC 42 18 28 */	fsubs f2, f2, f3
/* 8013EFA4 0013BB84  EC 22 00 72 */	fmuls f1, f2, f1
/* 8013EFA8 0013BB88  EC 04 00 7A */	fmadds f0, f4, f1, f0
/* 8013EFAC 0013BB8C  D0 1F 23 54 */	stfs f0, 0x2354(r31)
/* 8013EFB0 0013BB90  80 7D 00 2C */	lwz r3, 0x2c(r29)
/* 8013EFB4 0013BB94  C8 42 A2 78 */	lfd f2, lbl_804D9C58@sda21(r2)
/* 8013EFB8 0013BB98  C0 02 A2 68 */	lfs f0, lbl_804D9C48@sda21(r2)
/* 8013EFBC 0013BB9C  48 00 00 14 */	b lbl_8013EFD0
lbl_8013EFC0:
/* 8013EFC0 0013BBA0  C0 23 23 54 */	lfs f1, 0x2354(r3)
/* 8013EFC4 0013BBA4  FC 21 10 2A */	fadd f1, f1, f2
/* 8013EFC8 0013BBA8  FC 20 08 18 */	frsp f1, f1
/* 8013EFCC 0013BBAC  D0 23 23 54 */	stfs f1, 0x2354(r3)
lbl_8013EFD0:
/* 8013EFD0 0013BBB0  C0 23 23 54 */	lfs f1, 0x2354(r3)
/* 8013EFD4 0013BBB4  FC 01 00 40 */	fcmpo cr0, f1, f0
/* 8013EFD8 0013BBB8  41 80 FF E8 */	blt lbl_8013EFC0
/* 8013EFDC 0013BBBC  C8 42 A2 78 */	lfd f2, lbl_804D9C58@sda21(r2)
/* 8013EFE0 0013BBC0  48 00 00 14 */	b lbl_8013EFF4
lbl_8013EFE4:
/* 8013EFE4 0013BBC4  C0 03 23 54 */	lfs f0, 0x2354(r3)
/* 8013EFE8 0013BBC8  FC 00 10 28 */	fsub f0, f0, f2
/* 8013EFEC 0013BBCC  FC 00 00 18 */	frsp f0, f0
/* 8013EFF0 0013BBD0  D0 03 23 54 */	stfs f0, 0x2354(r3)
lbl_8013EFF4:
/* 8013EFF4 0013BBD4  C0 23 23 54 */	lfs f1, 0x2354(r3)
/* 8013EFF8 0013BBD8  FC 01 10 40 */	fcmpo cr0, f1, f2
/* 8013EFFC 0013BBDC  41 81 FF E8 */	bgt lbl_8013EFE4
/* 8013F000 0013BBE0  38 80 00 03 */	li r4, 3
/* 8013F004 0013BBE4  4B F3 69 29 */	bl func_8007592C
/* 8013F008 0013BBE8  C0 22 A2 6C */	lfs f1, lbl_804D9C4C@sda21(r2)
/* 8013F00C 0013BBEC  38 7F 00 00 */	addi r3, r31, 0
/* 8013F010 0013BBF0  38 80 00 00 */	li r4, 0
/* 8013F014 0013BBF4  4B F3 6A DD */	bl func_80075AF0
/* 8013F018 0013BBF8  80 01 00 44 */	lwz r0, 0x44(r1)
/* 8013F01C 0013BBFC  83 E1 00 3C */	lwz r31, 0x3c(r1)
/* 8013F020 0013BC00  83 C1 00 38 */	lwz r30, 0x38(r1)
/* 8013F024 0013BC04  83 A1 00 34 */	lwz r29, 0x34(r1)
/* 8013F028 0013BC08  38 21 00 40 */	addi r1, r1, 0x40
/* 8013F02C 0013BC0C  7C 08 03 A6 */	mtlr r0
/* 8013F030 0013BC10  4E 80 00 20 */	blr
.global lbl_8013F034
lbl_8013F034:
/* 8013F034 0013BC14  7C 08 02 A6 */	mflr r0
/* 8013F038 0013BC18  38 80 00 00 */	li r4, 0
/* 8013F03C 0013BC1C  90 01 00 04 */	stw r0, 4(r1)
/* 8013F040 0013BC20  94 21 FF C0 */	stwu r1, -0x40(r1)
/* 8013F044 0013BC24  93 E1 00 3C */	stw r31, 0x3c(r1)
/* 8013F048 0013BC28  93 C1 00 38 */	stw r30, 0x38(r1)
/* 8013F04C 0013BC2C  93 A1 00 34 */	stw r29, 0x34(r1)
/* 8013F050 0013BC30  7C 7D 1B 78 */	mr r29, r3
/* 8013F054 0013BC34  83 E3 00 2C */	lwz r31, 0x2c(r3)
/* 8013F058 0013BC38  83 DF 02 D4 */	lwz r30, 0x2d4(r31)
/* 8013F05C 0013BC3C  4B FF EC F9 */	bl func_8013DD54
/* 8013F060 0013BC40  C0 02 A2 68 */	lfs f0, lbl_804D9C48@sda21(r2)
/* 8013F064 0013BC44  3C 60 43 30 */	lis r3, 0x4330
/* 8013F068 0013BC48  D0 1F 23 60 */	stfs f0, 0x2360(r31)
/* 8013F06C 0013BC4C  80 1F 23 6C */	lwz r0, 0x236c(r31)
/* 8013F070 0013BC50  C8 42 A2 90 */	lfd f2, lbl_804D9C70@sda21(r2)
/* 8013F074 0013BC54  6C 00 80 00 */	xoris r0, r0, 0x8000
/* 8013F078 0013BC58  C0 1E 00 A8 */	lfs f0, 0xa8(r30)
/* 8013F07C 0013BC5C  90 01 00 2C */	stw r0, 0x2c(r1)
/* 8013F080 0013BC60  90 61 00 28 */	stw r3, 0x28(r1)
/* 8013F084 0013BC64  C8 21 00 28 */	lfd f1, 0x28(r1)
/* 8013F088 0013BC68  EC 21 10 28 */	fsubs f1, f1, f2
/* 8013F08C 0013BC6C  EC 01 00 2A */	fadds f0, f1, f0
/* 8013F090 0013BC70  FC 00 00 1E */	fctiwz f0, f0
/* 8013F094 0013BC74  D8 01 00 20 */	stfd f0, 0x20(r1)
/* 8013F098 0013BC78  80 01 00 24 */	lwz r0, 0x24(r1)
/* 8013F09C 0013BC7C  90 1F 23 6C */	stw r0, 0x236c(r31)
/* 8013F0A0 0013BC80  80 1F 23 6C */	lwz r0, 0x236c(r31)
/* 8013F0A4 0013BC84  C0 3E 00 A4 */	lfs f1, 0xa4(r30)
/* 8013F0A8 0013BC88  6C 00 80 00 */	xoris r0, r0, 0x8000
/* 8013F0AC 0013BC8C  90 01 00 1C */	stw r0, 0x1c(r1)
/* 8013F0B0 0013BC90  90 61 00 18 */	stw r3, 0x18(r1)
/* 8013F0B4 0013BC94  C8 01 00 18 */	lfd f0, 0x18(r1)
/* 8013F0B8 0013BC98  EC 00 10 28 */	fsubs f0, f0, f2
/* 8013F0BC 0013BC9C  FC 00 08 40 */	fcmpo cr0, f0, f1
/* 8013F0C0 0013BCA0  4C 41 13 82 */	cror 2, 1, 2
/* 8013F0C4 0013BCA4  40 82 00 1C */	bne lbl_8013F0E0
/* 8013F0C8 0013BCA8  FC 00 08 1E */	fctiwz f0, f1
/* 8013F0CC 0013BCAC  38 00 00 01 */	li r0, 1
/* 8013F0D0 0013BCB0  D8 01 00 18 */	stfd f0, 0x18(r1)
/* 8013F0D4 0013BCB4  80 61 00 1C */	lwz r3, 0x1c(r1)
/* 8013F0D8 0013BCB8  90 7F 23 6C */	stw r3, 0x236c(r31)
/* 8013F0DC 0013BCBC  90 1F 23 70 */	stw r0, 0x2370(r31)
lbl_8013F0E0:
/* 8013F0E0 0013BCC0  80 7F 23 6C */	lwz r3, 0x236c(r31)
/* 8013F0E4 0013BCC4  3C 00 43 30 */	lis r0, 0x4330
/* 8013F0E8 0013BCC8  C8 62 A2 90 */	lfd f3, lbl_804D9C70@sda21(r2)
/* 8013F0EC 0013BCCC  6C 63 80 00 */	xoris r3, r3, 0x8000
/* 8013F0F0 0013BCD0  C0 22 A2 88 */	lfs f1, lbl_804D9C68@sda21(r2)
/* 8013F0F4 0013BCD4  90 61 00 1C */	stw r3, 0x1c(r1)
/* 8013F0F8 0013BCD8  C0 1E 00 AC */	lfs f0, 0xac(r30)
/* 8013F0FC 0013BCDC  90 01 00 18 */	stw r0, 0x18(r1)
/* 8013F100 0013BCE0  EC 21 00 32 */	fmuls f1, f1, f0
/* 8013F104 0013BCE4  C0 9F 23 74 */	lfs f4, 0x2374(r31)
/* 8013F108 0013BCE8  C8 41 00 18 */	lfd f2, 0x18(r1)
/* 8013F10C 0013BCEC  C0 1F 23 54 */	lfs f0, 0x2354(r31)
/* 8013F110 0013BCF0  EC 42 18 28 */	fsubs f2, f2, f3
/* 8013F114 0013BCF4  EC 22 00 72 */	fmuls f1, f2, f1
/* 8013F118 0013BCF8  EC 04 00 7A */	fmadds f0, f4, f1, f0
/* 8013F11C 0013BCFC  D0 1F 23 54 */	stfs f0, 0x2354(r31)
/* 8013F120 0013BD00  80 7D 00 2C */	lwz r3, 0x2c(r29)
/* 8013F124 0013BD04  C8 42 A2 78 */	lfd f2, lbl_804D9C58@sda21(r2)
/* 8013F128 0013BD08  C0 02 A2 68 */	lfs f0, lbl_804D9C48@sda21(r2)
/* 8013F12C 0013BD0C  48 00 00 14 */	b lbl_8013F140
lbl_8013F130:
/* 8013F130 0013BD10  C0 23 23 54 */	lfs f1, 0x2354(r3)
/* 8013F134 0013BD14  FC 21 10 2A */	fadd f1, f1, f2
/* 8013F138 0013BD18  FC 20 08 18 */	frsp f1, f1
/* 8013F13C 0013BD1C  D0 23 23 54 */	stfs f1, 0x2354(r3)
lbl_8013F140:
/* 8013F140 0013BD20  C0 23 23 54 */	lfs f1, 0x2354(r3)
/* 8013F144 0013BD24  FC 01 00 40 */	fcmpo cr0, f1, f0
/* 8013F148 0013BD28  41 80 FF E8 */	blt lbl_8013F130
/* 8013F14C 0013BD2C  C8 42 A2 78 */	lfd f2, lbl_804D9C58@sda21(r2)
/* 8013F150 0013BD30  48 00 00 14 */	b lbl_8013F164
lbl_8013F154:
/* 8013F154 0013BD34  C0 03 23 54 */	lfs f0, 0x2354(r3)
/* 8013F158 0013BD38  FC 00 10 28 */	fsub f0, f0, f2
/* 8013F15C 0013BD3C  FC 00 00 18 */	frsp f0, f0
/* 8013F160 0013BD40  D0 03 23 54 */	stfs f0, 0x2354(r3)
lbl_8013F164:
/* 8013F164 0013BD44  C0 23 23 54 */	lfs f1, 0x2354(r3)
/* 8013F168 0013BD48  FC 01 10 40 */	fcmpo cr0, f1, f2
/* 8013F16C 0013BD4C  41 81 FF E8 */	bgt lbl_8013F154
/* 8013F170 0013BD50  38 80 00 03 */	li r4, 3
/* 8013F174 0013BD54  4B F3 67 B9 */	bl func_8007592C
/* 8013F178 0013BD58  C0 22 A2 6C */	lfs f1, lbl_804D9C4C@sda21(r2)
/* 8013F17C 0013BD5C  38 7F 00 00 */	addi r3, r31, 0
/* 8013F180 0013BD60  38 80 00 00 */	li r4, 0
/* 8013F184 0013BD64  4B F3 69 6D */	bl func_80075AF0
/* 8013F188 0013BD68  80 01 00 44 */	lwz r0, 0x44(r1)
/* 8013F18C 0013BD6C  83 E1 00 3C */	lwz r31, 0x3c(r1)
/* 8013F190 0013BD70  83 C1 00 38 */	lwz r30, 0x38(r1)
/* 8013F194 0013BD74  83 A1 00 34 */	lwz r29, 0x34(r1)
/* 8013F198 0013BD78  38 21 00 40 */	addi r1, r1, 0x40
/* 8013F19C 0013BD7C  7C 08 03 A6 */	mtlr r0
/* 8013F1A0 0013BD80  4E 80 00 20 */	blr
.global lbl_8013F1A4
lbl_8013F1A4:
/* 8013F1A4 0013BD84  7C 08 02 A6 */	mflr r0
/* 8013F1A8 0013BD88  3C 80 80 3D */	lis r4, lbl_803D05C8@ha
/* 8013F1AC 0013BD8C  90 01 00 04 */	stw r0, 4(r1)
/* 8013F1B0 0013BD90  94 21 FF 90 */	stwu r1, -0x70(r1)
/* 8013F1B4 0013BD94  DB E1 00 68 */	stfd f31, 0x68(r1)
/* 8013F1B8 0013BD98  DB C1 00 60 */	stfd f30, 0x60(r1)
/* 8013F1BC 0013BD9C  BF 41 00 48 */	stmw r26, 0x48(r1)
/* 8013F1C0 0013BDA0  3B E4 05 C8 */	addi r31, r4, lbl_803D05C8@l
/* 8013F1C4 0013BDA4  7C 7A 1B 78 */	mr r26, r3
/* 8013F1C8 0013BDA8  38 80 00 00 */	li r4, 0
/* 8013F1CC 0013BDAC  83 83 00 2C */	lwz r28, 0x2c(r3)
/* 8013F1D0 0013BDB0  83 7C 02 D4 */	lwz r27, 0x2d4(r28)
/* 8013F1D4 0013BDB4  4B FF EB 81 */	bl func_8013DD54
/* 8013F1D8 0013BDB8  C0 02 A2 68 */	lfs f0, lbl_804D9C48@sda21(r2)
/* 8013F1DC 0013BDBC  D0 1C 23 60 */	stfs f0, 0x2360(r28)
/* 8013F1E0 0013BDC0  83 BA 00 2C */	lwz r29, 0x2c(r26)
/* 8013F1E4 0013BDC4  83 DA 00 28 */	lwz r30, 0x28(r26)
/* 8013F1E8 0013BDC8  80 1D 23 48 */	lwz r0, 0x2348(r29)
/* 8013F1EC 0013BDCC  2C 00 00 00 */	cmpwi r0, 0
/* 8013F1F0 0013BDD0  41 80 00 D0 */	blt lbl_8013F2C0
/* 8013F1F4 0013BDD4  2C 00 00 04 */	cmpwi r0, 4
/* 8013F1F8 0013BDD8  40 80 00 C8 */	bge lbl_8013F2C0
/* 8013F1FC 0013BDDC  C0 1D 22 30 */	lfs f0, 0x2230(r29)
/* 8013F200 0013BDE0  54 00 10 3A */	slwi r0, r0, 2
/* 8013F204 0013BDE4  7C 7F 02 14 */	add r3, r31, r0
/* 8013F208 0013BDE8  D0 01 00 30 */	stfs f0, 0x30(r1)
/* 8013F20C 0013BDEC  28 1E 00 00 */	cmplwi r30, 0
/* 8013F210 0013BDF0  C0 3D 22 34 */	lfs f1, 0x2234(r29)
/* 8013F214 0013BDF4  7C 1F 04 2E */	lfsx f0, r31, r0
/* 8013F218 0013BDF8  EC 01 00 32 */	fmuls f0, f1, f0
/* 8013F21C 0013BDFC  D0 01 00 34 */	stfs f0, 0x34(r1)
/* 8013F220 0013BE00  C0 3D 22 38 */	lfs f1, 0x2238(r29)
/* 8013F224 0013BE04  C0 03 00 10 */	lfs f0, 0x10(r3)
/* 8013F228 0013BE08  EC 01 00 32 */	fmuls f0, f1, f0
/* 8013F22C 0013BE0C  D0 01 00 38 */	stfs f0, 0x38(r1)
/* 8013F230 0013BE10  40 82 00 14 */	bne lbl_8013F244
/* 8013F234 0013BE14  38 6D 87 F8 */	addi r3, r13, lbl_804D3E98@sda21
/* 8013F238 0013BE18  38 80 02 F8 */	li r4, 0x2f8
/* 8013F23C 0013BE1C  38 AD 88 00 */	addi r5, r13, lbl_804D3EA0@sda21
/* 8013F240 0013BE20  48 24 8F E1 */	bl __assert
lbl_8013F244:
/* 8013F244 0013BE24  80 61 00 30 */	lwz r3, 0x30(r1)
/* 8013F248 0013BE28  80 01 00 34 */	lwz r0, 0x34(r1)
/* 8013F24C 0013BE2C  90 7E 00 2C */	stw r3, 0x2c(r30)
/* 8013F250 0013BE30  90 1E 00 30 */	stw r0, 0x30(r30)
/* 8013F254 0013BE34  80 01 00 38 */	lwz r0, 0x38(r1)
/* 8013F258 0013BE38  90 1E 00 34 */	stw r0, 0x34(r30)
/* 8013F25C 0013BE3C  80 1E 00 14 */	lwz r0, 0x14(r30)
/* 8013F260 0013BE40  54 00 01 8D */	rlwinm. r0, r0, 0, 6, 6
/* 8013F264 0013BE44  40 82 00 4C */	bne lbl_8013F2B0
/* 8013F268 0013BE48  28 1E 00 00 */	cmplwi r30, 0
/* 8013F26C 0013BE4C  41 82 00 44 */	beq lbl_8013F2B0
/* 8013F270 0013BE50  40 82 00 14 */	bne lbl_8013F284
/* 8013F274 0013BE54  38 6D 87 F8 */	addi r3, r13, lbl_804D3E98@sda21
/* 8013F278 0013BE58  38 80 02 34 */	li r4, 0x234
/* 8013F27C 0013BE5C  38 AD 88 00 */	addi r5, r13, lbl_804D3EA0@sda21
/* 8013F280 0013BE60  48 24 8F A1 */	bl __assert
lbl_8013F284:
/* 8013F284 0013BE64  80 9E 00 14 */	lwz r4, 0x14(r30)
/* 8013F288 0013BE68  38 60 00 00 */	li r3, 0
/* 8013F28C 0013BE6C  54 80 02 11 */	rlwinm. r0, r4, 0, 8, 8
/* 8013F290 0013BE70  40 82 00 10 */	bne lbl_8013F2A0
/* 8013F294 0013BE74  54 80 06 73 */	rlwinm. r0, r4, 0, 0x19, 0x19
/* 8013F298 0013BE78  41 82 00 08 */	beq lbl_8013F2A0
/* 8013F29C 0013BE7C  38 60 00 01 */	li r3, 1
lbl_8013F2A0:
/* 8013F2A0 0013BE80  2C 03 00 00 */	cmpwi r3, 0
/* 8013F2A4 0013BE84  40 82 00 0C */	bne lbl_8013F2B0
/* 8013F2A8 0013BE88  7F C3 F3 78 */	mr r3, r30
/* 8013F2AC 0013BE8C  48 23 40 3D */	bl HSD_JObjSetMtxDirtySub
lbl_8013F2B0:
/* 8013F2B0 0013BE90  80 7D 23 48 */	lwz r3, 0x2348(r29)
/* 8013F2B4 0013BE94  38 03 00 01 */	addi r0, r3, 1
/* 8013F2B8 0013BE98  90 1D 23 48 */	stw r0, 0x2348(r29)
/* 8013F2BC 0013BE9C  48 00 00 A4 */	b lbl_8013F360
lbl_8013F2C0:
/* 8013F2C0 0013BEA0  28 1E 00 00 */	cmplwi r30, 0
/* 8013F2C4 0013BEA4  3B BD 22 30 */	addi r29, r29, 0x2230
/* 8013F2C8 0013BEA8  40 82 00 14 */	bne lbl_8013F2DC
/* 8013F2CC 0013BEAC  38 6D 87 F8 */	addi r3, r13, lbl_804D3E98@sda21
/* 8013F2D0 0013BEB0  38 80 02 F8 */	li r4, 0x2f8
/* 8013F2D4 0013BEB4  38 AD 88 00 */	addi r5, r13, lbl_804D3EA0@sda21
/* 8013F2D8 0013BEB8  48 24 8F 49 */	bl __assert
lbl_8013F2DC:
/* 8013F2DC 0013BEBC  28 1D 00 00 */	cmplwi r29, 0
/* 8013F2E0 0013BEC0  40 82 00 14 */	bne lbl_8013F2F4
/* 8013F2E4 0013BEC4  38 6D 87 F8 */	addi r3, r13, lbl_804D3E98@sda21
/* 8013F2E8 0013BEC8  38 80 02 F9 */	li r4, 0x2f9
/* 8013F2EC 0013BECC  38 AD 88 08 */	addi r5, r13, lbl_804D3EA8@sda21
/* 8013F2F0 0013BED0  48 24 8F 31 */	bl __assert
lbl_8013F2F4:
/* 8013F2F4 0013BED4  80 7D 00 00 */	lwz r3, 0(r29)
/* 8013F2F8 0013BED8  80 1D 00 04 */	lwz r0, 4(r29)
/* 8013F2FC 0013BEDC  90 7E 00 2C */	stw r3, 0x2c(r30)
/* 8013F300 0013BEE0  90 1E 00 30 */	stw r0, 0x30(r30)
/* 8013F304 0013BEE4  80 1D 00 08 */	lwz r0, 8(r29)
/* 8013F308 0013BEE8  90 1E 00 34 */	stw r0, 0x34(r30)
/* 8013F30C 0013BEEC  80 1E 00 14 */	lwz r0, 0x14(r30)
/* 8013F310 0013BEF0  54 00 01 8D */	rlwinm. r0, r0, 0, 6, 6
/* 8013F314 0013BEF4  40 82 00 4C */	bne lbl_8013F360
/* 8013F318 0013BEF8  28 1E 00 00 */	cmplwi r30, 0
/* 8013F31C 0013BEFC  41 82 00 44 */	beq lbl_8013F360
/* 8013F320 0013BF00  40 82 00 14 */	bne lbl_8013F334
/* 8013F324 0013BF04  38 6D 87 F8 */	addi r3, r13, lbl_804D3E98@sda21
/* 8013F328 0013BF08  38 80 02 34 */	li r4, 0x234
/* 8013F32C 0013BF0C  38 AD 88 00 */	addi r5, r13, lbl_804D3EA0@sda21
/* 8013F330 0013BF10  48 24 8E F1 */	bl __assert
lbl_8013F334:
/* 8013F334 0013BF14  80 9E 00 14 */	lwz r4, 0x14(r30)
/* 8013F338 0013BF18  38 60 00 00 */	li r3, 0
/* 8013F33C 0013BF1C  54 80 02 11 */	rlwinm. r0, r4, 0, 8, 8
/* 8013F340 0013BF20  40 82 00 10 */	bne lbl_8013F350
/* 8013F344 0013BF24  54 80 06 73 */	rlwinm. r0, r4, 0, 0x19, 0x19
/* 8013F348 0013BF28  41 82 00 08 */	beq lbl_8013F350
/* 8013F34C 0013BF2C  38 60 00 01 */	li r3, 1
lbl_8013F350:
/* 8013F350 0013BF30  2C 03 00 00 */	cmpwi r3, 0
/* 8013F354 0013BF34  40 82 00 0C */	bne lbl_8013F360
/* 8013F358 0013BF38  7F C3 F3 78 */	mr r3, r30
/* 8013F35C 0013BF3C  48 23 3F 8D */	bl HSD_JObjSetMtxDirtySub
lbl_8013F360:
/* 8013F360 0013BF40  80 9A 00 2C */	lwz r4, 0x2c(r26)
/* 8013F364 0013BF44  80 64 23 4C */	lwz r3, 0x234c(r4)
/* 8013F368 0013BF48  80 A4 02 D4 */	lwz r5, 0x2d4(r4)
/* 8013F36C 0013BF4C  38 03 00 01 */	addi r0, r3, 1
/* 8013F370 0013BF50  90 04 23 4C */	stw r0, 0x234c(r4)
/* 8013F374 0013BF54  80 64 23 4C */	lwz r3, 0x234c(r4)
/* 8013F378 0013BF58  80 05 00 9C */	lwz r0, 0x9c(r5)
/* 8013F37C 0013BF5C  7C 03 00 00 */	cmpw r3, r0
/* 8013F380 0013BF60  41 80 00 28 */	blt lbl_8013F3A8
/* 8013F384 0013BF64  80 04 09 14 */	lwz r0, 0x914(r4)
/* 8013F388 0013BF68  2C 00 00 00 */	cmpwi r0, 0
/* 8013F38C 0013BF6C  41 82 00 1C */	beq lbl_8013F3A8
/* 8013F390 0013BF70  80 64 09 18 */	lwz r3, 0x918(r4)
/* 8013F394 0013BF74  38 00 00 00 */	li r0, 0
/* 8013F398 0013BF78  38 63 00 01 */	addi r3, r3, 1
/* 8013F39C 0013BF7C  54 63 07 FE */	clrlwi r3, r3, 0x1f
/* 8013F3A0 0013BF80  90 64 09 18 */	stw r3, 0x918(r4)
/* 8013F3A4 0013BF84  90 04 23 4C */	stw r0, 0x234c(r4)
lbl_8013F3A8:
/* 8013F3A8 0013BF88  7F 43 D3 78 */	mr r3, r26
/* 8013F3AC 0013BF8C  4B FF E5 39 */	bl func_8013D8E4
/* 8013F3B0 0013BF90  80 7C 23 6C */	lwz r3, 0x236c(r28)
/* 8013F3B4 0013BF94  3C 00 43 30 */	lis r0, 0x4330
/* 8013F3B8 0013BF98  C8 22 A2 98 */	lfd f1, lbl_804D9C78@sda21(r2)
/* 8013F3BC 0013BF9C  6C 63 80 00 */	xoris r3, r3, 0x8000
/* 8013F3C0 0013BFA0  C0 1B 00 98 */	lfs f0, 0x98(r27)
/* 8013F3C4 0013BFA4  90 61 00 44 */	stw r3, 0x44(r1)
/* 8013F3C8 0013BFA8  FC 81 00 32 */	fmul f4, f1, f0
/* 8013F3CC 0013BFAC  C0 7C 23 74 */	lfs f3, 0x2374(r28)
/* 8013F3D0 0013BFB0  90 01 00 40 */	stw r0, 0x40(r1)
/* 8013F3D4 0013BFB4  C8 22 A2 90 */	lfd f1, lbl_804D9C70@sda21(r2)
/* 8013F3D8 0013BFB8  C8 01 00 40 */	lfd f0, 0x40(r1)
/* 8013F3DC 0013BFBC  EC 20 08 28 */	fsubs f1, f0, f1
/* 8013F3E0 0013BFC0  C0 42 A2 88 */	lfs f2, lbl_804D9C68@sda21(r2)
/* 8013F3E4 0013BFC4  FC 64 00 F2 */	fmul f3, f4, f3
/* 8013F3E8 0013BFC8  C0 1B 00 BC */	lfs f0, 0xbc(r27)
/* 8013F3EC 0013BFCC  C3 FC 23 54 */	lfs f31, 0x2354(r28)
/* 8013F3F0 0013BFD0  EC 22 00 72 */	fmuls f1, f2, f1
/* 8013F3F4 0013BFD4  FC 40 18 18 */	frsp f2, f3
/* 8013F3F8 0013BFD8  EC 01 00 32 */	fmuls f0, f1, f0
/* 8013F3FC 0013BFDC  EF C2 00 32 */	fmuls f30, f2, f0
/* 8013F400 0013BFE0  EC 1F F0 2A */	fadds f0, f31, f30
/* 8013F404 0013BFE4  D0 1C 23 54 */	stfs f0, 0x2354(r28)
/* 8013F408 0013BFE8  80 7A 00 2C */	lwz r3, 0x2c(r26)
/* 8013F40C 0013BFEC  C8 42 A2 78 */	lfd f2, lbl_804D9C58@sda21(r2)
/* 8013F410 0013BFF0  C0 02 A2 68 */	lfs f0, lbl_804D9C48@sda21(r2)
/* 8013F414 0013BFF4  48 00 00 14 */	b lbl_8013F428
lbl_8013F418:
/* 8013F418 0013BFF8  C0 23 23 54 */	lfs f1, 0x2354(r3)
/* 8013F41C 0013BFFC  FC 21 10 2A */	fadd f1, f1, f2
/* 8013F420 0013C000  FC 20 08 18 */	frsp f1, f1
/* 8013F424 0013C004  D0 23 23 54 */	stfs f1, 0x2354(r3)
lbl_8013F428:
/* 8013F428 0013C008  C0 23 23 54 */	lfs f1, 0x2354(r3)
/* 8013F42C 0013C00C  FC 01 00 40 */	fcmpo cr0, f1, f0
/* 8013F430 0013C010  41 80 FF E8 */	blt lbl_8013F418
/* 8013F434 0013C014  C8 42 A2 78 */	lfd f2, lbl_804D9C58@sda21(r2)
/* 8013F438 0013C018  48 00 00 14 */	b lbl_8013F44C
lbl_8013F43C:
/* 8013F43C 0013C01C  C0 03 23 54 */	lfs f0, 0x2354(r3)
/* 8013F440 0013C020  FC 00 10 28 */	fsub f0, f0, f2
/* 8013F444 0013C024  FC 00 00 18 */	frsp f0, f0
/* 8013F448 0013C028  D0 03 23 54 */	stfs f0, 0x2354(r3)
lbl_8013F44C:
/* 8013F44C 0013C02C  C0 23 23 54 */	lfs f1, 0x2354(r3)
/* 8013F450 0013C030  FC 01 10 40 */	fcmpo cr0, f1, f2
/* 8013F454 0013C034  41 81 FF E8 */	bgt lbl_8013F43C
/* 8013F458 0013C038  38 80 00 03 */	li r4, 3
/* 8013F45C 0013C03C  4B F3 64 D1 */	bl func_8007592C
/* 8013F460 0013C040  80 7C 23 40 */	lwz r3, 0x2340(r28)
/* 8013F464 0013C044  38 03 FF FF */	addi r0, r3, -1
/* 8013F468 0013C048  90 1C 23 40 */	stw r0, 0x2340(r28)
/* 8013F46C 0013C04C  80 1C 23 40 */	lwz r0, 0x2340(r28)
/* 8013F470 0013C050  2C 00 00 00 */	cmpwi r0, 0
/* 8013F474 0013C054  41 81 02 68 */	bgt lbl_8013F6DC
/* 8013F478 0013C058  C8 02 A2 60 */	lfd f0, lbl_804D9C40@sda21(r2)
/* 8013F47C 0013C05C  C0 5C 23 54 */	lfs f2, 0x2354(r28)
/* 8013F480 0013C060  FC 00 10 40 */	fcmpo cr0, f0, f2
/* 8013F484 0013C064  40 80 01 BC */	bge lbl_8013F640
/* 8013F488 0013C068  C8 02 A2 A0 */	lfd f0, lbl_804D9C80@sda21(r2)
/* 8013F48C 0013C06C  FC 02 00 40 */	fcmpo cr0, f2, f0
/* 8013F490 0013C070  40 80 01 B0 */	bge lbl_8013F640
/* 8013F494 0013C074  C0 22 A2 68 */	lfs f1, lbl_804D9C48@sda21(r2)
/* 8013F498 0013C078  FC 1E 08 40 */	fcmpo cr0, f30, f1
/* 8013F49C 0013C07C  40 81 00 D4 */	ble lbl_8013F570
/* 8013F4A0 0013C080  C8 02 A2 A8 */	lfd f0, lbl_804D9C88@sda21(r2)
/* 8013F4A4 0013C084  FC 02 00 40 */	fcmpo cr0, f2, f0
/* 8013F4A8 0013C088  40 81 00 2C */	ble lbl_8013F4D4
/* 8013F4AC 0013C08C  FC 1F 00 40 */	fcmpo cr0, f31, f0
/* 8013F4B0 0013C090  40 80 00 24 */	bge lbl_8013F4D4
/* 8013F4B4 0013C094  38 00 00 00 */	li r0, 0
/* 8013F4B8 0013C098  3C 80 00 04 */	lis r4, 0x00040012@ha
/* 8013F4BC 0013C09C  90 1C 23 40 */	stw r0, 0x2340(r28)
/* 8013F4C0 0013C0A0  38 A4 00 12 */	addi r5, r4, 0x00040012@l
/* 8013F4C4 0013C0A4  38 7A 00 00 */	addi r3, r26, 0
/* 8013F4C8 0013C0A8  38 80 00 01 */	li r4, 1
/* 8013F4CC 0013C0AC  4B FF E5 59 */	bl func_8013DA24
/* 8013F4D0 0013C0B0  48 00 02 1C */	b lbl_8013F6EC
lbl_8013F4D4:
/* 8013F4D4 0013C0B4  80 7C 05 E8 */	lwz r3, 0x5e8(r28)
/* 8013F4D8 0013C0B8  83 43 00 00 */	lwz r26, 0(r3)
/* 8013F4DC 0013C0BC  28 1A 00 00 */	cmplwi r26, 0
/* 8013F4E0 0013C0C0  40 82 00 14 */	bne lbl_8013F4F4
/* 8013F4E4 0013C0C4  38 6D 87 F8 */	addi r3, r13, lbl_804D3E98@sda21
/* 8013F4E8 0013C0C8  38 80 02 94 */	li r4, 0x294
/* 8013F4EC 0013C0CC  38 AD 88 00 */	addi r5, r13, lbl_804D3EA0@sda21
/* 8013F4F0 0013C0D0  48 24 8D 31 */	bl __assert
lbl_8013F4F4:
/* 8013F4F4 0013C0D4  80 1A 00 14 */	lwz r0, 0x14(r26)
/* 8013F4F8 0013C0D8  54 00 03 9D */	rlwinm. r0, r0, 0, 0xe, 0xe
/* 8013F4FC 0013C0DC  41 82 00 14 */	beq lbl_8013F510
/* 8013F500 0013C0E0  38 BF 00 20 */	addi r5, r31, 0x20
/* 8013F504 0013C0E4  38 6D 87 F8 */	addi r3, r13, lbl_804D3E98@sda21
/* 8013F508 0013C0E8  38 80 02 95 */	li r4, 0x295
/* 8013F50C 0013C0EC  48 24 8D 15 */	bl __assert
lbl_8013F510:
/* 8013F510 0013C0F0  C0 02 A2 6C */	lfs f0, lbl_804D9C4C@sda21(r2)
/* 8013F514 0013C0F4  D0 1A 00 20 */	stfs f0, 0x20(r26)
/* 8013F518 0013C0F8  80 1A 00 14 */	lwz r0, 0x14(r26)
/* 8013F51C 0013C0FC  54 00 01 8D */	rlwinm. r0, r0, 0, 6, 6
/* 8013F520 0013C100  40 82 01 CC */	bne lbl_8013F6EC
/* 8013F524 0013C104  28 1A 00 00 */	cmplwi r26, 0
/* 8013F528 0013C108  41 82 01 C4 */	beq lbl_8013F6EC
/* 8013F52C 0013C10C  40 82 00 14 */	bne lbl_8013F540
/* 8013F530 0013C110  38 6D 87 F8 */	addi r3, r13, lbl_804D3E98@sda21
/* 8013F534 0013C114  38 80 02 34 */	li r4, 0x234
/* 8013F538 0013C118  38 AD 88 00 */	addi r5, r13, lbl_804D3EA0@sda21
/* 8013F53C 0013C11C  48 24 8C E5 */	bl __assert
lbl_8013F540:
/* 8013F540 0013C120  80 9A 00 14 */	lwz r4, 0x14(r26)
/* 8013F544 0013C124  38 60 00 00 */	li r3, 0
/* 8013F548 0013C128  54 80 02 11 */	rlwinm. r0, r4, 0, 8, 8
/* 8013F54C 0013C12C  40 82 00 10 */	bne lbl_8013F55C
/* 8013F550 0013C130  54 80 06 73 */	rlwinm. r0, r4, 0, 0x19, 0x19
/* 8013F554 0013C134  41 82 00 08 */	beq lbl_8013F55C
/* 8013F558 0013C138  38 60 00 01 */	li r3, 1
lbl_8013F55C:
/* 8013F55C 0013C13C  2C 03 00 00 */	cmpwi r3, 0
/* 8013F560 0013C140  40 82 01 8C */	bne lbl_8013F6EC
/* 8013F564 0013C144  7F 43 D3 78 */	mr r3, r26
/* 8013F568 0013C148  48 23 3D 81 */	bl HSD_JObjSetMtxDirtySub
/* 8013F56C 0013C14C  48 00 01 80 */	b lbl_8013F6EC
lbl_8013F570:
/* 8013F570 0013C150  C8 02 A2 A8 */	lfd f0, lbl_804D9C88@sda21(r2)
/* 8013F574 0013C154  FC 02 00 40 */	fcmpo cr0, f2, f0
/* 8013F578 0013C158  40 80 00 2C */	bge lbl_8013F5A4
/* 8013F57C 0013C15C  FC 1F 00 40 */	fcmpo cr0, f31, f0
/* 8013F580 0013C160  40 81 00 24 */	ble lbl_8013F5A4
/* 8013F584 0013C164  38 00 00 00 */	li r0, 0
/* 8013F588 0013C168  3C 80 00 04 */	lis r4, 0x00040012@ha
/* 8013F58C 0013C16C  90 1C 23 40 */	stw r0, 0x2340(r28)
/* 8013F590 0013C170  38 A4 00 12 */	addi r5, r4, 0x00040012@l
/* 8013F594 0013C174  38 7A 00 00 */	addi r3, r26, 0
/* 8013F598 0013C178  38 80 00 01 */	li r4, 1
/* 8013F59C 0013C17C  4B FF E4 89 */	bl func_8013DA24
/* 8013F5A0 0013C180  48 00 01 4C */	b lbl_8013F6EC
lbl_8013F5A4:
/* 8013F5A4 0013C184  80 7C 05 E8 */	lwz r3, 0x5e8(r28)
/* 8013F5A8 0013C188  83 43 00 00 */	lwz r26, 0(r3)
/* 8013F5AC 0013C18C  28 1A 00 00 */	cmplwi r26, 0
/* 8013F5B0 0013C190  40 82 00 14 */	bne lbl_8013F5C4
/* 8013F5B4 0013C194  38 6D 87 F8 */	addi r3, r13, lbl_804D3E98@sda21
/* 8013F5B8 0013C198  38 80 02 94 */	li r4, 0x294
/* 8013F5BC 0013C19C  38 AD 88 00 */	addi r5, r13, lbl_804D3EA0@sda21
/* 8013F5C0 0013C1A0  48 24 8C 61 */	bl __assert
lbl_8013F5C4:
/* 8013F5C4 0013C1A4  80 1A 00 14 */	lwz r0, 0x14(r26)
/* 8013F5C8 0013C1A8  54 00 03 9D */	rlwinm. r0, r0, 0, 0xe, 0xe
/* 8013F5CC 0013C1AC  41 82 00 14 */	beq lbl_8013F5E0
/* 8013F5D0 0013C1B0  38 BF 00 20 */	addi r5, r31, 0x20
/* 8013F5D4 0013C1B4  38 6D 87 F8 */	addi r3, r13, lbl_804D3E98@sda21
/* 8013F5D8 0013C1B8  38 80 02 95 */	li r4, 0x295
/* 8013F5DC 0013C1BC  48 24 8C 45 */	bl __assert
lbl_8013F5E0:
/* 8013F5E0 0013C1C0  C0 02 A2 6C */	lfs f0, lbl_804D9C4C@sda21(r2)
/* 8013F5E4 0013C1C4  D0 1A 00 20 */	stfs f0, 0x20(r26)
/* 8013F5E8 0013C1C8  80 1A 00 14 */	lwz r0, 0x14(r26)
/* 8013F5EC 0013C1CC  54 00 01 8D */	rlwinm. r0, r0, 0, 6, 6
/* 8013F5F0 0013C1D0  40 82 00 FC */	bne lbl_8013F6EC
/* 8013F5F4 0013C1D4  28 1A 00 00 */	cmplwi r26, 0
/* 8013F5F8 0013C1D8  41 82 00 F4 */	beq lbl_8013F6EC
/* 8013F5FC 0013C1DC  40 82 00 14 */	bne lbl_8013F610
/* 8013F600 0013C1E0  38 6D 87 F8 */	addi r3, r13, lbl_804D3E98@sda21
/* 8013F604 0013C1E4  38 80 02 34 */	li r4, 0x234
/* 8013F608 0013C1E8  38 AD 88 00 */	addi r5, r13, lbl_804D3EA0@sda21
/* 8013F60C 0013C1EC  48 24 8C 15 */	bl __assert
lbl_8013F610:
/* 8013F610 0013C1F0  80 9A 00 14 */	lwz r4, 0x14(r26)
/* 8013F614 0013C1F4  38 60 00 00 */	li r3, 0
/* 8013F618 0013C1F8  54 80 02 11 */	rlwinm. r0, r4, 0, 8, 8
/* 8013F61C 0013C1FC  40 82 00 10 */	bne lbl_8013F62C
/* 8013F620 0013C200  54 80 06 73 */	rlwinm. r0, r4, 0, 0x19, 0x19
/* 8013F624 0013C204  41 82 00 08 */	beq lbl_8013F62C
/* 8013F628 0013C208  38 60 00 01 */	li r3, 1
lbl_8013F62C:
/* 8013F62C 0013C20C  2C 03 00 00 */	cmpwi r3, 0
/* 8013F630 0013C210  40 82 00 BC */	bne lbl_8013F6EC
/* 8013F634 0013C214  7F 43 D3 78 */	mr r3, r26
/* 8013F638 0013C218  48 23 3C B1 */	bl HSD_JObjSetMtxDirtySub
/* 8013F63C 0013C21C  48 00 00 B0 */	b lbl_8013F6EC
lbl_8013F640:
/* 8013F640 0013C220  80 7C 05 E8 */	lwz r3, 0x5e8(r28)
/* 8013F644 0013C224  83 43 00 00 */	lwz r26, 0(r3)
/* 8013F648 0013C228  28 1A 00 00 */	cmplwi r26, 0
/* 8013F64C 0013C22C  40 82 00 14 */	bne lbl_8013F660
/* 8013F650 0013C230  38 6D 87 F8 */	addi r3, r13, lbl_804D3E98@sda21
/* 8013F654 0013C234  38 80 02 94 */	li r4, 0x294
/* 8013F658 0013C238  38 AD 88 00 */	addi r5, r13, lbl_804D3EA0@sda21
/* 8013F65C 0013C23C  48 24 8B C5 */	bl __assert
lbl_8013F660:
/* 8013F660 0013C240  80 1A 00 14 */	lwz r0, 0x14(r26)
/* 8013F664 0013C244  54 00 03 9D */	rlwinm. r0, r0, 0, 0xe, 0xe
/* 8013F668 0013C248  41 82 00 14 */	beq lbl_8013F67C
/* 8013F66C 0013C24C  38 BF 00 20 */	addi r5, r31, 0x20
/* 8013F670 0013C250  38 6D 87 F8 */	addi r3, r13, lbl_804D3E98@sda21
/* 8013F674 0013C254  38 80 02 95 */	li r4, 0x295
/* 8013F678 0013C258  48 24 8B A9 */	bl __assert
lbl_8013F67C:
/* 8013F67C 0013C25C  C0 02 A2 6C */	lfs f0, lbl_804D9C4C@sda21(r2)
/* 8013F680 0013C260  D0 1A 00 20 */	stfs f0, 0x20(r26)
/* 8013F684 0013C264  80 1A 00 14 */	lwz r0, 0x14(r26)
/* 8013F688 0013C268  54 00 01 8D */	rlwinm. r0, r0, 0, 6, 6
/* 8013F68C 0013C26C  40 82 00 60 */	bne lbl_8013F6EC
/* 8013F690 0013C270  28 1A 00 00 */	cmplwi r26, 0
/* 8013F694 0013C274  41 82 00 58 */	beq lbl_8013F6EC
/* 8013F698 0013C278  40 82 00 14 */	bne lbl_8013F6AC
/* 8013F69C 0013C27C  38 6D 87 F8 */	addi r3, r13, lbl_804D3E98@sda21
/* 8013F6A0 0013C280  38 80 02 34 */	li r4, 0x234
/* 8013F6A4 0013C284  38 AD 88 00 */	addi r5, r13, lbl_804D3EA0@sda21
/* 8013F6A8 0013C288  48 24 8B 79 */	bl __assert
lbl_8013F6AC:
/* 8013F6AC 0013C28C  80 9A 00 14 */	lwz r4, 0x14(r26)
/* 8013F6B0 0013C290  38 60 00 00 */	li r3, 0
/* 8013F6B4 0013C294  54 80 02 11 */	rlwinm. r0, r4, 0, 8, 8
/* 8013F6B8 0013C298  40 82 00 10 */	bne lbl_8013F6C8
/* 8013F6BC 0013C29C  54 80 06 73 */	rlwinm. r0, r4, 0, 0x19, 0x19
/* 8013F6C0 0013C2A0  41 82 00 08 */	beq lbl_8013F6C8
/* 8013F6C4 0013C2A4  38 60 00 01 */	li r3, 1
lbl_8013F6C8:
/* 8013F6C8 0013C2A8  2C 03 00 00 */	cmpwi r3, 0
/* 8013F6CC 0013C2AC  40 82 00 20 */	bne lbl_8013F6EC
/* 8013F6D0 0013C2B0  7F 43 D3 78 */	mr r3, r26
/* 8013F6D4 0013C2B4  48 23 3C 15 */	bl HSD_JObjSetMtxDirtySub
/* 8013F6D8 0013C2B8  48 00 00 14 */	b lbl_8013F6EC
lbl_8013F6DC:
/* 8013F6DC 0013C2BC  C0 22 A2 6C */	lfs f1, lbl_804D9C4C@sda21(r2)
/* 8013F6E0 0013C2C0  38 7C 00 00 */	addi r3, r28, 0
/* 8013F6E4 0013C2C4  38 80 00 00 */	li r4, 0
/* 8013F6E8 0013C2C8  4B F3 64 09 */	bl func_80075AF0
lbl_8013F6EC:
/* 8013F6EC 0013C2CC  BB 41 00 48 */	lmw r26, 0x48(r1)
/* 8013F6F0 0013C2D0  80 01 00 74 */	lwz r0, 0x74(r1)
/* 8013F6F4 0013C2D4  CB E1 00 68 */	lfd f31, 0x68(r1)
/* 8013F6F8 0013C2D8  CB C1 00 60 */	lfd f30, 0x60(r1)
/* 8013F6FC 0013C2DC  38 21 00 70 */	addi r1, r1, 0x70
/* 8013F700 0013C2E0  7C 08 03 A6 */	mtlr r0
/* 8013F704 0013C2E4  4E 80 00 20 */	blr
.global lbl_8013F708
lbl_8013F708:
/* 8013F708 0013C2E8  7C 08 02 A6 */	mflr r0
/* 8013F70C 0013C2EC  38 80 00 01 */	li r4, 1
/* 8013F710 0013C2F0  90 01 00 04 */	stw r0, 4(r1)
/* 8013F714 0013C2F4  94 21 FF B8 */	stwu r1, -0x48(r1)
/* 8013F718 0013C2F8  BF 61 00 34 */	stmw r27, 0x34(r1)
/* 8013F71C 0013C2FC  7C 7B 1B 78 */	mr r27, r3
/* 8013F720 0013C300  80 A3 00 2C */	lwz r5, 0x2c(r3)
/* 8013F724 0013C304  83 85 02 D4 */	lwz r28, 0x2d4(r5)
/* 8013F728 0013C308  7C BD 2B 78 */	mr r29, r5
/* 8013F72C 0013C30C  4B FF E6 29 */	bl func_8013DD54
/* 8013F730 0013C310  83 DB 00 2C */	lwz r30, 0x2c(r27)
/* 8013F734 0013C314  83 FB 00 28 */	lwz r31, 0x28(r27)
/* 8013F738 0013C318  80 1E 23 48 */	lwz r0, 0x2348(r30)
/* 8013F73C 0013C31C  2C 00 00 00 */	cmpwi r0, 0
/* 8013F740 0013C320  41 80 00 E4 */	blt lbl_8013F824
/* 8013F744 0013C324  2C 00 00 04 */	cmpwi r0, 4
/* 8013F748 0013C328  40 80 00 DC */	bge lbl_8013F824
/* 8013F74C 0013C32C  C0 1E 22 30 */	lfs f0, 0x2230(r30)
/* 8013F750 0013C330  3C 80 80 3D */	lis r4, lbl_803D05C8@ha
/* 8013F754 0013C334  54 05 10 3A */	slwi r5, r0, 2
/* 8013F758 0013C338  D0 01 00 20 */	stfs f0, 0x20(r1)
/* 8013F75C 0013C33C  38 04 05 C8 */	addi r0, r4, lbl_803D05C8@l
/* 8013F760 0013C340  7C 80 2A 14 */	add r4, r0, r5
/* 8013F764 0013C344  C0 3E 22 34 */	lfs f1, 0x2234(r30)
/* 8013F768 0013C348  3C 60 80 3D */	lis r3, lbl_803D05D8@ha
/* 8013F76C 0013C34C  C0 04 00 00 */	lfs f0, 0(r4)
/* 8013F770 0013C350  38 03 05 D8 */	addi r0, r3, lbl_803D05D8@l
/* 8013F774 0013C354  7C 60 2A 14 */	add r3, r0, r5
/* 8013F778 0013C358  EC 01 00 32 */	fmuls f0, f1, f0
/* 8013F77C 0013C35C  28 1F 00 00 */	cmplwi r31, 0
/* 8013F780 0013C360  D0 01 00 24 */	stfs f0, 0x24(r1)
/* 8013F784 0013C364  C0 3E 22 38 */	lfs f1, 0x2238(r30)
/* 8013F788 0013C368  C0 03 00 00 */	lfs f0, 0(r3)
/* 8013F78C 0013C36C  EC 01 00 32 */	fmuls f0, f1, f0
/* 8013F790 0013C370  D0 01 00 28 */	stfs f0, 0x28(r1)
/* 8013F794 0013C374  40 82 00 14 */	bne lbl_8013F7A8
/* 8013F798 0013C378  38 6D 87 F8 */	addi r3, r13, lbl_804D3E98@sda21
/* 8013F79C 0013C37C  38 80 02 F8 */	li r4, 0x2f8
/* 8013F7A0 0013C380  38 AD 88 00 */	addi r5, r13, lbl_804D3EA0@sda21
/* 8013F7A4 0013C384  48 24 8A 7D */	bl __assert
lbl_8013F7A8:
/* 8013F7A8 0013C388  80 61 00 20 */	lwz r3, 0x20(r1)
/* 8013F7AC 0013C38C  80 01 00 24 */	lwz r0, 0x24(r1)
/* 8013F7B0 0013C390  90 7F 00 2C */	stw r3, 0x2c(r31)
/* 8013F7B4 0013C394  90 1F 00 30 */	stw r0, 0x30(r31)
/* 8013F7B8 0013C398  80 01 00 28 */	lwz r0, 0x28(r1)
/* 8013F7BC 0013C39C  90 1F 00 34 */	stw r0, 0x34(r31)
/* 8013F7C0 0013C3A0  80 1F 00 14 */	lwz r0, 0x14(r31)
/* 8013F7C4 0013C3A4  54 00 01 8D */	rlwinm. r0, r0, 0, 6, 6
/* 8013F7C8 0013C3A8  40 82 00 4C */	bne lbl_8013F814
/* 8013F7CC 0013C3AC  28 1F 00 00 */	cmplwi r31, 0
/* 8013F7D0 0013C3B0  41 82 00 44 */	beq lbl_8013F814
/* 8013F7D4 0013C3B4  40 82 00 14 */	bne lbl_8013F7E8
/* 8013F7D8 0013C3B8  38 6D 87 F8 */	addi r3, r13, lbl_804D3E98@sda21
/* 8013F7DC 0013C3BC  38 80 02 34 */	li r4, 0x234
/* 8013F7E0 0013C3C0  38 AD 88 00 */	addi r5, r13, lbl_804D3EA0@sda21
/* 8013F7E4 0013C3C4  48 24 8A 3D */	bl __assert
lbl_8013F7E8:
/* 8013F7E8 0013C3C8  80 9F 00 14 */	lwz r4, 0x14(r31)
/* 8013F7EC 0013C3CC  38 60 00 00 */	li r3, 0
/* 8013F7F0 0013C3D0  54 80 02 11 */	rlwinm. r0, r4, 0, 8, 8
/* 8013F7F4 0013C3D4  40 82 00 10 */	bne lbl_8013F804
/* 8013F7F8 0013C3D8  54 80 06 73 */	rlwinm. r0, r4, 0, 0x19, 0x19
/* 8013F7FC 0013C3DC  41 82 00 08 */	beq lbl_8013F804
/* 8013F800 0013C3E0  38 60 00 01 */	li r3, 1
lbl_8013F804:
/* 8013F804 0013C3E4  2C 03 00 00 */	cmpwi r3, 0
/* 8013F808 0013C3E8  40 82 00 0C */	bne lbl_8013F814
/* 8013F80C 0013C3EC  7F E3 FB 78 */	mr r3, r31
/* 8013F810 0013C3F0  48 23 3A D9 */	bl HSD_JObjSetMtxDirtySub
lbl_8013F814:
/* 8013F814 0013C3F4  80 7E 23 48 */	lwz r3, 0x2348(r30)
/* 8013F818 0013C3F8  38 03 00 01 */	addi r0, r3, 1
/* 8013F81C 0013C3FC  90 1E 23 48 */	stw r0, 0x2348(r30)
/* 8013F820 0013C400  48 00 00 A4 */	b lbl_8013F8C4
lbl_8013F824:
/* 8013F824 0013C404  28 1F 00 00 */	cmplwi r31, 0
/* 8013F828 0013C408  3B DE 22 30 */	addi r30, r30, 0x2230
/* 8013F82C 0013C40C  40 82 00 14 */	bne lbl_8013F840
/* 8013F830 0013C410  38 6D 87 F8 */	addi r3, r13, lbl_804D3E98@sda21
/* 8013F834 0013C414  38 80 02 F8 */	li r4, 0x2f8
/* 8013F838 0013C418  38 AD 88 00 */	addi r5, r13, lbl_804D3EA0@sda21
/* 8013F83C 0013C41C  48 24 89 E5 */	bl __assert
lbl_8013F840:
/* 8013F840 0013C420  28 1E 00 00 */	cmplwi r30, 0
/* 8013F844 0013C424  40 82 00 14 */	bne lbl_8013F858
/* 8013F848 0013C428  38 6D 87 F8 */	addi r3, r13, lbl_804D3E98@sda21
/* 8013F84C 0013C42C  38 80 02 F9 */	li r4, 0x2f9
/* 8013F850 0013C430  38 AD 88 08 */	addi r5, r13, lbl_804D3EA8@sda21
/* 8013F854 0013C434  48 24 89 CD */	bl __assert
lbl_8013F858:
/* 8013F858 0013C438  80 7E 00 00 */	lwz r3, 0(r30)
/* 8013F85C 0013C43C  80 1E 00 04 */	lwz r0, 4(r30)
/* 8013F860 0013C440  90 7F 00 2C */	stw r3, 0x2c(r31)
/* 8013F864 0013C444  90 1F 00 30 */	stw r0, 0x30(r31)
/* 8013F868 0013C448  80 1E 00 08 */	lwz r0, 8(r30)
/* 8013F86C 0013C44C  90 1F 00 34 */	stw r0, 0x34(r31)
/* 8013F870 0013C450  80 1F 00 14 */	lwz r0, 0x14(r31)
/* 8013F874 0013C454  54 00 01 8D */	rlwinm. r0, r0, 0, 6, 6
/* 8013F878 0013C458  40 82 00 4C */	bne lbl_8013F8C4
/* 8013F87C 0013C45C  28 1F 00 00 */	cmplwi r31, 0
/* 8013F880 0013C460  41 82 00 44 */	beq lbl_8013F8C4
/* 8013F884 0013C464  40 82 00 14 */	bne lbl_8013F898
/* 8013F888 0013C468  38 6D 87 F8 */	addi r3, r13, lbl_804D3E98@sda21
/* 8013F88C 0013C46C  38 80 02 34 */	li r4, 0x234
/* 8013F890 0013C470  38 AD 88 00 */	addi r5, r13, lbl_804D3EA0@sda21
/* 8013F894 0013C474  48 24 89 8D */	bl __assert
lbl_8013F898:
/* 8013F898 0013C478  80 9F 00 14 */	lwz r4, 0x14(r31)
/* 8013F89C 0013C47C  38 60 00 00 */	li r3, 0
/* 8013F8A0 0013C480  54 80 02 11 */	rlwinm. r0, r4, 0, 8, 8
/* 8013F8A4 0013C484  40 82 00 10 */	bne lbl_8013F8B4
/* 8013F8A8 0013C488  54 80 06 73 */	rlwinm. r0, r4, 0, 0x19, 0x19
/* 8013F8AC 0013C48C  41 82 00 08 */	beq lbl_8013F8B4
/* 8013F8B0 0013C490  38 60 00 01 */	li r3, 1
lbl_8013F8B4:
/* 8013F8B4 0013C494  2C 03 00 00 */	cmpwi r3, 0
/* 8013F8B8 0013C498  40 82 00 0C */	bne lbl_8013F8C4
/* 8013F8BC 0013C49C  7F E3 FB 78 */	mr r3, r31
/* 8013F8C0 0013C4A0  48 23 3A 29 */	bl HSD_JObjSetMtxDirtySub
lbl_8013F8C4:
/* 8013F8C4 0013C4A4  C8 42 A2 98 */	lfd f2, lbl_804D9C78@sda21(r2)
/* 8013F8C8 0013C4A8  C0 1C 00 6C */	lfs f0, 0x6c(r28)
/* 8013F8CC 0013C4AC  C0 3D 23 74 */	lfs f1, 0x2374(r29)
/* 8013F8D0 0013C4B0  FC 42 00 32 */	fmul f2, f2, f0
/* 8013F8D4 0013C4B4  C0 7C 00 BC */	lfs f3, 0xbc(r28)
/* 8013F8D8 0013C4B8  C0 1D 23 54 */	lfs f0, 0x2354(r29)
/* 8013F8DC 0013C4BC  FC 20 08 50 */	fneg f1, f1
/* 8013F8E0 0013C4C0  FC 22 00 72 */	fmul f1, f2, f1
/* 8013F8E4 0013C4C4  FC 20 08 18 */	frsp f1, f1
/* 8013F8E8 0013C4C8  EC 03 00 7A */	fmadds f0, f3, f1, f0
/* 8013F8EC 0013C4CC  D0 1D 23 54 */	stfs f0, 0x2354(r29)
/* 8013F8F0 0013C4D0  80 7B 00 2C */	lwz r3, 0x2c(r27)
/* 8013F8F4 0013C4D4  C8 42 A2 78 */	lfd f2, lbl_804D9C58@sda21(r2)
/* 8013F8F8 0013C4D8  C0 02 A2 68 */	lfs f0, lbl_804D9C48@sda21(r2)
/* 8013F8FC 0013C4DC  48 00 00 14 */	b lbl_8013F910
lbl_8013F900:
/* 8013F900 0013C4E0  C0 23 23 54 */	lfs f1, 0x2354(r3)
/* 8013F904 0013C4E4  FC 21 10 2A */	fadd f1, f1, f2
/* 8013F908 0013C4E8  FC 20 08 18 */	frsp f1, f1
/* 8013F90C 0013C4EC  D0 23 23 54 */	stfs f1, 0x2354(r3)
lbl_8013F910:
/* 8013F910 0013C4F0  C0 23 23 54 */	lfs f1, 0x2354(r3)
/* 8013F914 0013C4F4  FC 01 00 40 */	fcmpo cr0, f1, f0
/* 8013F918 0013C4F8  41 80 FF E8 */	blt lbl_8013F900
/* 8013F91C 0013C4FC  C8 42 A2 78 */	lfd f2, lbl_804D9C58@sda21(r2)
/* 8013F920 0013C500  48 00 00 14 */	b lbl_8013F934
lbl_8013F924:
/* 8013F924 0013C504  C0 03 23 54 */	lfs f0, 0x2354(r3)
/* 8013F928 0013C508  FC 00 10 28 */	fsub f0, f0, f2
/* 8013F92C 0013C50C  FC 00 00 18 */	frsp f0, f0
/* 8013F930 0013C510  D0 03 23 54 */	stfs f0, 0x2354(r3)
lbl_8013F934:
/* 8013F934 0013C514  C0 23 23 54 */	lfs f1, 0x2354(r3)
/* 8013F938 0013C518  FC 01 10 40 */	fcmpo cr0, f1, f2
/* 8013F93C 0013C51C  41 81 FF E8 */	bgt lbl_8013F924
/* 8013F940 0013C520  38 80 00 03 */	li r4, 3
/* 8013F944 0013C524  4B F3 5F E9 */	bl func_8007592C
/* 8013F948 0013C528  80 7D 23 40 */	lwz r3, 0x2340(r29)
/* 8013F94C 0013C52C  38 03 FF FF */	addi r0, r3, -1
/* 8013F950 0013C530  90 1D 23 40 */	stw r0, 0x2340(r29)
/* 8013F954 0013C534  80 1D 23 40 */	lwz r0, 0x2340(r29)
/* 8013F958 0013C538  2C 00 00 00 */	cmpwi r0, 0
/* 8013F95C 0013C53C  41 81 00 34 */	bgt lbl_8013F990
/* 8013F960 0013C540  38 00 00 00 */	li r0, 0
/* 8013F964 0013C544  90 1D 23 40 */	stw r0, 0x2340(r29)
/* 8013F968 0013C548  3C 80 00 04 */	lis r4, 0x00040012@ha
/* 8013F96C 0013C54C  38 7B 00 00 */	addi r3, r27, 0
/* 8013F970 0013C550  C0 1D 23 74 */	lfs f0, 0x2374(r29)
/* 8013F974 0013C554  38 A4 00 12 */	addi r5, r4, 0x00040012@l
/* 8013F978 0013C558  38 80 00 00 */	li r4, 0
/* 8013F97C 0013C55C  FC 00 00 50 */	fneg f0, f0
/* 8013F980 0013C560  D0 1D 23 74 */	stfs f0, 0x2374(r29)
/* 8013F984 0013C564  C0 22 A2 68 */	lfs f1, lbl_804D9C48@sda21(r2)
/* 8013F988 0013C568  4B FF E0 9D */	bl func_8013DA24
/* 8013F98C 0013C56C  48 00 00 20 */	b lbl_8013F9AC
lbl_8013F990:
/* 8013F990 0013C570  80 BD 23 64 */	lwz r5, 0x2364(r29)
/* 8013F994 0013C574  38 7D 00 00 */	addi r3, r29, 0
/* 8013F998 0013C578  38 80 00 00 */	li r4, 0
/* 8013F99C 0013C57C  38 05 00 01 */	addi r0, r5, 1
/* 8013F9A0 0013C580  90 1D 23 64 */	stw r0, 0x2364(r29)
/* 8013F9A4 0013C584  C0 22 A2 6C */	lfs f1, lbl_804D9C4C@sda21(r2)
/* 8013F9A8 0013C588  4B F3 61 49 */	bl func_80075AF0
lbl_8013F9AC:
/* 8013F9AC 0013C58C  BB 61 00 34 */	lmw r27, 0x34(r1)
/* 8013F9B0 0013C590  80 01 00 4C */	lwz r0, 0x4c(r1)
/* 8013F9B4 0013C594  38 21 00 48 */	addi r1, r1, 0x48
/* 8013F9B8 0013C598  7C 08 03 A6 */	mtlr r0
/* 8013F9BC 0013C59C  4E 80 00 20 */	blr
.global lbl_8013F9C0
lbl_8013F9C0:
/* 8013F9C0 0013C5A0  7C 08 02 A6 */	mflr r0
/* 8013F9C4 0013C5A4  90 01 00 04 */	stw r0, 4(r1)
/* 8013F9C8 0013C5A8  94 21 FF A8 */	stwu r1, -0x58(r1)
/* 8013F9CC 0013C5AC  BF 61 00 44 */	stmw r27, 0x44(r1)
/* 8013F9D0 0013C5B0  7C 7C 1B 78 */	mr r28, r3
/* 8013F9D4 0013C5B4  80 63 00 2C */	lwz r3, 0x2c(r3)
/* 8013F9D8 0013C5B8  C0 02 A2 68 */	lfs f0, lbl_804D9C48@sda21(r2)
/* 8013F9DC 0013C5BC  83 A3 02 D4 */	lwz r29, 0x2d4(r3)
/* 8013F9E0 0013C5C0  D0 03 23 60 */	stfs f0, 0x2360(r3)
/* 8013F9E4 0013C5C4  83 DC 00 2C */	lwz r30, 0x2c(r28)
/* 8013F9E8 0013C5C8  83 FC 00 28 */	lwz r31, 0x28(r28)
/* 8013F9EC 0013C5CC  80 1E 23 48 */	lwz r0, 0x2348(r30)
/* 8013F9F0 0013C5D0  2C 00 00 00 */	cmpwi r0, 0
/* 8013F9F4 0013C5D4  41 80 00 E4 */	blt lbl_8013FAD8
/* 8013F9F8 0013C5D8  2C 00 00 04 */	cmpwi r0, 4
/* 8013F9FC 0013C5DC  40 80 00 DC */	bge lbl_8013FAD8
/* 8013FA00 0013C5E0  C0 1E 22 30 */	lfs f0, 0x2230(r30)
/* 8013FA04 0013C5E4  3C 80 80 3D */	lis r4, lbl_803D05C8@ha
/* 8013FA08 0013C5E8  54 05 10 3A */	slwi r5, r0, 2
/* 8013FA0C 0013C5EC  D0 01 00 24 */	stfs f0, 0x24(r1)
/* 8013FA10 0013C5F0  38 04 05 C8 */	addi r0, r4, lbl_803D05C8@l
/* 8013FA14 0013C5F4  7C 80 2A 14 */	add r4, r0, r5
/* 8013FA18 0013C5F8  C0 3E 22 34 */	lfs f1, 0x2234(r30)
/* 8013FA1C 0013C5FC  3C 60 80 3D */	lis r3, lbl_803D05D8@ha
/* 8013FA20 0013C600  C0 04 00 00 */	lfs f0, 0(r4)
/* 8013FA24 0013C604  38 03 05 D8 */	addi r0, r3, lbl_803D05D8@l
/* 8013FA28 0013C608  7C 60 2A 14 */	add r3, r0, r5
/* 8013FA2C 0013C60C  EC 01 00 32 */	fmuls f0, f1, f0
/* 8013FA30 0013C610  28 1F 00 00 */	cmplwi r31, 0
/* 8013FA34 0013C614  D0 01 00 28 */	stfs f0, 0x28(r1)
/* 8013FA38 0013C618  C0 3E 22 38 */	lfs f1, 0x2238(r30)
/* 8013FA3C 0013C61C  C0 03 00 00 */	lfs f0, 0(r3)
/* 8013FA40 0013C620  EC 01 00 32 */	fmuls f0, f1, f0
/* 8013FA44 0013C624  D0 01 00 2C */	stfs f0, 0x2c(r1)
/* 8013FA48 0013C628  40 82 00 14 */	bne lbl_8013FA5C
/* 8013FA4C 0013C62C  38 6D 87 F8 */	addi r3, r13, lbl_804D3E98@sda21
/* 8013FA50 0013C630  38 80 02 F8 */	li r4, 0x2f8
/* 8013FA54 0013C634  38 AD 88 00 */	addi r5, r13, lbl_804D3EA0@sda21
/* 8013FA58 0013C638  48 24 87 C9 */	bl __assert
lbl_8013FA5C:
/* 8013FA5C 0013C63C  80 61 00 24 */	lwz r3, 0x24(r1)
/* 8013FA60 0013C640  80 01 00 28 */	lwz r0, 0x28(r1)
/* 8013FA64 0013C644  90 7F 00 2C */	stw r3, 0x2c(r31)
/* 8013FA68 0013C648  90 1F 00 30 */	stw r0, 0x30(r31)
/* 8013FA6C 0013C64C  80 01 00 2C */	lwz r0, 0x2c(r1)
/* 8013FA70 0013C650  90 1F 00 34 */	stw r0, 0x34(r31)
/* 8013FA74 0013C654  80 1F 00 14 */	lwz r0, 0x14(r31)
/* 8013FA78 0013C658  54 00 01 8D */	rlwinm. r0, r0, 0, 6, 6
/* 8013FA7C 0013C65C  40 82 00 4C */	bne lbl_8013FAC8
/* 8013FA80 0013C660  28 1F 00 00 */	cmplwi r31, 0
/* 8013FA84 0013C664  41 82 00 44 */	beq lbl_8013FAC8
/* 8013FA88 0013C668  40 82 00 14 */	bne lbl_8013FA9C
/* 8013FA8C 0013C66C  38 6D 87 F8 */	addi r3, r13, lbl_804D3E98@sda21
/* 8013FA90 0013C670  38 80 02 34 */	li r4, 0x234
/* 8013FA94 0013C674  38 AD 88 00 */	addi r5, r13, lbl_804D3EA0@sda21
/* 8013FA98 0013C678  48 24 87 89 */	bl __assert
lbl_8013FA9C:
/* 8013FA9C 0013C67C  80 9F 00 14 */	lwz r4, 0x14(r31)
/* 8013FAA0 0013C680  38 60 00 00 */	li r3, 0
/* 8013FAA4 0013C684  54 80 02 11 */	rlwinm. r0, r4, 0, 8, 8
/* 8013FAA8 0013C688  40 82 00 10 */	bne lbl_8013FAB8
/* 8013FAAC 0013C68C  54 80 06 73 */	rlwinm. r0, r4, 0, 0x19, 0x19
/* 8013FAB0 0013C690  41 82 00 08 */	beq lbl_8013FAB8
/* 8013FAB4 0013C694  38 60 00 01 */	li r3, 1
lbl_8013FAB8:
/* 8013FAB8 0013C698  2C 03 00 00 */	cmpwi r3, 0
/* 8013FABC 0013C69C  40 82 00 0C */	bne lbl_8013FAC8
/* 8013FAC0 0013C6A0  7F E3 FB 78 */	mr r3, r31
/* 8013FAC4 0013C6A4  48 23 38 25 */	bl HSD_JObjSetMtxDirtySub
lbl_8013FAC8:
/* 8013FAC8 0013C6A8  80 7E 23 48 */	lwz r3, 0x2348(r30)
/* 8013FACC 0013C6AC  38 03 00 01 */	addi r0, r3, 1
/* 8013FAD0 0013C6B0  90 1E 23 48 */	stw r0, 0x2348(r30)
/* 8013FAD4 0013C6B4  48 00 00 A4 */	b lbl_8013FB78
lbl_8013FAD8:
/* 8013FAD8 0013C6B8  28 1F 00 00 */	cmplwi r31, 0
/* 8013FADC 0013C6BC  3B DE 22 30 */	addi r30, r30, 0x2230
/* 8013FAE0 0013C6C0  40 82 00 14 */	bne lbl_8013FAF4
/* 8013FAE4 0013C6C4  38 6D 87 F8 */	addi r3, r13, lbl_804D3E98@sda21
/* 8013FAE8 0013C6C8  38 80 02 F8 */	li r4, 0x2f8
/* 8013FAEC 0013C6CC  38 AD 88 00 */	addi r5, r13, lbl_804D3EA0@sda21
/* 8013FAF0 0013C6D0  48 24 87 31 */	bl __assert
lbl_8013FAF4:
/* 8013FAF4 0013C6D4  28 1E 00 00 */	cmplwi r30, 0
/* 8013FAF8 0013C6D8  40 82 00 14 */	bne lbl_8013FB0C
/* 8013FAFC 0013C6DC  38 6D 87 F8 */	addi r3, r13, lbl_804D3E98@sda21
/* 8013FB00 0013C6E0  38 80 02 F9 */	li r4, 0x2f9
/* 8013FB04 0013C6E4  38 AD 88 08 */	addi r5, r13, lbl_804D3EA8@sda21
/* 8013FB08 0013C6E8  48 24 87 19 */	bl __assert
lbl_8013FB0C:
/* 8013FB0C 0013C6EC  80 7E 00 00 */	lwz r3, 0(r30)
/* 8013FB10 0013C6F0  80 1E 00 04 */	lwz r0, 4(r30)
/* 8013FB14 0013C6F4  90 7F 00 2C */	stw r3, 0x2c(r31)
/* 8013FB18 0013C6F8  90 1F 00 30 */	stw r0, 0x30(r31)
/* 8013FB1C 0013C6FC  80 1E 00 08 */	lwz r0, 8(r30)
/* 8013FB20 0013C700  90 1F 00 34 */	stw r0, 0x34(r31)
/* 8013FB24 0013C704  80 1F 00 14 */	lwz r0, 0x14(r31)
/* 8013FB28 0013C708  54 00 01 8D */	rlwinm. r0, r0, 0, 6, 6
/* 8013FB2C 0013C70C  40 82 00 4C */	bne lbl_8013FB78
/* 8013FB30 0013C710  28 1F 00 00 */	cmplwi r31, 0
/* 8013FB34 0013C714  41 82 00 44 */	beq lbl_8013FB78
/* 8013FB38 0013C718  40 82 00 14 */	bne lbl_8013FB4C
/* 8013FB3C 0013C71C  38 6D 87 F8 */	addi r3, r13, lbl_804D3E98@sda21
/* 8013FB40 0013C720  38 80 02 34 */	li r4, 0x234
/* 8013FB44 0013C724  38 AD 88 00 */	addi r5, r13, lbl_804D3EA0@sda21
/* 8013FB48 0013C728  48 24 86 D9 */	bl __assert
lbl_8013FB4C:
/* 8013FB4C 0013C72C  80 9F 00 14 */	lwz r4, 0x14(r31)
/* 8013FB50 0013C730  38 60 00 00 */	li r3, 0
/* 8013FB54 0013C734  54 80 02 11 */	rlwinm. r0, r4, 0, 8, 8
/* 8013FB58 0013C738  40 82 00 10 */	bne lbl_8013FB68
/* 8013FB5C 0013C73C  54 80 06 73 */	rlwinm. r0, r4, 0, 0x19, 0x19
/* 8013FB60 0013C740  41 82 00 08 */	beq lbl_8013FB68
/* 8013FB64 0013C744  38 60 00 01 */	li r3, 1
lbl_8013FB68:
/* 8013FB68 0013C748  2C 03 00 00 */	cmpwi r3, 0
/* 8013FB6C 0013C74C  40 82 00 0C */	bne lbl_8013FB78
/* 8013FB70 0013C750  7F E3 FB 78 */	mr r3, r31
/* 8013FB74 0013C754  48 23 37 75 */	bl HSD_JObjSetMtxDirtySub
lbl_8013FB78:
/* 8013FB78 0013C758  7F 83 E3 78 */	mr r3, r28
/* 8013FB7C 0013C75C  4B F2 F6 BD */	bl ftAnim_IsFramesRemaining
/* 8013FB80 0013C760  2C 03 00 00 */	cmpwi r3, 0
/* 8013FB84 0013C764  40 82 01 14 */	bne lbl_8013FC98
/* 8013FB88 0013C768  83 DC 00 28 */	lwz r30, 0x28(r28)
/* 8013FB8C 0013C76C  83 7C 00 2C */	lwz r27, 0x2c(r28)
/* 8013FB90 0013C770  28 1E 00 00 */	cmplwi r30, 0
/* 8013FB94 0013C774  3B FB 22 30 */	addi r31, r27, 0x2230
/* 8013FB98 0013C778  40 82 00 14 */	bne lbl_8013FBAC
/* 8013FB9C 0013C77C  38 6D 87 F8 */	addi r3, r13, lbl_804D3E98@sda21
/* 8013FBA0 0013C780  38 80 02 F8 */	li r4, 0x2f8
/* 8013FBA4 0013C784  38 AD 88 00 */	addi r5, r13, lbl_804D3EA0@sda21
/* 8013FBA8 0013C788  48 24 86 79 */	bl __assert
lbl_8013FBAC:
/* 8013FBAC 0013C78C  28 1F 00 00 */	cmplwi r31, 0
/* 8013FBB0 0013C790  40 82 00 14 */	bne lbl_8013FBC4
/* 8013FBB4 0013C794  38 6D 87 F8 */	addi r3, r13, lbl_804D3E98@sda21
/* 8013FBB8 0013C798  38 80 02 F9 */	li r4, 0x2f9
/* 8013FBBC 0013C79C  38 AD 88 08 */	addi r5, r13, lbl_804D3EA8@sda21
/* 8013FBC0 0013C7A0  48 24 86 61 */	bl __assert
lbl_8013FBC4:
/* 8013FBC4 0013C7A4  80 7F 00 00 */	lwz r3, 0(r31)
/* 8013FBC8 0013C7A8  80 1F 00 04 */	lwz r0, 4(r31)
/* 8013FBCC 0013C7AC  90 7E 00 2C */	stw r3, 0x2c(r30)
/* 8013FBD0 0013C7B0  90 1E 00 30 */	stw r0, 0x30(r30)
/* 8013FBD4 0013C7B4  80 1F 00 08 */	lwz r0, 8(r31)
/* 8013FBD8 0013C7B8  90 1E 00 34 */	stw r0, 0x34(r30)
/* 8013FBDC 0013C7BC  80 1E 00 14 */	lwz r0, 0x14(r30)
/* 8013FBE0 0013C7C0  54 00 01 8D */	rlwinm. r0, r0, 0, 6, 6
/* 8013FBE4 0013C7C4  40 82 00 4C */	bne lbl_8013FC30
/* 8013FBE8 0013C7C8  28 1E 00 00 */	cmplwi r30, 0
/* 8013FBEC 0013C7CC  41 82 00 44 */	beq lbl_8013FC30
/* 8013FBF0 0013C7D0  40 82 00 14 */	bne lbl_8013FC04
/* 8013FBF4 0013C7D4  38 6D 87 F8 */	addi r3, r13, lbl_804D3E98@sda21
/* 8013FBF8 0013C7D8  38 80 02 34 */	li r4, 0x234
/* 8013FBFC 0013C7DC  38 AD 88 00 */	addi r5, r13, lbl_804D3EA0@sda21
/* 8013FC00 0013C7E0  48 24 86 21 */	bl __assert
lbl_8013FC04:
/* 8013FC04 0013C7E4  80 9E 00 14 */	lwz r4, 0x14(r30)
/* 8013FC08 0013C7E8  38 60 00 00 */	li r3, 0
/* 8013FC0C 0013C7EC  54 80 02 11 */	rlwinm. r0, r4, 0, 8, 8
/* 8013FC10 0013C7F0  40 82 00 10 */	bne lbl_8013FC20
/* 8013FC14 0013C7F4  54 80 06 73 */	rlwinm. r0, r4, 0, 0x19, 0x19
/* 8013FC18 0013C7F8  41 82 00 08 */	beq lbl_8013FC20
/* 8013FC1C 0013C7FC  38 60 00 01 */	li r3, 1
lbl_8013FC20:
/* 8013FC20 0013C800  2C 03 00 00 */	cmpwi r3, 0
/* 8013FC24 0013C804  40 82 00 0C */	bne lbl_8013FC30
/* 8013FC28 0013C808  7F C3 F3 78 */	mr r3, r30
/* 8013FC2C 0013C80C  48 23 36 BD */	bl HSD_JObjSetMtxDirtySub
lbl_8013FC30:
/* 8013FC30 0013C810  C8 22 A2 60 */	lfd f1, lbl_804D9C40@sda21(r2)
/* 8013FC34 0013C814  7F 63 DB 78 */	mr r3, r27
/* 8013FC38 0013C818  C0 1B 00 2C */	lfs f0, 0x2c(r27)
/* 8013FC3C 0013C81C  38 80 00 00 */	li r4, 0
/* 8013FC40 0013C820  FC 21 00 32 */	fmul f1, f1, f0
/* 8013FC44 0013C824  FC 20 08 18 */	frsp f1, f1
/* 8013FC48 0013C828  4B F3 5E A9 */	bl func_80075AF0
/* 8013FC4C 0013C82C  C0 02 A2 68 */	lfs f0, lbl_804D9C48@sda21(r2)
/* 8013FC50 0013C830  C0 3B 23 60 */	lfs f1, 0x2360(r27)
/* 8013FC54 0013C834  FC 00 08 00 */	fcmpu cr0, f0, f1
/* 8013FC58 0013C838  41 82 00 08 */	beq lbl_8013FC60
/* 8013FC5C 0013C83C  D0 3B 00 2C */	stfs f1, 0x2c(r27)
lbl_8013FC60:
/* 8013FC60 0013C840  C0 02 A2 68 */	lfs f0, lbl_804D9C48@sda21(r2)
/* 8013FC64 0013C844  D0 1B 23 60 */	stfs f0, 0x2360(r27)
/* 8013FC68 0013C848  C0 5D 00 D8 */	lfs f2, 0xd8(r29)
/* 8013FC6C 0013C84C  FC 00 10 00 */	fcmpu cr0, f0, f2
/* 8013FC70 0013C850  40 82 00 10 */	bne lbl_8013FC80
/* 8013FC74 0013C854  7F 83 E3 78 */	mr r3, r28
/* 8013FC78 0013C858  4B F8 CA B9 */	bl func_800CC730
/* 8013FC7C 0013C85C  48 00 00 1C */	b lbl_8013FC98
lbl_8013FC80:
/* 8013FC80 0013C860  C0 22 A2 70 */	lfs f1, lbl_804D9C50@sda21(r2)
/* 8013FC84 0013C864  38 7C 00 00 */	addi r3, r28, 0
/* 8013FC88 0013C868  38 80 00 01 */	li r4, 1
/* 8013FC8C 0013C86C  38 A0 00 00 */	li r5, 0
/* 8013FC90 0013C870  38 C0 00 01 */	li r6, 1
/* 8013FC94 0013C874  4B F5 6C 6D */	bl func_80096900
lbl_8013FC98:
/* 8013FC98 0013C878  BB 61 00 44 */	lmw r27, 0x44(r1)
/* 8013FC9C 0013C87C  80 01 00 5C */	lwz r0, 0x5c(r1)
/* 8013FCA0 0013C880  38 21 00 58 */	addi r1, r1, 0x58
/* 8013FCA4 0013C884  7C 08 03 A6 */	mtlr r0
/* 8013FCA8 0013C888  4E 80 00 20 */	blr
.global lbl_8013FCAC
lbl_8013FCAC:
/* 8013FCAC 0013C88C  7C 08 02 A6 */	mflr r0
/* 8013FCB0 0013C890  90 01 00 04 */	stw r0, 4(r1)
/* 8013FCB4 0013C894  94 21 FF B0 */	stwu r1, -0x50(r1)
/* 8013FCB8 0013C898  BF 61 00 3C */	stmw r27, 0x3c(r1)
/* 8013FCBC 0013C89C  7C 7C 1B 78 */	mr r28, r3
/* 8013FCC0 0013C8A0  83 C3 00 2C */	lwz r30, 0x2c(r3)
/* 8013FCC4 0013C8A4  83 E3 00 28 */	lwz r31, 0x28(r3)
/* 8013FCC8 0013C8A8  80 1E 23 48 */	lwz r0, 0x2348(r30)
/* 8013FCCC 0013C8AC  83 BE 02 D4 */	lwz r29, 0x2d4(r30)
/* 8013FCD0 0013C8B0  2C 00 00 00 */	cmpwi r0, 0
/* 8013FCD4 0013C8B4  41 80 00 E4 */	blt lbl_8013FDB8
/* 8013FCD8 0013C8B8  2C 00 00 04 */	cmpwi r0, 4
/* 8013FCDC 0013C8BC  40 80 00 DC */	bge lbl_8013FDB8
/* 8013FCE0 0013C8C0  C0 1E 22 30 */	lfs f0, 0x2230(r30)
/* 8013FCE4 0013C8C4  3C 80 80 3D */	lis r4, lbl_803D05C8@ha
/* 8013FCE8 0013C8C8  54 05 10 3A */	slwi r5, r0, 2
/* 8013FCEC 0013C8CC  D0 01 00 20 */	stfs f0, 0x20(r1)
/* 8013FCF0 0013C8D0  38 04 05 C8 */	addi r0, r4, lbl_803D05C8@l
/* 8013FCF4 0013C8D4  7C 80 2A 14 */	add r4, r0, r5
/* 8013FCF8 0013C8D8  C0 3E 22 34 */	lfs f1, 0x2234(r30)
/* 8013FCFC 0013C8DC  3C 60 80 3D */	lis r3, lbl_803D05D8@ha
/* 8013FD00 0013C8E0  C0 04 00 00 */	lfs f0, 0(r4)
/* 8013FD04 0013C8E4  38 03 05 D8 */	addi r0, r3, lbl_803D05D8@l
/* 8013FD08 0013C8E8  7C 60 2A 14 */	add r3, r0, r5
/* 8013FD0C 0013C8EC  EC 01 00 32 */	fmuls f0, f1, f0
/* 8013FD10 0013C8F0  28 1F 00 00 */	cmplwi r31, 0
/* 8013FD14 0013C8F4  D0 01 00 24 */	stfs f0, 0x24(r1)
/* 8013FD18 0013C8F8  C0 3E 22 38 */	lfs f1, 0x2238(r30)
/* 8013FD1C 0013C8FC  C0 03 00 00 */	lfs f0, 0(r3)
/* 8013FD20 0013C900  EC 01 00 32 */	fmuls f0, f1, f0
/* 8013FD24 0013C904  D0 01 00 28 */	stfs f0, 0x28(r1)
/* 8013FD28 0013C908  40 82 00 14 */	bne lbl_8013FD3C
/* 8013FD2C 0013C90C  38 6D 87 F8 */	addi r3, r13, lbl_804D3E98@sda21
/* 8013FD30 0013C910  38 80 02 F8 */	li r4, 0x2f8
/* 8013FD34 0013C914  38 AD 88 00 */	addi r5, r13, lbl_804D3EA0@sda21
/* 8013FD38 0013C918  48 24 84 E9 */	bl __assert
lbl_8013FD3C:
/* 8013FD3C 0013C91C  80 61 00 20 */	lwz r3, 0x20(r1)
/* 8013FD40 0013C920  80 01 00 24 */	lwz r0, 0x24(r1)
/* 8013FD44 0013C924  90 7F 00 2C */	stw r3, 0x2c(r31)
/* 8013FD48 0013C928  90 1F 00 30 */	stw r0, 0x30(r31)
/* 8013FD4C 0013C92C  80 01 00 28 */	lwz r0, 0x28(r1)
/* 8013FD50 0013C930  90 1F 00 34 */	stw r0, 0x34(r31)
/* 8013FD54 0013C934  80 1F 00 14 */	lwz r0, 0x14(r31)
/* 8013FD58 0013C938  54 00 01 8D */	rlwinm. r0, r0, 0, 6, 6
/* 8013FD5C 0013C93C  40 82 00 4C */	bne lbl_8013FDA8
/* 8013FD60 0013C940  28 1F 00 00 */	cmplwi r31, 0
/* 8013FD64 0013C944  41 82 00 44 */	beq lbl_8013FDA8
/* 8013FD68 0013C948  40 82 00 14 */	bne lbl_8013FD7C
/* 8013FD6C 0013C94C  38 6D 87 F8 */	addi r3, r13, lbl_804D3E98@sda21
/* 8013FD70 0013C950  38 80 02 34 */	li r4, 0x234
/* 8013FD74 0013C954  38 AD 88 00 */	addi r5, r13, lbl_804D3EA0@sda21
/* 8013FD78 0013C958  48 24 84 A9 */	bl __assert
lbl_8013FD7C:
/* 8013FD7C 0013C95C  80 9F 00 14 */	lwz r4, 0x14(r31)
/* 8013FD80 0013C960  38 60 00 00 */	li r3, 0
/* 8013FD84 0013C964  54 80 02 11 */	rlwinm. r0, r4, 0, 8, 8
/* 8013FD88 0013C968  40 82 00 10 */	bne lbl_8013FD98
/* 8013FD8C 0013C96C  54 80 06 73 */	rlwinm. r0, r4, 0, 0x19, 0x19
/* 8013FD90 0013C970  41 82 00 08 */	beq lbl_8013FD98
/* 8013FD94 0013C974  38 60 00 01 */	li r3, 1
lbl_8013FD98:
/* 8013FD98 0013C978  2C 03 00 00 */	cmpwi r3, 0
/* 8013FD9C 0013C97C  40 82 00 0C */	bne lbl_8013FDA8
/* 8013FDA0 0013C980  7F E3 FB 78 */	mr r3, r31
/* 8013FDA4 0013C984  48 23 35 45 */	bl HSD_JObjSetMtxDirtySub
lbl_8013FDA8:
/* 8013FDA8 0013C988  80 7E 23 48 */	lwz r3, 0x2348(r30)
/* 8013FDAC 0013C98C  38 03 00 01 */	addi r0, r3, 1
/* 8013FDB0 0013C990  90 1E 23 48 */	stw r0, 0x2348(r30)
/* 8013FDB4 0013C994  48 00 00 A4 */	b lbl_8013FE58
lbl_8013FDB8:
/* 8013FDB8 0013C998  28 1F 00 00 */	cmplwi r31, 0
/* 8013FDBC 0013C99C  3B 7E 22 30 */	addi r27, r30, 0x2230
/* 8013FDC0 0013C9A0  40 82 00 14 */	bne lbl_8013FDD4
/* 8013FDC4 0013C9A4  38 6D 87 F8 */	addi r3, r13, lbl_804D3E98@sda21
/* 8013FDC8 0013C9A8  38 80 02 F8 */	li r4, 0x2f8
/* 8013FDCC 0013C9AC  38 AD 88 00 */	addi r5, r13, lbl_804D3EA0@sda21
/* 8013FDD0 0013C9B0  48 24 84 51 */	bl __assert
lbl_8013FDD4:
/* 8013FDD4 0013C9B4  28 1B 00 00 */	cmplwi r27, 0
/* 8013FDD8 0013C9B8  40 82 00 14 */	bne lbl_8013FDEC
/* 8013FDDC 0013C9BC  38 6D 87 F8 */	addi r3, r13, lbl_804D3E98@sda21
/* 8013FDE0 0013C9C0  38 80 02 F9 */	li r4, 0x2f9
/* 8013FDE4 0013C9C4  38 AD 88 08 */	addi r5, r13, lbl_804D3EA8@sda21
/* 8013FDE8 0013C9C8  48 24 84 39 */	bl __assert
lbl_8013FDEC:
/* 8013FDEC 0013C9CC  80 7B 00 00 */	lwz r3, 0(r27)
/* 8013FDF0 0013C9D0  80 1B 00 04 */	lwz r0, 4(r27)
/* 8013FDF4 0013C9D4  90 7F 00 2C */	stw r3, 0x2c(r31)
/* 8013FDF8 0013C9D8  90 1F 00 30 */	stw r0, 0x30(r31)
/* 8013FDFC 0013C9DC  80 1B 00 08 */	lwz r0, 8(r27)
/* 8013FE00 0013C9E0  90 1F 00 34 */	stw r0, 0x34(r31)
/* 8013FE04 0013C9E4  80 1F 00 14 */	lwz r0, 0x14(r31)
/* 8013FE08 0013C9E8  54 00 01 8D */	rlwinm. r0, r0, 0, 6, 6
/* 8013FE0C 0013C9EC  40 82 00 4C */	bne lbl_8013FE58
/* 8013FE10 0013C9F0  28 1F 00 00 */	cmplwi r31, 0
/* 8013FE14 0013C9F4  41 82 00 44 */	beq lbl_8013FE58
/* 8013FE18 0013C9F8  40 82 00 14 */	bne lbl_8013FE2C
/* 8013FE1C 0013C9FC  38 6D 87 F8 */	addi r3, r13, lbl_804D3E98@sda21
/* 8013FE20 0013CA00  38 80 02 34 */	li r4, 0x234
/* 8013FE24 0013CA04  38 AD 88 00 */	addi r5, r13, lbl_804D3EA0@sda21
/* 8013FE28 0013CA08  48 24 83 F9 */	bl __assert
lbl_8013FE2C:
/* 8013FE2C 0013CA0C  80 9F 00 14 */	lwz r4, 0x14(r31)
/* 8013FE30 0013CA10  38 60 00 00 */	li r3, 0
/* 8013FE34 0013CA14  54 80 02 11 */	rlwinm. r0, r4, 0, 8, 8
/* 8013FE38 0013CA18  40 82 00 10 */	bne lbl_8013FE48
/* 8013FE3C 0013CA1C  54 80 06 73 */	rlwinm. r0, r4, 0, 0x19, 0x19
/* 8013FE40 0013CA20  41 82 00 08 */	beq lbl_8013FE48
/* 8013FE44 0013CA24  38 60 00 01 */	li r3, 1
lbl_8013FE48:
/* 8013FE48 0013CA28  2C 03 00 00 */	cmpwi r3, 0
/* 8013FE4C 0013CA2C  40 82 00 0C */	bne lbl_8013FE58
/* 8013FE50 0013CA30  7F E3 FB 78 */	mr r3, r31
/* 8013FE54 0013CA34  48 23 34 95 */	bl HSD_JObjSetMtxDirtySub
lbl_8013FE58:
/* 8013FE58 0013CA38  C8 42 A2 98 */	lfd f2, lbl_804D9C78@sda21(r2)
/* 8013FE5C 0013CA3C  C0 1D 00 6C */	lfs f0, 0x6c(r29)
/* 8013FE60 0013CA40  C0 3E 23 74 */	lfs f1, 0x2374(r30)
/* 8013FE64 0013CA44  FC 42 00 32 */	fmul f2, f2, f0
/* 8013FE68 0013CA48  C0 7D 00 BC */	lfs f3, 0xbc(r29)
/* 8013FE6C 0013CA4C  C0 1E 23 54 */	lfs f0, 0x2354(r30)
/* 8013FE70 0013CA50  FC 20 08 50 */	fneg f1, f1
/* 8013FE74 0013CA54  FC 22 00 72 */	fmul f1, f2, f1
/* 8013FE78 0013CA58  FC 20 08 18 */	frsp f1, f1
/* 8013FE7C 0013CA5C  EC 03 00 7A */	fmadds f0, f3, f1, f0
/* 8013FE80 0013CA60  D0 1E 23 54 */	stfs f0, 0x2354(r30)
/* 8013FE84 0013CA64  80 7C 00 2C */	lwz r3, 0x2c(r28)
/* 8013FE88 0013CA68  C8 42 A2 78 */	lfd f2, lbl_804D9C58@sda21(r2)
/* 8013FE8C 0013CA6C  C0 02 A2 68 */	lfs f0, lbl_804D9C48@sda21(r2)
/* 8013FE90 0013CA70  48 00 00 14 */	b lbl_8013FEA4
lbl_8013FE94:
/* 8013FE94 0013CA74  C0 23 23 54 */	lfs f1, 0x2354(r3)
/* 8013FE98 0013CA78  FC 21 10 2A */	fadd f1, f1, f2
/* 8013FE9C 0013CA7C  FC 20 08 18 */	frsp f1, f1
/* 8013FEA0 0013CA80  D0 23 23 54 */	stfs f1, 0x2354(r3)
lbl_8013FEA4:
/* 8013FEA4 0013CA84  C0 23 23 54 */	lfs f1, 0x2354(r3)
/* 8013FEA8 0013CA88  FC 01 00 40 */	fcmpo cr0, f1, f0
/* 8013FEAC 0013CA8C  41 80 FF E8 */	blt lbl_8013FE94
/* 8013FEB0 0013CA90  C8 42 A2 78 */	lfd f2, lbl_804D9C58@sda21(r2)
/* 8013FEB4 0013CA94  48 00 00 14 */	b lbl_8013FEC8
lbl_8013FEB8:
/* 8013FEB8 0013CA98  C0 03 23 54 */	lfs f0, 0x2354(r3)
/* 8013FEBC 0013CA9C  FC 00 10 28 */	fsub f0, f0, f2
/* 8013FEC0 0013CAA0  FC 00 00 18 */	frsp f0, f0
/* 8013FEC4 0013CAA4  D0 03 23 54 */	stfs f0, 0x2354(r3)
lbl_8013FEC8:
/* 8013FEC8 0013CAA8  C0 23 23 54 */	lfs f1, 0x2354(r3)
/* 8013FECC 0013CAAC  FC 01 10 40 */	fcmpo cr0, f1, f2
/* 8013FED0 0013CAB0  41 81 FF E8 */	bgt lbl_8013FEB8
/* 8013FED4 0013CAB4  38 80 00 03 */	li r4, 3
/* 8013FED8 0013CAB8  4B F3 5A 55 */	bl func_8007592C
/* 8013FEDC 0013CABC  C0 22 A2 6C */	lfs f1, lbl_804D9C4C@sda21(r2)
/* 8013FEE0 0013CAC0  38 7E 00 00 */	addi r3, r30, 0
/* 8013FEE4 0013CAC4  38 80 00 00 */	li r4, 0
/* 8013FEE8 0013CAC8  4B F3 5C 09 */	bl func_80075AF0
/* 8013FEEC 0013CACC  BB 61 00 3C */	lmw r27, 0x3c(r1)
/* 8013FEF0 0013CAD0  80 01 00 54 */	lwz r0, 0x54(r1)
/* 8013FEF4 0013CAD4  38 21 00 50 */	addi r1, r1, 0x50
/* 8013FEF8 0013CAD8  7C 08 03 A6 */	mtlr r0
/* 8013FEFC 0013CADC  4E 80 00 20 */	blr
.global lbl_8013FF00
lbl_8013FF00:
/* 8013FF00 0013CAE0  4E 80 00 20 */	blr
.global lbl_8013FF04
lbl_8013FF04:
/* 8013FF04 0013CAE4  7C 08 02 A6 */	mflr r0
/* 8013FF08 0013CAE8  90 01 00 04 */	stw r0, 4(r1)
/* 8013FF0C 0013CAEC  94 21 FF C8 */	stwu r1, -0x38(r1)
/* 8013FF10 0013CAF0  93 E1 00 34 */	stw r31, 0x34(r1)
/* 8013FF14 0013CAF4  93 C1 00 30 */	stw r30, 0x30(r1)
/* 8013FF18 0013CAF8  93 A1 00 2C */	stw r29, 0x2c(r1)
/* 8013FF1C 0013CAFC  7C 7D 1B 78 */	mr r29, r3
/* 8013FF20 0013CB00  83 E3 00 2C */	lwz r31, 0x2c(r3)
/* 8013FF24 0013CB04  80 1F 06 5C */	lwz r0, 0x65c(r31)
/* 8013FF28 0013CB08  83 DF 02 D4 */	lwz r30, 0x2d4(r31)
/* 8013FF2C 0013CB0C  54 00 05 AD */	rlwinm. r0, r0, 0, 0x16, 0x16
/* 8013FF30 0013CB10  40 82 01 18 */	bne lbl_80140048
/* 8013FF34 0013CB14  C0 42 A2 68 */	lfs f2, lbl_804D9C48@sda21(r2)
/* 8013FF38 0013CB18  3C 80 00 04 */	lis r4, 0x00041092@ha
/* 8013FF3C 0013CB1C  C0 3F 08 94 */	lfs f1, 0x894(r31)
/* 8013FF40 0013CB20  7F A3 EB 78 */	mr r3, r29
/* 8013FF44 0013CB24  FC 60 10 90 */	fmr f3, f2
/* 8013FF48 0013CB28  38 A4 10 92 */	addi r5, r4, 0x00041092@l
/* 8013FF4C 0013CB2C  38 80 01 5E */	li r4, 0x15e
/* 8013FF50 0013CB30  38 C0 00 00 */	li r6, 0
/* 8013FF54 0013CB34  4B F2 94 59 */	bl Fighter_ActionStateChange_800693AC
/* 8013FF58 0013CB38  3C 60 80 14 */	lis r3, lbl_8013D658@ha
/* 8013FF5C 0013CB3C  80 BD 00 2C */	lwz r5, 0x2c(r29)
/* 8013FF60 0013CB40  38 03 D6 58 */	addi r0, r3, lbl_8013D658@l
/* 8013FF64 0013CB44  90 05 21 E4 */	stw r0, 0x21e4(r5)
/* 8013FF68 0013CB48  3C 80 80 14 */	lis r4, lbl_8013D764@ha
/* 8013FF6C 0013CB4C  3C 60 80 14 */	lis r3, lbl_8014222C@ha
/* 8013FF70 0013CB50  90 05 21 DC */	stw r0, 0x21dc(r5)
/* 8013FF74 0013CB54  38 84 D7 64 */	addi r4, r4, lbl_8013D764@l
/* 8013FF78 0013CB58  38 03 22 2C */	addi r0, r3, lbl_8014222C@l
/* 8013FF7C 0013CB5C  90 85 21 C0 */	stw r4, 0x21c0(r5)
/* 8013FF80 0013CB60  7F A3 EB 78 */	mr r3, r29
/* 8013FF84 0013CB64  90 05 21 F8 */	stw r0, 0x21f8(r5)
/* 8013FF88 0013CB68  4B F2 EC 1D */	bl func_8006EBA4
/* 8013FF8C 0013CB6C  80 9F 23 6C */	lwz r4, 0x236c(r31)
/* 8013FF90 0013CB70  3C 00 43 30 */	lis r0, 0x4330
/* 8013FF94 0013CB74  C8 42 A2 90 */	lfd f2, lbl_804D9C70@sda21(r2)
/* 8013FF98 0013CB78  38 7F 00 00 */	addi r3, r31, 0
/* 8013FF9C 0013CB7C  6C 84 80 00 */	xoris r4, r4, 0x8000
/* 8013FFA0 0013CB80  90 81 00 24 */	stw r4, 0x24(r1)
/* 8013FFA4 0013CB84  38 80 00 00 */	li r4, 0
/* 8013FFA8 0013CB88  C0 1E 00 A0 */	lfs f0, 0xa0(r30)
/* 8013FFAC 0013CB8C  90 01 00 20 */	stw r0, 0x20(r1)
/* 8013FFB0 0013CB90  C0 7E 00 C0 */	lfs f3, 0xc0(r30)
/* 8013FFB4 0013CB94  C8 21 00 20 */	lfd f1, 0x20(r1)
/* 8013FFB8 0013CB98  C0 9F 23 74 */	lfs f4, 0x2374(r31)
/* 8013FFBC 0013CB9C  EC 21 10 28 */	fsubs f1, f1, f2
/* 8013FFC0 0013CBA0  EC 01 00 28 */	fsubs f0, f1, f0
/* 8013FFC4 0013CBA4  EC 03 00 32 */	fmuls f0, f3, f0
/* 8013FFC8 0013CBA8  EC 04 00 32 */	fmuls f0, f4, f0
/* 8013FFCC 0013CBAC  D0 1F 00 EC */	stfs f0, 0xec(r31)
/* 8013FFD0 0013CBB0  C0 22 A2 6C */	lfs f1, lbl_804D9C4C@sda21(r2)
/* 8013FFD4 0013CBB4  4B F3 5B 1D */	bl func_80075AF0
/* 8013FFD8 0013CBB8  80 7D 00 2C */	lwz r3, 0x2c(r29)
/* 8013FFDC 0013CBBC  C8 42 A2 78 */	lfd f2, lbl_804D9C58@sda21(r2)
/* 8013FFE0 0013CBC0  C0 02 A2 68 */	lfs f0, lbl_804D9C48@sda21(r2)
/* 8013FFE4 0013CBC4  48 00 00 14 */	b lbl_8013FFF8
lbl_8013FFE8:
/* 8013FFE8 0013CBC8  C0 23 23 54 */	lfs f1, 0x2354(r3)
/* 8013FFEC 0013CBCC  FC 21 10 2A */	fadd f1, f1, f2
/* 8013FFF0 0013CBD0  FC 20 08 18 */	frsp f1, f1
/* 8013FFF4 0013CBD4  D0 23 23 54 */	stfs f1, 0x2354(r3)
lbl_8013FFF8:
/* 8013FFF8 0013CBD8  C0 23 23 54 */	lfs f1, 0x2354(r3)
/* 8013FFFC 0013CBDC  FC 01 00 40 */	fcmpo cr0, f1, f0
/* 80140000 0013CBE0  41 80 FF E8 */	blt lbl_8013FFE8
/* 80140004 0013CBE4  C8 42 A2 78 */	lfd f2, lbl_804D9C58@sda21(r2)
/* 80140008 0013CBE8  48 00 00 14 */	b lbl_8014001C
lbl_8014000C:
/* 8014000C 0013CBEC  C0 03 23 54 */	lfs f0, 0x2354(r3)
/* 80140010 0013CBF0  FC 00 10 28 */	fsub f0, f0, f2
/* 80140014 0013CBF4  FC 00 00 18 */	frsp f0, f0
/* 80140018 0013CBF8  D0 03 23 54 */	stfs f0, 0x2354(r3)
lbl_8014001C:
/* 8014001C 0013CBFC  C0 23 23 54 */	lfs f1, 0x2354(r3)
/* 80140020 0013CC00  FC 01 10 40 */	fcmpo cr0, f1, f2
/* 80140024 0013CC04  41 81 FF E8 */	bgt lbl_8014000C
/* 80140028 0013CC08  38 80 00 03 */	li r4, 3
/* 8014002C 0013CC0C  4B F3 59 01 */	bl func_8007592C
/* 80140030 0013CC10  3C 80 00 04 */	lis r4, 0x0003D0D9@ha
/* 80140034 0013CC14  38 7F 00 00 */	addi r3, r31, 0
/* 80140038 0013CC18  38 84 D0 D9 */	addi r4, r4, 0x0003D0D9@l
/* 8014003C 0013CC1C  38 A0 00 7F */	li r5, 0x7f
/* 80140040 0013CC20  38 C0 00 40 */	li r6, 0x40
/* 80140044 0013CC24  4B F4 81 05 */	bl func_80088148
lbl_80140048:
/* 80140048 0013CC28  80 01 00 3C */	lwz r0, 0x3c(r1)
/* 8014004C 0013CC2C  83 E1 00 34 */	lwz r31, 0x34(r1)
/* 80140050 0013CC30  83 C1 00 30 */	lwz r30, 0x30(r1)
/* 80140054 0013CC34  83 A1 00 2C */	lwz r29, 0x2c(r1)
/* 80140058 0013CC38  38 21 00 38 */	addi r1, r1, 0x38
/* 8014005C 0013CC3C  7C 08 03 A6 */	mtlr r0
/* 80140060 0013CC40  4E 80 00 20 */	blr
.global lbl_80140064
lbl_80140064:
/* 80140064 0013CC44  7C 08 02 A6 */	mflr r0
/* 80140068 0013CC48  90 01 00 04 */	stw r0, 4(r1)
/* 8014006C 0013CC4C  94 21 FF C8 */	stwu r1, -0x38(r1)
/* 80140070 0013CC50  93 E1 00 34 */	stw r31, 0x34(r1)
/* 80140074 0013CC54  93 C1 00 30 */	stw r30, 0x30(r1)
/* 80140078 0013CC58  93 A1 00 2C */	stw r29, 0x2c(r1)
/* 8014007C 0013CC5C  7C 7D 1B 78 */	mr r29, r3
/* 80140080 0013CC60  83 E3 00 2C */	lwz r31, 0x2c(r3)
/* 80140084 0013CC64  80 1F 06 5C */	lwz r0, 0x65c(r31)
/* 80140088 0013CC68  83 DF 02 D4 */	lwz r30, 0x2d4(r31)
/* 8014008C 0013CC6C  54 00 05 AD */	rlwinm. r0, r0, 0, 0x16, 0x16
/* 80140090 0013CC70  40 82 01 18 */	bne lbl_801401A8
/* 80140094 0013CC74  C0 42 A2 68 */	lfs f2, lbl_804D9C48@sda21(r2)
/* 80140098 0013CC78  3C 80 00 04 */	lis r4, 0x00041092@ha
/* 8014009C 0013CC7C  C0 3F 08 94 */	lfs f1, 0x894(r31)
/* 801400A0 0013CC80  7F A3 EB 78 */	mr r3, r29
/* 801400A4 0013CC84  FC 60 10 90 */	fmr f3, f2
/* 801400A8 0013CC88  38 A4 10 92 */	addi r5, r4, 0x00041092@l
/* 801400AC 0013CC8C  38 80 01 5E */	li r4, 0x15e
/* 801400B0 0013CC90  38 C0 00 00 */	li r6, 0
/* 801400B4 0013CC94  4B F2 92 F9 */	bl Fighter_ActionStateChange_800693AC
/* 801400B8 0013CC98  3C 60 80 14 */	lis r3, lbl_8013D658@ha
/* 801400BC 0013CC9C  80 BD 00 2C */	lwz r5, 0x2c(r29)
/* 801400C0 0013CCA0  38 03 D6 58 */	addi r0, r3, lbl_8013D658@l
/* 801400C4 0013CCA4  90 05 21 E4 */	stw r0, 0x21e4(r5)
/* 801400C8 0013CCA8  3C 80 80 14 */	lis r4, lbl_8013D764@ha
/* 801400CC 0013CCAC  3C 60 80 14 */	lis r3, lbl_8014222C@ha
/* 801400D0 0013CCB0  90 05 21 DC */	stw r0, 0x21dc(r5)
/* 801400D4 0013CCB4  38 84 D7 64 */	addi r4, r4, lbl_8013D764@l
/* 801400D8 0013CCB8  38 03 22 2C */	addi r0, r3, lbl_8014222C@l
/* 801400DC 0013CCBC  90 85 21 C0 */	stw r4, 0x21c0(r5)
/* 801400E0 0013CCC0  7F A3 EB 78 */	mr r3, r29
/* 801400E4 0013CCC4  90 05 21 F8 */	stw r0, 0x21f8(r5)
/* 801400E8 0013CCC8  4B F2 EA BD */	bl func_8006EBA4
/* 801400EC 0013CCCC  80 9F 23 6C */	lwz r4, 0x236c(r31)
/* 801400F0 0013CCD0  3C 00 43 30 */	lis r0, 0x4330
/* 801400F4 0013CCD4  C8 42 A2 90 */	lfd f2, lbl_804D9C70@sda21(r2)
/* 801400F8 0013CCD8  38 7F 00 00 */	addi r3, r31, 0
/* 801400FC 0013CCDC  6C 84 80 00 */	xoris r4, r4, 0x8000
/* 80140100 0013CCE0  90 81 00 24 */	stw r4, 0x24(r1)
/* 80140104 0013CCE4  38 80 00 00 */	li r4, 0
/* 80140108 0013CCE8  C0 1E 00 A0 */	lfs f0, 0xa0(r30)
/* 8014010C 0013CCEC  90 01 00 20 */	stw r0, 0x20(r1)
/* 80140110 0013CCF0  C0 7E 00 C0 */	lfs f3, 0xc0(r30)
/* 80140114 0013CCF4  C8 21 00 20 */	lfd f1, 0x20(r1)
/* 80140118 0013CCF8  C0 9F 23 74 */	lfs f4, 0x2374(r31)
/* 8014011C 0013CCFC  EC 21 10 28 */	fsubs f1, f1, f2
/* 80140120 0013CD00  EC 01 00 28 */	fsubs f0, f1, f0
/* 80140124 0013CD04  EC 03 00 32 */	fmuls f0, f3, f0
/* 80140128 0013CD08  EC 04 00 32 */	fmuls f0, f4, f0
/* 8014012C 0013CD0C  D0 1F 00 EC */	stfs f0, 0xec(r31)
/* 80140130 0013CD10  C0 22 A2 6C */	lfs f1, lbl_804D9C4C@sda21(r2)
/* 80140134 0013CD14  4B F3 59 BD */	bl func_80075AF0
/* 80140138 0013CD18  80 7D 00 2C */	lwz r3, 0x2c(r29)
/* 8014013C 0013CD1C  C8 42 A2 78 */	lfd f2, lbl_804D9C58@sda21(r2)
/* 80140140 0013CD20  C0 02 A2 68 */	lfs f0, lbl_804D9C48@sda21(r2)
/* 80140144 0013CD24  48 00 00 14 */	b lbl_80140158
lbl_80140148:
/* 80140148 0013CD28  C0 23 23 54 */	lfs f1, 0x2354(r3)
/* 8014014C 0013CD2C  FC 21 10 2A */	fadd f1, f1, f2
/* 80140150 0013CD30  FC 20 08 18 */	frsp f1, f1
/* 80140154 0013CD34  D0 23 23 54 */	stfs f1, 0x2354(r3)
lbl_80140158:
/* 80140158 0013CD38  C0 23 23 54 */	lfs f1, 0x2354(r3)
/* 8014015C 0013CD3C  FC 01 00 40 */	fcmpo cr0, f1, f0
/* 80140160 0013CD40  41 80 FF E8 */	blt lbl_80140148
/* 80140164 0013CD44  C8 42 A2 78 */	lfd f2, lbl_804D9C58@sda21(r2)
/* 80140168 0013CD48  48 00 00 14 */	b lbl_8014017C
lbl_8014016C:
/* 8014016C 0013CD4C  C0 03 23 54 */	lfs f0, 0x2354(r3)
/* 80140170 0013CD50  FC 00 10 28 */	fsub f0, f0, f2
/* 80140174 0013CD54  FC 00 00 18 */	frsp f0, f0
/* 80140178 0013CD58  D0 03 23 54 */	stfs f0, 0x2354(r3)
lbl_8014017C:
/* 8014017C 0013CD5C  C0 23 23 54 */	lfs f1, 0x2354(r3)
/* 80140180 0013CD60  FC 01 10 40 */	fcmpo cr0, f1, f2
/* 80140184 0013CD64  41 81 FF E8 */	bgt lbl_8014016C
/* 80140188 0013CD68  38 80 00 03 */	li r4, 3
/* 8014018C 0013CD6C  4B F3 57 A1 */	bl func_8007592C
/* 80140190 0013CD70  3C 80 00 04 */	lis r4, 0x0003D0D9@ha
/* 80140194 0013CD74  38 7F 00 00 */	addi r3, r31, 0
/* 80140198 0013CD78  38 84 D0 D9 */	addi r4, r4, 0x0003D0D9@l
/* 8014019C 0013CD7C  38 A0 00 7F */	li r5, 0x7f
/* 801401A0 0013CD80  38 C0 00 40 */	li r6, 0x40
/* 801401A4 0013CD84  4B F4 7F A5 */	bl func_80088148
lbl_801401A8:
/* 801401A8 0013CD88  80 01 00 3C */	lwz r0, 0x3c(r1)
/* 801401AC 0013CD8C  83 E1 00 34 */	lwz r31, 0x34(r1)
/* 801401B0 0013CD90  83 C1 00 30 */	lwz r30, 0x30(r1)
/* 801401B4 0013CD94  83 A1 00 2C */	lwz r29, 0x2c(r1)
/* 801401B8 0013CD98  38 21 00 38 */	addi r1, r1, 0x38
/* 801401BC 0013CD9C  7C 08 03 A6 */	mtlr r0
/* 801401C0 0013CDA0  4E 80 00 20 */	blr
.global lbl_801401C4
lbl_801401C4:
/* 801401C4 0013CDA4  7C 08 02 A6 */	mflr r0
/* 801401C8 0013CDA8  90 01 00 04 */	stw r0, 4(r1)
/* 801401CC 0013CDAC  94 21 FF D0 */	stwu r1, -0x30(r1)
/* 801401D0 0013CDB0  DB E1 00 28 */	stfd f31, 0x28(r1)
/* 801401D4 0013CDB4  93 E1 00 24 */	stw r31, 0x24(r1)
/* 801401D8 0013CDB8  93 C1 00 20 */	stw r30, 0x20(r1)
/* 801401DC 0013CDBC  7C 7E 1B 78 */	mr r30, r3
/* 801401E0 0013CDC0  83 E3 00 2C */	lwz r31, 0x2c(r3)
/* 801401E4 0013CDC4  C0 02 A2 68 */	lfs f0, lbl_804D9C48@sda21(r2)
/* 801401E8 0013CDC8  C0 5F 06 20 */	lfs f2, 0x620(r31)
/* 801401EC 0013CDCC  80 7F 02 D4 */	lwz r3, 0x2d4(r31)
/* 801401F0 0013CDD0  FC 02 00 40 */	fcmpo cr0, f2, f0
/* 801401F4 0013CDD4  40 80 00 0C */	bge lbl_80140200
/* 801401F8 0013CDD8  FC 20 10 50 */	fneg f1, f2
/* 801401FC 0013CDDC  48 00 00 08 */	b lbl_80140204
lbl_80140200:
/* 80140200 0013CDE0  FC 20 10 90 */	fmr f1, f2
lbl_80140204:
/* 80140204 0013CDE4  C0 03 00 68 */	lfs f0, 0x68(r3)
/* 80140208 0013CDE8  FC 01 00 40 */	fcmpo cr0, f1, f0
/* 8014020C 0013CDEC  40 81 01 1C */	ble lbl_80140328
/* 80140210 0013CDF0  C0 02 A2 68 */	lfs f0, lbl_804D9C48@sda21(r2)
/* 80140214 0013CDF4  FC 02 00 40 */	fcmpo cr0, f2, f0
/* 80140218 0013CDF8  40 81 00 0C */	ble lbl_80140224
/* 8014021C 0013CDFC  C3 E2 A2 70 */	lfs f31, lbl_804D9C50@sda21(r2)
/* 80140220 0013CE00  48 00 00 08 */	b lbl_80140228
lbl_80140224:
/* 80140224 0013CE04  C3 E2 A2 80 */	lfs f31, lbl_804D9C60@sda21(r2)
lbl_80140228:
/* 80140228 0013CE08  C0 1F 23 74 */	lfs f0, 0x2374(r31)
/* 8014022C 0013CE0C  FC 00 F8 00 */	fcmpu cr0, f0, f31
/* 80140230 0013CE10  41 82 00 F8 */	beq lbl_80140328
/* 80140234 0013CE14  7F C3 F3 78 */	mr r3, r30
/* 80140238 0013CE18  4B F3 AD C1 */	bl func_8007AFF8
/* 8014023C 0013CE1C  FC 00 F8 50 */	fneg f0, f31
/* 80140240 0013CE20  D3 FF 23 60 */	stfs f31, 0x2360(r31)
/* 80140244 0013CE24  3C 80 0C 4C */	lis r4, 0x0C4C0292@ha
/* 80140248 0013CE28  38 7E 00 00 */	addi r3, r30, 0
/* 8014024C 0013CE2C  D0 1F 23 74 */	stfs f0, 0x2374(r31)
/* 80140250 0013CE30  38 A4 02 92 */	addi r5, r4, 0x0C4C0292@l
/* 80140254 0013CE34  C0 42 A2 68 */	lfs f2, lbl_804D9C48@sda21(r2)
/* 80140258 0013CE38  38 80 01 5F */	li r4, 0x15f
/* 8014025C 0013CE3C  C0 3F 08 94 */	lfs f1, 0x894(r31)
/* 80140260 0013CE40  38 C0 00 00 */	li r6, 0
/* 80140264 0013CE44  FC 60 10 90 */	fmr f3, f2
/* 80140268 0013CE48  4B F2 91 45 */	bl Fighter_ActionStateChange_800693AC
/* 8014026C 0013CE4C  3C 60 80 14 */	lis r3, lbl_8013D658@ha
/* 80140270 0013CE50  80 BE 00 2C */	lwz r5, 0x2c(r30)
/* 80140274 0013CE54  38 03 D6 58 */	addi r0, r3, lbl_8013D658@l
/* 80140278 0013CE58  90 05 21 E4 */	stw r0, 0x21e4(r5)
/* 8014027C 0013CE5C  3C 80 80 14 */	lis r4, lbl_8013D764@ha
/* 80140280 0013CE60  3C 60 80 14 */	lis r3, lbl_8014222C@ha
/* 80140284 0013CE64  90 05 21 DC */	stw r0, 0x21dc(r5)
/* 80140288 0013CE68  38 04 D7 64 */	addi r0, r4, lbl_8013D764@l
/* 8014028C 0013CE6C  38 63 22 2C */	addi r3, r3, lbl_8014222C@l
/* 80140290 0013CE70  90 05 21 C0 */	stw r0, 0x21c0(r5)
/* 80140294 0013CE74  38 00 00 00 */	li r0, 0
/* 80140298 0013CE78  90 65 21 F8 */	stw r3, 0x21f8(r5)
/* 8014029C 0013CE7C  C0 1F 00 EC */	lfs f0, 0xec(r31)
/* 801402A0 0013CE80  D0 1F 23 50 */	stfs f0, 0x2350(r31)
/* 801402A4 0013CE84  C0 22 A2 B0 */	lfs f1, lbl_804D9C90@sda21(r2)
/* 801402A8 0013CE88  C0 1F 00 EC */	lfs f0, 0xec(r31)
/* 801402AC 0013CE8C  EC 01 00 32 */	fmuls f0, f1, f0
/* 801402B0 0013CE90  D0 1F 23 5C */	stfs f0, 0x235c(r31)
/* 801402B4 0013CE94  90 1F 23 64 */	stw r0, 0x2364(r31)
/* 801402B8 0013CE98  80 7E 00 2C */	lwz r3, 0x2c(r30)
/* 801402BC 0013CE9C  C8 42 A2 78 */	lfd f2, lbl_804D9C58@sda21(r2)
/* 801402C0 0013CEA0  C0 02 A2 68 */	lfs f0, lbl_804D9C48@sda21(r2)
/* 801402C4 0013CEA4  48 00 00 14 */	b lbl_801402D8
lbl_801402C8:
/* 801402C8 0013CEA8  C0 23 23 54 */	lfs f1, 0x2354(r3)
/* 801402CC 0013CEAC  FC 21 10 2A */	fadd f1, f1, f2
/* 801402D0 0013CEB0  FC 20 08 18 */	frsp f1, f1
/* 801402D4 0013CEB4  D0 23 23 54 */	stfs f1, 0x2354(r3)
lbl_801402D8:
/* 801402D8 0013CEB8  C0 23 23 54 */	lfs f1, 0x2354(r3)
/* 801402DC 0013CEBC  FC 01 00 40 */	fcmpo cr0, f1, f0
/* 801402E0 0013CEC0  41 80 FF E8 */	blt lbl_801402C8
/* 801402E4 0013CEC4  C8 42 A2 78 */	lfd f2, lbl_804D9C58@sda21(r2)
/* 801402E8 0013CEC8  48 00 00 14 */	b lbl_801402FC
lbl_801402EC:
/* 801402EC 0013CECC  C0 03 23 54 */	lfs f0, 0x2354(r3)
/* 801402F0 0013CED0  FC 00 10 28 */	fsub f0, f0, f2
/* 801402F4 0013CED4  FC 00 00 18 */	frsp f0, f0
/* 801402F8 0013CED8  D0 03 23 54 */	stfs f0, 0x2354(r3)
lbl_801402FC:
/* 801402FC 0013CEDC  C0 23 23 54 */	lfs f1, 0x2354(r3)
/* 80140300 0013CEE0  FC 01 10 40 */	fcmpo cr0, f1, f2
/* 80140304 0013CEE4  41 81 FF E8 */	bgt lbl_801402EC
/* 80140308 0013CEE8  38 80 00 03 */	li r4, 3
/* 8014030C 0013CEEC  4B F3 56 21 */	bl func_8007592C
/* 80140310 0013CEF0  3C 80 00 04 */	lis r4, 0x0003D0D9@ha
/* 80140314 0013CEF4  38 7F 00 00 */	addi r3, r31, 0
/* 80140318 0013CEF8  38 84 D0 D9 */	addi r4, r4, 0x0003D0D9@l
/* 8014031C 0013CEFC  38 A0 00 7F */	li r5, 0x7f
/* 80140320 0013CF00  38 C0 00 40 */	li r6, 0x40
/* 80140324 0013CF04  4B F4 7E 25 */	bl func_80088148
lbl_80140328:
/* 80140328 0013CF08  80 01 00 34 */	lwz r0, 0x34(r1)
/* 8014032C 0013CF0C  CB E1 00 28 */	lfd f31, 0x28(r1)
/* 80140330 0013CF10  83 E1 00 24 */	lwz r31, 0x24(r1)
/* 80140334 0013CF14  83 C1 00 20 */	lwz r30, 0x20(r1)
/* 80140338 0013CF18  38 21 00 30 */	addi r1, r1, 0x30
/* 8014033C 0013CF1C  7C 08 03 A6 */	mtlr r0
/* 80140340 0013CF20  4E 80 00 20 */	blr
.global lbl_80140344
lbl_80140344:
/* 80140344 0013CF24  4E 80 00 20 */	blr
.global lbl_80140348
lbl_80140348:
/* 80140348 0013CF28  4E 80 00 20 */	blr
.global lbl_8014034C
lbl_8014034C:
/* 8014034C 0013CF2C  4E 80 00 20 */	blr
.global lbl_80140350
lbl_80140350:
/* 80140350 0013CF30  7C 08 02 A6 */	mflr r0
/* 80140354 0013CF34  90 01 00 04 */	stw r0, 4(r1)
/* 80140358 0013CF38  94 21 FF C8 */	stwu r1, -0x38(r1)
/* 8014035C 0013CF3C  93 E1 00 34 */	stw r31, 0x34(r1)
/* 80140360 0013CF40  93 C1 00 30 */	stw r30, 0x30(r1)
/* 80140364 0013CF44  93 A1 00 2C */	stw r29, 0x2c(r1)
/* 80140368 0013CF48  7C 7D 1B 78 */	mr r29, r3
/* 8014036C 0013CF4C  83 E3 00 2C */	lwz r31, 0x2c(r3)
/* 80140370 0013CF50  80 1F 06 5C */	lwz r0, 0x65c(r31)
/* 80140374 0013CF54  83 DF 02 D4 */	lwz r30, 0x2d4(r31)
/* 80140378 0013CF58  54 00 05 AD */	rlwinm. r0, r0, 0, 0x16, 0x16
/* 8014037C 0013CF5C  40 82 01 18 */	bne lbl_80140494
/* 80140380 0013CF60  C0 42 A2 68 */	lfs f2, lbl_804D9C48@sda21(r2)
/* 80140384 0013CF64  3C 80 00 04 */	lis r4, 0x00041092@ha
/* 80140388 0013CF68  C0 3F 08 94 */	lfs f1, 0x894(r31)
/* 8014038C 0013CF6C  7F A3 EB 78 */	mr r3, r29
/* 80140390 0013CF70  FC 60 10 90 */	fmr f3, f2
/* 80140394 0013CF74  38 A4 10 92 */	addi r5, r4, 0x00041092@l
/* 80140398 0013CF78  38 80 01 66 */	li r4, 0x166
/* 8014039C 0013CF7C  38 C0 00 00 */	li r6, 0
/* 801403A0 0013CF80  4B F2 90 0D */	bl Fighter_ActionStateChange_800693AC
/* 801403A4 0013CF84  3C 60 80 14 */	lis r3, lbl_8013D658@ha
/* 801403A8 0013CF88  80 BD 00 2C */	lwz r5, 0x2c(r29)
/* 801403AC 0013CF8C  38 03 D6 58 */	addi r0, r3, lbl_8013D658@l
/* 801403B0 0013CF90  90 05 21 E4 */	stw r0, 0x21e4(r5)
/* 801403B4 0013CF94  3C 80 80 14 */	lis r4, lbl_8013D764@ha
/* 801403B8 0013CF98  3C 60 80 14 */	lis r3, lbl_8014222C@ha
/* 801403BC 0013CF9C  90 05 21 DC */	stw r0, 0x21dc(r5)
/* 801403C0 0013CFA0  38 84 D7 64 */	addi r4, r4, lbl_8013D764@l
/* 801403C4 0013CFA4  38 03 22 2C */	addi r0, r3, lbl_8014222C@l
/* 801403C8 0013CFA8  90 85 21 C0 */	stw r4, 0x21c0(r5)
/* 801403CC 0013CFAC  7F A3 EB 78 */	mr r3, r29
/* 801403D0 0013CFB0  90 05 21 F8 */	stw r0, 0x21f8(r5)
/* 801403D4 0013CFB4  4B F2 E7 D1 */	bl func_8006EBA4
/* 801403D8 0013CFB8  80 9F 23 6C */	lwz r4, 0x236c(r31)
/* 801403DC 0013CFBC  3C 00 43 30 */	lis r0, 0x4330
/* 801403E0 0013CFC0  C8 42 A2 90 */	lfd f2, lbl_804D9C70@sda21(r2)
/* 801403E4 0013CFC4  38 7F 00 00 */	addi r3, r31, 0
/* 801403E8 0013CFC8  6C 84 80 00 */	xoris r4, r4, 0x8000
/* 801403EC 0013CFCC  90 81 00 24 */	stw r4, 0x24(r1)
/* 801403F0 0013CFD0  38 80 00 00 */	li r4, 0
/* 801403F4 0013CFD4  C0 1E 00 A0 */	lfs f0, 0xa0(r30)
/* 801403F8 0013CFD8  90 01 00 20 */	stw r0, 0x20(r1)
/* 801403FC 0013CFDC  C0 7E 00 C0 */	lfs f3, 0xc0(r30)
/* 80140400 0013CFE0  C8 21 00 20 */	lfd f1, 0x20(r1)
/* 80140404 0013CFE4  C0 9F 23 74 */	lfs f4, 0x2374(r31)
/* 80140408 0013CFE8  EC 21 10 28 */	fsubs f1, f1, f2
/* 8014040C 0013CFEC  EC 01 00 28 */	fsubs f0, f1, f0
/* 80140410 0013CFF0  EC 03 00 32 */	fmuls f0, f3, f0
/* 80140414 0013CFF4  EC 04 00 32 */	fmuls f0, f4, f0
/* 80140418 0013CFF8  D0 1F 00 80 */	stfs f0, 0x80(r31)
/* 8014041C 0013CFFC  C0 22 A2 6C */	lfs f1, lbl_804D9C4C@sda21(r2)
/* 80140420 0013D000  4B F3 56 D1 */	bl func_80075AF0
/* 80140424 0013D004  80 7D 00 2C */	lwz r3, 0x2c(r29)
/* 80140428 0013D008  C8 42 A2 78 */	lfd f2, lbl_804D9C58@sda21(r2)
/* 8014042C 0013D00C  C0 02 A2 68 */	lfs f0, lbl_804D9C48@sda21(r2)
/* 80140430 0013D010  48 00 00 14 */	b lbl_80140444
lbl_80140434:
/* 80140434 0013D014  C0 23 23 54 */	lfs f1, 0x2354(r3)
/* 80140438 0013D018  FC 21 10 2A */	fadd f1, f1, f2
/* 8014043C 0013D01C  FC 20 08 18 */	frsp f1, f1
/* 80140440 0013D020  D0 23 23 54 */	stfs f1, 0x2354(r3)
lbl_80140444:
/* 80140444 0013D024  C0 23 23 54 */	lfs f1, 0x2354(r3)
/* 80140448 0013D028  FC 01 00 40 */	fcmpo cr0, f1, f0
/* 8014044C 0013D02C  41 80 FF E8 */	blt lbl_80140434
/* 80140450 0013D030  C8 42 A2 78 */	lfd f2, lbl_804D9C58@sda21(r2)
/* 80140454 0013D034  48 00 00 14 */	b lbl_80140468
lbl_80140458:
/* 80140458 0013D038  C0 03 23 54 */	lfs f0, 0x2354(r3)
/* 8014045C 0013D03C  FC 00 10 28 */	fsub f0, f0, f2
/* 80140460 0013D040  FC 00 00 18 */	frsp f0, f0
/* 80140464 0013D044  D0 03 23 54 */	stfs f0, 0x2354(r3)
lbl_80140468:
/* 80140468 0013D048  C0 23 23 54 */	lfs f1, 0x2354(r3)
/* 8014046C 0013D04C  FC 01 10 40 */	fcmpo cr0, f1, f2
/* 80140470 0013D050  41 81 FF E8 */	bgt lbl_80140458
/* 80140474 0013D054  38 80 00 03 */	li r4, 3
/* 80140478 0013D058  4B F3 54 B5 */	bl func_8007592C
/* 8014047C 0013D05C  3C 80 00 04 */	lis r4, 0x0003D0D9@ha
/* 80140480 0013D060  38 7F 00 00 */	addi r3, r31, 0
/* 80140484 0013D064  38 84 D0 D9 */	addi r4, r4, 0x0003D0D9@l
/* 80140488 0013D068  38 A0 00 7F */	li r5, 0x7f
/* 8014048C 0013D06C  38 C0 00 40 */	li r6, 0x40
/* 80140490 0013D070  4B F4 7C B9 */	bl func_80088148
lbl_80140494:
/* 80140494 0013D074  80 01 00 3C */	lwz r0, 0x3c(r1)
/* 80140498 0013D078  83 E1 00 34 */	lwz r31, 0x34(r1)
/* 8014049C 0013D07C  83 C1 00 30 */	lwz r30, 0x30(r1)
/* 801404A0 0013D080  83 A1 00 2C */	lwz r29, 0x2c(r1)
/* 801404A4 0013D084  38 21 00 38 */	addi r1, r1, 0x38
/* 801404A8 0013D088  7C 08 03 A6 */	mtlr r0
/* 801404AC 0013D08C  4E 80 00 20 */	blr
.global lbl_801404B0
lbl_801404B0:
/* 801404B0 0013D090  7C 08 02 A6 */	mflr r0
/* 801404B4 0013D094  90 01 00 04 */	stw r0, 4(r1)
/* 801404B8 0013D098  94 21 FF C8 */	stwu r1, -0x38(r1)
/* 801404BC 0013D09C  93 E1 00 34 */	stw r31, 0x34(r1)
/* 801404C0 0013D0A0  93 C1 00 30 */	stw r30, 0x30(r1)
/* 801404C4 0013D0A4  93 A1 00 2C */	stw r29, 0x2c(r1)
/* 801404C8 0013D0A8  7C 7D 1B 78 */	mr r29, r3
/* 801404CC 0013D0AC  83 E3 00 2C */	lwz r31, 0x2c(r3)
/* 801404D0 0013D0B0  80 1F 06 5C */	lwz r0, 0x65c(r31)
/* 801404D4 0013D0B4  83 DF 02 D4 */	lwz r30, 0x2d4(r31)
/* 801404D8 0013D0B8  54 00 05 AD */	rlwinm. r0, r0, 0, 0x16, 0x16
/* 801404DC 0013D0BC  40 82 01 18 */	bne lbl_801405F4
/* 801404E0 0013D0C0  C0 42 A2 68 */	lfs f2, lbl_804D9C48@sda21(r2)
/* 801404E4 0013D0C4  3C 80 00 04 */	lis r4, 0x00041092@ha
/* 801404E8 0013D0C8  C0 3F 08 94 */	lfs f1, 0x894(r31)
/* 801404EC 0013D0CC  7F A3 EB 78 */	mr r3, r29
/* 801404F0 0013D0D0  FC 60 10 90 */	fmr f3, f2
/* 801404F4 0013D0D4  38 A4 10 92 */	addi r5, r4, 0x00041092@l
/* 801404F8 0013D0D8  38 80 01 66 */	li r4, 0x166
/* 801404FC 0013D0DC  38 C0 00 00 */	li r6, 0
/* 80140500 0013D0E0  4B F2 8E AD */	bl Fighter_ActionStateChange_800693AC
/* 80140504 0013D0E4  3C 60 80 14 */	lis r3, lbl_8013D658@ha
/* 80140508 0013D0E8  80 BD 00 2C */	lwz r5, 0x2c(r29)
/* 8014050C 0013D0EC  38 03 D6 58 */	addi r0, r3, lbl_8013D658@l
/* 80140510 0013D0F0  90 05 21 E4 */	stw r0, 0x21e4(r5)
/* 80140514 0013D0F4  3C 80 80 14 */	lis r4, lbl_8013D764@ha
/* 80140518 0013D0F8  3C 60 80 14 */	lis r3, lbl_8014222C@ha
/* 8014051C 0013D0FC  90 05 21 DC */	stw r0, 0x21dc(r5)
/* 80140520 0013D100  38 84 D7 64 */	addi r4, r4, lbl_8013D764@l
/* 80140524 0013D104  38 03 22 2C */	addi r0, r3, lbl_8014222C@l
/* 80140528 0013D108  90 85 21 C0 */	stw r4, 0x21c0(r5)
/* 8014052C 0013D10C  7F A3 EB 78 */	mr r3, r29
/* 80140530 0013D110  90 05 21 F8 */	stw r0, 0x21f8(r5)
/* 80140534 0013D114  4B F2 E6 71 */	bl func_8006EBA4
/* 80140538 0013D118  80 9F 23 6C */	lwz r4, 0x236c(r31)
/* 8014053C 0013D11C  3C 00 43 30 */	lis r0, 0x4330
/* 80140540 0013D120  C8 42 A2 90 */	lfd f2, lbl_804D9C70@sda21(r2)
/* 80140544 0013D124  38 7F 00 00 */	addi r3, r31, 0
/* 80140548 0013D128  6C 84 80 00 */	xoris r4, r4, 0x8000
/* 8014054C 0013D12C  90 81 00 24 */	stw r4, 0x24(r1)
/* 80140550 0013D130  38 80 00 00 */	li r4, 0
/* 80140554 0013D134  C0 1E 00 A0 */	lfs f0, 0xa0(r30)
/* 80140558 0013D138  90 01 00 20 */	stw r0, 0x20(r1)
/* 8014055C 0013D13C  C0 7E 00 C0 */	lfs f3, 0xc0(r30)
/* 80140560 0013D140  C8 21 00 20 */	lfd f1, 0x20(r1)
/* 80140564 0013D144  C0 9F 23 74 */	lfs f4, 0x2374(r31)
/* 80140568 0013D148  EC 21 10 28 */	fsubs f1, f1, f2
/* 8014056C 0013D14C  EC 01 00 28 */	fsubs f0, f1, f0
/* 80140570 0013D150  EC 03 00 32 */	fmuls f0, f3, f0
/* 80140574 0013D154  EC 04 00 32 */	fmuls f0, f4, f0
/* 80140578 0013D158  D0 1F 00 80 */	stfs f0, 0x80(r31)
/* 8014057C 0013D15C  C0 22 A2 6C */	lfs f1, lbl_804D9C4C@sda21(r2)
/* 80140580 0013D160  4B F3 55 71 */	bl func_80075AF0
/* 80140584 0013D164  80 7D 00 2C */	lwz r3, 0x2c(r29)
/* 80140588 0013D168  C8 42 A2 78 */	lfd f2, lbl_804D9C58@sda21(r2)
/* 8014058C 0013D16C  C0 02 A2 68 */	lfs f0, lbl_804D9C48@sda21(r2)
/* 80140590 0013D170  48 00 00 14 */	b lbl_801405A4
lbl_80140594:
/* 80140594 0013D174  C0 23 23 54 */	lfs f1, 0x2354(r3)
/* 80140598 0013D178  FC 21 10 2A */	fadd f1, f1, f2
/* 8014059C 0013D17C  FC 20 08 18 */	frsp f1, f1
/* 801405A0 0013D180  D0 23 23 54 */	stfs f1, 0x2354(r3)
lbl_801405A4:
/* 801405A4 0013D184  C0 23 23 54 */	lfs f1, 0x2354(r3)
/* 801405A8 0013D188  FC 01 00 40 */	fcmpo cr0, f1, f0
/* 801405AC 0013D18C  41 80 FF E8 */	blt lbl_80140594
/* 801405B0 0013D190  C8 42 A2 78 */	lfd f2, lbl_804D9C58@sda21(r2)
/* 801405B4 0013D194  48 00 00 14 */	b lbl_801405C8
lbl_801405B8:
/* 801405B8 0013D198  C0 03 23 54 */	lfs f0, 0x2354(r3)
/* 801405BC 0013D19C  FC 00 10 28 */	fsub f0, f0, f2
/* 801405C0 0013D1A0  FC 00 00 18 */	frsp f0, f0
/* 801405C4 0013D1A4  D0 03 23 54 */	stfs f0, 0x2354(r3)
lbl_801405C8:
/* 801405C8 0013D1A8  C0 23 23 54 */	lfs f1, 0x2354(r3)
/* 801405CC 0013D1AC  FC 01 10 40 */	fcmpo cr0, f1, f2
/* 801405D0 0013D1B0  41 81 FF E8 */	bgt lbl_801405B8
/* 801405D4 0013D1B4  38 80 00 03 */	li r4, 3
/* 801405D8 0013D1B8  4B F3 53 55 */	bl func_8007592C
/* 801405DC 0013D1BC  3C 80 00 04 */	lis r4, 0x0003D0D9@ha
/* 801405E0 0013D1C0  38 7F 00 00 */	addi r3, r31, 0
/* 801405E4 0013D1C4  38 84 D0 D9 */	addi r4, r4, 0x0003D0D9@l
/* 801405E8 0013D1C8  38 A0 00 7F */	li r5, 0x7f
/* 801405EC 0013D1CC  38 C0 00 40 */	li r6, 0x40
/* 801405F0 0013D1D0  4B F4 7B 59 */	bl func_80088148
lbl_801405F4:
/* 801405F4 0013D1D4  80 01 00 3C */	lwz r0, 0x3c(r1)
/* 801405F8 0013D1D8  83 E1 00 34 */	lwz r31, 0x34(r1)
/* 801405FC 0013D1DC  83 C1 00 30 */	lwz r30, 0x30(r1)
/* 80140600 0013D1E0  83 A1 00 2C */	lwz r29, 0x2c(r1)
/* 80140604 0013D1E4  38 21 00 38 */	addi r1, r1, 0x38
/* 80140608 0013D1E8  7C 08 03 A6 */	mtlr r0
/* 8014060C 0013D1EC  4E 80 00 20 */	blr
.global lbl_80140610
lbl_80140610:
/* 80140610 0013D1F0  4E 80 00 20 */	blr
.global lbl_80140614
lbl_80140614:
/* 80140614 0013D1F4  4E 80 00 20 */	blr
.global lbl_80140618
lbl_80140618:
/* 80140618 0013D1F8  4E 80 00 20 */	blr
.global lbl_8014061C
lbl_8014061C:
/* 8014061C 0013D1FC  4E 80 00 20 */	blr
.global lbl_80140620
lbl_80140620:
/* 80140620 0013D200  80 63 00 2C */	lwz r3, 0x2c(r3)
/* 80140624 0013D204  C0 42 A2 68 */	lfs f2, lbl_804D9C48@sda21(r2)
/* 80140628 0013D208  D0 43 00 E4 */	stfs f2, 0xe4(r3)
/* 8014062C 0013D20C  D0 43 00 EC */	stfs f2, 0xec(r3)
/* 80140630 0013D210  C0 22 A2 84 */	lfs f1, lbl_804D9C64@sda21(r2)
/* 80140634 0013D214  C0 03 00 2C */	lfs f0, 0x2c(r3)
/* 80140638 0013D218  EC 01 00 32 */	fmuls f0, f1, f0
/* 8014063C 0013D21C  D0 03 00 80 */	stfs f0, 0x80(r3)
/* 80140640 0013D220  D0 43 00 84 */	stfs f2, 0x84(r3)
/* 80140644 0013D224  D0 43 00 78 */	stfs f2, 0x78(r3)
/* 80140648 0013D228  D0 43 00 74 */	stfs f2, 0x74(r3)
/* 8014064C 0013D22C  4E 80 00 20 */	blr
.global lbl_80140650
lbl_80140650:
/* 80140650 0013D230  80 63 00 2C */	lwz r3, 0x2c(r3)
/* 80140654 0013D234  C0 42 A2 68 */	lfs f2, lbl_804D9C48@sda21(r2)
/* 80140658 0013D238  D0 43 00 E4 */	stfs f2, 0xe4(r3)
/* 8014065C 0013D23C  D0 43 00 EC */	stfs f2, 0xec(r3)
/* 80140660 0013D240  C0 22 A2 84 */	lfs f1, lbl_804D9C64@sda21(r2)
/* 80140664 0013D244  C0 03 00 2C */	lfs f0, 0x2c(r3)
/* 80140668 0013D248  EC 01 00 32 */	fmuls f0, f1, f0
/* 8014066C 0013D24C  D0 03 00 80 */	stfs f0, 0x80(r3)
/* 80140670 0013D250  D0 43 00 84 */	stfs f2, 0x84(r3)
/* 80140674 0013D254  D0 43 00 78 */	stfs f2, 0x78(r3)
/* 80140678 0013D258  D0 43 00 74 */	stfs f2, 0x74(r3)
/* 8014067C 0013D25C  4E 80 00 20 */	blr
.global lbl_80140680
lbl_80140680:
/* 80140680 0013D260  80 63 00 2C */	lwz r3, 0x2c(r3)
/* 80140684 0013D264  C0 42 A2 68 */	lfs f2, lbl_804D9C48@sda21(r2)
/* 80140688 0013D268  D0 43 00 E4 */	stfs f2, 0xe4(r3)
/* 8014068C 0013D26C  D0 43 00 EC */	stfs f2, 0xec(r3)
/* 80140690 0013D270  C0 22 A2 84 */	lfs f1, lbl_804D9C64@sda21(r2)
/* 80140694 0013D274  C0 03 00 2C */	lfs f0, 0x2c(r3)
/* 80140698 0013D278  EC 01 00 32 */	fmuls f0, f1, f0
/* 8014069C 0013D27C  D0 03 00 80 */	stfs f0, 0x80(r3)
/* 801406A0 0013D280  D0 43 00 84 */	stfs f2, 0x84(r3)
/* 801406A4 0013D284  D0 43 00 78 */	stfs f2, 0x78(r3)
/* 801406A8 0013D288  D0 43 00 74 */	stfs f2, 0x74(r3)
/* 801406AC 0013D28C  4E 80 00 20 */	blr
.global lbl_801406B0
lbl_801406B0:
/* 801406B0 0013D290  7C 08 02 A6 */	mflr r0
/* 801406B4 0013D294  90 01 00 04 */	stw r0, 4(r1)
/* 801406B8 0013D298  3C 00 43 30 */	lis r0, 0x4330
/* 801406BC 0013D29C  94 21 FF C0 */	stwu r1, -0x40(r1)
/* 801406C0 0013D2A0  93 E1 00 3C */	stw r31, 0x3c(r1)
/* 801406C4 0013D2A4  93 C1 00 38 */	stw r30, 0x38(r1)
/* 801406C8 0013D2A8  93 A1 00 34 */	stw r29, 0x34(r1)
/* 801406CC 0013D2AC  7C 7D 1B 78 */	mr r29, r3
/* 801406D0 0013D2B0  83 E3 00 2C */	lwz r31, 0x2c(r3)
/* 801406D4 0013D2B4  C0 02 A2 68 */	lfs f0, lbl_804D9C48@sda21(r2)
/* 801406D8 0013D2B8  80 7F 23 6C */	lwz r3, 0x236c(r31)
/* 801406DC 0013D2BC  83 DF 02 D4 */	lwz r30, 0x2d4(r31)
/* 801406E0 0013D2C0  6C 63 80 00 */	xoris r3, r3, 0x8000
/* 801406E4 0013D2C4  C0 BF 08 44 */	lfs f5, 0x844(r31)
/* 801406E8 0013D2C8  90 61 00 2C */	stw r3, 0x2c(r1)
/* 801406EC 0013D2CC  C8 42 A2 90 */	lfd f2, lbl_804D9C70@sda21(r2)
/* 801406F0 0013D2D0  FC 05 00 40 */	fcmpo cr0, f5, f0
/* 801406F4 0013D2D4  90 01 00 28 */	stw r0, 0x28(r1)
/* 801406F8 0013D2D8  C0 3E 00 B8 */	lfs f1, 0xb8(r30)
/* 801406FC 0013D2DC  C8 01 00 28 */	lfd f0, 0x28(r1)
/* 80140700 0013D2E0  C0 7E 00 C0 */	lfs f3, 0xc0(r30)
/* 80140704 0013D2E4  EC 00 10 28 */	fsubs f0, f0, f2
/* 80140708 0013D2E8  C0 9F 23 74 */	lfs f4, 0x2374(r31)
/* 8014070C 0013D2EC  EC 00 08 28 */	fsubs f0, f0, f1
/* 80140710 0013D2F0  EC 03 00 32 */	fmuls f0, f3, f0
/* 80140714 0013D2F4  EC 64 00 32 */	fmuls f3, f4, f0
/* 80140718 0013D2F8  40 80 00 0C */	bge lbl_80140724
/* 8014071C 0013D2FC  FC 00 28 50 */	fneg f0, f5
/* 80140720 0013D300  48 00 00 08 */	b lbl_80140728
lbl_80140724:
/* 80140724 0013D304  FC 00 28 90 */	fmr f0, f5
lbl_80140728:
/* 80140728 0013D308  C0 22 A2 68 */	lfs f1, lbl_804D9C48@sda21(r2)
/* 8014072C 0013D30C  EC 03 00 32 */	fmuls f0, f3, f0
/* 80140730 0013D310  C0 5E 00 C8 */	lfs f2, 0xc8(r30)
/* 80140734 0013D314  FC 05 08 40 */	fcmpo cr0, f5, f1
/* 80140738 0013D318  EC 42 00 32 */	fmuls f2, f2, f0
/* 8014073C 0013D31C  40 81 00 28 */	ble lbl_80140764
/* 80140740 0013D320  C0 1F 23 5C */	lfs f0, 0x235c(r31)
/* 80140744 0013D324  FC 00 08 40 */	fcmpo cr0, f0, f1
/* 80140748 0013D328  40 81 00 10 */	ble lbl_80140758
/* 8014074C 0013D32C  EC 03 10 2A */	fadds f0, f3, f2
/* 80140750 0013D330  D0 1F 00 EC */	stfs f0, 0xec(r31)
/* 80140754 0013D334  48 00 00 30 */	b lbl_80140784
lbl_80140758:
/* 80140758 0013D338  EC 03 10 2A */	fadds f0, f3, f2
/* 8014075C 0013D33C  D0 1F 00 EC */	stfs f0, 0xec(r31)
/* 80140760 0013D340  48 00 00 24 */	b lbl_80140784
lbl_80140764:
/* 80140764 0013D344  C0 1F 23 5C */	lfs f0, 0x235c(r31)
/* 80140768 0013D348  FC 00 08 40 */	fcmpo cr0, f0, f1
/* 8014076C 0013D34C  40 81 00 10 */	ble lbl_8014077C
/* 80140770 0013D350  EC 03 10 28 */	fsubs f0, f3, f2
/* 80140774 0013D354  D0 1F 00 EC */	stfs f0, 0xec(r31)
/* 80140778 0013D358  48 00 00 0C */	b lbl_80140784
lbl_8014077C:
/* 8014077C 0013D35C  EC 03 10 28 */	fsubs f0, f3, f2
/* 80140780 0013D360  D0 1F 00 EC */	stfs f0, 0xec(r31)
lbl_80140784:
/* 80140784 0013D364  C0 3F 00 EC */	lfs f1, 0xec(r31)
/* 80140788 0013D368  C0 02 A2 68 */	lfs f0, lbl_804D9C48@sda21(r2)
/* 8014078C 0013D36C  FC 01 00 40 */	fcmpo cr0, f1, f0
/* 80140790 0013D370  40 80 00 0C */	bge lbl_8014079C
/* 80140794 0013D374  FC 00 08 50 */	fneg f0, f1
/* 80140798 0013D378  48 00 00 08 */	b lbl_801407A0
lbl_8014079C:
/* 8014079C 0013D37C  FC 00 08 90 */	fmr f0, f1
lbl_801407A0:
/* 801407A0 0013D380  C0 5E 00 4C */	lfs f2, 0x4c(r30)
/* 801407A4 0013D384  FC 00 10 40 */	fcmpo cr0, f0, f2
/* 801407A8 0013D388  40 81 00 18 */	ble lbl_801407C0
/* 801407AC 0013D38C  C0 02 A2 68 */	lfs f0, lbl_804D9C48@sda21(r2)
/* 801407B0 0013D390  FC 01 00 40 */	fcmpo cr0, f1, f0
/* 801407B4 0013D394  40 80 00 08 */	bge lbl_801407BC
/* 801407B8 0013D398  FC 40 10 50 */	fneg f2, f2
lbl_801407BC:
/* 801407BC 0013D39C  D0 5F 00 EC */	stfs f2, 0xec(r31)
lbl_801407C0:
/* 801407C0 0013D3A0  C0 3F 00 EC */	lfs f1, 0xec(r31)
/* 801407C4 0013D3A4  C0 02 A2 68 */	lfs f0, lbl_804D9C48@sda21(r2)
/* 801407C8 0013D3A8  FC 01 00 40 */	fcmpo cr0, f1, f0
/* 801407CC 0013D3AC  40 80 00 0C */	bge lbl_801407D8
/* 801407D0 0013D3B0  FC 00 08 50 */	fneg f0, f1
/* 801407D4 0013D3B4  48 00 00 08 */	b lbl_801407DC
lbl_801407D8:
/* 801407D8 0013D3B8  FC 00 08 90 */	fmr f0, f1
lbl_801407DC:
/* 801407DC 0013D3BC  C0 5E 00 50 */	lfs f2, 0x50(r30)
/* 801407E0 0013D3C0  FC 00 10 40 */	fcmpo cr0, f0, f2
/* 801407E4 0013D3C4  40 81 00 18 */	ble lbl_801407FC
/* 801407E8 0013D3C8  C0 02 A2 68 */	lfs f0, lbl_804D9C48@sda21(r2)
/* 801407EC 0013D3CC  FC 01 00 40 */	fcmpo cr0, f1, f0
/* 801407F0 0013D3D0  40 80 00 08 */	bge lbl_801407F8
/* 801407F4 0013D3D4  FC 40 10 50 */	fneg f2, f2
lbl_801407F8:
/* 801407F8 0013D3D8  D0 5F 00 EC */	stfs f2, 0xec(r31)
lbl_801407FC:
/* 801407FC 0013D3DC  C0 3F 00 EC */	lfs f1, 0xec(r31)
/* 80140800 0013D3E0  C0 02 A2 68 */	lfs f0, lbl_804D9C48@sda21(r2)
/* 80140804 0013D3E4  FC 01 00 40 */	fcmpo cr0, f1, f0
/* 80140808 0013D3E8  40 80 00 08 */	bge lbl_80140810
/* 8014080C 0013D3EC  FC 20 08 50 */	fneg f1, f1
lbl_80140810:
/* 80140810 0013D3F0  D0 3F 23 58 */	stfs f1, 0x2358(r31)
/* 80140814 0013D3F4  7F A3 EB 78 */	mr r3, r29
/* 80140818 0013D3F8  C0 02 A2 68 */	lfs f0, lbl_804D9C48@sda21(r2)
/* 8014081C 0013D3FC  D0 1F 00 78 */	stfs f0, 0x78(r31)
/* 80140820 0013D400  D0 1F 00 84 */	stfs f0, 0x84(r31)
/* 80140824 0013D404  4B F3 C3 51 */	bl func_8007CB74
/* 80140828 0013D408  80 1F 23 6C */	lwz r0, 0x236c(r31)
/* 8014082C 0013D40C  3C 60 43 30 */	lis r3, 0x4330
/* 80140830 0013D410  C8 42 A2 90 */	lfd f2, lbl_804D9C70@sda21(r2)
/* 80140834 0013D414  6C 00 80 00 */	xoris r0, r0, 0x8000
/* 80140838 0013D418  C0 1E 00 B4 */	lfs f0, 0xb4(r30)
/* 8014083C 0013D41C  90 01 00 2C */	stw r0, 0x2c(r1)
/* 80140840 0013D420  90 61 00 28 */	stw r3, 0x28(r1)
/* 80140844 0013D424  C8 21 00 28 */	lfd f1, 0x28(r1)
/* 80140848 0013D428  EC 21 10 28 */	fsubs f1, f1, f2
/* 8014084C 0013D42C  EC 01 00 28 */	fsubs f0, f1, f0
/* 80140850 0013D430  FC 00 00 1E */	fctiwz f0, f0
/* 80140854 0013D434  D8 01 00 20 */	stfd f0, 0x20(r1)
/* 80140858 0013D438  80 01 00 24 */	lwz r0, 0x24(r1)
/* 8014085C 0013D43C  90 1F 23 6C */	stw r0, 0x236c(r31)
/* 80140860 0013D440  80 1F 23 6C */	lwz r0, 0x236c(r31)
/* 80140864 0013D444  C0 1E 00 B8 */	lfs f0, 0xb8(r30)
/* 80140868 0013D448  6C 00 80 00 */	xoris r0, r0, 0x8000
/* 8014086C 0013D44C  90 01 00 1C */	stw r0, 0x1c(r1)
/* 80140870 0013D450  90 61 00 18 */	stw r3, 0x18(r1)
/* 80140874 0013D454  C8 21 00 18 */	lfd f1, 0x18(r1)
/* 80140878 0013D458  EC 21 10 28 */	fsubs f1, f1, f2
/* 8014087C 0013D45C  FC 01 00 40 */	fcmpo cr0, f1, f0
/* 80140880 0013D460  40 80 00 1C */	bge lbl_8014089C
/* 80140884 0013D464  3C 80 00 04 */	lis r4, 0x00040012@ha
/* 80140888 0013D468  C0 22 A2 68 */	lfs f1, lbl_804D9C48@sda21(r2)
/* 8014088C 0013D46C  38 7D 00 00 */	addi r3, r29, 0
/* 80140890 0013D470  38 A4 00 12 */	addi r5, r4, 0x00040012@l
/* 80140894 0013D474  38 80 00 00 */	li r4, 0
/* 80140898 0013D478  4B FF D1 8D */	bl func_8013DA24
lbl_8014089C:
/* 8014089C 0013D47C  80 01 00 44 */	lwz r0, 0x44(r1)
/* 801408A0 0013D480  83 E1 00 3C */	lwz r31, 0x3c(r1)
/* 801408A4 0013D484  83 C1 00 38 */	lwz r30, 0x38(r1)
/* 801408A8 0013D488  83 A1 00 34 */	lwz r29, 0x34(r1)
/* 801408AC 0013D48C  38 21 00 40 */	addi r1, r1, 0x40
/* 801408B0 0013D490  7C 08 03 A6 */	mtlr r0
/* 801408B4 0013D494  4E 80 00 20 */	blr
.global lbl_801408B8
lbl_801408B8:
/* 801408B8 0013D498  7C 08 02 A6 */	mflr r0
/* 801408BC 0013D49C  90 01 00 04 */	stw r0, 4(r1)
/* 801408C0 0013D4A0  94 21 FF D0 */	stwu r1, -0x30(r1)
/* 801408C4 0013D4A4  93 E1 00 2C */	stw r31, 0x2c(r1)
/* 801408C8 0013D4A8  93 C1 00 28 */	stw r30, 0x28(r1)
/* 801408CC 0013D4AC  7C 7E 1B 78 */	mr r30, r3
/* 801408D0 0013D4B0  93 A1 00 24 */	stw r29, 0x24(r1)
/* 801408D4 0013D4B4  83 E3 00 2C */	lwz r31, 0x2c(r3)
/* 801408D8 0013D4B8  83 BF 02 D4 */	lwz r29, 0x2d4(r31)
/* 801408DC 0013D4BC  80 7F 08 40 */	lwz r3, 0x840(r31)
/* 801408E0 0013D4C0  4B F1 61 0D */	bl func_800569EC
/* 801408E4 0013D4C4  C0 7F 08 44 */	lfs f3, 0x844(r31)
/* 801408E8 0013D4C8  C0 02 A2 68 */	lfs f0, lbl_804D9C48@sda21(r2)
/* 801408EC 0013D4CC  C0 5D 00 C4 */	lfs f2, 0xc4(r29)
/* 801408F0 0013D4D0  FC 03 00 40 */	fcmpo cr0, f3, f0
/* 801408F4 0013D4D4  EC A2 00 72 */	fmuls f5, f2, f1
/* 801408F8 0013D4D8  40 80 00 0C */	bge lbl_80140904
/* 801408FC 0013D4DC  FC 20 18 50 */	fneg f1, f3
/* 80140900 0013D4E0  48 00 00 08 */	b lbl_80140908
lbl_80140904:
/* 80140904 0013D4E4  FC 20 18 90 */	fmr f1, f3
lbl_80140908:
/* 80140908 0013D4E8  C0 9F 23 5C */	lfs f4, 0x235c(r31)
/* 8014090C 0013D4EC  C0 02 A2 68 */	lfs f0, lbl_804D9C48@sda21(r2)
/* 80140910 0013D4F0  EC 24 00 72 */	fmuls f1, f4, f1
/* 80140914 0013D4F4  C0 5D 00 C8 */	lfs f2, 0xc8(r29)
/* 80140918 0013D4F8  FC 03 00 40 */	fcmpo cr0, f3, f0
/* 8014091C 0013D4FC  EC 22 00 72 */	fmuls f1, f2, f1
/* 80140920 0013D500  40 81 00 34 */	ble lbl_80140954
/* 80140924 0013D504  FC 04 00 40 */	fcmpo cr0, f4, f0
/* 80140928 0013D508  40 81 00 18 */	ble lbl_80140940
/* 8014092C 0013D50C  EC 24 08 2A */	fadds f1, f4, f1
/* 80140930 0013D510  C0 1F 00 EC */	lfs f0, 0xec(r31)
/* 80140934 0013D514  EC 05 00 7A */	fmadds f0, f5, f1, f0
/* 80140938 0013D518  D0 1F 00 EC */	stfs f0, 0xec(r31)
/* 8014093C 0013D51C  48 00 00 44 */	b lbl_80140980
lbl_80140940:
/* 80140940 0013D520  EC 24 08 2A */	fadds f1, f4, f1
/* 80140944 0013D524  C0 1F 00 EC */	lfs f0, 0xec(r31)
/* 80140948 0013D528  EC 05 00 7A */	fmadds f0, f5, f1, f0
/* 8014094C 0013D52C  D0 1F 00 EC */	stfs f0, 0xec(r31)
/* 80140950 0013D530  48 00 00 30 */	b lbl_80140980
lbl_80140954:
/* 80140954 0013D534  FC 04 00 40 */	fcmpo cr0, f4, f0
/* 80140958 0013D538  40 81 00 18 */	ble lbl_80140970
/* 8014095C 0013D53C  EC 24 08 28 */	fsubs f1, f4, f1
/* 80140960 0013D540  C0 1F 00 EC */	lfs f0, 0xec(r31)
/* 80140964 0013D544  EC 05 00 7A */	fmadds f0, f5, f1, f0
/* 80140968 0013D548  D0 1F 00 EC */	stfs f0, 0xec(r31)
/* 8014096C 0013D54C  48 00 00 14 */	b lbl_80140980
lbl_80140970:
/* 80140970 0013D550  EC 24 08 28 */	fsubs f1, f4, f1
/* 80140974 0013D554  C0 1F 00 EC */	lfs f0, 0xec(r31)
/* 80140978 0013D558  EC 05 00 7A */	fmadds f0, f5, f1, f0
/* 8014097C 0013D55C  D0 1F 00 EC */	stfs f0, 0xec(r31)
lbl_80140980:
/* 80140980 0013D560  C0 02 A2 68 */	lfs f0, lbl_804D9C48@sda21(r2)
/* 80140984 0013D564  7F C3 F3 78 */	mr r3, r30
/* 80140988 0013D568  D0 1F 00 78 */	stfs f0, 0x78(r31)
/* 8014098C 0013D56C  D0 1F 00 84 */	stfs f0, 0x84(r31)
/* 80140990 0013D570  4B F3 C1 E5 */	bl func_8007CB74
/* 80140994 0013D574  C0 5F 23 50 */	lfs f2, 0x2350(r31)
/* 80140998 0013D578  C0 22 A2 68 */	lfs f1, lbl_804D9C48@sda21(r2)
/* 8014099C 0013D57C  FC 02 08 40 */	fcmpo cr0, f2, f1
/* 801409A0 0013D580  40 81 00 C8 */	ble lbl_80140A68
/* 801409A4 0013D584  C0 7F 00 EC */	lfs f3, 0xec(r31)
/* 801409A8 0013D588  FC 03 08 40 */	fcmpo cr0, f3, f1
/* 801409AC 0013D58C  40 80 01 7C */	bge lbl_80140B28
/* 801409B0 0013D590  C0 1D 00 D0 */	lfs f0, 0xd0(r29)
/* 801409B4 0013D594  EC 42 00 32 */	fmuls f2, f2, f0
/* 801409B8 0013D598  FC 02 08 40 */	fcmpo cr0, f2, f1
/* 801409BC 0013D59C  40 80 00 08 */	bge lbl_801409C4
/* 801409C0 0013D5A0  FC 40 10 50 */	fneg f2, f2
lbl_801409C4:
/* 801409C4 0013D5A4  C0 02 A2 68 */	lfs f0, lbl_804D9C48@sda21(r2)
/* 801409C8 0013D5A8  FC 03 00 40 */	fcmpo cr0, f3, f0
/* 801409CC 0013D5AC  40 80 00 08 */	bge lbl_801409D4
/* 801409D0 0013D5B0  FC 60 18 50 */	fneg f3, f3
lbl_801409D4:
/* 801409D4 0013D5B4  FC 03 10 40 */	fcmpo cr0, f3, f2
/* 801409D8 0013D5B8  4C 41 13 82 */	cror 2, 1, 2
/* 801409DC 0013D5BC  40 82 01 4C */	bne lbl_80140B28
/* 801409E0 0013D5C0  3C 60 80 14 */	lis r3, lbl_8013D8B0@ha
/* 801409E4 0013D5C4  38 03 D8 B0 */	addi r0, r3, lbl_8013D8B0@l
/* 801409E8 0013D5C8  90 1F 21 EC */	stw r0, 0x21ec(r31)
/* 801409EC 0013D5CC  3C 80 02 04 */	lis r4, 0x02040010@ha
/* 801409F0 0013D5D0  38 7E 00 00 */	addi r3, r30, 0
/* 801409F4 0013D5D4  C0 42 A2 68 */	lfs f2, lbl_804D9C48@sda21(r2)
/* 801409F8 0013D5D8  38 A4 00 10 */	addi r5, r4, 0x02040010@l
/* 801409FC 0013D5DC  C0 3F 08 94 */	lfs f1, 0x894(r31)
/* 80140A00 0013D5E0  38 80 01 5E */	li r4, 0x15e
/* 80140A04 0013D5E4  FC 60 10 90 */	fmr f3, f2
/* 80140A08 0013D5E8  38 C0 00 00 */	li r6, 0
/* 80140A0C 0013D5EC  4B F2 89 A1 */	bl Fighter_ActionStateChange_800693AC
/* 80140A10 0013D5F0  3C 60 80 14 */	lis r3, lbl_8013D658@ha
/* 80140A14 0013D5F4  80 BE 00 2C */	lwz r5, 0x2c(r30)
/* 80140A18 0013D5F8  38 03 D6 58 */	addi r0, r3, lbl_8013D658@l
/* 80140A1C 0013D5FC  90 05 21 E4 */	stw r0, 0x21e4(r5)
/* 80140A20 0013D600  3C 80 80 14 */	lis r4, lbl_8013D764@ha
/* 80140A24 0013D604  3C 60 80 14 */	lis r3, lbl_8014222C@ha
/* 80140A28 0013D608  90 05 21 DC */	stw r0, 0x21dc(r5)
/* 80140A2C 0013D60C  38 84 D7 64 */	addi r4, r4, lbl_8013D764@l
/* 80140A30 0013D610  38 03 22 2C */	addi r0, r3, lbl_8014222C@l
/* 80140A34 0013D614  90 85 21 C0 */	stw r4, 0x21c0(r5)
/* 80140A38 0013D618  90 05 21 F8 */	stw r0, 0x21f8(r5)
/* 80140A3C 0013D61C  C0 02 A2 68 */	lfs f0, lbl_804D9C48@sda21(r2)
/* 80140A40 0013D620  C0 3F 23 60 */	lfs f1, 0x2360(r31)
/* 80140A44 0013D624  FC 00 08 00 */	fcmpu cr0, f0, f1
/* 80140A48 0013D628  41 82 00 0C */	beq lbl_80140A54
/* 80140A4C 0013D62C  D0 3F 00 2C */	stfs f1, 0x2c(r31)
/* 80140A50 0013D630  D0 3F 23 74 */	stfs f1, 0x2374(r31)
lbl_80140A54:
/* 80140A54 0013D634  C0 02 A2 68 */	lfs f0, lbl_804D9C48@sda21(r2)
/* 80140A58 0013D638  38 00 00 00 */	li r0, 0
/* 80140A5C 0013D63C  D0 1F 23 60 */	stfs f0, 0x2360(r31)
/* 80140A60 0013D640  90 1F 23 4C */	stw r0, 0x234c(r31)
/* 80140A64 0013D644  48 00 00 C4 */	b lbl_80140B28
lbl_80140A68:
/* 80140A68 0013D648  C0 7F 00 EC */	lfs f3, 0xec(r31)
/* 80140A6C 0013D64C  FC 03 08 40 */	fcmpo cr0, f3, f1
/* 80140A70 0013D650  40 81 00 B8 */	ble lbl_80140B28
/* 80140A74 0013D654  C0 1D 00 D0 */	lfs f0, 0xd0(r29)
/* 80140A78 0013D658  EC 42 00 32 */	fmuls f2, f2, f0
/* 80140A7C 0013D65C  FC 02 08 40 */	fcmpo cr0, f2, f1
/* 80140A80 0013D660  40 80 00 08 */	bge lbl_80140A88
/* 80140A84 0013D664  FC 40 10 50 */	fneg f2, f2
lbl_80140A88:
/* 80140A88 0013D668  C0 02 A2 68 */	lfs f0, lbl_804D9C48@sda21(r2)
/* 80140A8C 0013D66C  FC 03 00 40 */	fcmpo cr0, f3, f0
/* 80140A90 0013D670  40 80 00 08 */	bge lbl_80140A98
/* 80140A94 0013D674  FC 60 18 50 */	fneg f3, f3
lbl_80140A98:
/* 80140A98 0013D678  FC 03 10 40 */	fcmpo cr0, f3, f2
/* 80140A9C 0013D67C  4C 41 13 82 */	cror 2, 1, 2
/* 80140AA0 0013D680  40 82 00 88 */	bne lbl_80140B28
/* 80140AA4 0013D684  3C 60 80 14 */	lis r3, lbl_8013D8B0@ha
/* 80140AA8 0013D688  38 03 D8 B0 */	addi r0, r3, lbl_8013D8B0@l
/* 80140AAC 0013D68C  90 1F 21 EC */	stw r0, 0x21ec(r31)
/* 80140AB0 0013D690  3C 80 02 04 */	lis r4, 0x02040012@ha
/* 80140AB4 0013D694  38 7E 00 00 */	addi r3, r30, 0
/* 80140AB8 0013D698  C0 42 A2 68 */	lfs f2, lbl_804D9C48@sda21(r2)
/* 80140ABC 0013D69C  38 A4 00 12 */	addi r5, r4, 0x02040012@l
/* 80140AC0 0013D6A0  C0 3F 08 94 */	lfs f1, 0x894(r31)
/* 80140AC4 0013D6A4  38 80 01 5E */	li r4, 0x15e
/* 80140AC8 0013D6A8  FC 60 10 90 */	fmr f3, f2
/* 80140ACC 0013D6AC  38 C0 00 00 */	li r6, 0
/* 80140AD0 0013D6B0  4B F2 88 DD */	bl Fighter_ActionStateChange_800693AC
/* 80140AD4 0013D6B4  3C 60 80 14 */	lis r3, lbl_8013D658@ha
/* 80140AD8 0013D6B8  80 BE 00 2C */	lwz r5, 0x2c(r30)
/* 80140ADC 0013D6BC  38 03 D6 58 */	addi r0, r3, lbl_8013D658@l
/* 80140AE0 0013D6C0  90 05 21 E4 */	stw r0, 0x21e4(r5)
/* 80140AE4 0013D6C4  3C 80 80 14 */	lis r4, lbl_8013D764@ha
/* 80140AE8 0013D6C8  3C 60 80 14 */	lis r3, lbl_8014222C@ha
/* 80140AEC 0013D6CC  90 05 21 DC */	stw r0, 0x21dc(r5)
/* 80140AF0 0013D6D0  38 84 D7 64 */	addi r4, r4, lbl_8013D764@l
/* 80140AF4 0013D6D4  38 03 22 2C */	addi r0, r3, lbl_8014222C@l
/* 80140AF8 0013D6D8  90 85 21 C0 */	stw r4, 0x21c0(r5)
/* 80140AFC 0013D6DC  90 05 21 F8 */	stw r0, 0x21f8(r5)
/* 80140B00 0013D6E0  C0 02 A2 68 */	lfs f0, lbl_804D9C48@sda21(r2)
/* 80140B04 0013D6E4  C0 3F 23 60 */	lfs f1, 0x2360(r31)
/* 80140B08 0013D6E8  FC 00 08 00 */	fcmpu cr0, f0, f1
/* 80140B0C 0013D6EC  41 82 00 0C */	beq lbl_80140B18
/* 80140B10 0013D6F0  D0 3F 00 2C */	stfs f1, 0x2c(r31)
/* 80140B14 0013D6F4  D0 3F 23 74 */	stfs f1, 0x2374(r31)
lbl_80140B18:
/* 80140B18 0013D6F8  C0 02 A2 68 */	lfs f0, lbl_804D9C48@sda21(r2)
/* 80140B1C 0013D6FC  38 00 00 00 */	li r0, 0
/* 80140B20 0013D700  D0 1F 23 60 */	stfs f0, 0x2360(r31)
/* 80140B24 0013D704  90 1F 23 4C */	stw r0, 0x234c(r31)
lbl_80140B28:
/* 80140B28 0013D708  C0 22 A2 6C */	lfs f1, lbl_804D9C4C@sda21(r2)
/* 80140B2C 0013D70C  38 7F 00 00 */	addi r3, r31, 0
/* 80140B30 0013D710  38 80 00 00 */	li r4, 0
/* 80140B34 0013D714  4B F3 4F BD */	bl func_80075AF0
/* 80140B38 0013D718  80 7E 00 2C */	lwz r3, 0x2c(r30)
/* 80140B3C 0013D71C  C8 42 A2 78 */	lfd f2, lbl_804D9C58@sda21(r2)
/* 80140B40 0013D720  C0 02 A2 68 */	lfs f0, lbl_804D9C48@sda21(r2)
/* 80140B44 0013D724  48 00 00 14 */	b lbl_80140B58
lbl_80140B48:
/* 80140B48 0013D728  C0 23 23 54 */	lfs f1, 0x2354(r3)
/* 80140B4C 0013D72C  FC 21 10 2A */	fadd f1, f1, f2
/* 80140B50 0013D730  FC 20 08 18 */	frsp f1, f1
/* 80140B54 0013D734  D0 23 23 54 */	stfs f1, 0x2354(r3)
lbl_80140B58:
/* 80140B58 0013D738  C0 23 23 54 */	lfs f1, 0x2354(r3)
/* 80140B5C 0013D73C  FC 01 00 40 */	fcmpo cr0, f1, f0
/* 80140B60 0013D740  41 80 FF E8 */	blt lbl_80140B48
/* 80140B64 0013D744  C8 42 A2 78 */	lfd f2, lbl_804D9C58@sda21(r2)
/* 80140B68 0013D748  48 00 00 14 */	b lbl_80140B7C
lbl_80140B6C:
/* 80140B6C 0013D74C  C0 03 23 54 */	lfs f0, 0x2354(r3)
/* 80140B70 0013D750  FC 00 10 28 */	fsub f0, f0, f2
/* 80140B74 0013D754  FC 00 00 18 */	frsp f0, f0
/* 80140B78 0013D758  D0 03 23 54 */	stfs f0, 0x2354(r3)
lbl_80140B7C:
/* 80140B7C 0013D75C  C0 23 23 54 */	lfs f1, 0x2354(r3)
/* 80140B80 0013D760  FC 01 10 40 */	fcmpo cr0, f1, f2
/* 80140B84 0013D764  41 81 FF E8 */	bgt lbl_80140B6C
/* 80140B88 0013D768  38 80 00 03 */	li r4, 3
/* 80140B8C 0013D76C  4B F3 4D A1 */	bl func_8007592C
/* 80140B90 0013D770  80 01 00 34 */	lwz r0, 0x34(r1)
/* 80140B94 0013D774  83 E1 00 2C */	lwz r31, 0x2c(r1)
/* 80140B98 0013D778  83 C1 00 28 */	lwz r30, 0x28(r1)
/* 80140B9C 0013D77C  83 A1 00 24 */	lwz r29, 0x24(r1)
/* 80140BA0 0013D780  38 21 00 30 */	addi r1, r1, 0x30
/* 80140BA4 0013D784  7C 08 03 A6 */	mtlr r0
/* 80140BA8 0013D788  4E 80 00 20 */	blr
.global lbl_80140BAC
lbl_80140BAC:
/* 80140BAC 0013D78C  7C 08 02 A6 */	mflr r0
/* 80140BB0 0013D790  90 01 00 04 */	stw r0, 4(r1)
/* 80140BB4 0013D794  94 21 FF E8 */	stwu r1, -0x18(r1)
/* 80140BB8 0013D798  93 E1 00 14 */	stw r31, 0x14(r1)
/* 80140BBC 0013D79C  7C 7F 1B 78 */	mr r31, r3
/* 80140BC0 0013D7A0  80 63 00 2C */	lwz r3, 0x2c(r3)
/* 80140BC4 0013D7A4  C0 23 01 28 */	lfs f1, 0x128(r3)
/* 80140BC8 0013D7A8  4B F3 BD 69 */	bl func_8007C930
/* 80140BCC 0013D7AC  7F E3 FB 78 */	mr r3, r31
/* 80140BD0 0013D7B0  4B F3 BF A5 */	bl func_8007CB74
/* 80140BD4 0013D7B4  80 01 00 1C */	lwz r0, 0x1c(r1)
/* 80140BD8 0013D7B8  83 E1 00 14 */	lwz r31, 0x14(r1)
/* 80140BDC 0013D7BC  38 21 00 18 */	addi r1, r1, 0x18
/* 80140BE0 0013D7C0  7C 08 03 A6 */	mtlr r0
/* 80140BE4 0013D7C4  4E 80 00 20 */	blr
.global lbl_80140BE8
lbl_80140BE8:
/* 80140BE8 0013D7C8  7C 08 02 A6 */	mflr r0
/* 80140BEC 0013D7CC  90 01 00 04 */	stw r0, 4(r1)
/* 80140BF0 0013D7D0  94 21 FF F8 */	stwu r1, -8(r1)
/* 80140BF4 0013D7D4  80 63 00 2C */	lwz r3, 0x2c(r3)
/* 80140BF8 0013D7D8  80 83 02 D4 */	lwz r4, 0x2d4(r3)
/* 80140BFC 0013D7DC  C0 24 00 3C */	lfs f1, 0x3c(r4)
/* 80140C00 0013D7E0  C0 44 00 40 */	lfs f2, 0x40(r4)
/* 80140C04 0013D7E4  4B F3 C8 91 */	bl func_8007D494
/* 80140C08 0013D7E8  80 01 00 0C */	lwz r0, 0xc(r1)
/* 80140C0C 0013D7EC  38 21 00 08 */	addi r1, r1, 8
/* 80140C10 0013D7F0  7C 08 03 A6 */	mtlr r0
/* 80140C14 0013D7F4  4E 80 00 20 */	blr
.global lbl_80140C18
lbl_80140C18:
/* 80140C18 0013D7F8  7C 08 02 A6 */	mflr r0
/* 80140C1C 0013D7FC  90 01 00 04 */	stw r0, 4(r1)
/* 80140C20 0013D800  94 21 FF F8 */	stwu r1, -8(r1)
/* 80140C24 0013D804  80 63 00 2C */	lwz r3, 0x2c(r3)
/* 80140C28 0013D808  80 83 02 D4 */	lwz r4, 0x2d4(r3)
/* 80140C2C 0013D80C  C0 24 00 3C */	lfs f1, 0x3c(r4)
/* 80140C30 0013D810  C0 44 00 40 */	lfs f2, 0x40(r4)
/* 80140C34 0013D814  4B F3 C8 61 */	bl func_8007D494
/* 80140C38 0013D818  80 01 00 0C */	lwz r0, 0xc(r1)
/* 80140C3C 0013D81C  38 21 00 08 */	addi r1, r1, 8
/* 80140C40 0013D820  7C 08 03 A6 */	mtlr r0
/* 80140C44 0013D824  4E 80 00 20 */	blr
.global lbl_80140C48
lbl_80140C48:
/* 80140C48 0013D828  7C 08 02 A6 */	mflr r0
/* 80140C4C 0013D82C  90 01 00 04 */	stw r0, 4(r1)
/* 80140C50 0013D830  94 21 FF F8 */	stwu r1, -8(r1)
/* 80140C54 0013D834  80 63 00 2C */	lwz r3, 0x2c(r3)
/* 80140C58 0013D838  80 83 02 D4 */	lwz r4, 0x2d4(r3)
/* 80140C5C 0013D83C  C0 24 00 3C */	lfs f1, 0x3c(r4)
/* 80140C60 0013D840  C0 44 00 40 */	lfs f2, 0x40(r4)
/* 80140C64 0013D844  4B F3 C8 31 */	bl func_8007D494
/* 80140C68 0013D848  80 01 00 0C */	lwz r0, 0xc(r1)
/* 80140C6C 0013D84C  38 21 00 08 */	addi r1, r1, 8
/* 80140C70 0013D850  7C 08 03 A6 */	mtlr r0
/* 80140C74 0013D854  4E 80 00 20 */	blr
.global lbl_80140C78
lbl_80140C78:
/* 80140C78 0013D858  7C 08 02 A6 */	mflr r0
/* 80140C7C 0013D85C  90 01 00 04 */	stw r0, 4(r1)
/* 80140C80 0013D860  3C 00 43 30 */	lis r0, 0x4330
/* 80140C84 0013D864  94 21 FF B8 */	stwu r1, -0x48(r1)
/* 80140C88 0013D868  93 E1 00 44 */	stw r31, 0x44(r1)
/* 80140C8C 0013D86C  93 C1 00 40 */	stw r30, 0x40(r1)
/* 80140C90 0013D870  93 A1 00 3C */	stw r29, 0x3c(r1)
/* 80140C94 0013D874  7C 7D 1B 78 */	mr r29, r3
/* 80140C98 0013D878  83 E3 00 2C */	lwz r31, 0x2c(r3)
/* 80140C9C 0013D87C  C8 42 A2 90 */	lfd f2, lbl_804D9C70@sda21(r2)
/* 80140CA0 0013D880  80 7F 23 6C */	lwz r3, 0x236c(r31)
/* 80140CA4 0013D884  83 DF 02 D4 */	lwz r30, 0x2d4(r31)
/* 80140CA8 0013D888  6C 63 80 00 */	xoris r3, r3, 0x8000
/* 80140CAC 0013D88C  C0 9F 23 74 */	lfs f4, 0x2374(r31)
/* 80140CB0 0013D890  90 61 00 34 */	stw r3, 0x34(r1)
/* 80140CB4 0013D894  C0 1E 00 B8 */	lfs f0, 0xb8(r30)
/* 80140CB8 0013D898  90 01 00 30 */	stw r0, 0x30(r1)
/* 80140CBC 0013D89C  C0 7E 00 C0 */	lfs f3, 0xc0(r30)
/* 80140CC0 0013D8A0  C8 21 00 30 */	lfd f1, 0x30(r1)
/* 80140CC4 0013D8A4  EC 21 10 28 */	fsubs f1, f1, f2
/* 80140CC8 0013D8A8  EC 01 00 28 */	fsubs f0, f1, f0
/* 80140CCC 0013D8AC  EC 03 00 32 */	fmuls f0, f3, f0
/* 80140CD0 0013D8B0  EC 04 00 32 */	fmuls f0, f4, f0
/* 80140CD4 0013D8B4  D0 1F 00 80 */	stfs f0, 0x80(r31)
/* 80140CD8 0013D8B8  C0 3F 00 80 */	lfs f1, 0x80(r31)
/* 80140CDC 0013D8BC  C0 02 A2 68 */	lfs f0, lbl_804D9C48@sda21(r2)
/* 80140CE0 0013D8C0  FC 01 00 40 */	fcmpo cr0, f1, f0
/* 80140CE4 0013D8C4  40 81 00 0C */	ble lbl_80140CF0
/* 80140CE8 0013D8C8  C0 3E 00 58 */	lfs f1, 0x58(r30)
/* 80140CEC 0013D8CC  48 00 00 0C */	b lbl_80140CF8
lbl_80140CF0:
/* 80140CF0 0013D8D0  C0 1E 00 58 */	lfs f0, 0x58(r30)
/* 80140CF4 0013D8D4  FC 20 00 50 */	fneg f1, f0
lbl_80140CF8:
/* 80140CF8 0013D8D8  C0 1F 00 80 */	lfs f0, 0x80(r31)
/* 80140CFC 0013D8DC  EC 00 08 28 */	fsubs f0, f0, f1
/* 80140D00 0013D8E0  D0 1F 00 80 */	stfs f0, 0x80(r31)
/* 80140D04 0013D8E4  C0 3F 00 80 */	lfs f1, 0x80(r31)
/* 80140D08 0013D8E8  C0 02 A2 68 */	lfs f0, lbl_804D9C48@sda21(r2)
/* 80140D0C 0013D8EC  FC 01 00 40 */	fcmpo cr0, f1, f0
/* 80140D10 0013D8F0  40 80 00 0C */	bge lbl_80140D1C
/* 80140D14 0013D8F4  FC 00 08 50 */	fneg f0, f1
/* 80140D18 0013D8F8  48 00 00 08 */	b lbl_80140D20
lbl_80140D1C:
/* 80140D1C 0013D8FC  FC 00 08 90 */	fmr f0, f1
lbl_80140D20:
/* 80140D20 0013D900  C0 5E 00 5C */	lfs f2, 0x5c(r30)
/* 80140D24 0013D904  FC 00 10 40 */	fcmpo cr0, f0, f2
/* 80140D28 0013D908  40 80 00 18 */	bge lbl_80140D40
/* 80140D2C 0013D90C  C0 02 A2 68 */	lfs f0, lbl_804D9C48@sda21(r2)
/* 80140D30 0013D910  FC 01 00 40 */	fcmpo cr0, f1, f0
/* 80140D34 0013D914  40 80 00 08 */	bge lbl_80140D3C
/* 80140D38 0013D918  FC 40 10 50 */	fneg f2, f2
lbl_80140D3C:
/* 80140D3C 0013D91C  D0 5F 00 80 */	stfs f2, 0x80(r31)
lbl_80140D40:
/* 80140D40 0013D920  C0 3F 00 80 */	lfs f1, 0x80(r31)
/* 80140D44 0013D924  C0 02 A2 68 */	lfs f0, lbl_804D9C48@sda21(r2)
/* 80140D48 0013D928  FC 01 00 40 */	fcmpo cr0, f1, f0
/* 80140D4C 0013D92C  40 80 00 08 */	bge lbl_80140D54
/* 80140D50 0013D930  FC 20 08 50 */	fneg f1, f1
lbl_80140D54:
/* 80140D54 0013D934  D0 3F 23 58 */	stfs f1, 0x2358(r31)
/* 80140D58 0013D938  7F E3 FB 78 */	mr r3, r31
/* 80140D5C 0013D93C  C0 3E 00 3C */	lfs f1, 0x3c(r30)
/* 80140D60 0013D940  C0 5E 00 40 */	lfs f2, 0x40(r30)
/* 80140D64 0013D944  4B F3 C7 31 */	bl func_8007D494
/* 80140D68 0013D948  80 1F 23 6C */	lwz r0, 0x236c(r31)
/* 80140D6C 0013D94C  3C 60 43 30 */	lis r3, 0x4330
/* 80140D70 0013D950  C8 42 A2 90 */	lfd f2, lbl_804D9C70@sda21(r2)
/* 80140D74 0013D954  6C 00 80 00 */	xoris r0, r0, 0x8000
/* 80140D78 0013D958  C0 1E 00 B4 */	lfs f0, 0xb4(r30)
/* 80140D7C 0013D95C  90 01 00 34 */	stw r0, 0x34(r1)
/* 80140D80 0013D960  90 61 00 30 */	stw r3, 0x30(r1)
/* 80140D84 0013D964  C8 21 00 30 */	lfd f1, 0x30(r1)
/* 80140D88 0013D968  EC 21 10 28 */	fsubs f1, f1, f2
/* 80140D8C 0013D96C  EC 01 00 28 */	fsubs f0, f1, f0
/* 80140D90 0013D970  FC 00 00 1E */	fctiwz f0, f0
/* 80140D94 0013D974  D8 01 00 28 */	stfd f0, 0x28(r1)
/* 80140D98 0013D978  80 01 00 2C */	lwz r0, 0x2c(r1)
/* 80140D9C 0013D97C  90 1F 23 6C */	stw r0, 0x236c(r31)
/* 80140DA0 0013D980  80 1F 23 6C */	lwz r0, 0x236c(r31)
/* 80140DA4 0013D984  C0 1E 00 B8 */	lfs f0, 0xb8(r30)
/* 80140DA8 0013D988  6C 00 80 00 */	xoris r0, r0, 0x8000
/* 80140DAC 0013D98C  90 01 00 24 */	stw r0, 0x24(r1)
/* 80140DB0 0013D990  90 61 00 20 */	stw r3, 0x20(r1)
/* 80140DB4 0013D994  C8 21 00 20 */	lfd f1, 0x20(r1)
/* 80140DB8 0013D998  EC 21 10 28 */	fsubs f1, f1, f2
/* 80140DBC 0013D99C  FC 01 00 40 */	fcmpo cr0, f1, f0
/* 80140DC0 0013D9A0  40 80 00 1C */	bge lbl_80140DDC
/* 80140DC4 0013D9A4  3C 80 00 04 */	lis r4, 0x00040012@ha
/* 80140DC8 0013D9A8  C0 22 A2 68 */	lfs f1, lbl_804D9C48@sda21(r2)
/* 80140DCC 0013D9AC  38 7D 00 00 */	addi r3, r29, 0
/* 80140DD0 0013D9B0  38 A4 00 12 */	addi r5, r4, 0x00040012@l
/* 80140DD4 0013D9B4  38 80 00 01 */	li r4, 1
/* 80140DD8 0013D9B8  4B FF CC 4D */	bl func_8013DA24
lbl_80140DDC:
/* 80140DDC 0013D9BC  80 01 00 4C */	lwz r0, 0x4c(r1)
/* 80140DE0 0013D9C0  83 E1 00 44 */	lwz r31, 0x44(r1)
/* 80140DE4 0013D9C4  83 C1 00 40 */	lwz r30, 0x40(r1)
/* 80140DE8 0013D9C8  83 A1 00 3C */	lwz r29, 0x3c(r1)
/* 80140DEC 0013D9CC  38 21 00 48 */	addi r1, r1, 0x48
/* 80140DF0 0013D9D0  7C 08 03 A6 */	mtlr r0
/* 80140DF4 0013D9D4  4E 80 00 20 */	blr
.global lbl_80140DF8
lbl_80140DF8:
/* 80140DF8 0013D9D8  7C 08 02 A6 */	mflr r0
/* 80140DFC 0013D9DC  90 01 00 04 */	stw r0, 4(r1)
/* 80140E00 0013D9E0  94 21 FF E0 */	stwu r1, -0x20(r1)
/* 80140E04 0013D9E4  93 E1 00 1C */	stw r31, 0x1c(r1)
/* 80140E08 0013D9E8  93 C1 00 18 */	stw r30, 0x18(r1)
/* 80140E0C 0013D9EC  7C 7E 1B 78 */	mr r30, r3
/* 80140E10 0013D9F0  83 E3 00 2C */	lwz r31, 0x2c(r3)
/* 80140E14 0013D9F4  C0 02 A2 68 */	lfs f0, lbl_804D9C48@sda21(r2)
/* 80140E18 0013D9F8  C0 3F 00 80 */	lfs f1, 0x80(r31)
/* 80140E1C 0013D9FC  80 9F 02 D4 */	lwz r4, 0x2d4(r31)
/* 80140E20 0013DA00  FC 01 00 40 */	fcmpo cr0, f1, f0
/* 80140E24 0013DA04  40 81 00 0C */	ble lbl_80140E30
/* 80140E28 0013DA08  C0 24 00 58 */	lfs f1, 0x58(r4)
/* 80140E2C 0013DA0C  48 00 00 0C */	b lbl_80140E38
lbl_80140E30:
/* 80140E30 0013DA10  C0 04 00 58 */	lfs f0, 0x58(r4)
/* 80140E34 0013DA14  FC 20 00 50 */	fneg f1, f0
lbl_80140E38:
/* 80140E38 0013DA18  C0 1F 00 80 */	lfs f0, 0x80(r31)
/* 80140E3C 0013DA1C  EC 00 08 28 */	fsubs f0, f0, f1
/* 80140E40 0013DA20  D0 1F 00 80 */	stfs f0, 0x80(r31)
/* 80140E44 0013DA24  C0 3F 00 80 */	lfs f1, 0x80(r31)
/* 80140E48 0013DA28  C0 02 A2 68 */	lfs f0, lbl_804D9C48@sda21(r2)
/* 80140E4C 0013DA2C  FC 01 00 40 */	fcmpo cr0, f1, f0
/* 80140E50 0013DA30  40 80 00 0C */	bge lbl_80140E5C
/* 80140E54 0013DA34  FC 00 08 50 */	fneg f0, f1
/* 80140E58 0013DA38  48 00 00 08 */	b lbl_80140E60
lbl_80140E5C:
/* 80140E5C 0013DA3C  FC 00 08 90 */	fmr f0, f1
lbl_80140E60:
/* 80140E60 0013DA40  C0 44 00 5C */	lfs f2, 0x5c(r4)
/* 80140E64 0013DA44  FC 00 10 40 */	fcmpo cr0, f0, f2
/* 80140E68 0013DA48  40 80 00 18 */	bge lbl_80140E80
/* 80140E6C 0013DA4C  C0 02 A2 68 */	lfs f0, lbl_804D9C48@sda21(r2)
/* 80140E70 0013DA50  FC 01 00 40 */	fcmpo cr0, f1, f0
/* 80140E74 0013DA54  40 80 00 08 */	bge lbl_80140E7C
/* 80140E78 0013DA58  FC 40 10 50 */	fneg f2, f2
lbl_80140E7C:
/* 80140E7C 0013DA5C  D0 5F 00 80 */	stfs f2, 0x80(r31)
lbl_80140E80:
/* 80140E80 0013DA60  C0 24 00 3C */	lfs f1, 0x3c(r4)
/* 80140E84 0013DA64  7F E3 FB 78 */	mr r3, r31
/* 80140E88 0013DA68  C0 44 00 40 */	lfs f2, 0x40(r4)
/* 80140E8C 0013DA6C  4B F3 C6 09 */	bl func_8007D494
/* 80140E90 0013DA70  C0 22 A2 6C */	lfs f1, lbl_804D9C4C@sda21(r2)
/* 80140E94 0013DA74  38 7F 00 00 */	addi r3, r31, 0
/* 80140E98 0013DA78  38 80 00 00 */	li r4, 0
/* 80140E9C 0013DA7C  4B F3 4C 55 */	bl func_80075AF0
/* 80140EA0 0013DA80  80 7E 00 2C */	lwz r3, 0x2c(r30)
/* 80140EA4 0013DA84  C8 42 A2 78 */	lfd f2, lbl_804D9C58@sda21(r2)
/* 80140EA8 0013DA88  C0 02 A2 68 */	lfs f0, lbl_804D9C48@sda21(r2)
/* 80140EAC 0013DA8C  48 00 00 14 */	b lbl_80140EC0
lbl_80140EB0:
/* 80140EB0 0013DA90  C0 23 23 54 */	lfs f1, 0x2354(r3)
/* 80140EB4 0013DA94  FC 21 10 2A */	fadd f1, f1, f2
/* 80140EB8 0013DA98  FC 20 08 18 */	frsp f1, f1
/* 80140EBC 0013DA9C  D0 23 23 54 */	stfs f1, 0x2354(r3)
lbl_80140EC0:
/* 80140EC0 0013DAA0  C0 23 23 54 */	lfs f1, 0x2354(r3)
/* 80140EC4 0013DAA4  FC 01 00 40 */	fcmpo cr0, f1, f0
/* 80140EC8 0013DAA8  41 80 FF E8 */	blt lbl_80140EB0
/* 80140ECC 0013DAAC  C8 42 A2 78 */	lfd f2, lbl_804D9C58@sda21(r2)
/* 80140ED0 0013DAB0  48 00 00 14 */	b lbl_80140EE4
lbl_80140ED4:
/* 80140ED4 0013DAB4  C0 03 23 54 */	lfs f0, 0x2354(r3)
/* 80140ED8 0013DAB8  FC 00 10 28 */	fsub f0, f0, f2
/* 80140EDC 0013DABC  FC 00 00 18 */	frsp f0, f0
/* 80140EE0 0013DAC0  D0 03 23 54 */	stfs f0, 0x2354(r3)
lbl_80140EE4:
/* 80140EE4 0013DAC4  C0 23 23 54 */	lfs f1, 0x2354(r3)
/* 80140EE8 0013DAC8  FC 01 10 40 */	fcmpo cr0, f1, f2
/* 80140EEC 0013DACC  41 81 FF E8 */	bgt lbl_80140ED4
/* 80140EF0 0013DAD0  38 80 00 03 */	li r4, 3
/* 80140EF4 0013DAD4  4B F3 4A 39 */	bl func_8007592C
/* 80140EF8 0013DAD8  80 01 00 24 */	lwz r0, 0x24(r1)
/* 80140EFC 0013DADC  83 E1 00 1C */	lwz r31, 0x1c(r1)
/* 80140F00 0013DAE0  83 C1 00 18 */	lwz r30, 0x18(r1)
/* 80140F04 0013DAE4  38 21 00 20 */	addi r1, r1, 0x20
/* 80140F08 0013DAE8  7C 08 03 A6 */	mtlr r0
/* 80140F0C 0013DAEC  4E 80 00 20 */	blr
.global lbl_80140F10
lbl_80140F10:
/* 80140F10 0013DAF0  7C 08 02 A6 */	mflr r0
/* 80140F14 0013DAF4  90 01 00 04 */	stw r0, 4(r1)
/* 80140F18 0013DAF8  94 21 FF F8 */	stwu r1, -8(r1)
/* 80140F1C 0013DAFC  80 63 00 2C */	lwz r3, 0x2c(r3)
/* 80140F20 0013DB00  80 83 02 D4 */	lwz r4, 0x2d4(r3)
/* 80140F24 0013DB04  C0 24 00 3C */	lfs f1, 0x3c(r4)
/* 80140F28 0013DB08  C0 44 00 40 */	lfs f2, 0x40(r4)
/* 80140F2C 0013DB0C  4B F3 C5 69 */	bl func_8007D494
/* 80140F30 0013DB10  80 01 00 0C */	lwz r0, 0xc(r1)
/* 80140F34 0013DB14  38 21 00 08 */	addi r1, r1, 8
/* 80140F38 0013DB18  7C 08 03 A6 */	mtlr r0
/* 80140F3C 0013DB1C  4E 80 00 20 */	blr
.global lbl_80140F40
lbl_80140F40:
/* 80140F40 0013DB20  7C 08 02 A6 */	mflr r0
/* 80140F44 0013DB24  90 01 00 04 */	stw r0, 4(r1)
/* 80140F48 0013DB28  94 21 FF E0 */	stwu r1, -0x20(r1)
/* 80140F4C 0013DB2C  93 E1 00 1C */	stw r31, 0x1c(r1)
/* 80140F50 0013DB30  93 C1 00 18 */	stw r30, 0x18(r1)
/* 80140F54 0013DB34  83 C3 00 2C */	lwz r30, 0x2c(r3)
/* 80140F58 0013DB38  83 FE 02 D4 */	lwz r31, 0x2d4(r30)
/* 80140F5C 0013DB3C  C0 3E 00 84 */	lfs f1, 0x84(r30)
/* 80140F60 0013DB40  C0 1F 00 40 */	lfs f0, 0x40(r31)
/* 80140F64 0013DB44  FC 00 00 50 */	fneg f0, f0
/* 80140F68 0013DB48  FC 01 00 40 */	fcmpo cr0, f1, f0
/* 80140F6C 0013DB4C  4C 40 13 82 */	cror 2, 0, 2
/* 80140F70 0013DB50  40 82 00 0C */	bne lbl_80140F7C
/* 80140F74 0013DB54  7F C3 F3 78 */	mr r3, r30
/* 80140F78 0013DB58  4B F3 C2 F1 */	bl func_8007D268
lbl_80140F7C:
/* 80140F7C 0013DB5C  C0 3F 00 3C */	lfs f1, 0x3c(r31)
/* 80140F80 0013DB60  7F C3 F3 78 */	mr r3, r30
/* 80140F84 0013DB64  C0 5F 00 40 */	lfs f2, 0x40(r31)
/* 80140F88 0013DB68  4B F3 C5 0D */	bl func_8007D494
/* 80140F8C 0013DB6C  80 01 00 24 */	lwz r0, 0x24(r1)
/* 80140F90 0013DB70  83 E1 00 1C */	lwz r31, 0x1c(r1)
/* 80140F94 0013DB74  83 C1 00 18 */	lwz r30, 0x18(r1)
/* 80140F98 0013DB78  38 21 00 20 */	addi r1, r1, 0x20
/* 80140F9C 0013DB7C  7C 08 03 A6 */	mtlr r0
/* 80140FA0 0013DB80  4E 80 00 20 */	blr
.global lbl_80140FA4
lbl_80140FA4:
/* 80140FA4 0013DB84  7C 08 02 A6 */	mflr r0
/* 80140FA8 0013DB88  90 01 00 04 */	stw r0, 4(r1)
/* 80140FAC 0013DB8C  94 21 FF E0 */	stwu r1, -0x20(r1)
/* 80140FB0 0013DB90  93 E1 00 1C */	stw r31, 0x1c(r1)
/* 80140FB4 0013DB94  93 C1 00 18 */	stw r30, 0x18(r1)
/* 80140FB8 0013DB98  7C 7E 1B 78 */	mr r30, r3
/* 80140FBC 0013DB9C  83 E3 00 2C */	lwz r31, 0x2c(r3)
/* 80140FC0 0013DBA0  4B F4 17 49 */	bl func_80082708
/* 80140FC4 0013DBA4  2C 03 00 00 */	cmpwi r3, 0
/* 80140FC8 0013DBA8  40 82 00 74 */	bne lbl_8014103C
/* 80140FCC 0013DBAC  7F E3 FB 78 */	mr r3, r31
/* 80140FD0 0013DBB0  4B F3 C6 05 */	bl func_8007D5D4
/* 80140FD4 0013DBB4  C0 22 A2 70 */	lfs f1, lbl_804D9C50@sda21(r2)
/* 80140FD8 0013DBB8  C0 1F 23 74 */	lfs f0, 0x2374(r31)
/* 80140FDC 0013DBBC  FC 01 00 00 */	fcmpu cr0, f1, f0
/* 80140FE0 0013DBC0  40 82 00 0C */	bne lbl_80140FEC
/* 80140FE4 0013DBC4  38 80 01 62 */	li r4, 0x162
/* 80140FE8 0013DBC8  48 00 00 08 */	b lbl_80140FF0
lbl_80140FEC:
/* 80140FEC 0013DBCC  38 80 01 63 */	li r4, 0x163
lbl_80140FF0:
/* 80140FF0 0013DBD0  3C A0 0C 4C */	lis r5, 0x0C4C5092@ha
/* 80140FF4 0013DBD4  C0 3F 08 94 */	lfs f1, 0x894(r31)
/* 80140FF8 0013DBD8  C0 42 A2 70 */	lfs f2, lbl_804D9C50@sda21(r2)
/* 80140FFC 0013DBDC  7F C3 F3 78 */	mr r3, r30
/* 80141000 0013DBE0  C0 62 A2 68 */	lfs f3, lbl_804D9C48@sda21(r2)
/* 80141004 0013DBE4  38 A5 50 92 */	addi r5, r5, 0x0C4C5092@l
/* 80141008 0013DBE8  38 C0 00 00 */	li r6, 0
/* 8014100C 0013DBEC  4B F2 83 A1 */	bl Fighter_ActionStateChange_800693AC
/* 80141010 0013DBF0  3C 60 80 14 */	lis r3, lbl_8013D658@ha
/* 80141014 0013DBF4  80 BE 00 2C */	lwz r5, 0x2c(r30)
/* 80141018 0013DBF8  38 03 D6 58 */	addi r0, r3, lbl_8013D658@l
/* 8014101C 0013DBFC  90 05 21 E4 */	stw r0, 0x21e4(r5)
/* 80141020 0013DC00  3C 80 80 14 */	lis r4, lbl_8013D764@ha
/* 80141024 0013DC04  3C 60 80 14 */	lis r3, lbl_8014222C@ha
/* 80141028 0013DC08  90 05 21 DC */	stw r0, 0x21dc(r5)
/* 8014102C 0013DC0C  38 84 D7 64 */	addi r4, r4, lbl_8013D764@l
/* 80141030 0013DC10  38 03 22 2C */	addi r0, r3, lbl_8014222C@l
/* 80141034 0013DC14  90 85 21 C0 */	stw r4, 0x21c0(r5)
/* 80141038 0013DC18  90 05 21 F8 */	stw r0, 0x21f8(r5)
lbl_8014103C:
/* 8014103C 0013DC1C  80 01 00 24 */	lwz r0, 0x24(r1)
/* 80141040 0013DC20  83 E1 00 1C */	lwz r31, 0x1c(r1)
/* 80141044 0013DC24  83 C1 00 18 */	lwz r30, 0x18(r1)
/* 80141048 0013DC28  38 21 00 20 */	addi r1, r1, 0x20
/* 8014104C 0013DC2C  7C 08 03 A6 */	mtlr r0
/* 80141050 0013DC30  4E 80 00 20 */	blr
.global lbl_80141054
lbl_80141054:
/* 80141054 0013DC34  7C 08 02 A6 */	mflr r0
/* 80141058 0013DC38  90 01 00 04 */	stw r0, 4(r1)
/* 8014105C 0013DC3C  94 21 FF E0 */	stwu r1, -0x20(r1)
/* 80141060 0013DC40  93 E1 00 1C */	stw r31, 0x1c(r1)
/* 80141064 0013DC44  93 C1 00 18 */	stw r30, 0x18(r1)
/* 80141068 0013DC48  7C 7E 1B 78 */	mr r30, r3
/* 8014106C 0013DC4C  83 E3 00 2C */	lwz r31, 0x2c(r3)
/* 80141070 0013DC50  4B F4 16 99 */	bl func_80082708
/* 80141074 0013DC54  2C 03 00 00 */	cmpwi r3, 0
/* 80141078 0013DC58  40 82 00 C4 */	bne lbl_8014113C
/* 8014107C 0013DC5C  7F E3 FB 78 */	mr r3, r31
/* 80141080 0013DC60  4B F3 C5 55 */	bl func_8007D5D4
/* 80141084 0013DC64  C0 42 A2 68 */	lfs f2, lbl_804D9C48@sda21(r2)
/* 80141088 0013DC68  3C 80 00 04 */	lis r4, 0x00041092@ha
/* 8014108C 0013DC6C  C0 3F 08 94 */	lfs f1, 0x894(r31)
/* 80141090 0013DC70  7F C3 F3 78 */	mr r3, r30
/* 80141094 0013DC74  FC 60 10 90 */	fmr f3, f2
/* 80141098 0013DC78  38 A4 10 92 */	addi r5, r4, 0x00041092@l
/* 8014109C 0013DC7C  38 80 01 64 */	li r4, 0x164
/* 801410A0 0013DC80  38 C0 00 00 */	li r6, 0
/* 801410A4 0013DC84  4B F2 83 09 */	bl Fighter_ActionStateChange_800693AC
/* 801410A8 0013DC88  3C 60 80 14 */	lis r3, lbl_8013D658@ha
/* 801410AC 0013DC8C  80 BE 00 2C */	lwz r5, 0x2c(r30)
/* 801410B0 0013DC90  38 03 D6 58 */	addi r0, r3, lbl_8013D658@l
/* 801410B4 0013DC94  90 05 21 E4 */	stw r0, 0x21e4(r5)
/* 801410B8 0013DC98  3C 80 80 14 */	lis r4, lbl_8013D764@ha
/* 801410BC 0013DC9C  3C 60 80 14 */	lis r3, lbl_8014222C@ha
/* 801410C0 0013DCA0  90 05 21 DC */	stw r0, 0x21dc(r5)
/* 801410C4 0013DCA4  38 84 D7 64 */	addi r4, r4, lbl_8013D764@l
/* 801410C8 0013DCA8  38 03 22 2C */	addi r0, r3, lbl_8014222C@l
/* 801410CC 0013DCAC  90 85 21 C0 */	stw r4, 0x21c0(r5)
/* 801410D0 0013DCB0  38 7F 00 00 */	addi r3, r31, 0
/* 801410D4 0013DCB4  38 80 00 00 */	li r4, 0
/* 801410D8 0013DCB8  90 05 21 F8 */	stw r0, 0x21f8(r5)
/* 801410DC 0013DCBC  C0 22 A2 6C */	lfs f1, lbl_804D9C4C@sda21(r2)
/* 801410E0 0013DCC0  4B F3 4A 11 */	bl func_80075AF0
/* 801410E4 0013DCC4  80 7E 00 2C */	lwz r3, 0x2c(r30)
/* 801410E8 0013DCC8  C8 42 A2 78 */	lfd f2, lbl_804D9C58@sda21(r2)
/* 801410EC 0013DCCC  C0 02 A2 68 */	lfs f0, lbl_804D9C48@sda21(r2)
/* 801410F0 0013DCD0  48 00 00 14 */	b lbl_80141104
lbl_801410F4:
/* 801410F4 0013DCD4  C0 23 23 54 */	lfs f1, 0x2354(r3)
/* 801410F8 0013DCD8  FC 21 10 2A */	fadd f1, f1, f2
/* 801410FC 0013DCDC  FC 20 08 18 */	frsp f1, f1
/* 80141100 0013DCE0  D0 23 23 54 */	stfs f1, 0x2354(r3)
lbl_80141104:
/* 80141104 0013DCE4  C0 23 23 54 */	lfs f1, 0x2354(r3)
/* 80141108 0013DCE8  FC 01 00 40 */	fcmpo cr0, f1, f0
/* 8014110C 0013DCEC  41 80 FF E8 */	blt lbl_801410F4
/* 80141110 0013DCF0  C8 42 A2 78 */	lfd f2, lbl_804D9C58@sda21(r2)
/* 80141114 0013DCF4  48 00 00 14 */	b lbl_80141128
lbl_80141118:
/* 80141118 0013DCF8  C0 03 23 54 */	lfs f0, 0x2354(r3)
/* 8014111C 0013DCFC  FC 00 10 28 */	fsub f0, f0, f2
/* 80141120 0013DD00  FC 00 00 18 */	frsp f0, f0
/* 80141124 0013DD04  D0 03 23 54 */	stfs f0, 0x2354(r3)
lbl_80141128:
/* 80141128 0013DD08  C0 23 23 54 */	lfs f1, 0x2354(r3)
/* 8014112C 0013DD0C  FC 01 10 40 */	fcmpo cr0, f1, f2
/* 80141130 0013DD10  41 81 FF E8 */	bgt lbl_80141118
/* 80141134 0013DD14  38 80 00 03 */	li r4, 3
/* 80141138 0013DD18  4B F3 47 F5 */	bl func_8007592C
lbl_8014113C:
/* 8014113C 0013DD1C  80 01 00 24 */	lwz r0, 0x24(r1)
/* 80141140 0013DD20  83 E1 00 1C */	lwz r31, 0x1c(r1)
/* 80141144 0013DD24  83 C1 00 18 */	lwz r30, 0x18(r1)
/* 80141148 0013DD28  38 21 00 20 */	addi r1, r1, 0x20
/* 8014114C 0013DD2C  7C 08 03 A6 */	mtlr r0
/* 80141150 0013DD30  4E 80 00 20 */	blr
.global lbl_80141154
lbl_80141154:
/* 80141154 0013DD34  7C 08 02 A6 */	mflr r0
/* 80141158 0013DD38  90 01 00 04 */	stw r0, 4(r1)
/* 8014115C 0013DD3C  94 21 FF E0 */	stwu r1, -0x20(r1)
/* 80141160 0013DD40  93 E1 00 1C */	stw r31, 0x1c(r1)
/* 80141164 0013DD44  93 C1 00 18 */	stw r30, 0x18(r1)
/* 80141168 0013DD48  7C 7E 1B 78 */	mr r30, r3
/* 8014116C 0013DD4C  83 E3 00 2C */	lwz r31, 0x2c(r3)
/* 80141170 0013DD50  4B F4 15 99 */	bl func_80082708
/* 80141174 0013DD54  2C 03 00 00 */	cmpwi r3, 0
/* 80141178 0013DD58  40 82 00 C4 */	bne lbl_8014123C
/* 8014117C 0013DD5C  7F E3 FB 78 */	mr r3, r31
/* 80141180 0013DD60  4B F3 C4 55 */	bl func_8007D5D4
/* 80141184 0013DD64  C0 42 A2 68 */	lfs f2, lbl_804D9C48@sda21(r2)
/* 80141188 0013DD68  3C 80 00 04 */	lis r4, 0x00041092@ha
/* 8014118C 0013DD6C  C0 3F 08 94 */	lfs f1, 0x894(r31)
/* 80141190 0013DD70  7F C3 F3 78 */	mr r3, r30
/* 80141194 0013DD74  FC 60 10 90 */	fmr f3, f2
/* 80141198 0013DD78  38 A4 10 92 */	addi r5, r4, 0x00041092@l
/* 8014119C 0013DD7C  38 80 01 65 */	li r4, 0x165
/* 801411A0 0013DD80  38 C0 00 00 */	li r6, 0
/* 801411A4 0013DD84  4B F2 82 09 */	bl Fighter_ActionStateChange_800693AC
/* 801411A8 0013DD88  3C 60 80 14 */	lis r3, lbl_8013D658@ha
/* 801411AC 0013DD8C  80 BE 00 2C */	lwz r5, 0x2c(r30)
/* 801411B0 0013DD90  38 03 D6 58 */	addi r0, r3, lbl_8013D658@l
/* 801411B4 0013DD94  90 05 21 E4 */	stw r0, 0x21e4(r5)
/* 801411B8 0013DD98  3C 80 80 14 */	lis r4, lbl_8013D764@ha
/* 801411BC 0013DD9C  3C 60 80 14 */	lis r3, lbl_8014222C@ha
/* 801411C0 0013DDA0  90 05 21 DC */	stw r0, 0x21dc(r5)
/* 801411C4 0013DDA4  38 84 D7 64 */	addi r4, r4, lbl_8013D764@l
/* 801411C8 0013DDA8  38 03 22 2C */	addi r0, r3, lbl_8014222C@l
/* 801411CC 0013DDAC  90 85 21 C0 */	stw r4, 0x21c0(r5)
/* 801411D0 0013DDB0  38 7F 00 00 */	addi r3, r31, 0
/* 801411D4 0013DDB4  38 80 00 00 */	li r4, 0
/* 801411D8 0013DDB8  90 05 21 F8 */	stw r0, 0x21f8(r5)
/* 801411DC 0013DDBC  C0 22 A2 6C */	lfs f1, lbl_804D9C4C@sda21(r2)
/* 801411E0 0013DDC0  4B F3 49 11 */	bl func_80075AF0
/* 801411E4 0013DDC4  80 7E 00 2C */	lwz r3, 0x2c(r30)
/* 801411E8 0013DDC8  C8 42 A2 78 */	lfd f2, lbl_804D9C58@sda21(r2)
/* 801411EC 0013DDCC  C0 02 A2 68 */	lfs f0, lbl_804D9C48@sda21(r2)
/* 801411F0 0013DDD0  48 00 00 14 */	b lbl_80141204
lbl_801411F4:
/* 801411F4 0013DDD4  C0 23 23 54 */	lfs f1, 0x2354(r3)
/* 801411F8 0013DDD8  FC 21 10 2A */	fadd f1, f1, f2
/* 801411FC 0013DDDC  FC 20 08 18 */	frsp f1, f1
/* 80141200 0013DDE0  D0 23 23 54 */	stfs f1, 0x2354(r3)
lbl_80141204:
/* 80141204 0013DDE4  C0 23 23 54 */	lfs f1, 0x2354(r3)
/* 80141208 0013DDE8  FC 01 00 40 */	fcmpo cr0, f1, f0
/* 8014120C 0013DDEC  41 80 FF E8 */	blt lbl_801411F4
/* 80141210 0013DDF0  C8 42 A2 78 */	lfd f2, lbl_804D9C58@sda21(r2)
/* 80141214 0013DDF4  48 00 00 14 */	b lbl_80141228
lbl_80141218:
/* 80141218 0013DDF8  C0 03 23 54 */	lfs f0, 0x2354(r3)
/* 8014121C 0013DDFC  FC 00 10 28 */	fsub f0, f0, f2
/* 80141220 0013DE00  FC 00 00 18 */	frsp f0, f0
/* 80141224 0013DE04  D0 03 23 54 */	stfs f0, 0x2354(r3)
lbl_80141228:
/* 80141228 0013DE08  C0 23 23 54 */	lfs f1, 0x2354(r3)
/* 8014122C 0013DE0C  FC 01 10 40 */	fcmpo cr0, f1, f2
/* 80141230 0013DE10  41 81 FF E8 */	bgt lbl_80141218
/* 80141234 0013DE14  38 80 00 03 */	li r4, 3
/* 80141238 0013DE18  4B F3 46 F5 */	bl func_8007592C
lbl_8014123C:
/* 8014123C 0013DE1C  80 01 00 24 */	lwz r0, 0x24(r1)
/* 80141240 0013DE20  83 E1 00 1C */	lwz r31, 0x1c(r1)
/* 80141244 0013DE24  83 C1 00 18 */	lwz r30, 0x18(r1)
/* 80141248 0013DE28  38 21 00 20 */	addi r1, r1, 0x20
/* 8014124C 0013DE2C  7C 08 03 A6 */	mtlr r0
/* 80141250 0013DE30  4E 80 00 20 */	blr
.global lbl_80141254
lbl_80141254:
/* 80141254 0013DE34  7C 08 02 A6 */	mflr r0
/* 80141258 0013DE38  90 01 00 04 */	stw r0, 4(r1)
/* 8014125C 0013DE3C  94 21 FF 88 */	stwu r1, -0x78(r1)
/* 80141260 0013DE40  BF 41 00 60 */	stmw r26, 0x60(r1)
/* 80141264 0013DE44  7C 7C 1B 78 */	mr r28, r3
/* 80141268 0013DE48  83 C3 00 2C */	lwz r30, 0x2c(r3)
/* 8014126C 0013DE4C  3C 60 80 3D */	lis r3, lbl_803D0610@ha
/* 80141270 0013DE50  38 83 06 10 */	addi r4, r3, lbl_803D0610@l
/* 80141274 0013DE54  83 BE 02 D4 */	lwz r29, 0x2d4(r30)
/* 80141278 0013DE58  7F 83 E3 78 */	mr r3, r28
/* 8014127C 0013DE5C  4B F4 16 0D */	bl func_80082888
/* 80141280 0013DE60  C0 22 A2 70 */	lfs f1, lbl_804D9C50@sda21(r2)
/* 80141284 0013DE64  7C 7F 1B 78 */	mr r31, r3
/* 80141288 0013DE68  C0 1E 23 74 */	lfs f0, 0x2374(r30)
/* 8014128C 0013DE6C  FC 01 00 00 */	fcmpu cr0, f1, f0
/* 80141290 0013DE70  40 82 00 E4 */	bne lbl_80141374
/* 80141294 0013DE74  80 1E 08 24 */	lwz r0, 0x824(r30)
/* 80141298 0013DE78  54 00 06 BF */	clrlwi. r0, r0, 0x1a
/* 8014129C 0013DE7C  7C 1A 03 78 */	mr r26, r0
/* 801412A0 0013DE80  41 82 01 B4 */	beq lbl_80141454
/* 801412A4 0013DE84  83 7C 00 2C */	lwz r27, 0x2c(r28)
/* 801412A8 0013DE88  80 7B 00 B0 */	lwz r3, 0xb0(r27)
/* 801412AC 0013DE8C  80 1B 00 B4 */	lwz r0, 0xb4(r27)
/* 801412B0 0013DE90  90 61 00 40 */	stw r3, 0x40(r1)
/* 801412B4 0013DE94  90 01 00 44 */	stw r0, 0x44(r1)
/* 801412B8 0013DE98  80 1B 00 B8 */	lwz r0, 0xb8(r27)
/* 801412BC 0013DE9C  90 01 00 48 */	stw r0, 0x48(r1)
/* 801412C0 0013DEA0  C0 1E 08 58 */	lfs f0, 0x858(r30)
/* 801412C4 0013DEA4  C0 5E 08 5C */	lfs f2, 0x85c(r30)
/* 801412C8 0013DEA8  FC 00 00 50 */	fneg f0, f0
/* 801412CC 0013DEAC  EC 20 00 72 */	fmuls f1, f0, f1
/* 801412D0 0013DEB0  4B EE 19 61 */	bl atan2f
/* 801412D4 0013DEB4  D0 21 00 3C */	stfs f1, 0x3c(r1)
/* 801412D8 0013DEB8  C0 02 A2 68 */	lfs f0, lbl_804D9C48@sda21(r2)
/* 801412DC 0013DEBC  C0 5B 07 A4 */	lfs f2, 0x7a4(r27)
/* 801412E0 0013DEC0  FC 02 00 40 */	fcmpo cr0, f2, f0
/* 801412E4 0013DEC4  40 80 00 08 */	bge lbl_801412EC
/* 801412E8 0013DEC8  FC 40 10 50 */	fneg f2, f2
lbl_801412EC:
/* 801412EC 0013DECC  C0 21 00 40 */	lfs f1, 0x40(r1)
/* 801412F0 0013DED0  C0 02 A2 68 */	lfs f0, lbl_804D9C48@sda21(r2)
/* 801412F4 0013DED4  EC 21 10 2A */	fadds f1, f1, f2
/* 801412F8 0013DED8  D0 21 00 40 */	stfs f1, 0x40(r1)
/* 801412FC 0013DEDC  C0 5B 07 98 */	lfs f2, 0x798(r27)
/* 80141300 0013DEE0  C0 3B 07 A0 */	lfs f1, 0x7a0(r27)
/* 80141304 0013DEE4  EC 42 08 2A */	fadds f2, f2, f1
/* 80141308 0013DEE8  FC 02 00 40 */	fcmpo cr0, f2, f0
/* 8014130C 0013DEEC  40 80 00 08 */	bge lbl_80141314
/* 80141310 0013DEF0  FC 40 10 50 */	fneg f2, f2
lbl_80141314:
/* 80141314 0013DEF4  C0 22 A2 74 */	lfs f1, lbl_804D9C54@sda21(r2)
/* 80141318 0013DEF8  7F 84 E3 78 */	mr r4, r28
/* 8014131C 0013DEFC  C0 01 00 44 */	lfs f0, 0x44(r1)
/* 80141320 0013DF00  38 A1 00 40 */	addi r5, r1, 0x40
/* 80141324 0013DF04  38 C1 00 3C */	addi r6, r1, 0x3c
/* 80141328 0013DF08  EC 01 00 BA */	fmadds f0, f1, f2, f0
/* 8014132C 0013DF0C  4C C6 31 82 */	crclr 6
/* 80141330 0013DF10  38 60 04 06 */	li r3, 0x406
/* 80141334 0013DF14  D0 01 00 44 */	stfs f0, 0x44(r1)
/* 80141338 0013DF18  4B F1 EA A5 */	bl ef_Spawn
/* 8014133C 0013DF1C  38 60 00 03 */	li r3, 3
/* 80141340 0013DF20  38 81 00 40 */	addi r4, r1, 0x40
/* 80141344 0013DF24  4B EE FB 01 */	bl func_80030E44
/* 80141348 0013DF28  38 7B 00 00 */	addi r3, r27, 0
/* 8014134C 0013DF2C  38 80 00 0C */	li r4, 0xc
/* 80141350 0013DF30  38 A0 00 0A */	li r5, 0xa
/* 80141354 0013DF34  4B F3 D8 59 */	bl func_8007EBAC
/* 80141358 0013DF38  3C 80 00 04 */	lis r4, 0x0003D0D6@ha
/* 8014135C 0013DF3C  38 7B 00 00 */	addi r3, r27, 0
/* 80141360 0013DF40  38 84 D0 D6 */	addi r4, r4, 0x0003D0D6@l
/* 80141364 0013DF44  38 A0 00 7F */	li r5, 0x7f
/* 80141368 0013DF48  38 C0 00 40 */	li r6, 0x40
/* 8014136C 0013DF4C  4B F4 6D DD */	bl func_80088148
/* 80141370 0013DF50  48 00 00 E4 */	b lbl_80141454
lbl_80141374:
/* 80141374 0013DF54  80 1E 08 24 */	lwz r0, 0x824(r30)
/* 80141378 0013DF58  54 00 05 33 */	rlwinm. r0, r0, 0, 0x14, 0x19
/* 8014137C 0013DF5C  7C 1A 03 78 */	mr r26, r0
/* 80141380 0013DF60  41 82 00 D4 */	beq lbl_80141454
/* 80141384 0013DF64  83 7C 00 2C */	lwz r27, 0x2c(r28)
/* 80141388 0013DF68  C0 02 A2 80 */	lfs f0, lbl_804D9C60@sda21(r2)
/* 8014138C 0013DF6C  80 7B 00 B0 */	lwz r3, 0xb0(r27)
/* 80141390 0013DF70  80 1B 00 B4 */	lwz r0, 0xb4(r27)
/* 80141394 0013DF74  90 61 00 30 */	stw r3, 0x30(r1)
/* 80141398 0013DF78  90 01 00 34 */	stw r0, 0x34(r1)
/* 8014139C 0013DF7C  80 1B 00 B8 */	lwz r0, 0xb8(r27)
/* 801413A0 0013DF80  90 01 00 38 */	stw r0, 0x38(r1)
/* 801413A4 0013DF84  C0 3E 08 58 */	lfs f1, 0x858(r30)
/* 801413A8 0013DF88  C0 5E 08 5C */	lfs f2, 0x85c(r30)
/* 801413AC 0013DF8C  FC 20 08 50 */	fneg f1, f1
/* 801413B0 0013DF90  EC 21 00 32 */	fmuls f1, f1, f0
/* 801413B4 0013DF94  4B EE 18 7D */	bl atan2f
/* 801413B8 0013DF98  D0 21 00 2C */	stfs f1, 0x2c(r1)
/* 801413BC 0013DF9C  C0 02 A2 68 */	lfs f0, lbl_804D9C48@sda21(r2)
/* 801413C0 0013DFA0  C0 5B 07 AC */	lfs f2, 0x7ac(r27)
/* 801413C4 0013DFA4  FC 02 00 40 */	fcmpo cr0, f2, f0
/* 801413C8 0013DFA8  40 80 00 08 */	bge lbl_801413D0
/* 801413CC 0013DFAC  FC 40 10 50 */	fneg f2, f2
lbl_801413D0:
/* 801413D0 0013DFB0  C0 21 00 30 */	lfs f1, 0x30(r1)
/* 801413D4 0013DFB4  C0 02 A2 68 */	lfs f0, lbl_804D9C48@sda21(r2)
/* 801413D8 0013DFB8  EC 21 10 28 */	fsubs f1, f1, f2
/* 801413DC 0013DFBC  D0 21 00 30 */	stfs f1, 0x30(r1)
/* 801413E0 0013DFC0  C0 5B 07 98 */	lfs f2, 0x798(r27)
/* 801413E4 0013DFC4  C0 3B 07 A0 */	lfs f1, 0x7a0(r27)
/* 801413E8 0013DFC8  EC 42 08 2A */	fadds f2, f2, f1
/* 801413EC 0013DFCC  FC 02 00 40 */	fcmpo cr0, f2, f0
/* 801413F0 0013DFD0  40 80 00 08 */	bge lbl_801413F8
/* 801413F4 0013DFD4  FC 40 10 50 */	fneg f2, f2
lbl_801413F8:
/* 801413F8 0013DFD8  C0 22 A2 74 */	lfs f1, lbl_804D9C54@sda21(r2)
/* 801413FC 0013DFDC  7F 84 E3 78 */	mr r4, r28
/* 80141400 0013DFE0  C0 01 00 34 */	lfs f0, 0x34(r1)
/* 80141404 0013DFE4  38 A1 00 30 */	addi r5, r1, 0x30
/* 80141408 0013DFE8  38 C1 00 2C */	addi r6, r1, 0x2c
/* 8014140C 0013DFEC  EC 01 00 BA */	fmadds f0, f1, f2, f0
/* 80141410 0013DFF0  4C C6 31 82 */	crclr 6
/* 80141414 0013DFF4  38 60 04 06 */	li r3, 0x406
/* 80141418 0013DFF8  D0 01 00 34 */	stfs f0, 0x34(r1)
/* 8014141C 0013DFFC  4B F1 E9 C1 */	bl ef_Spawn
/* 80141420 0013E000  38 60 00 03 */	li r3, 3
/* 80141424 0013E004  38 81 00 30 */	addi r4, r1, 0x30
/* 80141428 0013E008  4B EE FA 1D */	bl func_80030E44
/* 8014142C 0013E00C  38 7B 00 00 */	addi r3, r27, 0
/* 80141430 0013E010  38 80 00 0C */	li r4, 0xc
/* 80141434 0013E014  38 A0 00 0A */	li r5, 0xa
/* 80141438 0013E018  4B F3 D7 75 */	bl func_8007EBAC
/* 8014143C 0013E01C  3C 80 00 04 */	lis r4, 0x0003D0D6@ha
/* 80141440 0013E020  38 7B 00 00 */	addi r3, r27, 0
/* 80141444 0013E024  38 84 D0 D6 */	addi r4, r4, 0x0003D0D6@l
/* 80141448 0013E028  38 A0 00 7F */	li r5, 0x7f
/* 8014144C 0013E02C  38 C0 00 40 */	li r6, 0x40
/* 80141450 0013E030  4B F4 6C F9 */	bl func_80088148
lbl_80141454:
/* 80141454 0013E034  2C 1A 00 00 */	cmpwi r26, 0
/* 80141458 0013E038  41 82 00 B8 */	beq lbl_80141510
/* 8014145C 0013E03C  80 7E 23 6C */	lwz r3, 0x236c(r30)
/* 80141460 0013E040  3C 00 43 30 */	lis r0, 0x4330
/* 80141464 0013E044  C8 42 A2 90 */	lfd f2, lbl_804D9C70@sda21(r2)
/* 80141468 0013E048  6C 63 80 00 */	xoris r3, r3, 0x8000
/* 8014146C 0013E04C  C0 1D 00 D4 */	lfs f0, 0xd4(r29)
/* 80141470 0013E050  90 61 00 5C */	stw r3, 0x5c(r1)
/* 80141474 0013E054  90 01 00 58 */	stw r0, 0x58(r1)
/* 80141478 0013E058  C8 21 00 58 */	lfd f1, 0x58(r1)
/* 8014147C 0013E05C  EC 21 10 28 */	fsubs f1, f1, f2
/* 80141480 0013E060  EC 01 00 32 */	fmuls f0, f1, f0
/* 80141484 0013E064  FC 00 00 1E */	fctiwz f0, f0
/* 80141488 0013E068  D8 01 00 50 */	stfd f0, 0x50(r1)
/* 8014148C 0013E06C  80 01 00 54 */	lwz r0, 0x54(r1)
/* 80141490 0013E070  90 1E 23 6C */	stw r0, 0x236c(r30)
/* 80141494 0013E074  80 1E 23 6C */	lwz r0, 0x236c(r30)
/* 80141498 0013E078  2C 00 00 00 */	cmpwi r0, 0
/* 8014149C 0013E07C  40 80 00 0C */	bge lbl_801414A8
/* 801414A0 0013E080  38 00 00 00 */	li r0, 0
/* 801414A4 0013E084  90 1E 23 6C */	stw r0, 0x236c(r30)
lbl_801414A8:
/* 801414A8 0013E088  C0 3E 23 58 */	lfs f1, 0x2358(r30)
/* 801414AC 0013E08C  C0 1D 00 D4 */	lfs f0, 0xd4(r29)
/* 801414B0 0013E090  EC 01 00 32 */	fmuls f0, f1, f0
/* 801414B4 0013E094  D0 1E 23 58 */	stfs f0, 0x2358(r30)
/* 801414B8 0013E098  C0 3E 00 EC */	lfs f1, 0xec(r30)
/* 801414BC 0013E09C  C0 1D 00 D4 */	lfs f0, 0xd4(r29)
/* 801414C0 0013E0A0  FC 20 08 50 */	fneg f1, f1
/* 801414C4 0013E0A4  EC 01 00 32 */	fmuls f0, f1, f0
/* 801414C8 0013E0A8  D0 1E 00 EC */	stfs f0, 0xec(r30)
/* 801414CC 0013E0AC  C0 3E 00 80 */	lfs f1, 0x80(r30)
/* 801414D0 0013E0B0  C0 1D 00 D4 */	lfs f0, 0xd4(r29)
/* 801414D4 0013E0B4  FC 20 08 50 */	fneg f1, f1
/* 801414D8 0013E0B8  EC 01 00 32 */	fmuls f0, f1, f0
/* 801414DC 0013E0BC  D0 1E 00 80 */	stfs f0, 0x80(r30)
/* 801414E0 0013E0C0  C0 3E 00 EC */	lfs f1, 0xec(r30)
/* 801414E4 0013E0C4  C0 02 A2 68 */	lfs f0, lbl_804D9C48@sda21(r2)
/* 801414E8 0013E0C8  FC 01 00 40 */	fcmpo cr0, f1, f0
/* 801414EC 0013E0CC  40 81 00 0C */	ble lbl_801414F8
/* 801414F0 0013E0D0  C0 02 A2 70 */	lfs f0, lbl_804D9C50@sda21(r2)
/* 801414F4 0013E0D4  48 00 00 08 */	b lbl_801414FC
lbl_801414F8:
/* 801414F8 0013E0D8  C0 02 A2 80 */	lfs f0, lbl_804D9C60@sda21(r2)
lbl_801414FC:
/* 801414FC 0013E0DC  D0 1E 23 74 */	stfs f0, 0x2374(r30)
/* 80141500 0013E0E0  38 7E 00 00 */	addi r3, r30, 0
/* 80141504 0013E0E4  38 80 00 00 */	li r4, 0
/* 80141508 0013E0E8  C0 22 A2 6C */	lfs f1, lbl_804D9C4C@sda21(r2)
/* 8014150C 0013E0EC  4B F3 45 E5 */	bl func_80075AF0
lbl_80141510:
/* 80141510 0013E0F0  2C 1F 00 00 */	cmpwi r31, 0
/* 80141514 0013E0F4  40 82 00 CC */	bne lbl_801415E0
/* 80141518 0013E0F8  7F C3 F3 78 */	mr r3, r30
/* 8014151C 0013E0FC  4B F3 C0 B9 */	bl func_8007D5D4
/* 80141520 0013E100  C0 42 A2 68 */	lfs f2, lbl_804D9C48@sda21(r2)
/* 80141524 0013E104  3C 80 0C 4C */	lis r4, 0x0C4C509A@ha
/* 80141528 0013E108  C0 3E 08 94 */	lfs f1, 0x894(r30)
/* 8014152C 0013E10C  7F 83 E3 78 */	mr r3, r28
/* 80141530 0013E110  FC 60 10 90 */	fmr f3, f2
/* 80141534 0013E114  38 A4 50 9A */	addi r5, r4, 0x0C4C509A@l
/* 80141538 0013E118  38 80 01 66 */	li r4, 0x166
/* 8014153C 0013E11C  38 C0 00 00 */	li r6, 0
/* 80141540 0013E120  4B F2 7E 6D */	bl Fighter_ActionStateChange_800693AC
/* 80141544 0013E124  3C 60 80 14 */	lis r3, lbl_8013D658@ha
/* 80141548 0013E128  80 BC 00 2C */	lwz r5, 0x2c(r28)
/* 8014154C 0013E12C  38 03 D6 58 */	addi r0, r3, lbl_8013D658@l
/* 80141550 0013E130  90 05 21 E4 */	stw r0, 0x21e4(r5)
/* 80141554 0013E134  3C 80 80 14 */	lis r4, lbl_8013D764@ha
/* 80141558 0013E138  3C 60 80 14 */	lis r3, lbl_8014222C@ha
/* 8014155C 0013E13C  90 05 21 DC */	stw r0, 0x21dc(r5)
/* 80141560 0013E140  38 84 D7 64 */	addi r4, r4, lbl_8013D764@l
/* 80141564 0013E144  38 03 22 2C */	addi r0, r3, lbl_8014222C@l
/* 80141568 0013E148  90 85 21 C0 */	stw r4, 0x21c0(r5)
/* 8014156C 0013E14C  90 05 21 F8 */	stw r0, 0x21f8(r5)
/* 80141570 0013E150  80 7C 00 2C */	lwz r3, 0x2c(r28)
/* 80141574 0013E154  C8 42 A2 78 */	lfd f2, lbl_804D9C58@sda21(r2)
/* 80141578 0013E158  C0 02 A2 68 */	lfs f0, lbl_804D9C48@sda21(r2)
/* 8014157C 0013E15C  48 00 00 14 */	b lbl_80141590
lbl_80141580:
/* 80141580 0013E160  C0 23 23 54 */	lfs f1, 0x2354(r3)
/* 80141584 0013E164  FC 21 10 2A */	fadd f1, f1, f2
/* 80141588 0013E168  FC 20 08 18 */	frsp f1, f1
/* 8014158C 0013E16C  D0 23 23 54 */	stfs f1, 0x2354(r3)
lbl_80141590:
/* 80141590 0013E170  C0 23 23 54 */	lfs f1, 0x2354(r3)
/* 80141594 0013E174  FC 01 00 40 */	fcmpo cr0, f1, f0
/* 80141598 0013E178  41 80 FF E8 */	blt lbl_80141580
/* 8014159C 0013E17C  C8 42 A2 78 */	lfd f2, lbl_804D9C58@sda21(r2)
/* 801415A0 0013E180  48 00 00 14 */	b lbl_801415B4
lbl_801415A4:
/* 801415A4 0013E184  C0 03 23 54 */	lfs f0, 0x2354(r3)
/* 801415A8 0013E188  FC 00 10 28 */	fsub f0, f0, f2
/* 801415AC 0013E18C  FC 00 00 18 */	frsp f0, f0
/* 801415B0 0013E190  D0 03 23 54 */	stfs f0, 0x2354(r3)
lbl_801415B4:
/* 801415B4 0013E194  C0 23 23 54 */	lfs f1, 0x2354(r3)
/* 801415B8 0013E198  FC 01 10 40 */	fcmpo cr0, f1, f2
/* 801415BC 0013E19C  41 81 FF E8 */	bgt lbl_801415A4
/* 801415C0 0013E1A0  38 80 00 03 */	li r4, 3
/* 801415C4 0013E1A4  4B F3 43 69 */	bl func_8007592C
/* 801415C8 0013E1A8  C0 22 A2 6C */	lfs f1, lbl_804D9C4C@sda21(r2)
/* 801415CC 0013E1AC  38 7E 00 00 */	addi r3, r30, 0
/* 801415D0 0013E1B0  38 80 00 00 */	li r4, 0
/* 801415D4 0013E1B4  4B F3 45 1D */	bl func_80075AF0
/* 801415D8 0013E1B8  C0 1D 00 54 */	lfs f0, 0x54(r29)
/* 801415DC 0013E1BC  D0 1E 23 5C */	stfs f0, 0x235c(r30)
lbl_801415E0:
/* 801415E0 0013E1C0  BB 41 00 60 */	lmw r26, 0x60(r1)
/* 801415E4 0013E1C4  80 01 00 7C */	lwz r0, 0x7c(r1)
/* 801415E8 0013E1C8  38 21 00 78 */	addi r1, r1, 0x78
/* 801415EC 0013E1CC  7C 08 03 A6 */	mtlr r0
/* 801415F0 0013E1D0  4E 80 00 20 */	blr
.global lbl_801415F4
lbl_801415F4:
/* 801415F4 0013E1D4  7C 08 02 A6 */	mflr r0
/* 801415F8 0013E1D8  90 01 00 04 */	stw r0, 4(r1)
/* 801415FC 0013E1DC  94 21 FF D8 */	stwu r1, -0x28(r1)
/* 80141600 0013E1E0  93 E1 00 24 */	stw r31, 0x24(r1)
/* 80141604 0013E1E4  93 C1 00 20 */	stw r30, 0x20(r1)
/* 80141608 0013E1E8  7C 7E 1B 78 */	mr r30, r3
/* 8014160C 0013E1EC  83 E3 00 2C */	lwz r31, 0x2c(r3)
/* 80141610 0013E1F0  C0 02 A2 68 */	lfs f0, lbl_804D9C48@sda21(r2)
/* 80141614 0013E1F4  C0 3F 00 EC */	lfs f1, 0xec(r31)
/* 80141618 0013E1F8  80 7F 02 D4 */	lwz r3, 0x2d4(r31)
/* 8014161C 0013E1FC  FC 01 00 40 */	fcmpo cr0, f1, f0
/* 80141620 0013E200  40 80 00 08 */	bge lbl_80141628
/* 80141624 0013E204  FC 20 08 50 */	fneg f1, f1
lbl_80141628:
/* 80141628 0013E208  C0 03 00 74 */	lfs f0, 0x74(r3)
/* 8014162C 0013E20C  FC 01 00 40 */	fcmpo cr0, f1, f0
/* 80141630 0013E210  40 81 00 18 */	ble lbl_80141648
/* 80141634 0013E214  3C 60 80 3D */	lis r3, lbl_803D0610@ha
/* 80141638 0013E218  38 83 06 10 */	addi r4, r3, lbl_803D0610@l
/* 8014163C 0013E21C  38 7E 00 00 */	addi r3, r30, 0
/* 80141640 0013E220  4B F4 12 49 */	bl func_80082888
/* 80141644 0013E224  48 00 00 14 */	b lbl_80141658
lbl_80141648:
/* 80141648 0013E228  3C 60 80 3D */	lis r3, lbl_803D0610@ha
/* 8014164C 0013E22C  38 83 06 10 */	addi r4, r3, lbl_803D0610@l
/* 80141650 0013E230  38 7E 00 00 */	addi r3, r30, 0
/* 80141654 0013E234  4B F4 13 25 */	bl func_80082978
lbl_80141658:
/* 80141658 0013E238  2C 03 00 00 */	cmpwi r3, 0
/* 8014165C 0013E23C  40 82 00 5C */	bne lbl_801416B8
/* 80141660 0013E240  7F E3 FB 78 */	mr r3, r31
/* 80141664 0013E244  4B F3 BF 71 */	bl func_8007D5D4
/* 80141668 0013E248  C0 42 A2 68 */	lfs f2, lbl_804D9C48@sda21(r2)
/* 8014166C 0013E24C  3C 80 0C 4C */	lis r4, 0x0C4C5092@ha
/* 80141670 0013E250  C0 3F 08 94 */	lfs f1, 0x894(r31)
/* 80141674 0013E254  7F C3 F3 78 */	mr r3, r30
/* 80141678 0013E258  FC 60 10 90 */	fmr f3, f2
/* 8014167C 0013E25C  38 A4 50 92 */	addi r5, r4, 0x0C4C5092@l
/* 80141680 0013E260  38 80 01 67 */	li r4, 0x167
/* 80141684 0013E264  38 C0 00 00 */	li r6, 0
/* 80141688 0013E268  4B F2 7D 25 */	bl Fighter_ActionStateChange_800693AC
/* 8014168C 0013E26C  3C 60 80 14 */	lis r3, lbl_8013D658@ha
/* 80141690 0013E270  80 BE 00 2C */	lwz r5, 0x2c(r30)
/* 80141694 0013E274  38 03 D6 58 */	addi r0, r3, lbl_8013D658@l
/* 80141698 0013E278  90 05 21 E4 */	stw r0, 0x21e4(r5)
/* 8014169C 0013E27C  3C 80 80 14 */	lis r4, lbl_8013D764@ha
/* 801416A0 0013E280  3C 60 80 14 */	lis r3, lbl_8014222C@ha
/* 801416A4 0013E284  90 05 21 DC */	stw r0, 0x21dc(r5)
/* 801416A8 0013E288  38 84 D7 64 */	addi r4, r4, lbl_8013D764@l
/* 801416AC 0013E28C  38 03 22 2C */	addi r0, r3, lbl_8014222C@l
/* 801416B0 0013E290  90 85 21 C0 */	stw r4, 0x21c0(r5)
/* 801416B4 0013E294  90 05 21 F8 */	stw r0, 0x21f8(r5)
lbl_801416B8:
/* 801416B8 0013E298  80 01 00 2C */	lwz r0, 0x2c(r1)
/* 801416BC 0013E29C  83 E1 00 24 */	lwz r31, 0x24(r1)
/* 801416C0 0013E2A0  83 C1 00 20 */	lwz r30, 0x20(r1)
/* 801416C4 0013E2A4  38 21 00 28 */	addi r1, r1, 0x28
/* 801416C8 0013E2A8  7C 08 03 A6 */	mtlr r0
/* 801416CC 0013E2AC  4E 80 00 20 */	blr
.global lbl_801416D0
lbl_801416D0:
/* 801416D0 0013E2B0  7C 08 02 A6 */	mflr r0
/* 801416D4 0013E2B4  90 01 00 04 */	stw r0, 4(r1)
/* 801416D8 0013E2B8  94 21 FF E8 */	stwu r1, -0x18(r1)
/* 801416DC 0013E2BC  93 E1 00 14 */	stw r31, 0x14(r1)
/* 801416E0 0013E2C0  93 C1 00 10 */	stw r30, 0x10(r1)
/* 801416E4 0013E2C4  7C 7E 1B 78 */	mr r30, r3
/* 801416E8 0013E2C8  83 E3 00 2C */	lwz r31, 0x2c(r3)
/* 801416EC 0013E2CC  4B F4 10 1D */	bl func_80082708
/* 801416F0 0013E2D0  2C 03 00 00 */	cmpwi r3, 0
/* 801416F4 0013E2D4  40 82 00 24 */	bne lbl_80141718
/* 801416F8 0013E2D8  7F E3 FB 78 */	mr r3, r31
/* 801416FC 0013E2DC  4B F3 BE D9 */	bl func_8007D5D4
/* 80141700 0013E2E0  3C 80 0C 4C */	lis r4, 0x0C4C5092@ha
/* 80141704 0013E2E4  C0 3F 08 94 */	lfs f1, 0x894(r31)
/* 80141708 0013E2E8  38 7E 00 00 */	addi r3, r30, 0
/* 8014170C 0013E2EC  38 A4 50 92 */	addi r5, r4, 0x0C4C5092@l
/* 80141710 0013E2F0  38 80 00 01 */	li r4, 1
/* 80141714 0013E2F4  4B FF C3 11 */	bl func_8013DA24
lbl_80141718:
/* 80141718 0013E2F8  80 01 00 1C */	lwz r0, 0x1c(r1)
/* 8014171C 0013E2FC  83 E1 00 14 */	lwz r31, 0x14(r1)
/* 80141720 0013E300  83 C1 00 10 */	lwz r30, 0x10(r1)
/* 80141724 0013E304  38 21 00 18 */	addi r1, r1, 0x18
/* 80141728 0013E308  7C 08 03 A6 */	mtlr r0
/* 8014172C 0013E30C  4E 80 00 20 */	blr
.global lbl_80141730
lbl_80141730:
/* 80141730 0013E310  7C 08 02 A6 */	mflr r0
/* 80141734 0013E314  90 01 00 04 */	stw r0, 4(r1)
/* 80141738 0013E318  94 21 FF E0 */	stwu r1, -0x20(r1)
/* 8014173C 0013E31C  93 E1 00 1C */	stw r31, 0x1c(r1)
/* 80141740 0013E320  93 C1 00 18 */	stw r30, 0x18(r1)
/* 80141744 0013E324  7C 7E 1B 78 */	mr r30, r3
/* 80141748 0013E328  83 E3 00 2C */	lwz r31, 0x2c(r3)
/* 8014174C 0013E32C  4B F4 05 C1 */	bl func_80081D0C
/* 80141750 0013E330  2C 03 00 00 */	cmpwi r3, 0
/* 80141754 0013E334  41 82 00 74 */	beq lbl_801417C8
/* 80141758 0013E338  7F E3 FB 78 */	mr r3, r31
/* 8014175C 0013E33C  4B F3 C0 A1 */	bl func_8007D7FC
/* 80141760 0013E340  C0 22 A2 70 */	lfs f1, lbl_804D9C50@sda21(r2)
/* 80141764 0013E344  C0 1F 23 74 */	lfs f0, 0x2374(r31)
/* 80141768 0013E348  FC 01 00 00 */	fcmpu cr0, f1, f0
/* 8014176C 0013E34C  40 82 00 0C */	bne lbl_80141778
/* 80141770 0013E350  38 80 01 5A */	li r4, 0x15a
/* 80141774 0013E354  48 00 00 08 */	b lbl_8014177C
lbl_80141778:
/* 80141778 0013E358  38 80 01 5B */	li r4, 0x15b
lbl_8014177C:
/* 8014177C 0013E35C  3C A0 0C 4C */	lis r5, 0x0C4C5092@ha
/* 80141780 0013E360  C0 3F 08 94 */	lfs f1, 0x894(r31)
/* 80141784 0013E364  C0 42 A2 70 */	lfs f2, lbl_804D9C50@sda21(r2)
/* 80141788 0013E368  7F C3 F3 78 */	mr r3, r30
/* 8014178C 0013E36C  C0 62 A2 68 */	lfs f3, lbl_804D9C48@sda21(r2)
/* 80141790 0013E370  38 A5 50 92 */	addi r5, r5, 0x0C4C5092@l
/* 80141794 0013E374  38 C0 00 00 */	li r6, 0
/* 80141798 0013E378  4B F2 7C 15 */	bl Fighter_ActionStateChange_800693AC
/* 8014179C 0013E37C  3C 60 80 14 */	lis r3, lbl_8013D658@ha
/* 801417A0 0013E380  80 BE 00 2C */	lwz r5, 0x2c(r30)
/* 801417A4 0013E384  38 03 D6 58 */	addi r0, r3, lbl_8013D658@l
/* 801417A8 0013E388  90 05 21 E4 */	stw r0, 0x21e4(r5)
/* 801417AC 0013E38C  3C 80 80 14 */	lis r4, lbl_8013D764@ha
/* 801417B0 0013E390  3C 60 80 14 */	lis r3, lbl_8014222C@ha
/* 801417B4 0013E394  90 05 21 DC */	stw r0, 0x21dc(r5)
/* 801417B8 0013E398  38 84 D7 64 */	addi r4, r4, lbl_8013D764@l
/* 801417BC 0013E39C  38 03 22 2C */	addi r0, r3, lbl_8014222C@l
/* 801417C0 0013E3A0  90 85 21 C0 */	stw r4, 0x21c0(r5)
/* 801417C4 0013E3A4  90 05 21 F8 */	stw r0, 0x21f8(r5)
lbl_801417C8:
/* 801417C8 0013E3A8  80 01 00 24 */	lwz r0, 0x24(r1)
/* 801417CC 0013E3AC  83 E1 00 1C */	lwz r31, 0x1c(r1)
/* 801417D0 0013E3B0  83 C1 00 18 */	lwz r30, 0x18(r1)
/* 801417D4 0013E3B4  38 21 00 20 */	addi r1, r1, 0x20
/* 801417D8 0013E3B8  7C 08 03 A6 */	mtlr r0
/* 801417DC 0013E3BC  4E 80 00 20 */	blr
.global lbl_801417E0
lbl_801417E0:
/* 801417E0 0013E3C0  7C 08 02 A6 */	mflr r0
/* 801417E4 0013E3C4  90 01 00 04 */	stw r0, 4(r1)
/* 801417E8 0013E3C8  94 21 FF E0 */	stwu r1, -0x20(r1)
/* 801417EC 0013E3CC  93 E1 00 1C */	stw r31, 0x1c(r1)
/* 801417F0 0013E3D0  93 C1 00 18 */	stw r30, 0x18(r1)
/* 801417F4 0013E3D4  7C 7E 1B 78 */	mr r30, r3
/* 801417F8 0013E3D8  83 E3 00 2C */	lwz r31, 0x2c(r3)
/* 801417FC 0013E3DC  4B F4 05 11 */	bl func_80081D0C
/* 80141800 0013E3E0  2C 03 00 00 */	cmpwi r3, 0
/* 80141804 0013E3E4  41 82 00 C4 */	beq lbl_801418C8
/* 80141808 0013E3E8  7F E3 FB 78 */	mr r3, r31
/* 8014180C 0013E3EC  4B F3 BF F1 */	bl func_8007D7FC
/* 80141810 0013E3F0  C0 42 A2 68 */	lfs f2, lbl_804D9C48@sda21(r2)
/* 80141814 0013E3F4  3C 80 00 04 */	lis r4, 0x00041092@ha
/* 80141818 0013E3F8  C0 3F 08 94 */	lfs f1, 0x894(r31)
/* 8014181C 0013E3FC  7F C3 F3 78 */	mr r3, r30
/* 80141820 0013E400  FC 60 10 90 */	fmr f3, f2
/* 80141824 0013E404  38 A4 10 92 */	addi r5, r4, 0x00041092@l
/* 80141828 0013E408  38 80 01 5C */	li r4, 0x15c
/* 8014182C 0013E40C  38 C0 00 00 */	li r6, 0
/* 80141830 0013E410  4B F2 7B 7D */	bl Fighter_ActionStateChange_800693AC
/* 80141834 0013E414  3C 60 80 14 */	lis r3, lbl_8013D658@ha
/* 80141838 0013E418  80 BE 00 2C */	lwz r5, 0x2c(r30)
/* 8014183C 0013E41C  38 03 D6 58 */	addi r0, r3, lbl_8013D658@l
/* 80141840 0013E420  90 05 21 E4 */	stw r0, 0x21e4(r5)
/* 80141844 0013E424  3C 80 80 14 */	lis r4, lbl_8013D764@ha
/* 80141848 0013E428  3C 60 80 14 */	lis r3, lbl_8014222C@ha
/* 8014184C 0013E42C  90 05 21 DC */	stw r0, 0x21dc(r5)
/* 80141850 0013E430  38 84 D7 64 */	addi r4, r4, lbl_8013D764@l
/* 80141854 0013E434  38 03 22 2C */	addi r0, r3, lbl_8014222C@l
/* 80141858 0013E438  90 85 21 C0 */	stw r4, 0x21c0(r5)
/* 8014185C 0013E43C  38 7F 00 00 */	addi r3, r31, 0
/* 80141860 0013E440  38 80 00 00 */	li r4, 0
/* 80141864 0013E444  90 05 21 F8 */	stw r0, 0x21f8(r5)
/* 80141868 0013E448  C0 22 A2 6C */	lfs f1, lbl_804D9C4C@sda21(r2)
/* 8014186C 0013E44C  4B F3 42 85 */	bl func_80075AF0
/* 80141870 0013E450  80 7E 00 2C */	lwz r3, 0x2c(r30)
/* 80141874 0013E454  C8 42 A2 78 */	lfd f2, lbl_804D9C58@sda21(r2)
/* 80141878 0013E458  C0 02 A2 68 */	lfs f0, lbl_804D9C48@sda21(r2)
/* 8014187C 0013E45C  48 00 00 14 */	b lbl_80141890
lbl_80141880:
/* 80141880 0013E460  C0 23 23 54 */	lfs f1, 0x2354(r3)
/* 80141884 0013E464  FC 21 10 2A */	fadd f1, f1, f2
/* 80141888 0013E468  FC 20 08 18 */	frsp f1, f1
/* 8014188C 0013E46C  D0 23 23 54 */	stfs f1, 0x2354(r3)
lbl_80141890:
/* 80141890 0013E470  C0 23 23 54 */	lfs f1, 0x2354(r3)
/* 80141894 0013E474  FC 01 00 40 */	fcmpo cr0, f1, f0
/* 80141898 0013E478  41 80 FF E8 */	blt lbl_80141880
/* 8014189C 0013E47C  C8 42 A2 78 */	lfd f2, lbl_804D9C58@sda21(r2)
/* 801418A0 0013E480  48 00 00 14 */	b lbl_801418B4
lbl_801418A4:
/* 801418A4 0013E484  C0 03 23 54 */	lfs f0, 0x2354(r3)
/* 801418A8 0013E488  FC 00 10 28 */	fsub f0, f0, f2
/* 801418AC 0013E48C  FC 00 00 18 */	frsp f0, f0
/* 801418B0 0013E490  D0 03 23 54 */	stfs f0, 0x2354(r3)
lbl_801418B4:
/* 801418B4 0013E494  C0 23 23 54 */	lfs f1, 0x2354(r3)
/* 801418B8 0013E498  FC 01 10 40 */	fcmpo cr0, f1, f2
/* 801418BC 0013E49C  41 81 FF E8 */	bgt lbl_801418A4
/* 801418C0 0013E4A0  38 80 00 03 */	li r4, 3
/* 801418C4 0013E4A4  4B F3 40 69 */	bl func_8007592C
lbl_801418C8:
/* 801418C8 0013E4A8  80 01 00 24 */	lwz r0, 0x24(r1)
/* 801418CC 0013E4AC  83 E1 00 1C */	lwz r31, 0x1c(r1)
/* 801418D0 0013E4B0  83 C1 00 18 */	lwz r30, 0x18(r1)
/* 801418D4 0013E4B4  38 21 00 20 */	addi r1, r1, 0x20
/* 801418D8 0013E4B8  7C 08 03 A6 */	mtlr r0
/* 801418DC 0013E4BC  4E 80 00 20 */	blr
.global lbl_801418E0
lbl_801418E0:
/* 801418E0 0013E4C0  7C 08 02 A6 */	mflr r0
/* 801418E4 0013E4C4  90 01 00 04 */	stw r0, 4(r1)
/* 801418E8 0013E4C8  94 21 FF E0 */	stwu r1, -0x20(r1)
/* 801418EC 0013E4CC  93 E1 00 1C */	stw r31, 0x1c(r1)
/* 801418F0 0013E4D0  93 C1 00 18 */	stw r30, 0x18(r1)
/* 801418F4 0013E4D4  7C 7E 1B 78 */	mr r30, r3
/* 801418F8 0013E4D8  83 E3 00 2C */	lwz r31, 0x2c(r3)
/* 801418FC 0013E4DC  4B F4 04 11 */	bl func_80081D0C
/* 80141900 0013E4E0  2C 03 00 00 */	cmpwi r3, 0
/* 80141904 0013E4E4  41 82 00 C4 */	beq lbl_801419C8
/* 80141908 0013E4E8  7F E3 FB 78 */	mr r3, r31
/* 8014190C 0013E4EC  4B F3 BE F1 */	bl func_8007D7FC
/* 80141910 0013E4F0  C0 42 A2 68 */	lfs f2, lbl_804D9C48@sda21(r2)
/* 80141914 0013E4F4  3C 80 00 04 */	lis r4, 0x00041092@ha
/* 80141918 0013E4F8  C0 3F 08 94 */	lfs f1, 0x894(r31)
/* 8014191C 0013E4FC  7F C3 F3 78 */	mr r3, r30
/* 80141920 0013E500  FC 60 10 90 */	fmr f3, f2
/* 80141924 0013E504  38 A4 10 92 */	addi r5, r4, 0x00041092@l
/* 80141928 0013E508  38 80 01 5D */	li r4, 0x15d
/* 8014192C 0013E50C  38 C0 00 00 */	li r6, 0
/* 80141930 0013E510  4B F2 7A 7D */	bl Fighter_ActionStateChange_800693AC
/* 80141934 0013E514  3C 60 80 14 */	lis r3, lbl_8013D658@ha
/* 80141938 0013E518  80 BE 00 2C */	lwz r5, 0x2c(r30)
/* 8014193C 0013E51C  38 03 D6 58 */	addi r0, r3, lbl_8013D658@l
/* 80141940 0013E520  90 05 21 E4 */	stw r0, 0x21e4(r5)
/* 80141944 0013E524  3C 80 80 14 */	lis r4, lbl_8013D764@ha
/* 80141948 0013E528  3C 60 80 14 */	lis r3, lbl_8014222C@ha
/* 8014194C 0013E52C  90 05 21 DC */	stw r0, 0x21dc(r5)
/* 80141950 0013E530  38 84 D7 64 */	addi r4, r4, lbl_8013D764@l
/* 80141954 0013E534  38 03 22 2C */	addi r0, r3, lbl_8014222C@l
/* 80141958 0013E538  90 85 21 C0 */	stw r4, 0x21c0(r5)
/* 8014195C 0013E53C  38 7F 00 00 */	addi r3, r31, 0
/* 80141960 0013E540  38 80 00 00 */	li r4, 0
/* 80141964 0013E544  90 05 21 F8 */	stw r0, 0x21f8(r5)
/* 80141968 0013E548  C0 22 A2 6C */	lfs f1, lbl_804D9C4C@sda21(r2)
/* 8014196C 0013E54C  4B F3 41 85 */	bl func_80075AF0
/* 80141970 0013E550  80 7E 00 2C */	lwz r3, 0x2c(r30)
/* 80141974 0013E554  C8 42 A2 78 */	lfd f2, lbl_804D9C58@sda21(r2)
/* 80141978 0013E558  C0 02 A2 68 */	lfs f0, lbl_804D9C48@sda21(r2)
/* 8014197C 0013E55C  48 00 00 14 */	b lbl_80141990
lbl_80141980:
/* 80141980 0013E560  C0 23 23 54 */	lfs f1, 0x2354(r3)
/* 80141984 0013E564  FC 21 10 2A */	fadd f1, f1, f2
/* 80141988 0013E568  FC 20 08 18 */	frsp f1, f1
/* 8014198C 0013E56C  D0 23 23 54 */	stfs f1, 0x2354(r3)
lbl_80141990:
/* 80141990 0013E570  C0 23 23 54 */	lfs f1, 0x2354(r3)
/* 80141994 0013E574  FC 01 00 40 */	fcmpo cr0, f1, f0
/* 80141998 0013E578  41 80 FF E8 */	blt lbl_80141980
/* 8014199C 0013E57C  C8 42 A2 78 */	lfd f2, lbl_804D9C58@sda21(r2)
/* 801419A0 0013E580  48 00 00 14 */	b lbl_801419B4
lbl_801419A4:
/* 801419A4 0013E584  C0 03 23 54 */	lfs f0, 0x2354(r3)
/* 801419A8 0013E588  FC 00 10 28 */	fsub f0, f0, f2
/* 801419AC 0013E58C  FC 00 00 18 */	frsp f0, f0
/* 801419B0 0013E590  D0 03 23 54 */	stfs f0, 0x2354(r3)
lbl_801419B4:
/* 801419B4 0013E594  C0 23 23 54 */	lfs f1, 0x2354(r3)
/* 801419B8 0013E598  FC 01 10 40 */	fcmpo cr0, f1, f2
/* 801419BC 0013E59C  41 81 FF E8 */	bgt lbl_801419A4
/* 801419C0 0013E5A0  38 80 00 03 */	li r4, 3
/* 801419C4 0013E5A4  4B F3 3F 69 */	bl func_8007592C
lbl_801419C8:
/* 801419C8 0013E5A8  80 01 00 24 */	lwz r0, 0x24(r1)
/* 801419CC 0013E5AC  83 E1 00 1C */	lwz r31, 0x1c(r1)
/* 801419D0 0013E5B0  83 C1 00 18 */	lwz r30, 0x18(r1)
/* 801419D4 0013E5B4  38 21 00 20 */	addi r1, r1, 0x20
/* 801419D8 0013E5B8  7C 08 03 A6 */	mtlr r0
/* 801419DC 0013E5BC  4E 80 00 20 */	blr
.global lbl_801419E0
lbl_801419E0:
/* 801419E0 0013E5C0  7C 08 02 A6 */	mflr r0
/* 801419E4 0013E5C4  90 01 00 04 */	stw r0, 4(r1)
/* 801419E8 0013E5C8  94 21 FF 78 */	stwu r1, -0x88(r1)
/* 801419EC 0013E5CC  BF 41 00 70 */	stmw r26, 0x70(r1)
/* 801419F0 0013E5D0  7C 7C 1B 78 */	mr r28, r3
/* 801419F4 0013E5D4  83 E3 00 2C */	lwz r31, 0x2c(r3)
/* 801419F8 0013E5D8  C0 22 A2 70 */	lfs f1, lbl_804D9C50@sda21(r2)
/* 801419FC 0013E5DC  C0 1F 23 74 */	lfs f0, 0x2374(r31)
/* 80141A00 0013E5E0  83 DF 02 D4 */	lwz r30, 0x2d4(r31)
/* 80141A04 0013E5E4  FC 01 00 00 */	fcmpu cr0, f1, f0
/* 80141A08 0013E5E8  40 82 00 20 */	bne lbl_80141A28
/* 80141A0C 0013E5EC  3C 60 80 3D */	lis r3, lbl_803D0610@ha
/* 80141A10 0013E5F0  38 A3 06 10 */	addi r5, r3, lbl_803D0610@l
/* 80141A14 0013E5F4  38 7C 00 00 */	addi r3, r28, 0
/* 80141A18 0013E5F8  38 80 00 01 */	li r4, 1
/* 80141A1C 0013E5FC  4B F4 09 81 */	bl func_8008239C
/* 80141A20 0013E600  7C 7D 1B 78 */	mr r29, r3
/* 80141A24 0013E604  48 00 00 1C */	b lbl_80141A40
lbl_80141A28:
/* 80141A28 0013E608  3C 60 80 3D */	lis r3, lbl_803D0610@ha
/* 80141A2C 0013E60C  38 A3 06 10 */	addi r5, r3, lbl_803D0610@l
/* 80141A30 0013E610  38 7C 00 00 */	addi r3, r28, 0
/* 80141A34 0013E614  38 80 FF FF */	li r4, -1
/* 80141A38 0013E618  4B F4 09 65 */	bl func_8008239C
/* 80141A3C 0013E61C  7C 7D 1B 78 */	mr r29, r3
lbl_80141A40:
/* 80141A40 0013E620  C0 22 A2 70 */	lfs f1, lbl_804D9C50@sda21(r2)
/* 80141A44 0013E624  C0 1F 23 74 */	lfs f0, 0x2374(r31)
/* 80141A48 0013E628  FC 01 00 00 */	fcmpu cr0, f1, f0
/* 80141A4C 0013E62C  40 82 00 E4 */	bne lbl_80141B30
/* 80141A50 0013E630  80 1F 08 24 */	lwz r0, 0x824(r31)
/* 80141A54 0013E634  54 00 06 BF */	clrlwi. r0, r0, 0x1a
/* 80141A58 0013E638  7C 1A 03 78 */	mr r26, r0
/* 80141A5C 0013E63C  41 82 01 B4 */	beq lbl_80141C10
/* 80141A60 0013E640  83 7C 00 2C */	lwz r27, 0x2c(r28)
/* 80141A64 0013E644  80 7B 00 B0 */	lwz r3, 0xb0(r27)
/* 80141A68 0013E648  80 1B 00 B4 */	lwz r0, 0xb4(r27)
/* 80141A6C 0013E64C  90 61 00 50 */	stw r3, 0x50(r1)
/* 80141A70 0013E650  90 01 00 54 */	stw r0, 0x54(r1)
/* 80141A74 0013E654  80 1B 00 B8 */	lwz r0, 0xb8(r27)
/* 80141A78 0013E658  90 01 00 58 */	stw r0, 0x58(r1)
/* 80141A7C 0013E65C  C0 1F 08 58 */	lfs f0, 0x858(r31)
/* 80141A80 0013E660  C0 5F 08 5C */	lfs f2, 0x85c(r31)
/* 80141A84 0013E664  FC 00 00 50 */	fneg f0, f0
/* 80141A88 0013E668  EC 20 00 72 */	fmuls f1, f0, f1
/* 80141A8C 0013E66C  4B EE 11 A5 */	bl atan2f
/* 80141A90 0013E670  D0 21 00 4C */	stfs f1, 0x4c(r1)
/* 80141A94 0013E674  C0 02 A2 68 */	lfs f0, lbl_804D9C48@sda21(r2)
/* 80141A98 0013E678  C0 5B 07 A4 */	lfs f2, 0x7a4(r27)
/* 80141A9C 0013E67C  FC 02 00 40 */	fcmpo cr0, f2, f0
/* 80141AA0 0013E680  40 80 00 08 */	bge lbl_80141AA8
/* 80141AA4 0013E684  FC 40 10 50 */	fneg f2, f2
lbl_80141AA8:
/* 80141AA8 0013E688  C0 21 00 50 */	lfs f1, 0x50(r1)
/* 80141AAC 0013E68C  C0 02 A2 68 */	lfs f0, lbl_804D9C48@sda21(r2)
/* 80141AB0 0013E690  EC 21 10 2A */	fadds f1, f1, f2
/* 80141AB4 0013E694  D0 21 00 50 */	stfs f1, 0x50(r1)
/* 80141AB8 0013E698  C0 5B 07 98 */	lfs f2, 0x798(r27)
/* 80141ABC 0013E69C  C0 3B 07 A0 */	lfs f1, 0x7a0(r27)
/* 80141AC0 0013E6A0  EC 42 08 2A */	fadds f2, f2, f1
/* 80141AC4 0013E6A4  FC 02 00 40 */	fcmpo cr0, f2, f0
/* 80141AC8 0013E6A8  40 80 00 08 */	bge lbl_80141AD0
/* 80141ACC 0013E6AC  FC 40 10 50 */	fneg f2, f2
lbl_80141AD0:
/* 80141AD0 0013E6B0  C0 22 A2 74 */	lfs f1, lbl_804D9C54@sda21(r2)
/* 80141AD4 0013E6B4  7F 84 E3 78 */	mr r4, r28
/* 80141AD8 0013E6B8  C0 01 00 54 */	lfs f0, 0x54(r1)
/* 80141ADC 0013E6BC  38 A1 00 50 */	addi r5, r1, 0x50
/* 80141AE0 0013E6C0  38 C1 00 4C */	addi r6, r1, 0x4c
/* 80141AE4 0013E6C4  EC 01 00 BA */	fmadds f0, f1, f2, f0
/* 80141AE8 0013E6C8  4C C6 31 82 */	crclr 6
/* 80141AEC 0013E6CC  38 60 04 06 */	li r3, 0x406
/* 80141AF0 0013E6D0  D0 01 00 54 */	stfs f0, 0x54(r1)
/* 80141AF4 0013E6D4  4B F1 E2 E9 */	bl ef_Spawn
/* 80141AF8 0013E6D8  38 60 00 03 */	li r3, 3
/* 80141AFC 0013E6DC  38 81 00 50 */	addi r4, r1, 0x50
/* 80141B00 0013E6E0  4B EE F3 45 */	bl func_80030E44
/* 80141B04 0013E6E4  38 7B 00 00 */	addi r3, r27, 0
/* 80141B08 0013E6E8  38 80 00 0C */	li r4, 0xc
/* 80141B0C 0013E6EC  38 A0 00 0A */	li r5, 0xa
/* 80141B10 0013E6F0  4B F3 D0 9D */	bl func_8007EBAC
/* 80141B14 0013E6F4  3C 80 00 04 */	lis r4, 0x0003D0D6@ha
/* 80141B18 0013E6F8  38 7B 00 00 */	addi r3, r27, 0
/* 80141B1C 0013E6FC  38 84 D0 D6 */	addi r4, r4, 0x0003D0D6@l
/* 80141B20 0013E700  38 A0 00 7F */	li r5, 0x7f
/* 80141B24 0013E704  38 C0 00 40 */	li r6, 0x40
/* 80141B28 0013E708  4B F4 66 21 */	bl func_80088148
/* 80141B2C 0013E70C  48 00 00 E4 */	b lbl_80141C10
lbl_80141B30:
/* 80141B30 0013E710  80 1F 08 24 */	lwz r0, 0x824(r31)
/* 80141B34 0013E714  54 00 05 33 */	rlwinm. r0, r0, 0, 0x14, 0x19
/* 80141B38 0013E718  7C 1A 03 78 */	mr r26, r0
/* 80141B3C 0013E71C  41 82 00 D4 */	beq lbl_80141C10
/* 80141B40 0013E720  83 7C 00 2C */	lwz r27, 0x2c(r28)
/* 80141B44 0013E724  C0 02 A2 80 */	lfs f0, lbl_804D9C60@sda21(r2)
/* 80141B48 0013E728  80 7B 00 B0 */	lwz r3, 0xb0(r27)
/* 80141B4C 0013E72C  80 1B 00 B4 */	lwz r0, 0xb4(r27)
/* 80141B50 0013E730  90 61 00 40 */	stw r3, 0x40(r1)
/* 80141B54 0013E734  90 01 00 44 */	stw r0, 0x44(r1)
/* 80141B58 0013E738  80 1B 00 B8 */	lwz r0, 0xb8(r27)
/* 80141B5C 0013E73C  90 01 00 48 */	stw r0, 0x48(r1)
/* 80141B60 0013E740  C0 3F 08 58 */	lfs f1, 0x858(r31)
/* 80141B64 0013E744  C0 5F 08 5C */	lfs f2, 0x85c(r31)
/* 80141B68 0013E748  FC 20 08 50 */	fneg f1, f1
/* 80141B6C 0013E74C  EC 21 00 32 */	fmuls f1, f1, f0
/* 80141B70 0013E750  4B EE 10 C1 */	bl atan2f
/* 80141B74 0013E754  D0 21 00 3C */	stfs f1, 0x3c(r1)
/* 80141B78 0013E758  C0 02 A2 68 */	lfs f0, lbl_804D9C48@sda21(r2)
/* 80141B7C 0013E75C  C0 5B 07 AC */	lfs f2, 0x7ac(r27)
/* 80141B80 0013E760  FC 02 00 40 */	fcmpo cr0, f2, f0
/* 80141B84 0013E764  40 80 00 08 */	bge lbl_80141B8C
/* 80141B88 0013E768  FC 40 10 50 */	fneg f2, f2
lbl_80141B8C:
/* 80141B8C 0013E76C  C0 21 00 40 */	lfs f1, 0x40(r1)
/* 80141B90 0013E770  C0 02 A2 68 */	lfs f0, lbl_804D9C48@sda21(r2)
/* 80141B94 0013E774  EC 21 10 28 */	fsubs f1, f1, f2
/* 80141B98 0013E778  D0 21 00 40 */	stfs f1, 0x40(r1)
/* 80141B9C 0013E77C  C0 5B 07 98 */	lfs f2, 0x798(r27)
/* 80141BA0 0013E780  C0 3B 07 A0 */	lfs f1, 0x7a0(r27)
/* 80141BA4 0013E784  EC 42 08 2A */	fadds f2, f2, f1
/* 80141BA8 0013E788  FC 02 00 40 */	fcmpo cr0, f2, f0
/* 80141BAC 0013E78C  40 80 00 08 */	bge lbl_80141BB4
/* 80141BB0 0013E790  FC 40 10 50 */	fneg f2, f2
lbl_80141BB4:
/* 80141BB4 0013E794  C0 22 A2 74 */	lfs f1, lbl_804D9C54@sda21(r2)
/* 80141BB8 0013E798  7F 84 E3 78 */	mr r4, r28
/* 80141BBC 0013E79C  C0 01 00 44 */	lfs f0, 0x44(r1)
/* 80141BC0 0013E7A0  38 A1 00 40 */	addi r5, r1, 0x40
/* 80141BC4 0013E7A4  38 C1 00 3C */	addi r6, r1, 0x3c
/* 80141BC8 0013E7A8  EC 01 00 BA */	fmadds f0, f1, f2, f0
/* 80141BCC 0013E7AC  4C C6 31 82 */	crclr 6
/* 80141BD0 0013E7B0  38 60 04 06 */	li r3, 0x406
/* 80141BD4 0013E7B4  D0 01 00 44 */	stfs f0, 0x44(r1)
/* 80141BD8 0013E7B8  4B F1 E2 05 */	bl ef_Spawn
/* 80141BDC 0013E7BC  38 60 00 03 */	li r3, 3
/* 80141BE0 0013E7C0  38 81 00 40 */	addi r4, r1, 0x40
/* 80141BE4 0013E7C4  4B EE F2 61 */	bl func_80030E44
/* 80141BE8 0013E7C8  38 7B 00 00 */	addi r3, r27, 0
/* 80141BEC 0013E7CC  38 80 00 0C */	li r4, 0xc
/* 80141BF0 0013E7D0  38 A0 00 0A */	li r5, 0xa
/* 80141BF4 0013E7D4  4B F3 CF B9 */	bl func_8007EBAC
/* 80141BF8 0013E7D8  3C 80 00 04 */	lis r4, 0x0003D0D6@ha
/* 80141BFC 0013E7DC  38 7B 00 00 */	addi r3, r27, 0
/* 80141C00 0013E7E0  38 84 D0 D6 */	addi r4, r4, 0x0003D0D6@l
/* 80141C04 0013E7E4  38 A0 00 7F */	li r5, 0x7f
/* 80141C08 0013E7E8  38 C0 00 40 */	li r6, 0x40
/* 80141C0C 0013E7EC  4B F4 65 3D */	bl func_80088148
lbl_80141C10:
/* 80141C10 0013E7F0  2C 1A 00 00 */	cmpwi r26, 0
/* 80141C14 0013E7F4  41 82 00 80 */	beq lbl_80141C94
/* 80141C18 0013E7F8  80 7F 23 6C */	lwz r3, 0x236c(r31)
/* 80141C1C 0013E7FC  3C 00 43 30 */	lis r0, 0x4330
/* 80141C20 0013E800  C8 42 A2 90 */	lfd f2, lbl_804D9C70@sda21(r2)
/* 80141C24 0013E804  6C 63 80 00 */	xoris r3, r3, 0x8000
/* 80141C28 0013E808  C0 1E 00 D4 */	lfs f0, 0xd4(r30)
/* 80141C2C 0013E80C  90 61 00 6C */	stw r3, 0x6c(r1)
/* 80141C30 0013E810  90 01 00 68 */	stw r0, 0x68(r1)
/* 80141C34 0013E814  C8 21 00 68 */	lfd f1, 0x68(r1)
/* 80141C38 0013E818  EC 21 10 28 */	fsubs f1, f1, f2
/* 80141C3C 0013E81C  EC 01 00 32 */	fmuls f0, f1, f0
/* 80141C40 0013E820  FC 00 00 1E */	fctiwz f0, f0
/* 80141C44 0013E824  D8 01 00 60 */	stfd f0, 0x60(r1)
/* 80141C48 0013E828  80 01 00 64 */	lwz r0, 0x64(r1)
/* 80141C4C 0013E82C  90 1F 23 6C */	stw r0, 0x236c(r31)
/* 80141C50 0013E830  80 1F 23 6C */	lwz r0, 0x236c(r31)
/* 80141C54 0013E834  2C 00 00 00 */	cmpwi r0, 0
/* 80141C58 0013E838  40 80 00 0C */	bge lbl_80141C64
/* 80141C5C 0013E83C  38 00 00 00 */	li r0, 0
/* 80141C60 0013E840  90 1F 23 6C */	stw r0, 0x236c(r31)
lbl_80141C64:
/* 80141C64 0013E844  C0 3F 23 58 */	lfs f1, 0x2358(r31)
/* 80141C68 0013E848  C0 1E 00 D4 */	lfs f0, 0xd4(r30)
/* 80141C6C 0013E84C  EC 01 00 32 */	fmuls f0, f1, f0
/* 80141C70 0013E850  D0 1F 23 58 */	stfs f0, 0x2358(r31)
/* 80141C74 0013E854  C0 3F 00 80 */	lfs f1, 0x80(r31)
/* 80141C78 0013E858  C0 1E 00 D4 */	lfs f0, 0xd4(r30)
/* 80141C7C 0013E85C  FC 20 08 50 */	fneg f1, f1
/* 80141C80 0013E860  EC 01 00 32 */	fmuls f0, f1, f0
/* 80141C84 0013E864  D0 1F 00 80 */	stfs f0, 0x80(r31)
/* 80141C88 0013E868  C0 1F 23 74 */	lfs f0, 0x2374(r31)
/* 80141C8C 0013E86C  FC 00 00 50 */	fneg f0, f0
/* 80141C90 0013E870  D0 1F 23 74 */	stfs f0, 0x2374(r31)
lbl_80141C94:
/* 80141C94 0013E874  2C 1D 00 00 */	cmpwi r29, 0
/* 80141C98 0013E878  41 82 02 14 */	beq lbl_80141EAC
/* 80141C9C 0013E87C  C0 5F 00 84 */	lfs f2, 0x84(r31)
/* 80141CA0 0013E880  C0 3E 00 78 */	lfs f1, 0x78(r30)
/* 80141CA4 0013E884  C0 02 A2 68 */	lfs f0, lbl_804D9C48@sda21(r2)
/* 80141CA8 0013E888  EC 22 00 72 */	fmuls f1, f2, f1
/* 80141CAC 0013E88C  FC 01 00 40 */	fcmpo cr0, f1, f0
/* 80141CB0 0013E890  40 80 00 08 */	bge lbl_80141CB8
/* 80141CB4 0013E894  FC 20 08 50 */	fneg f1, f1
lbl_80141CB8:
/* 80141CB8 0013E898  D0 3F 00 84 */	stfs f1, 0x84(r31)
/* 80141CBC 0013E89C  C0 1E 00 7C */	lfs f0, 0x7c(r30)
/* 80141CC0 0013E8A0  FC 01 00 40 */	fcmpo cr0, f1, f0
/* 80141CC4 0013E8A4  40 80 01 1C */	bge lbl_80141DE0
/* 80141CC8 0013E8A8  7F E3 FB 78 */	mr r3, r31
/* 80141CCC 0013E8AC  4B F3 BB 31 */	bl func_8007D7FC
/* 80141CD0 0013E8B0  C0 42 A2 68 */	lfs f2, lbl_804D9C48@sda21(r2)
/* 80141CD4 0013E8B4  3C 80 0C 4C */	lis r4, 0x0C4C509A@ha
/* 80141CD8 0013E8B8  C0 3F 08 94 */	lfs f1, 0x894(r31)
/* 80141CDC 0013E8BC  7F 83 E3 78 */	mr r3, r28
/* 80141CE0 0013E8C0  FC 60 10 90 */	fmr f3, f2
/* 80141CE4 0013E8C4  38 A4 50 9A */	addi r5, r4, 0x0C4C509A@l
/* 80141CE8 0013E8C8  38 80 01 5E */	li r4, 0x15e
/* 80141CEC 0013E8CC  38 C0 00 00 */	li r6, 0
/* 80141CF0 0013E8D0  4B F2 76 BD */	bl Fighter_ActionStateChange_800693AC
/* 80141CF4 0013E8D4  3C 60 80 14 */	lis r3, lbl_8013D658@ha
/* 80141CF8 0013E8D8  80 BC 00 2C */	lwz r5, 0x2c(r28)
/* 80141CFC 0013E8DC  38 03 D6 58 */	addi r0, r3, lbl_8013D658@l
/* 80141D00 0013E8E0  90 05 21 E4 */	stw r0, 0x21e4(r5)
/* 80141D04 0013E8E4  3C 80 80 14 */	lis r4, lbl_8013D764@ha
/* 80141D08 0013E8E8  3C 60 80 14 */	lis r3, lbl_8014222C@ha
/* 80141D0C 0013E8EC  90 05 21 DC */	stw r0, 0x21dc(r5)
/* 80141D10 0013E8F0  38 84 D7 64 */	addi r4, r4, lbl_8013D764@l
/* 80141D14 0013E8F4  38 03 22 2C */	addi r0, r3, lbl_8014222C@l
/* 80141D18 0013E8F8  90 85 21 C0 */	stw r4, 0x21c0(r5)
/* 80141D1C 0013E8FC  90 05 21 F8 */	stw r0, 0x21f8(r5)
/* 80141D20 0013E900  C0 3F 23 58 */	lfs f1, 0x2358(r31)
/* 80141D24 0013E904  C0 1F 23 74 */	lfs f0, 0x2374(r31)
/* 80141D28 0013E908  EC 01 00 32 */	fmuls f0, f1, f0
/* 80141D2C 0013E90C  D0 1F 00 EC */	stfs f0, 0xec(r31)
/* 80141D30 0013E910  D0 1F 00 80 */	stfs f0, 0x80(r31)
/* 80141D34 0013E914  C0 42 A2 68 */	lfs f2, lbl_804D9C48@sda21(r2)
/* 80141D38 0013E918  D0 5F 00 88 */	stfs f2, 0x88(r31)
/* 80141D3C 0013E91C  D0 5F 00 84 */	stfs f2, 0x84(r31)
/* 80141D40 0013E920  80 7C 00 2C */	lwz r3, 0x2c(r28)
/* 80141D44 0013E924  C8 22 A2 78 */	lfd f1, lbl_804D9C58@sda21(r2)
/* 80141D48 0013E928  48 00 00 14 */	b lbl_80141D5C
lbl_80141D4C:
/* 80141D4C 0013E92C  C0 03 23 54 */	lfs f0, 0x2354(r3)
/* 80141D50 0013E930  FC 00 08 2A */	fadd f0, f0, f1
/* 80141D54 0013E934  FC 00 00 18 */	frsp f0, f0
/* 80141D58 0013E938  D0 03 23 54 */	stfs f0, 0x2354(r3)
lbl_80141D5C:
/* 80141D5C 0013E93C  C0 03 23 54 */	lfs f0, 0x2354(r3)
/* 80141D60 0013E940  FC 00 10 40 */	fcmpo cr0, f0, f2
/* 80141D64 0013E944  41 80 FF E8 */	blt lbl_80141D4C
/* 80141D68 0013E948  C8 42 A2 78 */	lfd f2, lbl_804D9C58@sda21(r2)
/* 80141D6C 0013E94C  48 00 00 14 */	b lbl_80141D80
lbl_80141D70:
/* 80141D70 0013E950  C0 03 23 54 */	lfs f0, 0x2354(r3)
/* 80141D74 0013E954  FC 00 10 28 */	fsub f0, f0, f2
/* 80141D78 0013E958  FC 00 00 18 */	frsp f0, f0
/* 80141D7C 0013E95C  D0 03 23 54 */	stfs f0, 0x2354(r3)
lbl_80141D80:
/* 80141D80 0013E960  C0 23 23 54 */	lfs f1, 0x2354(r3)
/* 80141D84 0013E964  FC 01 10 40 */	fcmpo cr0, f1, f2
/* 80141D88 0013E968  41 81 FF E8 */	bgt lbl_80141D70
/* 80141D8C 0013E96C  38 80 00 03 */	li r4, 3
/* 80141D90 0013E970  4B F3 3B 9D */	bl func_8007592C
/* 80141D94 0013E974  C0 22 A2 6C */	lfs f1, lbl_804D9C4C@sda21(r2)
/* 80141D98 0013E978  38 7F 00 00 */	addi r3, r31, 0
/* 80141D9C 0013E97C  38 80 00 00 */	li r4, 0
/* 80141DA0 0013E980  4B F3 3D 51 */	bl func_80075AF0
/* 80141DA4 0013E984  C0 1F 08 44 */	lfs f0, 0x844(r31)
/* 80141DA8 0013E988  C0 5F 08 48 */	lfs f2, 0x848(r31)
/* 80141DAC 0013E98C  FC 20 00 50 */	fneg f1, f0
/* 80141DB0 0013E990  4B EE 0E 81 */	bl atan2f
/* 80141DB4 0013E994  D0 21 00 5C */	stfs f1, 0x5c(r1)
/* 80141DB8 0013E998  38 9C 00 00 */	addi r4, r28, 0
/* 80141DBC 0013E99C  38 BF 00 B0 */	addi r5, r31, 0xb0
/* 80141DC0 0013E9A0  4C C6 31 82 */	crclr 6
/* 80141DC4 0013E9A4  38 DF 00 2C */	addi r6, r31, 0x2c
/* 80141DC8 0013E9A8  38 E1 00 5C */	addi r7, r1, 0x5c
/* 80141DCC 0013E9AC  38 60 03 FF */	li r3, 0x3ff
/* 80141DD0 0013E9B0  4B F1 E0 0D */	bl ef_Spawn
/* 80141DD4 0013E9B4  C0 1E 00 44 */	lfs f0, 0x44(r30)
/* 80141DD8 0013E9B8  D0 1F 23 5C */	stfs f0, 0x235c(r31)
/* 80141DDC 0013E9BC  48 00 00 C4 */	b lbl_80141EA0
lbl_80141DE0:
/* 80141DE0 0013E9C0  C0 5F 06 20 */	lfs f2, 0x620(r31)
/* 80141DE4 0013E9C4  C0 02 A2 68 */	lfs f0, lbl_804D9C48@sda21(r2)
/* 80141DE8 0013E9C8  FC 02 00 40 */	fcmpo cr0, f2, f0
/* 80141DEC 0013E9CC  40 80 00 0C */	bge lbl_80141DF8
/* 80141DF0 0013E9D0  FC 20 10 50 */	fneg f1, f2
/* 80141DF4 0013E9D4  48 00 00 08 */	b lbl_80141DFC
lbl_80141DF8:
/* 80141DF8 0013E9D8  FC 20 10 90 */	fmr f1, f2
lbl_80141DFC:
/* 80141DFC 0013E9DC  C0 1E 00 68 */	lfs f0, 0x68(r30)
/* 80141E00 0013E9E0  FC 01 00 40 */	fcmpo cr0, f1, f0
/* 80141E04 0013E9E4  40 81 00 44 */	ble lbl_80141E48
/* 80141E08 0013E9E8  C0 02 A2 68 */	lfs f0, lbl_804D9C48@sda21(r2)
/* 80141E0C 0013E9EC  FC 02 00 40 */	fcmpo cr0, f2, f0
/* 80141E10 0013E9F0  40 81 00 0C */	ble lbl_80141E1C
/* 80141E14 0013E9F4  C0 02 A2 70 */	lfs f0, lbl_804D9C50@sda21(r2)
/* 80141E18 0013E9F8  48 00 00 08 */	b lbl_80141E20
lbl_80141E1C:
/* 80141E1C 0013E9FC  C0 02 A2 80 */	lfs f0, lbl_804D9C60@sda21(r2)
lbl_80141E20:
/* 80141E20 0013EA00  D0 1F 23 74 */	stfs f0, 0x2374(r31)
/* 80141E24 0013EA04  38 7F 00 00 */	addi r3, r31, 0
/* 80141E28 0013EA08  38 80 00 00 */	li r4, 0
/* 80141E2C 0013EA0C  C0 3F 23 58 */	lfs f1, 0x2358(r31)
/* 80141E30 0013EA10  C0 1F 23 74 */	lfs f0, 0x2374(r31)
/* 80141E34 0013EA14  EC 01 00 32 */	fmuls f0, f1, f0
/* 80141E38 0013EA18  D0 1F 00 EC */	stfs f0, 0xec(r31)
/* 80141E3C 0013EA1C  D0 1F 00 80 */	stfs f0, 0x80(r31)
/* 80141E40 0013EA20  C0 22 A2 6C */	lfs f1, lbl_804D9C4C@sda21(r2)
/* 80141E44 0013EA24  4B F3 3C AD */	bl func_80075AF0
lbl_80141E48:
/* 80141E48 0013EA28  80 7C 00 2C */	lwz r3, 0x2c(r28)
/* 80141E4C 0013EA2C  C8 42 A2 78 */	lfd f2, lbl_804D9C58@sda21(r2)
/* 80141E50 0013EA30  C0 02 A2 68 */	lfs f0, lbl_804D9C48@sda21(r2)
/* 80141E54 0013EA34  48 00 00 14 */	b lbl_80141E68
lbl_80141E58:
/* 80141E58 0013EA38  C0 23 23 54 */	lfs f1, 0x2354(r3)
/* 80141E5C 0013EA3C  FC 21 10 2A */	fadd f1, f1, f2
/* 80141E60 0013EA40  FC 20 08 18 */	frsp f1, f1
/* 80141E64 0013EA44  D0 23 23 54 */	stfs f1, 0x2354(r3)
lbl_80141E68:
/* 80141E68 0013EA48  C0 23 23 54 */	lfs f1, 0x2354(r3)
/* 80141E6C 0013EA4C  FC 01 00 40 */	fcmpo cr0, f1, f0
/* 80141E70 0013EA50  41 80 FF E8 */	blt lbl_80141E58
/* 80141E74 0013EA54  C8 42 A2 78 */	lfd f2, lbl_804D9C58@sda21(r2)
/* 80141E78 0013EA58  48 00 00 14 */	b lbl_80141E8C
lbl_80141E7C:
/* 80141E7C 0013EA5C  C0 03 23 54 */	lfs f0, 0x2354(r3)
/* 80141E80 0013EA60  FC 00 10 28 */	fsub f0, f0, f2
/* 80141E84 0013EA64  FC 00 00 18 */	frsp f0, f0
/* 80141E88 0013EA68  D0 03 23 54 */	stfs f0, 0x2354(r3)
lbl_80141E8C:
/* 80141E8C 0013EA6C  C0 23 23 54 */	lfs f1, 0x2354(r3)
/* 80141E90 0013EA70  FC 01 10 40 */	fcmpo cr0, f1, f2
/* 80141E94 0013EA74  41 81 FF E8 */	bgt lbl_80141E7C
/* 80141E98 0013EA78  38 80 00 03 */	li r4, 3
/* 80141E9C 0013EA7C  4B F3 3A 91 */	bl func_8007592C
lbl_80141EA0:
/* 80141EA0 0013EA80  38 00 00 00 */	li r0, 0
/* 80141EA4 0013EA84  90 1F 23 48 */	stw r0, 0x2348(r31)
/* 80141EA8 0013EA88  48 00 00 FC */	b lbl_80141FA4
lbl_80141EAC:
/* 80141EAC 0013EA8C  7F 83 E3 78 */	mr r3, r28
/* 80141EB0 0013EA90  4B F3 F3 E9 */	bl func_80081298
/* 80141EB4 0013EA94  2C 03 00 00 */	cmpwi r3, 0
/* 80141EB8 0013EA98  41 82 00 EC */	beq lbl_80141FA4
/* 80141EBC 0013EA9C  83 7C 00 28 */	lwz r27, 0x28(r28)
/* 80141EC0 0013EAA0  83 DC 00 2C */	lwz r30, 0x2c(r28)
/* 80141EC4 0013EAA4  28 1B 00 00 */	cmplwi r27, 0
/* 80141EC8 0013EAA8  3B BE 22 30 */	addi r29, r30, 0x2230
/* 80141ECC 0013EAAC  40 82 00 14 */	bne lbl_80141EE0
/* 80141ED0 0013EAB0  38 6D 87 F8 */	addi r3, r13, lbl_804D3E98@sda21
/* 80141ED4 0013EAB4  38 80 02 F8 */	li r4, 0x2f8
/* 80141ED8 0013EAB8  38 AD 88 00 */	addi r5, r13, lbl_804D3EA0@sda21
/* 80141EDC 0013EABC  48 24 63 45 */	bl __assert
lbl_80141EE0:
/* 80141EE0 0013EAC0  28 1D 00 00 */	cmplwi r29, 0
/* 80141EE4 0013EAC4  40 82 00 14 */	bne lbl_80141EF8
/* 80141EE8 0013EAC8  38 6D 87 F8 */	addi r3, r13, lbl_804D3E98@sda21
/* 80141EEC 0013EACC  38 80 02 F9 */	li r4, 0x2f9
/* 80141EF0 0013EAD0  38 AD 88 08 */	addi r5, r13, lbl_804D3EA8@sda21
/* 80141EF4 0013EAD4  48 24 63 2D */	bl __assert
lbl_80141EF8:
/* 80141EF8 0013EAD8  80 7D 00 00 */	lwz r3, 0(r29)
/* 80141EFC 0013EADC  80 1D 00 04 */	lwz r0, 4(r29)
/* 80141F00 0013EAE0  90 7B 00 2C */	stw r3, 0x2c(r27)
/* 80141F04 0013EAE4  90 1B 00 30 */	stw r0, 0x30(r27)
/* 80141F08 0013EAE8  80 1D 00 08 */	lwz r0, 8(r29)
/* 80141F0C 0013EAEC  90 1B 00 34 */	stw r0, 0x34(r27)
/* 80141F10 0013EAF0  80 1B 00 14 */	lwz r0, 0x14(r27)
/* 80141F14 0013EAF4  54 00 01 8D */	rlwinm. r0, r0, 0, 6, 6
/* 80141F18 0013EAF8  40 82 00 4C */	bne lbl_80141F64
/* 80141F1C 0013EAFC  28 1B 00 00 */	cmplwi r27, 0
/* 80141F20 0013EB00  41 82 00 44 */	beq lbl_80141F64
/* 80141F24 0013EB04  40 82 00 14 */	bne lbl_80141F38
/* 80141F28 0013EB08  38 6D 87 F8 */	addi r3, r13, lbl_804D3E98@sda21
/* 80141F2C 0013EB0C  38 80 02 34 */	li r4, 0x234
/* 80141F30 0013EB10  38 AD 88 00 */	addi r5, r13, lbl_804D3EA0@sda21
/* 80141F34 0013EB14  48 24 62 ED */	bl __assert
lbl_80141F38:
/* 80141F38 0013EB18  80 9B 00 14 */	lwz r4, 0x14(r27)
/* 80141F3C 0013EB1C  38 60 00 00 */	li r3, 0
/* 80141F40 0013EB20  54 80 02 11 */	rlwinm. r0, r4, 0, 8, 8
/* 80141F44 0013EB24  40 82 00 10 */	bne lbl_80141F54
/* 80141F48 0013EB28  54 80 06 73 */	rlwinm. r0, r4, 0, 0x19, 0x19
/* 80141F4C 0013EB2C  41 82 00 08 */	beq lbl_80141F54
/* 80141F50 0013EB30  38 60 00 01 */	li r3, 1
lbl_80141F54:
/* 80141F54 0013EB34  2C 03 00 00 */	cmpwi r3, 0
/* 80141F58 0013EB38  40 82 00 0C */	bne lbl_80141F64
/* 80141F5C 0013EB3C  7F 63 DB 78 */	mr r3, r27
/* 80141F60 0013EB40  48 23 13 89 */	bl HSD_JObjSetMtxDirtySub
lbl_80141F64:
/* 80141F64 0013EB44  C8 22 A2 60 */	lfd f1, lbl_804D9C40@sda21(r2)
/* 80141F68 0013EB48  7F C3 F3 78 */	mr r3, r30
/* 80141F6C 0013EB4C  C0 1E 00 2C */	lfs f0, 0x2c(r30)
/* 80141F70 0013EB50  38 80 00 00 */	li r4, 0
/* 80141F74 0013EB54  FC 21 00 32 */	fmul f1, f1, f0
/* 80141F78 0013EB58  FC 20 08 18 */	frsp f1, f1
/* 80141F7C 0013EB5C  4B F3 3B 75 */	bl func_80075AF0
/* 80141F80 0013EB60  C0 02 A2 68 */	lfs f0, lbl_804D9C48@sda21(r2)
/* 80141F84 0013EB64  C0 3E 23 60 */	lfs f1, 0x2360(r30)
/* 80141F88 0013EB68  FC 00 08 00 */	fcmpu cr0, f0, f1
/* 80141F8C 0013EB6C  41 82 00 08 */	beq lbl_80141F94
/* 80141F90 0013EB70  D0 3E 00 2C */	stfs f1, 0x2c(r30)
lbl_80141F94:
/* 80141F94 0013EB74  C0 02 A2 68 */	lfs f0, lbl_804D9C48@sda21(r2)
/* 80141F98 0013EB78  7F 83 E3 78 */	mr r3, r28
/* 80141F9C 0013EB7C  D0 1E 23 60 */	stfs f0, 0x2360(r30)
/* 80141FA0 0013EB80  4B F3 F3 D1 */	bl func_80081370
lbl_80141FA4:
/* 80141FA4 0013EB84  BB 41 00 70 */	lmw r26, 0x70(r1)
/* 80141FA8 0013EB88  80 01 00 8C */	lwz r0, 0x8c(r1)
/* 80141FAC 0013EB8C  38 21 00 88 */	addi r1, r1, 0x88
/* 80141FB0 0013EB90  7C 08 03 A6 */	mtlr r0
/* 80141FB4 0013EB94  4E 80 00 20 */	blr
.global lbl_80141FB8
lbl_80141FB8:
/* 80141FB8 0013EB98  7C 08 02 A6 */	mflr r0
/* 80141FBC 0013EB9C  90 01 00 04 */	stw r0, 4(r1)
/* 80141FC0 0013EBA0  94 21 FF D8 */	stwu r1, -0x28(r1)
/* 80141FC4 0013EBA4  93 E1 00 24 */	stw r31, 0x24(r1)
/* 80141FC8 0013EBA8  93 C1 00 20 */	stw r30, 0x20(r1)
/* 80141FCC 0013EBAC  3B C3 00 00 */	addi r30, r3, 0
/* 80141FD0 0013EBB0  3C 60 80 3D */	lis r3, lbl_803D0610@ha
/* 80141FD4 0013EBB4  83 FE 00 2C */	lwz r31, 0x2c(r30)
/* 80141FD8 0013EBB8  38 83 06 10 */	addi r4, r3, lbl_803D0610@l
/* 80141FDC 0013EBBC  38 7E 00 00 */	addi r3, r30, 0
/* 80141FE0 0013EBC0  4B F4 04 C1 */	bl func_800824A0
/* 80141FE4 0013EBC4  2C 03 00 00 */	cmpwi r3, 0
/* 80141FE8 0013EBC8  41 82 00 70 */	beq lbl_80142058
/* 80141FEC 0013EBCC  7F E3 FB 78 */	mr r3, r31
/* 80141FF0 0013EBD0  4B F3 B8 0D */	bl func_8007D7FC
/* 80141FF4 0013EBD4  C0 42 A2 68 */	lfs f2, lbl_804D9C48@sda21(r2)
/* 80141FF8 0013EBD8  3C 80 0C 4C */	lis r4, 0x0C4C5092@ha
/* 80141FFC 0013EBDC  C0 3F 08 94 */	lfs f1, 0x894(r31)
/* 80142000 0013EBE0  7F C3 F3 78 */	mr r3, r30
/* 80142004 0013EBE4  FC 60 10 90 */	fmr f3, f2
/* 80142008 0013EBE8  38 A4 50 92 */	addi r5, r4, 0x0C4C5092@l
/* 8014200C 0013EBEC  38 80 01 5F */	li r4, 0x15f
/* 80142010 0013EBF0  38 C0 00 00 */	li r6, 0
/* 80142014 0013EBF4  4B F2 73 99 */	bl Fighter_ActionStateChange_800693AC
/* 80142018 0013EBF8  3C 60 80 14 */	lis r3, lbl_8013D658@ha
/* 8014201C 0013EBFC  80 BE 00 2C */	lwz r5, 0x2c(r30)
/* 80142020 0013EC00  38 03 D6 58 */	addi r0, r3, lbl_8013D658@l
/* 80142024 0013EC04  90 05 21 E4 */	stw r0, 0x21e4(r5)
/* 80142028 0013EC08  3C 80 80 14 */	lis r4, lbl_8013D764@ha
/* 8014202C 0013EC0C  3C 60 80 14 */	lis r3, lbl_8014222C@ha
/* 80142030 0013EC10  90 05 21 DC */	stw r0, 0x21dc(r5)
/* 80142034 0013EC14  38 84 D7 64 */	addi r4, r4, lbl_8013D764@l
/* 80142038 0013EC18  38 03 22 2C */	addi r0, r3, lbl_8014222C@l
/* 8014203C 0013EC1C  90 85 21 C0 */	stw r4, 0x21c0(r5)
/* 80142040 0013EC20  90 05 21 F8 */	stw r0, 0x21f8(r5)
/* 80142044 0013EC24  C0 1F 00 80 */	lfs f0, 0x80(r31)
/* 80142048 0013EC28  D0 1F 00 EC */	stfs f0, 0xec(r31)
/* 8014204C 0013EC2C  C0 02 A2 68 */	lfs f0, lbl_804D9C48@sda21(r2)
/* 80142050 0013EC30  D0 1F 00 88 */	stfs f0, 0x88(r31)
/* 80142054 0013EC34  D0 1F 00 84 */	stfs f0, 0x84(r31)
lbl_80142058:
/* 80142058 0013EC38  80 01 00 2C */	lwz r0, 0x2c(r1)
/* 8014205C 0013EC3C  83 E1 00 24 */	lwz r31, 0x24(r1)
/* 80142060 0013EC40  83 C1 00 20 */	lwz r30, 0x20(r1)
/* 80142064 0013EC44  38 21 00 28 */	addi r1, r1, 0x28
/* 80142068 0013EC48  7C 08 03 A6 */	mtlr r0
/* 8014206C 0013EC4C  4E 80 00 20 */	blr
.global lbl_80142070
lbl_80142070:
/* 80142070 0013EC50  7C 08 02 A6 */	mflr r0
/* 80142074 0013EC54  90 01 00 04 */	stw r0, 4(r1)
/* 80142078 0013EC58  94 21 FF E8 */	stwu r1, -0x18(r1)
/* 8014207C 0013EC5C  93 E1 00 14 */	stw r31, 0x14(r1)
/* 80142080 0013EC60  93 C1 00 10 */	stw r30, 0x10(r1)
/* 80142084 0013EC64  7C 7E 1B 78 */	mr r30, r3
/* 80142088 0013EC68  83 E3 00 2C */	lwz r31, 0x2c(r3)
/* 8014208C 0013EC6C  4B F3 FC 81 */	bl func_80081D0C
/* 80142090 0013EC70  2C 03 00 00 */	cmpwi r3, 0
/* 80142094 0013EC74  41 82 00 24 */	beq lbl_801420B8
/* 80142098 0013EC78  7F E3 FB 78 */	mr r3, r31
/* 8014209C 0013EC7C  4B F3 B7 61 */	bl func_8007D7FC
/* 801420A0 0013EC80  3C 80 0C 4C */	lis r4, 0x0C4C5092@ha
/* 801420A4 0013EC84  C0 3F 08 94 */	lfs f1, 0x894(r31)
/* 801420A8 0013EC88  38 7E 00 00 */	addi r3, r30, 0
/* 801420AC 0013EC8C  38 A4 50 92 */	addi r5, r4, 0x0C4C5092@l
/* 801420B0 0013EC90  38 80 00 00 */	li r4, 0
/* 801420B4 0013EC94  4B FF B9 71 */	bl func_8013DA24
lbl_801420B8:
/* 801420B8 0013EC98  80 01 00 1C */	lwz r0, 0x1c(r1)
/* 801420BC 0013EC9C  83 E1 00 14 */	lwz r31, 0x14(r1)
/* 801420C0 0013ECA0  83 C1 00 10 */	lwz r30, 0x10(r1)
/* 801420C4 0013ECA4  38 21 00 18 */	addi r1, r1, 0x18
/* 801420C8 0013ECA8  7C 08 03 A6 */	mtlr r0
/* 801420CC 0013ECAC  4E 80 00 20 */	blr
.global lbl_801420D0
lbl_801420D0:
/* 801420D0 0013ECB0  7C 08 02 A6 */	mflr r0
/* 801420D4 0013ECB4  90 01 00 04 */	stw r0, 4(r1)
/* 801420D8 0013ECB8  94 21 FF C8 */	stwu r1, -0x38(r1)
/* 801420DC 0013ECBC  BF 41 00 20 */	stmw r26, 0x20(r1)
/* 801420E0 0013ECC0  7C 7E 1B 78 */	mr r30, r3
/* 801420E4 0013ECC4  80 A3 00 2C */	lwz r5, 0x2c(r3)
/* 801420E8 0013ECC8  3C 60 80 3D */	lis r3, lbl_803D0610@ha
/* 801420EC 0013ECCC  38 83 06 10 */	addi r4, r3, lbl_803D0610@l
/* 801420F0 0013ECD0  83 E5 02 D4 */	lwz r31, 0x2d4(r5)
/* 801420F4 0013ECD4  3B 45 00 00 */	addi r26, r5, 0
/* 801420F8 0013ECD8  38 7E 00 00 */	addi r3, r30, 0
/* 801420FC 0013ECDC  4B F4 03 A5 */	bl func_800824A0
/* 80142100 0013ECE0  2C 03 00 00 */	cmpwi r3, 0
/* 80142104 0013ECE4  41 82 01 14 */	beq lbl_80142218
/* 80142108 0013ECE8  83 BE 00 28 */	lwz r29, 0x28(r30)
/* 8014210C 0013ECEC  83 7E 00 2C */	lwz r27, 0x2c(r30)
/* 80142110 0013ECF0  28 1D 00 00 */	cmplwi r29, 0
/* 80142114 0013ECF4  3B 9B 22 30 */	addi r28, r27, 0x2230
/* 80142118 0013ECF8  40 82 00 14 */	bne lbl_8014212C
/* 8014211C 0013ECFC  38 6D 87 F8 */	addi r3, r13, lbl_804D3E98@sda21
/* 80142120 0013ED00  38 80 02 F8 */	li r4, 0x2f8
/* 80142124 0013ED04  38 AD 88 00 */	addi r5, r13, lbl_804D3EA0@sda21
/* 80142128 0013ED08  48 24 60 F9 */	bl __assert
lbl_8014212C:
/* 8014212C 0013ED0C  28 1C 00 00 */	cmplwi r28, 0
/* 80142130 0013ED10  40 82 00 14 */	bne lbl_80142144
/* 80142134 0013ED14  38 6D 87 F8 */	addi r3, r13, lbl_804D3E98@sda21
/* 80142138 0013ED18  38 80 02 F9 */	li r4, 0x2f9
/* 8014213C 0013ED1C  38 AD 88 08 */	addi r5, r13, lbl_804D3EA8@sda21
/* 80142140 0013ED20  48 24 60 E1 */	bl __assert
lbl_80142144:
/* 80142144 0013ED24  80 7C 00 00 */	lwz r3, 0(r28)
/* 80142148 0013ED28  80 1C 00 04 */	lwz r0, 4(r28)
/* 8014214C 0013ED2C  90 7D 00 2C */	stw r3, 0x2c(r29)
/* 80142150 0013ED30  90 1D 00 30 */	stw r0, 0x30(r29)
/* 80142154 0013ED34  80 1C 00 08 */	lwz r0, 8(r28)
/* 80142158 0013ED38  90 1D 00 34 */	stw r0, 0x34(r29)
/* 8014215C 0013ED3C  80 1D 00 14 */	lwz r0, 0x14(r29)
/* 80142160 0013ED40  54 00 01 8D */	rlwinm. r0, r0, 0, 6, 6
/* 80142164 0013ED44  40 82 00 4C */	bne lbl_801421B0
/* 80142168 0013ED48  28 1D 00 00 */	cmplwi r29, 0
/* 8014216C 0013ED4C  41 82 00 44 */	beq lbl_801421B0
/* 80142170 0013ED50  40 82 00 14 */	bne lbl_80142184
/* 80142174 0013ED54  38 6D 87 F8 */	addi r3, r13, lbl_804D3E98@sda21
/* 80142178 0013ED58  38 80 02 34 */	li r4, 0x234
/* 8014217C 0013ED5C  38 AD 88 00 */	addi r5, r13, lbl_804D3EA0@sda21
/* 80142180 0013ED60  48 24 60 A1 */	bl __assert
lbl_80142184:
/* 80142184 0013ED64  80 9D 00 14 */	lwz r4, 0x14(r29)
/* 80142188 0013ED68  38 60 00 00 */	li r3, 0
/* 8014218C 0013ED6C  54 80 02 11 */	rlwinm. r0, r4, 0, 8, 8
/* 80142190 0013ED70  40 82 00 10 */	bne lbl_801421A0
/* 80142194 0013ED74  54 80 06 73 */	rlwinm. r0, r4, 0, 0x19, 0x19
/* 80142198 0013ED78  41 82 00 08 */	beq lbl_801421A0
/* 8014219C 0013ED7C  38 60 00 01 */	li r3, 1
lbl_801421A0:
/* 801421A0 0013ED80  2C 03 00 00 */	cmpwi r3, 0
/* 801421A4 0013ED84  40 82 00 0C */	bne lbl_801421B0
/* 801421A8 0013ED88  7F A3 EB 78 */	mr r3, r29
/* 801421AC 0013ED8C  48 23 11 3D */	bl HSD_JObjSetMtxDirtySub
lbl_801421B0:
/* 801421B0 0013ED90  C8 22 A2 60 */	lfd f1, lbl_804D9C40@sda21(r2)
/* 801421B4 0013ED94  7F 63 DB 78 */	mr r3, r27
/* 801421B8 0013ED98  C0 1B 00 2C */	lfs f0, 0x2c(r27)
/* 801421BC 0013ED9C  38 80 00 00 */	li r4, 0
/* 801421C0 0013EDA0  FC 21 00 32 */	fmul f1, f1, f0
/* 801421C4 0013EDA4  FC 20 08 18 */	frsp f1, f1
/* 801421C8 0013EDA8  4B F3 39 29 */	bl func_80075AF0
/* 801421CC 0013EDAC  C0 02 A2 68 */	lfs f0, lbl_804D9C48@sda21(r2)
/* 801421D0 0013EDB0  C0 3B 23 60 */	lfs f1, 0x2360(r27)
/* 801421D4 0013EDB4  FC 00 08 00 */	fcmpu cr0, f0, f1
/* 801421D8 0013EDB8  41 82 00 08 */	beq lbl_801421E0
/* 801421DC 0013EDBC  D0 3B 00 2C */	stfs f1, 0x2c(r27)
lbl_801421E0:
/* 801421E0 0013EDC0  C0 02 A2 68 */	lfs f0, lbl_804D9C48@sda21(r2)
/* 801421E4 0013EDC4  7F 43 D3 78 */	mr r3, r26
/* 801421E8 0013EDC8  D0 1B 23 60 */	stfs f0, 0x2360(r27)
/* 801421EC 0013EDCC  4B F3 B6 11 */	bl func_8007D7FC
/* 801421F0 0013EDD0  C0 02 A2 68 */	lfs f0, lbl_804D9C48@sda21(r2)
/* 801421F4 0013EDD4  C0 3F 00 D8 */	lfs f1, 0xd8(r31)
/* 801421F8 0013EDD8  FC 00 08 00 */	fcmpu cr0, f0, f1
/* 801421FC 0013EDDC  40 82 00 10 */	bne lbl_8014220C
/* 80142200 0013EDE0  7F C3 F3 78 */	mr r3, r30
/* 80142204 0013EDE4  4B F4 80 B9 */	bl func_8008A2BC
/* 80142208 0013EDE8  48 00 00 10 */	b lbl_80142218
lbl_8014220C:
/* 8014220C 0013EDEC  38 7E 00 00 */	addi r3, r30, 0
/* 80142210 0013EDF0  38 80 00 00 */	li r4, 0
/* 80142214 0013EDF4  4B F9 3A 9D */	bl func_800D5CB0
lbl_80142218:
/* 80142218 0013EDF8  BB 41 00 20 */	lmw r26, 0x20(r1)
/* 8014221C 0013EDFC  80 01 00 3C */	lwz r0, 0x3c(r1)
/* 80142220 0013EE00  38 21 00 38 */	addi r1, r1, 0x38
/* 80142224 0013EE04  7C 08 03 A6 */	mtlr r0
/* 80142228 0013EE08  4E 80 00 20 */	blr
lbl_8014222C:
/* 8014222C 0013EE0C  7C 08 02 A6 */	mflr r0
/* 80142230 0013EE10  38 80 00 00 */	li r4, 0
/* 80142234 0013EE14  90 01 00 04 */	stw r0, 4(r1)
/* 80142238 0013EE18  94 21 FF E0 */	stwu r1, -0x20(r1)
/* 8014223C 0013EE1C  93 E1 00 1C */	stw r31, 0x1c(r1)
/* 80142240 0013EE20  83 E3 00 2C */	lwz r31, 0x2c(r3)
/* 80142244 0013EE24  C8 22 A2 60 */	lfd f1, lbl_804D9C40@sda21(r2)
/* 80142248 0013EE28  C0 1F 00 2C */	lfs f0, 0x2c(r31)
/* 8014224C 0013EE2C  7F E3 FB 78 */	mr r3, r31
/* 80142250 0013EE30  FC 21 00 32 */	fmul f1, f1, f0
/* 80142254 0013EE34  FC 20 08 18 */	frsp f1, f1
/* 80142258 0013EE38  4B F3 38 99 */	bl func_80075AF0
/* 8014225C 0013EE3C  C0 1F 00 80 */	lfs f0, 0x80(r31)
/* 80142260 0013EE40  FC 00 00 50 */	fneg f0, f0
/* 80142264 0013EE44  D0 1F 00 80 */	stfs f0, 0x80(r31)
/* 80142268 0013EE48  C0 1F 00 EC */	lfs f0, 0xec(r31)
/* 8014226C 0013EE4C  FC 00 00 50 */	fneg f0, f0
/* 80142270 0013EE50  D0 1F 00 EC */	stfs f0, 0xec(r31)
/* 80142274 0013EE54  C0 1F 00 E4 */	lfs f0, 0xe4(r31)
/* 80142278 0013EE58  FC 00 00 50 */	fneg f0, f0
/* 8014227C 0013EE5C  D0 1F 00 E4 */	stfs f0, 0xe4(r31)
/* 80142280 0013EE60  C0 1F 23 50 */	lfs f0, 0x2350(r31)
/* 80142284 0013EE64  FC 00 00 50 */	fneg f0, f0
/* 80142288 0013EE68  D0 1F 23 50 */	stfs f0, 0x2350(r31)
/* 8014228C 0013EE6C  C0 1F 23 54 */	lfs f0, 0x2354(r31)
/* 80142290 0013EE70  FC 00 00 50 */	fneg f0, f0
/* 80142294 0013EE74  D0 1F 23 54 */	stfs f0, 0x2354(r31)
/* 80142298 0013EE78  C0 1F 23 58 */	lfs f0, 0x2358(r31)
/* 8014229C 0013EE7C  FC 00 00 50 */	fneg f0, f0
/* 801422A0 0013EE80  D0 1F 23 58 */	stfs f0, 0x2358(r31)
/* 801422A4 0013EE84  C0 1F 23 5C */	lfs f0, 0x235c(r31)
/* 801422A8 0013EE88  FC 00 00 50 */	fneg f0, f0
/* 801422AC 0013EE8C  D0 1F 23 5C */	stfs f0, 0x235c(r31)
/* 801422B0 0013EE90  C0 1F 23 60 */	lfs f0, 0x2360(r31)
/* 801422B4 0013EE94  FC 00 00 50 */	fneg f0, f0
/* 801422B8 0013EE98  D0 1F 23 60 */	stfs f0, 0x2360(r31)
/* 801422BC 0013EE9C  C0 1F 23 74 */	lfs f0, 0x2374(r31)
/* 801422C0 0013EEA0  FC 00 00 50 */	fneg f0, f0
/* 801422C4 0013EEA4  D0 1F 23 74 */	stfs f0, 0x2374(r31)
/* 801422C8 0013EEA8  C0 1F 23 78 */	lfs f0, 0x2378(r31)
/* 801422CC 0013EEAC  FC 00 00 50 */	fneg f0, f0
/* 801422D0 0013EEB0  D0 1F 23 78 */	stfs f0, 0x2378(r31)
/* 801422D4 0013EEB4  80 01 00 24 */	lwz r0, 0x24(r1)
/* 801422D8 0013EEB8  83 E1 00 1C */	lwz r31, 0x1c(r1)
/* 801422DC 0013EEBC  38 21 00 20 */	addi r1, r1, 0x20
/* 801422E0 0013EEC0  7C 08 03 A6 */	mtlr r0
/* 801422E4 0013EEC4  4E 80 00 20 */	blr

.section .sdata
    .balign 8
=======
.section .data
    .balign 8

.global as_table_purin
as_table_purin:
    .int 295
    .float 0.0
    .4byte 0x01000000
    .4byte func_800D7590
    .4byte func_800D7614
    .4byte func_800D7634
    .4byte func_800D767C
    .4byte func_800761C8
    .int 296
    .float 0.0
    .4byte 0x01000000
    .4byte func_800D7590
    .4byte func_800D7614
    .4byte func_800D7634
    .4byte func_800D767C
    .4byte func_800761C8
    .int 297
    .float 0.0
    .4byte 0x01000000
    .4byte func_800D7590
    .4byte func_800D7614
    .4byte func_800D7634
    .4byte func_800D767C
    .4byte func_800761C8
    .int 298
    .float 0.0
    .4byte 0x01000000
    .4byte func_800D7590
    .4byte func_800D7614
    .4byte func_800D7634
    .4byte func_800D767C
    .4byte func_800761C8
    .int 299
    .float 0.0
    .4byte 0x01000000
    .4byte func_800D7590
    .4byte func_800D7614
    .4byte func_800D7634
    .4byte func_800D767C
    .4byte func_800761C8
    .int 300
    .4byte 0x00340211
    .4byte 0x12000000
    .4byte lbl_8013E014
    .4byte lbl_8013FF00
    .4byte lbl_80140620
    .4byte lbl_80140FA4
    .4byte func_800761C8
    .int 301
    .4byte 0x00340211
    .4byte 0x12000000
    .4byte lbl_8013E014
    .4byte lbl_8013FF00
    .4byte lbl_80140620
    .4byte lbl_80140FA4
    .4byte func_800761C8
    .int 302
    .4byte 0x003C0211
    .4byte 0x12000000
    .4byte lbl_8013E0F0
    .4byte lbl_8013FF04
    .4byte lbl_80140650
    .4byte lbl_80141054
    .4byte func_800761C8
    .int 303
    .4byte 0x003C0211
    .4byte 0x12000000
    .4byte lbl_8013E2A0
    .4byte lbl_80140064
    .4byte lbl_80140680
    .4byte lbl_80141154
    .4byte func_800761C8
    .int 304
    .4byte 0x00340211
    .4byte 0x12000000
    .4byte lbl_8013E410
    .4byte lbl_801401C4
    .4byte lbl_801406B0
    .4byte lbl_80141254
    .4byte func_800761C8
    .int 305
    .4byte 0x00340211
    .4byte 0x12000000
    .4byte lbl_8013E7E0
    .4byte lbl_80140344
    .4byte lbl_801408B8
    .4byte lbl_801415F4
    .4byte func_800761C8
    .int 306
    .4byte 0x00340211
    .4byte 0x12000000
    .4byte lbl_8013EAD8
    .4byte lbl_80140348
    .4byte lbl_80140BAC
    .4byte lbl_801416D0
    .4byte func_800761C8
    .int 307
    .4byte 0x00340211
    .4byte 0x12000000
    .4byte lbl_8013EAD8
    .4byte lbl_80140348
    .4byte lbl_80140BAC
    .4byte lbl_801416D0
    .4byte func_800761C8
    .int 308
    .4byte 0x00340611
    .4byte 0x12000000
    .4byte lbl_8013EDB0
    .4byte lbl_8014034C
    .4byte lbl_80140BE8
    .4byte lbl_80141730
    .4byte func_800761C8
    .int 309
    .4byte 0x00340611
    .4byte 0x12000000
    .4byte lbl_8013EDB0
    .4byte lbl_8014034C
    .4byte lbl_80140BE8
    .4byte lbl_80141730
    .4byte func_800761C8
    .int 310
    .4byte 0x003C0611
    .4byte 0x12000000
    .4byte lbl_8013EE84
    .4byte lbl_80140350
    .4byte lbl_80140C18
    .4byte lbl_801417E0
    .4byte func_800761C8
    .int 311
    .4byte 0x003C0611
    .4byte 0x12000000
    .4byte lbl_8013F034
    .4byte lbl_801404B0
    .4byte lbl_80140C48
    .4byte lbl_801418E0
    .4byte func_800761C8
    .int 312
    .4byte 0x00340611
    .4byte 0x12000000
    .4byte lbl_8013F1A4
    .4byte lbl_80140610
    .4byte lbl_80140C78
    .4byte lbl_801419E0
    .4byte func_800761C8
    .int 313
    .4byte 0x00340211
    .4byte 0x12000000
    .4byte lbl_8013F708
    .4byte lbl_80140614
    .4byte lbl_80140DF8
    .4byte lbl_80141FB8
    .4byte func_800761C8
    .int 314
    .4byte 0x00340611
    .4byte 0x12000000
    .4byte lbl_8013F9C0
    .4byte lbl_80140618
    .4byte lbl_80140F10
    .4byte lbl_80142070
    .4byte func_800761C8
    .int 315
    .4byte 0x00340611
    .4byte 0x12000000
    .4byte lbl_8013F9C0
    .4byte lbl_80140618
    .4byte lbl_80140F10
    .4byte lbl_80142070
    .4byte func_800761C8
    .int 316
    .4byte 0x00340611
    .4byte 0x12000000
    .4byte lbl_8013FCAC
    .4byte lbl_8014061C
    .4byte lbl_80140F40
    .4byte lbl_801420D0
    .4byte func_800761C8
    .int 317
    .4byte 0x00340212
    .4byte 0x13000000
    .4byte lbl_8013D30C
    .4byte lbl_8013D384
    .4byte lbl_8013D38C
    .4byte lbl_8013D518
    .4byte func_800761C8
    .int 318
    .4byte 0x00340612
    .4byte 0x13000000
    .4byte lbl_8013D348
    .4byte lbl_8013D388
    .4byte lbl_8013D3AC
    .4byte lbl_8013D554
    .4byte func_800761C8
    .int 319
    .4byte 0x00340013
    .4byte 0x14000000
    .4byte lbl_8013CB68
    .4byte lbl_8013CC60
    .4byte lbl_8013CC68
    .4byte lbl_8013CCA8
    .4byte func_800761C8
    .int 320
    .4byte 0x00340413
    .4byte 0x14000000
    .4byte lbl_8013CBE4
    .4byte lbl_8013CC64
    .4byte lbl_8013CC88
    .4byte lbl_8013CCE4
    .4byte func_800761C8
    .int 321
    .4byte 0x00340013
    .4byte 0x14000000
    .4byte lbl_8013CB68
    .4byte lbl_8013CC60
    .4byte lbl_8013CC68
    .4byte lbl_8013CCA8
    .4byte func_800761C8
    .int 322
    .4byte 0x00340413
    .4byte 0x14000000
    .4byte lbl_8013CBE4
    .4byte lbl_8013CC64
    .4byte lbl_8013CC88
    .4byte lbl_8013CCE4
    .4byte func_800761C8
    .int 323
    .4byte 0x00340014
    .4byte 0x15000000
    .4byte lbl_8013CFCC
    .4byte lbl_8013D044
    .4byte lbl_8013D04C
    .4byte lbl_8013D08C
    .4byte func_800761C8
    .int 324
    .4byte 0x00340414
    .4byte 0x15000000
    .4byte lbl_8013D008
    .4byte lbl_8013D048
    .4byte lbl_8013D06C
    .4byte lbl_8013D0C8
    .4byte func_800761C8
    .int 325
    .4byte 0x00340014
    .4byte 0x15000000
    .4byte lbl_8013CFCC
    .4byte lbl_8013D044
    .4byte lbl_8013D04C
    .4byte lbl_8013D08C
    .4byte func_800761C8
    .int 326
    .4byte 0x00340414
    .4byte 0x15000000
    .4byte lbl_8013D008
    .4byte lbl_8013D048
    .4byte lbl_8013D06C
    .4byte lbl_8013D0C8
    .4byte func_800761C8

.global lbl_803D02F0
lbl_803D02F0:
    .asciz "PlPr.dat"
    .balign 4

.global lbl_803D02FC
lbl_803D02FC:
    .asciz "ftDataPurin"
    .balign 4

.global lbl_803D0308
lbl_803D0308:
    .asciz "PlPrNr.dat"
    .balign 4

.global lbl_803D0314
lbl_803D0314:
    .asciz "PlyPurin5K_Share_joint"
    .balign 4

.global lbl_803D032C
lbl_803D032C:
    .asciz "PlyPurin5K_Share_matanim_joint"
    .balign 4

.global lbl_803D034C
lbl_803D034C:
    .asciz "PlPrRe.dat"
    .balign 4

.global lbl_803D0358
lbl_803D0358:
    .asciz "PlyPurin5KRe_Share_joint"
    .balign 4

.global lbl_803D0374
lbl_803D0374:
    .asciz "PlyPurin5KRe_Share_matanim_joint"
    .balign 4

.global lbl_803D0398
lbl_803D0398:
    .asciz "PlPrBu.dat"
    .balign 4

.global lbl_803D03A4
lbl_803D03A4:
    .asciz "PlyPurin5KBu_Share_joint"
    .balign 4

.global lbl_803D03C0
lbl_803D03C0:
    .asciz "PlyPurin5KBu_Share_matanim_joint"
    .balign 4

.global lbl_803D03E4
lbl_803D03E4:
    .asciz "PlPrGr.dat"
    .balign 4

.global lbl_803D03F0
lbl_803D03F0:
    .asciz "PlyPurin5KGr_Share_joint"
    .balign 4

.global lbl_803D040C
lbl_803D040C:
    .asciz "PlyPurin5KGr_Share_matanim_joint"
    .balign 4

.global lbl_803D0430
lbl_803D0430:
    .asciz "PlPrYe.dat"
    .balign 4

.global lbl_803D043C
lbl_803D043C:
    .asciz "PlyPurin5KYe_Share_joint"
    .balign 4

.global lbl_803D0458
lbl_803D0458:
    .asciz "PlyPurin5KYe_Share_matanim_joint"
    .balign 4

.global lbl_803D047C
lbl_803D047C:
    .asciz "PlPrAJ.dat"
    .balign 4

.global lbl_803D0488
lbl_803D0488:
    .asciz "ftDemoResultMotionFilePurin"
    .balign 4

.global lbl_803D04A4
lbl_803D04A4:
    .asciz "ftDemoIntroMotionFilePurin"
    .balign 4

.global lbl_803D04C0
lbl_803D04C0:
    .asciz "ftDemoEndingMotionFilePurin"
    .balign 4

.global lbl_803D04DC
lbl_803D04DC:
    .asciz "ftDemoViWaitMotionFilePurin"
    .balign 4

.global lbl_803D04F8
lbl_803D04F8:
    .4byte lbl_803D0488
    .4byte lbl_803D04A4
    .4byte lbl_803D04C0
    .4byte lbl_803D04DC

.global lbl_803D0508
lbl_803D0508:
    .4byte lbl_803D0308
    .4byte lbl_803D0314
    .4byte lbl_803D032C
    .4byte lbl_803D034C
    .4byte lbl_803D0358
    .4byte lbl_803D0374
    .4byte lbl_803D0398
    .4byte lbl_803D03A4
    .4byte lbl_803D03C0
    .4byte lbl_803D03E4
    .4byte lbl_803D03F0
    .4byte lbl_803D040C
    .4byte lbl_803D0430
    .4byte lbl_803D043C
    .4byte lbl_803D0458

.global lbl_803D0544
lbl_803D0544:
    .asciz "PlyPurinReHat_TopN_joint"
    .balign 4

.global lbl_803D0560
lbl_803D0560:
    .asciz "PlyPurinBuHat_TopN_joint"
    .balign 4

.global lbl_803D057C
lbl_803D057C:
    .asciz "PlyPurinGrHat_TopN_joint"
    .balign 4

.global lbl_803D0598
lbl_803D0598:
    .asciz "PlyPurinYeHat_TopN_joint"
    .balign 4

.global lbl_803D05B4
lbl_803D05B4:
    .float 0.0
    .4byte lbl_803D0544
    .4byte lbl_803D0560
    .4byte lbl_803D057C
    .4byte lbl_803D0598

.global lbl_803D05C8
lbl_803D05C8:
    .double 0.00017089841967390384
    .double 0.0008789064586380846

.global lbl_803D05D8
lbl_803D05D8:
    .double 0.014062503343302524
    .double 0.043749995483085516
    .asciz "!(jobj->flags & JOBJ_USE_QUATERNION)"
    .balign 4

.global lbl_803D0610
lbl_803D0610:
    .double 131072.0
    .double -512.0001230239868
    .double 512.0001230239868


.section .sdata
    .balign 8


>>>>>>> c0a1b7ec
.global lbl_804D3E98
lbl_804D3E98:
    .asciz "jobj.h"
    .balign 4

.global lbl_804D3EA0
lbl_804D3EA0:
    .asciz "jobj"
    .balign 4

.global lbl_804D3EA8
lbl_804D3EA8:
    .asciz "scale"
    .balign 4

.section .sdata2
    .balign 8
<<<<<<< HEAD
=======


>>>>>>> c0a1b7ec
.global lbl_804D9C10
lbl_804D9C10:
    .float -1.0

.global lbl_804D9C14
lbl_804D9C14:
    .float 0.0

.global lbl_804D9C18
lbl_804D9C18:
    .double 0.0078125

.global lbl_804D9C20
lbl_804D9C20:
    .float -1.0

.global lbl_804D9C24
lbl_804D9C24:
    .float 0.0

.global lbl_804D9C28
lbl_804D9C28:
    .double 0.0078125

.global lbl_804D9C30
lbl_804D9C30:
    .float 0.0

.global lbl_804D9C34
lbl_804D9C34:
    .float 0.01745329238474369

.global lbl_804D9C38
lbl_804D9C38:
    .double 0.0078125

.global lbl_804D9C40
lbl_804D9C40:
    .double 1.5707963267948966

.global lbl_804D9C48
lbl_804D9C48:
    .float 0.0

.global lbl_804D9C4C
lbl_804D9C4C:
    .float 1.5707963705062866

.global lbl_804D9C50
lbl_804D9C50:
    .float 1.0

.global lbl_804D9C54
lbl_804D9C54:
    .float 0.5

.global lbl_804D9C58
lbl_804D9C58:
    .double 6.283185307179586

.global lbl_804D9C60
lbl_804D9C60:
    .float -1.0

.global lbl_804D9C64
lbl_804D9C64:
    .float 9.999999747378752e-05

.global lbl_804D9C68
lbl_804D9C68:
    .float 0.01745329238474369
    .float 0.0

.global lbl_804D9C70
lbl_804D9C70:
    .double 4503601774854144.0

.global lbl_804D9C78
lbl_804D9C78:
    .double 0.2

.global lbl_804D9C80
lbl_804D9C80:
    .double 4.71238898038469

.global lbl_804D9C88
lbl_804D9C88:
    .double 3.141592653589793

.global lbl_804D9C90
lbl_804D9C90:
    .double -2.046363295829523e-13<|MERGE_RESOLUTION|>--- conflicted
+++ resolved
@@ -2,6952 +2,93 @@
 
 .section .text  # 0x80005940 - 0x803B7240
 
-<<<<<<< HEAD
-
-lbl_8013C94C:
-/* 8013C94C 0013952C  7C 08 02 A6 */	mflr r0
-/* 8013C950 00139530  90 01 00 04 */	stw r0, 4(r1)
-/* 8013C954 00139534  94 21 FF E8 */	stwu r1, -0x18(r1)
-/* 8013C958 00139538  93 E1 00 14 */	stw r31, 0x14(r1)
-/* 8013C95C 0013953C  83 E3 00 2C */	lwz r31, 0x2c(r3)
-/* 8013C960 00139540  88 1F 22 19 */	lbz r0, 0x2219(r31)
-/* 8013C964 00139544  54 00 CF FF */	rlwinm. r0, r0, 0x19, 0x1f, 0x1f
-/* 8013C968 00139548  40 82 00 2C */	bne lbl_8013C994
-/* 8013C96C 0013954C  80 BF 05 E8 */	lwz r5, 0x5e8(r31)
-/* 8013C970 00139550  38 83 00 00 */	addi r4, r3, 0
-/* 8013C974 00139554  4C C6 31 82 */	crclr 6
-/* 8013C978 00139558  38 60 04 D6 */	li r3, 0x4d6
-/* 8013C97C 0013955C  80 A5 00 50 */	lwz r5, 0x50(r5)
-/* 8013C980 00139560  4B F2 34 5D */	bl ef_Spawn
-/* 8013C984 00139564  88 1F 22 19 */	lbz r0, 0x2219(r31)
-/* 8013C988 00139568  38 60 00 01 */	li r3, 1
-/* 8013C98C 0013956C  50 60 3E 30 */	rlwimi r0, r3, 7, 0x18, 0x18
-/* 8013C990 00139570  98 1F 22 19 */	stb r0, 0x2219(r31)
-lbl_8013C994:
-/* 8013C994 00139574  3C 60 80 06 */	lis r3, efLib_PauseAll@ha
-/* 8013C998 00139578  38 03 BA 40 */	addi r0, r3, efLib_PauseAll@l
-/* 8013C99C 0013957C  3C 60 80 06 */	lis r3, efLib_ResumeAll@ha
-/* 8013C9A0 00139580  90 1F 21 D4 */	stw r0, 0x21d4(r31)
-/* 8013C9A4 00139584  38 03 BA C4 */	addi r0, r3, efLib_ResumeAll@l
-/* 8013C9A8 00139588  90 1F 21 D8 */	stw r0, 0x21d8(r31)
-/* 8013C9AC 0013958C  38 00 00 00 */	li r0, 0
-/* 8013C9B0 00139590  90 1F 21 BC */	stw r0, 0x21bc(r31)
-/* 8013C9B4 00139594  80 01 00 1C */	lwz r0, 0x1c(r1)
-/* 8013C9B8 00139598  83 E1 00 14 */	lwz r31, 0x14(r1)
-/* 8013C9BC 0013959C  38 21 00 18 */	addi r1, r1, 0x18
-/* 8013C9C0 001395A0  7C 08 03 A6 */	mtlr r0
-/* 8013C9C4 001395A4  4E 80 00 20 */	blr
-
-.global ftPurin_SpecialHi_StartAction
-ftPurin_SpecialHi_StartAction:
-/* 8013C9C8 001395A8  7C 08 02 A6 */	mflr r0
-/* 8013C9CC 001395AC  90 01 00 04 */	stw r0, 4(r1)
-/* 8013C9D0 001395B0  94 21 FF E0 */	stwu r1, -0x20(r1)
-/* 8013C9D4 001395B4  93 E1 00 1C */	stw r31, 0x1c(r1)
-/* 8013C9D8 001395B8  7C 7F 1B 78 */	mr r31, r3
-/* 8013C9DC 001395BC  80 63 00 2C */	lwz r3, 0x2c(r3)
-/* 8013C9E0 001395C0  C0 22 A2 30 */	lfs f1, lbl_804D9C10@sda21(r2)
-/* 8013C9E4 001395C4  C0 03 00 2C */	lfs f0, 0x2c(r3)
-/* 8013C9E8 001395C8  FC 01 00 00 */	fcmpu cr0, f1, f0
-/* 8013C9EC 001395CC  40 82 00 28 */	bne lbl_8013CA14
-/* 8013C9F0 001395D0  C0 22 A2 34 */	lfs f1, lbl_804D9C14@sda21(r2)
-/* 8013C9F4 001395D4  7F E3 FB 78 */	mr r3, r31
-/* 8013C9F8 001395D8  C0 42 A2 38 */	lfs f2, lbl_804D9C18@sda21(r2)
-/* 8013C9FC 001395DC  38 80 01 6D */	li r4, 0x16d
-/* 8013CA00 001395E0  FC 60 08 90 */	fmr f3, f1
-/* 8013CA04 001395E4  38 A0 00 00 */	li r5, 0
-/* 8013CA08 001395E8  38 C0 00 00 */	li r6, 0
-/* 8013CA0C 001395EC  4B F2 C9 A1 */	bl Fighter_ActionStateChange_800693AC
-/* 8013CA10 001395F0  48 00 00 24 */	b lbl_8013CA34
-lbl_8013CA14:
-/* 8013CA14 001395F4  C0 22 A2 34 */	lfs f1, lbl_804D9C14@sda21(r2)
-/* 8013CA18 001395F8  7F E3 FB 78 */	mr r3, r31
-/* 8013CA1C 001395FC  C0 42 A2 38 */	lfs f2, lbl_804D9C18@sda21(r2)
-/* 8013CA20 00139600  38 80 01 6F */	li r4, 0x16f
-/* 8013CA24 00139604  FC 60 08 90 */	fmr f3, f1
-/* 8013CA28 00139608  38 A0 00 00 */	li r5, 0
-/* 8013CA2C 0013960C  38 C0 00 00 */	li r6, 0
-/* 8013CA30 00139610  4B F2 C9 7D */	bl Fighter_ActionStateChange_800693AC
-lbl_8013CA34:
-/* 8013CA34 00139614  7F E3 FB 78 */	mr r3, r31
-/* 8013CA38 00139618  4B F3 21 6D */	bl func_8006EBA4
-/* 8013CA3C 0013961C  83 FF 00 2C */	lwz r31, 0x2c(r31)
-/* 8013CA40 00139620  38 00 00 00 */	li r0, 0
-/* 8013CA44 00139624  3C 60 80 14 */	lis r3, lbl_8013C94C@ha
-/* 8013CA48 00139628  90 1F 22 00 */	stw r0, 0x2200(r31)
-/* 8013CA4C 0013962C  38 03 C9 4C */	addi r0, r3, lbl_8013C94C@l
-/* 8013CA50 00139630  90 1F 21 BC */	stw r0, 0x21bc(r31)
-/* 8013CA54 00139634  48 02 E7 85 */	bl func_8016B1D8
-/* 8013CA58 00139638  2C 03 00 00 */	cmpwi r3, 0
-/* 8013CA5C 0013963C  41 82 00 20 */	beq lbl_8013CA7C
-/* 8013CA60 00139640  88 7F 00 0C */	lbz r3, 0xc(r31)
-/* 8013CA64 00139644  48 09 85 95 */	bl func_801D4FF8
-/* 8013CA68 00139648  2C 03 00 00 */	cmpwi r3, 0
-/* 8013CA6C 0013964C  41 82 00 10 */	beq lbl_8013CA7C
-/* 8013CA70 00139650  38 00 00 01 */	li r0, 1
-/* 8013CA74 00139654  90 1F 23 40 */	stw r0, 0x2340(r31)
-/* 8013CA78 00139658  48 00 00 0C */	b lbl_8013CA84
-lbl_8013CA7C:
-/* 8013CA7C 0013965C  38 00 00 00 */	li r0, 0
-/* 8013CA80 00139660  90 1F 23 40 */	stw r0, 0x2340(r31)
-lbl_8013CA84:
-/* 8013CA84 00139664  80 01 00 24 */	lwz r0, 0x24(r1)
-/* 8013CA88 00139668  83 E1 00 1C */	lwz r31, 0x1c(r1)
-/* 8013CA8C 0013966C  38 21 00 20 */	addi r1, r1, 0x20
-/* 8013CA90 00139670  7C 08 03 A6 */	mtlr r0
-/* 8013CA94 00139674  4E 80 00 20 */	blr
-
-.global ftPurin_SpecialAirHi_StartAction
-ftPurin_SpecialAirHi_StartAction:
-/* 8013CA98 00139678  7C 08 02 A6 */	mflr r0
-/* 8013CA9C 0013967C  90 01 00 04 */	stw r0, 4(r1)
-/* 8013CAA0 00139680  94 21 FF E0 */	stwu r1, -0x20(r1)
-/* 8013CAA4 00139684  93 E1 00 1C */	stw r31, 0x1c(r1)
-/* 8013CAA8 00139688  7C 7F 1B 78 */	mr r31, r3
-/* 8013CAAC 0013968C  80 63 00 2C */	lwz r3, 0x2c(r3)
-/* 8013CAB0 00139690  C0 22 A2 30 */	lfs f1, lbl_804D9C10@sda21(r2)
-/* 8013CAB4 00139694  C0 03 00 2C */	lfs f0, 0x2c(r3)
-/* 8013CAB8 00139698  FC 01 00 00 */	fcmpu cr0, f1, f0
-/* 8013CABC 0013969C  40 82 00 28 */	bne lbl_8013CAE4
-/* 8013CAC0 001396A0  C0 22 A2 34 */	lfs f1, lbl_804D9C14@sda21(r2)
-/* 8013CAC4 001396A4  7F E3 FB 78 */	mr r3, r31
-/* 8013CAC8 001396A8  C0 42 A2 38 */	lfs f2, lbl_804D9C18@sda21(r2)
-/* 8013CACC 001396AC  38 80 01 6E */	li r4, 0x16e
-/* 8013CAD0 001396B0  FC 60 08 90 */	fmr f3, f1
-/* 8013CAD4 001396B4  38 A0 00 00 */	li r5, 0
-/* 8013CAD8 001396B8  38 C0 00 00 */	li r6, 0
-/* 8013CADC 001396BC  4B F2 C8 D1 */	bl Fighter_ActionStateChange_800693AC
-/* 8013CAE0 001396C0  48 00 00 24 */	b lbl_8013CB04
-lbl_8013CAE4:
-/* 8013CAE4 001396C4  C0 22 A2 34 */	lfs f1, lbl_804D9C14@sda21(r2)
-/* 8013CAE8 001396C8  7F E3 FB 78 */	mr r3, r31
-/* 8013CAEC 001396CC  C0 42 A2 38 */	lfs f2, lbl_804D9C18@sda21(r2)
-/* 8013CAF0 001396D0  38 80 01 70 */	li r4, 0x170
-/* 8013CAF4 001396D4  FC 60 08 90 */	fmr f3, f1
-/* 8013CAF8 001396D8  38 A0 00 00 */	li r5, 0
-/* 8013CAFC 001396DC  38 C0 00 00 */	li r6, 0
-/* 8013CB00 001396E0  4B F2 C8 AD */	bl Fighter_ActionStateChange_800693AC
-lbl_8013CB04:
-/* 8013CB04 001396E4  7F E3 FB 78 */	mr r3, r31
-/* 8013CB08 001396E8  4B F3 20 9D */	bl func_8006EBA4
-/* 8013CB0C 001396EC  83 FF 00 2C */	lwz r31, 0x2c(r31)
-/* 8013CB10 001396F0  38 00 00 00 */	li r0, 0
-/* 8013CB14 001396F4  3C 60 80 14 */	lis r3, lbl_8013C94C@ha
-/* 8013CB18 001396F8  90 1F 22 00 */	stw r0, 0x2200(r31)
-/* 8013CB1C 001396FC  38 03 C9 4C */	addi r0, r3, lbl_8013C94C@l
-/* 8013CB20 00139700  90 1F 21 BC */	stw r0, 0x21bc(r31)
-/* 8013CB24 00139704  48 02 E6 B5 */	bl func_8016B1D8
-/* 8013CB28 00139708  2C 03 00 00 */	cmpwi r3, 0
-/* 8013CB2C 0013970C  41 82 00 20 */	beq lbl_8013CB4C
-/* 8013CB30 00139710  88 7F 00 0C */	lbz r3, 0xc(r31)
-/* 8013CB34 00139714  48 09 84 C5 */	bl func_801D4FF8
-/* 8013CB38 00139718  2C 03 00 00 */	cmpwi r3, 0
-/* 8013CB3C 0013971C  41 82 00 10 */	beq lbl_8013CB4C
-/* 8013CB40 00139720  38 00 00 01 */	li r0, 1
-/* 8013CB44 00139724  90 1F 23 40 */	stw r0, 0x2340(r31)
-/* 8013CB48 00139728  48 00 00 0C */	b lbl_8013CB54
-lbl_8013CB4C:
-/* 8013CB4C 0013972C  38 00 00 00 */	li r0, 0
-/* 8013CB50 00139730  90 1F 23 40 */	stw r0, 0x2340(r31)
-lbl_8013CB54:
-/* 8013CB54 00139734  80 01 00 24 */	lwz r0, 0x24(r1)
-/* 8013CB58 00139738  83 E1 00 1C */	lwz r31, 0x1c(r1)
-/* 8013CB5C 0013973C  38 21 00 20 */	addi r1, r1, 0x20
-/* 8013CB60 00139740  7C 08 03 A6 */	mtlr r0
-/* 8013CB64 00139744  4E 80 00 20 */	blr
-.global lbl_8013CB68
-lbl_8013CB68:
-/* 8013CB68 00139748  7C 08 02 A6 */	mflr r0
-/* 8013CB6C 0013974C  90 01 00 04 */	stw r0, 4(r1)
-/* 8013CB70 00139750  94 21 FF E8 */	stwu r1, -0x18(r1)
-/* 8013CB74 00139754  93 E1 00 14 */	stw r31, 0x14(r1)
-/* 8013CB78 00139758  7C 7F 1B 78 */	mr r31, r3
-/* 8013CB7C 0013975C  80 83 00 2C */	lwz r4, 0x2c(r3)
-/* 8013CB80 00139760  80 04 23 40 */	lwz r0, 0x2340(r4)
-/* 8013CB84 00139764  2C 00 00 00 */	cmpwi r0, 0
-/* 8013CB88 00139768  41 82 00 30 */	beq lbl_8013CBB8
-/* 8013CB8C 0013976C  88 64 09 57 */	lbz r3, 0x957(r4)
-/* 8013CB90 00139770  54 60 DF FF */	rlwinm. r0, r3, 0x1b, 0x1f, 0x1f
-/* 8013CB94 00139774  40 82 00 24 */	bne lbl_8013CBB8
-/* 8013CB98 00139778  80 04 09 14 */	lwz r0, 0x914(r4)
-/* 8013CB9C 0013977C  2C 00 00 00 */	cmpwi r0, 0
-/* 8013CBA0 00139780  41 82 00 18 */	beq lbl_8013CBB8
-/* 8013CBA4 00139784  38 00 00 01 */	li r0, 1
-/* 8013CBA8 00139788  50 03 2E B4 */	rlwimi r3, r0, 5, 0x1a, 0x1a
-/* 8013CBAC 0013978C  98 64 09 57 */	stb r3, 0x957(r4)
-/* 8013CBB0 00139790  38 00 00 07 */	li r0, 7
-/* 8013CBB4 00139794  90 04 09 44 */	stw r0, 0x944(r4)
-lbl_8013CBB8:
-/* 8013CBB8 00139798  7F E3 FB 78 */	mr r3, r31
-/* 8013CBBC 0013979C  4B F3 26 7D */	bl ftAnim_IsFramesRemaining
-/* 8013CBC0 001397A0  2C 03 00 00 */	cmpwi r3, 0
-/* 8013CBC4 001397A4  40 82 00 0C */	bne lbl_8013CBD0
-/* 8013CBC8 001397A8  7F E3 FB 78 */	mr r3, r31
-/* 8013CBCC 001397AC  4B F4 D6 F1 */	bl func_8008A2BC
-lbl_8013CBD0:
-/* 8013CBD0 001397B0  80 01 00 1C */	lwz r0, 0x1c(r1)
-/* 8013CBD4 001397B4  83 E1 00 14 */	lwz r31, 0x14(r1)
-/* 8013CBD8 001397B8  38 21 00 18 */	addi r1, r1, 0x18
-/* 8013CBDC 001397BC  7C 08 03 A6 */	mtlr r0
-/* 8013CBE0 001397C0  4E 80 00 20 */	blr
-.global lbl_8013CBE4
-lbl_8013CBE4:
-/* 8013CBE4 001397C4  7C 08 02 A6 */	mflr r0
-/* 8013CBE8 001397C8  90 01 00 04 */	stw r0, 4(r1)
-/* 8013CBEC 001397CC  94 21 FF E8 */	stwu r1, -0x18(r1)
-/* 8013CBF0 001397D0  93 E1 00 14 */	stw r31, 0x14(r1)
-/* 8013CBF4 001397D4  7C 7F 1B 78 */	mr r31, r3
-/* 8013CBF8 001397D8  80 83 00 2C */	lwz r4, 0x2c(r3)
-/* 8013CBFC 001397DC  80 04 23 40 */	lwz r0, 0x2340(r4)
-/* 8013CC00 001397E0  2C 00 00 00 */	cmpwi r0, 0
-/* 8013CC04 001397E4  41 82 00 30 */	beq lbl_8013CC34
-/* 8013CC08 001397E8  88 64 09 57 */	lbz r3, 0x957(r4)
-/* 8013CC0C 001397EC  54 60 DF FF */	rlwinm. r0, r3, 0x1b, 0x1f, 0x1f
-/* 8013CC10 001397F0  40 82 00 24 */	bne lbl_8013CC34
-/* 8013CC14 001397F4  80 04 09 14 */	lwz r0, 0x914(r4)
-/* 8013CC18 001397F8  2C 00 00 00 */	cmpwi r0, 0
-/* 8013CC1C 001397FC  41 82 00 18 */	beq lbl_8013CC34
-/* 8013CC20 00139800  38 00 00 01 */	li r0, 1
-/* 8013CC24 00139804  50 03 2E B4 */	rlwimi r3, r0, 5, 0x1a, 0x1a
-/* 8013CC28 00139808  98 64 09 57 */	stb r3, 0x957(r4)
-/* 8013CC2C 0013980C  38 00 00 07 */	li r0, 7
-/* 8013CC30 00139810  90 04 09 44 */	stw r0, 0x944(r4)
-lbl_8013CC34:
-/* 8013CC34 00139814  7F E3 FB 78 */	mr r3, r31
-/* 8013CC38 00139818  4B F3 26 01 */	bl ftAnim_IsFramesRemaining
-/* 8013CC3C 0013981C  2C 03 00 00 */	cmpwi r3, 0
-/* 8013CC40 00139820  40 82 00 0C */	bne lbl_8013CC4C
-/* 8013CC44 00139824  7F E3 FB 78 */	mr r3, r31
-/* 8013CC48 00139828  4B F8 FA E9 */	bl func_800CC730
-lbl_8013CC4C:
-/* 8013CC4C 0013982C  80 01 00 1C */	lwz r0, 0x1c(r1)
-/* 8013CC50 00139830  83 E1 00 14 */	lwz r31, 0x14(r1)
-/* 8013CC54 00139834  38 21 00 18 */	addi r1, r1, 0x18
-/* 8013CC58 00139838  7C 08 03 A6 */	mtlr r0
-/* 8013CC5C 0013983C  4E 80 00 20 */	blr
-.global lbl_8013CC60
-lbl_8013CC60:
-/* 8013CC60 00139840  4E 80 00 20 */	blr
-.global lbl_8013CC64
-lbl_8013CC64:
-/* 8013CC64 00139844  4E 80 00 20 */	blr
-.global lbl_8013CC68
-lbl_8013CC68:
-/* 8013CC68 00139848  7C 08 02 A6 */	mflr r0
-/* 8013CC6C 0013984C  90 01 00 04 */	stw r0, 4(r1)
-/* 8013CC70 00139850  94 21 FF F8 */	stwu r1, -8(r1)
-/* 8013CC74 00139854  4B F4 82 C9 */	bl func_80084F3C
-/* 8013CC78 00139858  80 01 00 0C */	lwz r0, 0xc(r1)
-/* 8013CC7C 0013985C  38 21 00 08 */	addi r1, r1, 8
-/* 8013CC80 00139860  7C 08 03 A6 */	mtlr r0
-/* 8013CC84 00139864  4E 80 00 20 */	blr
-.global lbl_8013CC88
-lbl_8013CC88:
-/* 8013CC88 00139868  7C 08 02 A6 */	mflr r0
-/* 8013CC8C 0013986C  90 01 00 04 */	stw r0, 4(r1)
-/* 8013CC90 00139870  94 21 FF F8 */	stwu r1, -8(r1)
-/* 8013CC94 00139874  4B F4 82 59 */	bl func_80084EEC
-/* 8013CC98 00139878  80 01 00 0C */	lwz r0, 0xc(r1)
-/* 8013CC9C 0013987C  38 21 00 08 */	addi r1, r1, 8
-/* 8013CCA0 00139880  7C 08 03 A6 */	mtlr r0
-/* 8013CCA4 00139884  4E 80 00 20 */	blr
-.global lbl_8013CCA8
-lbl_8013CCA8:
-/* 8013CCA8 00139888  7C 08 02 A6 */	mflr r0
-/* 8013CCAC 0013988C  90 01 00 04 */	stw r0, 4(r1)
-/* 8013CCB0 00139890  94 21 FF E8 */	stwu r1, -0x18(r1)
-/* 8013CCB4 00139894  93 E1 00 14 */	stw r31, 0x14(r1)
-/* 8013CCB8 00139898  7C 7F 1B 78 */	mr r31, r3
-/* 8013CCBC 0013989C  4B F4 5A E5 */	bl func_800827A0
-/* 8013CCC0 001398A0  2C 03 00 00 */	cmpwi r3, 0
-/* 8013CCC4 001398A4  40 82 00 0C */	bne lbl_8013CCD0
-/* 8013CCC8 001398A8  7F E3 FB 78 */	mr r3, r31
-/* 8013CCCC 001398AC  48 00 00 69 */	bl func_8013CD34
-lbl_8013CCD0:
-/* 8013CCD0 001398B0  80 01 00 1C */	lwz r0, 0x1c(r1)
-/* 8013CCD4 001398B4  83 E1 00 14 */	lwz r31, 0x14(r1)
-/* 8013CCD8 001398B8  38 21 00 18 */	addi r1, r1, 0x18
-/* 8013CCDC 001398BC  7C 08 03 A6 */	mtlr r0
-/* 8013CCE0 001398C0  4E 80 00 20 */	blr
-.global lbl_8013CCE4
-lbl_8013CCE4:
-/* 8013CCE4 001398C4  7C 08 02 A6 */	mflr r0
-/* 8013CCE8 001398C8  38 80 00 00 */	li r4, 0
-/* 8013CCEC 001398CC  90 01 00 04 */	stw r0, 4(r1)
-/* 8013CCF0 001398D0  94 21 FF E8 */	stwu r1, -0x18(r1)
-/* 8013CCF4 001398D4  93 E1 00 14 */	stw r31, 0x14(r1)
-/* 8013CCF8 001398D8  3B E3 00 00 */	addi r31, r3, 0
-/* 8013CCFC 001398DC  4B F4 55 A9 */	bl EnvColl_CheckGroundAndLedge
-/* 8013CD00 001398E0  2C 03 00 00 */	cmpwi r3, 0
-/* 8013CD04 001398E4  41 82 00 10 */	beq lbl_8013CD14
-/* 8013CD08 001398E8  7F E3 FB 78 */	mr r3, r31
-/* 8013CD0C 001398EC  48 00 00 CD */	bl func_8013CDD8
-/* 8013CD10 001398F0  48 00 00 10 */	b lbl_8013CD20
-lbl_8013CD14:
-/* 8013CD14 001398F4  7F E3 FB 78 */	mr r3, r31
-/* 8013CD18 001398F8  4B F4 45 81 */	bl func_80081298
-/* 8013CD1C 001398FC  2C 03 00 00 */	cmpwi r3, 0
-lbl_8013CD20:
-/* 8013CD20 00139900  80 01 00 1C */	lwz r0, 0x1c(r1)
-/* 8013CD24 00139904  83 E1 00 14 */	lwz r31, 0x14(r1)
-/* 8013CD28 00139908  38 21 00 18 */	addi r1, r1, 0x18
-/* 8013CD2C 0013990C  7C 08 03 A6 */	mtlr r0
-/* 8013CD30 00139910  4E 80 00 20 */	blr
-
-.global func_8013CD34
-func_8013CD34:
-/* 8013CD34 00139914  7C 08 02 A6 */	mflr r0
-/* 8013CD38 00139918  90 01 00 04 */	stw r0, 4(r1)
-/* 8013CD3C 0013991C  94 21 FF E8 */	stwu r1, -0x18(r1)
-/* 8013CD40 00139920  93 E1 00 14 */	stw r31, 0x14(r1)
-/* 8013CD44 00139924  93 C1 00 10 */	stw r30, 0x10(r1)
-/* 8013CD48 00139928  7C 7E 1B 78 */	mr r30, r3
-/* 8013CD4C 0013992C  83 E3 00 2C */	lwz r31, 0x2c(r3)
-/* 8013CD50 00139930  7F E3 FB 78 */	mr r3, r31
-/* 8013CD54 00139934  4B F4 08 81 */	bl func_8007D5D4
-/* 8013CD58 00139938  C0 22 A2 30 */	lfs f1, lbl_804D9C10@sda21(r2)
-/* 8013CD5C 0013993C  C0 1F 00 2C */	lfs f0, 0x2c(r31)
-/* 8013CD60 00139940  FC 01 00 00 */	fcmpu cr0, f1, f0
-/* 8013CD64 00139944  40 82 00 2C */	bne lbl_8013CD90
-/* 8013CD68 00139948  3C 80 0C 4C */	lis r4, 0x0C4C508A@ha
-/* 8013CD6C 0013994C  C0 3F 08 94 */	lfs f1, 0x894(r31)
-/* 8013CD70 00139950  C0 42 A2 38 */	lfs f2, lbl_804D9C18@sda21(r2)
-/* 8013CD74 00139954  7F C3 F3 78 */	mr r3, r30
-/* 8013CD78 00139958  C0 62 A2 34 */	lfs f3, lbl_804D9C14@sda21(r2)
-/* 8013CD7C 0013995C  38 A4 50 8A */	addi r5, r4, 0x0C4C508A@l
-/* 8013CD80 00139960  38 80 01 6E */	li r4, 0x16e
-/* 8013CD84 00139964  38 C0 00 00 */	li r6, 0
-/* 8013CD88 00139968  4B F2 C6 25 */	bl Fighter_ActionStateChange_800693AC
-/* 8013CD8C 0013996C  48 00 00 28 */	b lbl_8013CDB4
-lbl_8013CD90:
-/* 8013CD90 00139970  3C 80 0C 4C */	lis r4, 0x0C4C508A@ha
-/* 8013CD94 00139974  C0 3F 08 94 */	lfs f1, 0x894(r31)
-/* 8013CD98 00139978  C0 42 A2 38 */	lfs f2, lbl_804D9C18@sda21(r2)
-/* 8013CD9C 0013997C  7F C3 F3 78 */	mr r3, r30
-/* 8013CDA0 00139980  C0 62 A2 34 */	lfs f3, lbl_804D9C14@sda21(r2)
-/* 8013CDA4 00139984  38 A4 50 8A */	addi r5, r4, 0x0C4C508A@l
-/* 8013CDA8 00139988  38 80 01 70 */	li r4, 0x170
-/* 8013CDAC 0013998C  38 C0 00 00 */	li r6, 0
-/* 8013CDB0 00139990  4B F2 C5 FD */	bl Fighter_ActionStateChange_800693AC
-lbl_8013CDB4:
-/* 8013CDB4 00139994  3C 60 80 14 */	lis r3, lbl_8013C94C@ha
-/* 8013CDB8 00139998  38 03 C9 4C */	addi r0, r3, lbl_8013C94C@l
-/* 8013CDBC 0013999C  90 1F 21 BC */	stw r0, 0x21bc(r31)
-/* 8013CDC0 001399A0  80 01 00 1C */	lwz r0, 0x1c(r1)
-/* 8013CDC4 001399A4  83 E1 00 14 */	lwz r31, 0x14(r1)
-/* 8013CDC8 001399A8  83 C1 00 10 */	lwz r30, 0x10(r1)
-/* 8013CDCC 001399AC  38 21 00 18 */	addi r1, r1, 0x18
-/* 8013CDD0 001399B0  7C 08 03 A6 */	mtlr r0
-/* 8013CDD4 001399B4  4E 80 00 20 */	blr
-
-.global func_8013CDD8
-func_8013CDD8:
-/* 8013CDD8 001399B8  7C 08 02 A6 */	mflr r0
-/* 8013CDDC 001399BC  90 01 00 04 */	stw r0, 4(r1)
-/* 8013CDE0 001399C0  94 21 FF E8 */	stwu r1, -0x18(r1)
-/* 8013CDE4 001399C4  93 E1 00 14 */	stw r31, 0x14(r1)
-/* 8013CDE8 001399C8  93 C1 00 10 */	stw r30, 0x10(r1)
-/* 8013CDEC 001399CC  7C 7E 1B 78 */	mr r30, r3
-/* 8013CDF0 001399D0  83 E3 00 2C */	lwz r31, 0x2c(r3)
-/* 8013CDF4 001399D4  7F E3 FB 78 */	mr r3, r31
-/* 8013CDF8 001399D8  4B F4 0A 05 */	bl func_8007D7FC
-/* 8013CDFC 001399DC  C0 22 A2 30 */	lfs f1, lbl_804D9C10@sda21(r2)
-/* 8013CE00 001399E0  C0 1F 00 2C */	lfs f0, 0x2c(r31)
-/* 8013CE04 001399E4  FC 01 00 00 */	fcmpu cr0, f1, f0
-/* 8013CE08 001399E8  40 82 00 2C */	bne lbl_8013CE34
-/* 8013CE0C 001399EC  3C 80 0C 4C */	lis r4, 0x0C4C508A@ha
-/* 8013CE10 001399F0  C0 3F 08 94 */	lfs f1, 0x894(r31)
-/* 8013CE14 001399F4  C0 42 A2 38 */	lfs f2, lbl_804D9C18@sda21(r2)
-/* 8013CE18 001399F8  7F C3 F3 78 */	mr r3, r30
-/* 8013CE1C 001399FC  C0 62 A2 34 */	lfs f3, lbl_804D9C14@sda21(r2)
-/* 8013CE20 00139A00  38 A4 50 8A */	addi r5, r4, 0x0C4C508A@l
-/* 8013CE24 00139A04  38 80 01 6D */	li r4, 0x16d
-/* 8013CE28 00139A08  38 C0 00 00 */	li r6, 0
-/* 8013CE2C 00139A0C  4B F2 C5 81 */	bl Fighter_ActionStateChange_800693AC
-/* 8013CE30 00139A10  48 00 00 28 */	b lbl_8013CE58
-lbl_8013CE34:
-/* 8013CE34 00139A14  3C 80 0C 4C */	lis r4, 0x0C4C508A@ha
-/* 8013CE38 00139A18  C0 3F 08 94 */	lfs f1, 0x894(r31)
-/* 8013CE3C 00139A1C  C0 42 A2 38 */	lfs f2, lbl_804D9C18@sda21(r2)
-/* 8013CE40 00139A20  7F C3 F3 78 */	mr r3, r30
-/* 8013CE44 00139A24  C0 62 A2 34 */	lfs f3, lbl_804D9C14@sda21(r2)
-/* 8013CE48 00139A28  38 A4 50 8A */	addi r5, r4, 0x0C4C508A@l
-/* 8013CE4C 00139A2C  38 80 01 6F */	li r4, 0x16f
-/* 8013CE50 00139A30  38 C0 00 00 */	li r6, 0
-/* 8013CE54 00139A34  4B F2 C5 59 */	bl Fighter_ActionStateChange_800693AC
-lbl_8013CE58:
-/* 8013CE58 00139A38  3C 60 80 14 */	lis r3, lbl_8013C94C@ha
-/* 8013CE5C 00139A3C  38 03 C9 4C */	addi r0, r3, lbl_8013C94C@l
-/* 8013CE60 00139A40  90 1F 21 BC */	stw r0, 0x21bc(r31)
-/* 8013CE64 00139A44  80 01 00 1C */	lwz r0, 0x1c(r1)
-/* 8013CE68 00139A48  83 E1 00 14 */	lwz r31, 0x14(r1)
-/* 8013CE6C 00139A4C  83 C1 00 10 */	lwz r30, 0x10(r1)
-/* 8013CE70 00139A50  38 21 00 18 */	addi r1, r1, 0x18
-/* 8013CE74 00139A54  7C 08 03 A6 */	mtlr r0
-/* 8013CE78 00139A58  4E 80 00 20 */	blr
-lbl_8013CE7C:
-/* 8013CE7C 00139A5C  80 63 00 2C */	lwz r3, 0x2c(r3)
-/* 8013CE80 00139A60  38 00 00 00 */	li r0, 0
-/* 8013CE84 00139A64  90 03 21 BC */	stw r0, 0x21bc(r3)
-/* 8013CE88 00139A68  4E 80 00 20 */	blr
-
-.global ftPurin_SpecialLw_StartAction
-ftPurin_SpecialLw_StartAction:
-/* 8013CE8C 00139A6C  7C 08 02 A6 */	mflr r0
-/* 8013CE90 00139A70  90 01 00 04 */	stw r0, 4(r1)
-/* 8013CE94 00139A74  94 21 FF E0 */	stwu r1, -0x20(r1)
-/* 8013CE98 00139A78  93 E1 00 1C */	stw r31, 0x1c(r1)
-/* 8013CE9C 00139A7C  7C 7F 1B 78 */	mr r31, r3
-/* 8013CEA0 00139A80  80 63 00 2C */	lwz r3, 0x2c(r3)
-/* 8013CEA4 00139A84  C0 22 A2 40 */	lfs f1, lbl_804D9C20@sda21(r2)
-/* 8013CEA8 00139A88  C0 03 00 2C */	lfs f0, 0x2c(r3)
-/* 8013CEAC 00139A8C  FC 01 00 00 */	fcmpu cr0, f1, f0
-/* 8013CEB0 00139A90  40 82 00 28 */	bne lbl_8013CED8
-/* 8013CEB4 00139A94  C0 22 A2 44 */	lfs f1, lbl_804D9C24@sda21(r2)
-/* 8013CEB8 00139A98  7F E3 FB 78 */	mr r3, r31
-/* 8013CEBC 00139A9C  C0 42 A2 48 */	lfs f2, lbl_804D9C28@sda21(r2)
-/* 8013CEC0 00139AA0  38 80 01 71 */	li r4, 0x171
-/* 8013CEC4 00139AA4  FC 60 08 90 */	fmr f3, f1
-/* 8013CEC8 00139AA8  38 A0 00 00 */	li r5, 0
-/* 8013CECC 00139AAC  38 C0 00 00 */	li r6, 0
-/* 8013CED0 00139AB0  4B F2 C4 DD */	bl Fighter_ActionStateChange_800693AC
-/* 8013CED4 00139AB4  48 00 00 24 */	b lbl_8013CEF8
-lbl_8013CED8:
-/* 8013CED8 00139AB8  C0 22 A2 44 */	lfs f1, lbl_804D9C24@sda21(r2)
-/* 8013CEDC 00139ABC  7F E3 FB 78 */	mr r3, r31
-/* 8013CEE0 00139AC0  C0 42 A2 48 */	lfs f2, lbl_804D9C28@sda21(r2)
-/* 8013CEE4 00139AC4  38 80 01 73 */	li r4, 0x173
-/* 8013CEE8 00139AC8  FC 60 08 90 */	fmr f3, f1
-/* 8013CEEC 00139ACC  38 A0 00 00 */	li r5, 0
-/* 8013CEF0 00139AD0  38 C0 00 00 */	li r6, 0
-/* 8013CEF4 00139AD4  4B F2 C4 B9 */	bl Fighter_ActionStateChange_800693AC
-lbl_8013CEF8:
-/* 8013CEF8 00139AD8  7F E3 FB 78 */	mr r3, r31
-/* 8013CEFC 00139ADC  4B F3 1C A9 */	bl func_8006EBA4
-/* 8013CF00 00139AE0  80 9F 00 2C */	lwz r4, 0x2c(r31)
-/* 8013CF04 00139AE4  38 00 00 00 */	li r0, 0
-/* 8013CF08 00139AE8  3C 60 80 14 */	lis r3, lbl_8013CE7C@ha
-/* 8013CF0C 00139AEC  90 04 22 00 */	stw r0, 0x2200(r4)
-/* 8013CF10 00139AF0  38 03 CE 7C */	addi r0, r3, lbl_8013CE7C@l
-/* 8013CF14 00139AF4  90 04 21 BC */	stw r0, 0x21bc(r4)
-/* 8013CF18 00139AF8  80 01 00 24 */	lwz r0, 0x24(r1)
-/* 8013CF1C 00139AFC  83 E1 00 1C */	lwz r31, 0x1c(r1)
-/* 8013CF20 00139B00  38 21 00 20 */	addi r1, r1, 0x20
-/* 8013CF24 00139B04  7C 08 03 A6 */	mtlr r0
-/* 8013CF28 00139B08  4E 80 00 20 */	blr
-
-.global ftPurin_SpecialAirLw_StartAction
-ftPurin_SpecialAirLw_StartAction:
-/* 8013CF2C 00139B0C  7C 08 02 A6 */	mflr r0
-/* 8013CF30 00139B10  90 01 00 04 */	stw r0, 4(r1)
-/* 8013CF34 00139B14  94 21 FF E0 */	stwu r1, -0x20(r1)
-/* 8013CF38 00139B18  93 E1 00 1C */	stw r31, 0x1c(r1)
-/* 8013CF3C 00139B1C  7C 7F 1B 78 */	mr r31, r3
-/* 8013CF40 00139B20  80 63 00 2C */	lwz r3, 0x2c(r3)
-/* 8013CF44 00139B24  C0 22 A2 40 */	lfs f1, lbl_804D9C20@sda21(r2)
-/* 8013CF48 00139B28  C0 03 00 2C */	lfs f0, 0x2c(r3)
-/* 8013CF4C 00139B2C  FC 01 00 00 */	fcmpu cr0, f1, f0
-/* 8013CF50 00139B30  40 82 00 28 */	bne lbl_8013CF78
-/* 8013CF54 00139B34  C0 22 A2 44 */	lfs f1, lbl_804D9C24@sda21(r2)
-/* 8013CF58 00139B38  7F E3 FB 78 */	mr r3, r31
-/* 8013CF5C 00139B3C  C0 42 A2 48 */	lfs f2, lbl_804D9C28@sda21(r2)
-/* 8013CF60 00139B40  38 80 01 72 */	li r4, 0x172
-/* 8013CF64 00139B44  FC 60 08 90 */	fmr f3, f1
-/* 8013CF68 00139B48  38 A0 00 00 */	li r5, 0
-/* 8013CF6C 00139B4C  38 C0 00 00 */	li r6, 0
-/* 8013CF70 00139B50  4B F2 C4 3D */	bl Fighter_ActionStateChange_800693AC
-/* 8013CF74 00139B54  48 00 00 24 */	b lbl_8013CF98
-lbl_8013CF78:
-/* 8013CF78 00139B58  C0 22 A2 44 */	lfs f1, lbl_804D9C24@sda21(r2)
-/* 8013CF7C 00139B5C  7F E3 FB 78 */	mr r3, r31
-/* 8013CF80 00139B60  C0 42 A2 48 */	lfs f2, lbl_804D9C28@sda21(r2)
-/* 8013CF84 00139B64  38 80 01 74 */	li r4, 0x174
-/* 8013CF88 00139B68  FC 60 08 90 */	fmr f3, f1
-/* 8013CF8C 00139B6C  38 A0 00 00 */	li r5, 0
-/* 8013CF90 00139B70  38 C0 00 00 */	li r6, 0
-/* 8013CF94 00139B74  4B F2 C4 19 */	bl Fighter_ActionStateChange_800693AC
-lbl_8013CF98:
-/* 8013CF98 00139B78  7F E3 FB 78 */	mr r3, r31
-/* 8013CF9C 00139B7C  4B F3 1C 09 */	bl func_8006EBA4
-/* 8013CFA0 00139B80  80 9F 00 2C */	lwz r4, 0x2c(r31)
-/* 8013CFA4 00139B84  38 00 00 00 */	li r0, 0
-/* 8013CFA8 00139B88  3C 60 80 14 */	lis r3, lbl_8013CE7C@ha
-/* 8013CFAC 00139B8C  90 04 22 00 */	stw r0, 0x2200(r4)
-/* 8013CFB0 00139B90  38 03 CE 7C */	addi r0, r3, lbl_8013CE7C@l
-/* 8013CFB4 00139B94  90 04 21 BC */	stw r0, 0x21bc(r4)
-/* 8013CFB8 00139B98  80 01 00 24 */	lwz r0, 0x24(r1)
-/* 8013CFBC 00139B9C  83 E1 00 1C */	lwz r31, 0x1c(r1)
-/* 8013CFC0 00139BA0  38 21 00 20 */	addi r1, r1, 0x20
-/* 8013CFC4 00139BA4  7C 08 03 A6 */	mtlr r0
-/* 8013CFC8 00139BA8  4E 80 00 20 */	blr
-.global lbl_8013CFCC
-lbl_8013CFCC:
-/* 8013CFCC 00139BAC  7C 08 02 A6 */	mflr r0
-/* 8013CFD0 00139BB0  90 01 00 04 */	stw r0, 4(r1)
-/* 8013CFD4 00139BB4  94 21 FF E8 */	stwu r1, -0x18(r1)
-/* 8013CFD8 00139BB8  93 E1 00 14 */	stw r31, 0x14(r1)
-/* 8013CFDC 00139BBC  7C 7F 1B 78 */	mr r31, r3
-/* 8013CFE0 00139BC0  4B F3 22 59 */	bl ftAnim_IsFramesRemaining
-/* 8013CFE4 00139BC4  2C 03 00 00 */	cmpwi r3, 0
-/* 8013CFE8 00139BC8  40 82 00 0C */	bne lbl_8013CFF4
-/* 8013CFEC 00139BCC  7F E3 FB 78 */	mr r3, r31
-/* 8013CFF0 00139BD0  4B F4 D2 CD */	bl func_8008A2BC
-lbl_8013CFF4:
-/* 8013CFF4 00139BD4  80 01 00 1C */	lwz r0, 0x1c(r1)
-/* 8013CFF8 00139BD8  83 E1 00 14 */	lwz r31, 0x14(r1)
-/* 8013CFFC 00139BDC  38 21 00 18 */	addi r1, r1, 0x18
-/* 8013D000 00139BE0  7C 08 03 A6 */	mtlr r0
-/* 8013D004 00139BE4  4E 80 00 20 */	blr
-.global lbl_8013D008
-lbl_8013D008:
-/* 8013D008 00139BE8  7C 08 02 A6 */	mflr r0
-/* 8013D00C 00139BEC  90 01 00 04 */	stw r0, 4(r1)
-/* 8013D010 00139BF0  94 21 FF E8 */	stwu r1, -0x18(r1)
-/* 8013D014 00139BF4  93 E1 00 14 */	stw r31, 0x14(r1)
-/* 8013D018 00139BF8  7C 7F 1B 78 */	mr r31, r3
-/* 8013D01C 00139BFC  4B F3 22 1D */	bl ftAnim_IsFramesRemaining
-/* 8013D020 00139C00  2C 03 00 00 */	cmpwi r3, 0
-/* 8013D024 00139C04  40 82 00 0C */	bne lbl_8013D030
-/* 8013D028 00139C08  7F E3 FB 78 */	mr r3, r31
-/* 8013D02C 00139C0C  4B F8 F7 05 */	bl func_800CC730
-lbl_8013D030:
-/* 8013D030 00139C10  80 01 00 1C */	lwz r0, 0x1c(r1)
-/* 8013D034 00139C14  83 E1 00 14 */	lwz r31, 0x14(r1)
-/* 8013D038 00139C18  38 21 00 18 */	addi r1, r1, 0x18
-/* 8013D03C 00139C1C  7C 08 03 A6 */	mtlr r0
-/* 8013D040 00139C20  4E 80 00 20 */	blr
-.global lbl_8013D044
-lbl_8013D044:
-/* 8013D044 00139C24  4E 80 00 20 */	blr
-.global lbl_8013D048
-lbl_8013D048:
-/* 8013D048 00139C28  4E 80 00 20 */	blr
-.global lbl_8013D04C
-lbl_8013D04C:
-/* 8013D04C 00139C2C  7C 08 02 A6 */	mflr r0
-/* 8013D050 00139C30  90 01 00 04 */	stw r0, 4(r1)
-/* 8013D054 00139C34  94 21 FF F8 */	stwu r1, -8(r1)
-/* 8013D058 00139C38  4B F4 7E E5 */	bl func_80084F3C
-/* 8013D05C 00139C3C  80 01 00 0C */	lwz r0, 0xc(r1)
-/* 8013D060 00139C40  38 21 00 08 */	addi r1, r1, 8
-/* 8013D064 00139C44  7C 08 03 A6 */	mtlr r0
-/* 8013D068 00139C48  4E 80 00 20 */	blr
-.global lbl_8013D06C
-lbl_8013D06C:
-/* 8013D06C 00139C4C  7C 08 02 A6 */	mflr r0
-/* 8013D070 00139C50  90 01 00 04 */	stw r0, 4(r1)
-/* 8013D074 00139C54  94 21 FF F8 */	stwu r1, -8(r1)
-/* 8013D078 00139C58  4B F4 7E 75 */	bl func_80084EEC
-/* 8013D07C 00139C5C  80 01 00 0C */	lwz r0, 0xc(r1)
-/* 8013D080 00139C60  38 21 00 08 */	addi r1, r1, 8
-/* 8013D084 00139C64  7C 08 03 A6 */	mtlr r0
-/* 8013D088 00139C68  4E 80 00 20 */	blr
-.global lbl_8013D08C
-lbl_8013D08C:
-/* 8013D08C 00139C6C  7C 08 02 A6 */	mflr r0
-/* 8013D090 00139C70  90 01 00 04 */	stw r0, 4(r1)
-/* 8013D094 00139C74  94 21 FF E8 */	stwu r1, -0x18(r1)
-/* 8013D098 00139C78  93 E1 00 14 */	stw r31, 0x14(r1)
-/* 8013D09C 00139C7C  7C 7F 1B 78 */	mr r31, r3
-/* 8013D0A0 00139C80  4B F4 57 01 */	bl func_800827A0
-/* 8013D0A4 00139C84  2C 03 00 00 */	cmpwi r3, 0
-/* 8013D0A8 00139C88  40 82 00 0C */	bne lbl_8013D0B4
-/* 8013D0AC 00139C8C  7F E3 FB 78 */	mr r3, r31
-/* 8013D0B0 00139C90  48 00 00 55 */	bl func_8013D104
-lbl_8013D0B4:
-/* 8013D0B4 00139C94  80 01 00 1C */	lwz r0, 0x1c(r1)
-/* 8013D0B8 00139C98  83 E1 00 14 */	lwz r31, 0x14(r1)
-/* 8013D0BC 00139C9C  38 21 00 18 */	addi r1, r1, 0x18
-/* 8013D0C0 00139CA0  7C 08 03 A6 */	mtlr r0
-/* 8013D0C4 00139CA4  4E 80 00 20 */	blr
-.global lbl_8013D0C8
-lbl_8013D0C8:
-/* 8013D0C8 00139CA8  7C 08 02 A6 */	mflr r0
-/* 8013D0CC 00139CAC  90 01 00 04 */	stw r0, 4(r1)
-/* 8013D0D0 00139CB0  94 21 FF E8 */	stwu r1, -0x18(r1)
-/* 8013D0D4 00139CB4  93 E1 00 14 */	stw r31, 0x14(r1)
-/* 8013D0D8 00139CB8  7C 7F 1B 78 */	mr r31, r3
-/* 8013D0DC 00139CBC  4B F4 4C 31 */	bl func_80081D0C
-/* 8013D0E0 00139CC0  2C 03 00 00 */	cmpwi r3, 0
-/* 8013D0E4 00139CC4  41 82 00 0C */	beq lbl_8013D0F0
-/* 8013D0E8 00139CC8  7F E3 FB 78 */	mr r3, r31
-/* 8013D0EC 00139CCC  48 00 00 B1 */	bl func_8013D19C
-lbl_8013D0F0:
-/* 8013D0F0 00139CD0  80 01 00 1C */	lwz r0, 0x1c(r1)
-/* 8013D0F4 00139CD4  83 E1 00 14 */	lwz r31, 0x14(r1)
-/* 8013D0F8 00139CD8  38 21 00 18 */	addi r1, r1, 0x18
-/* 8013D0FC 00139CDC  7C 08 03 A6 */	mtlr r0
-/* 8013D100 00139CE0  4E 80 00 20 */	blr
-
-.global func_8013D104
-func_8013D104:
-/* 8013D104 00139CE4  7C 08 02 A6 */	mflr r0
-/* 8013D108 00139CE8  90 01 00 04 */	stw r0, 4(r1)
-/* 8013D10C 00139CEC  94 21 FF E8 */	stwu r1, -0x18(r1)
-/* 8013D110 00139CF0  93 E1 00 14 */	stw r31, 0x14(r1)
-/* 8013D114 00139CF4  93 C1 00 10 */	stw r30, 0x10(r1)
-/* 8013D118 00139CF8  7C 7E 1B 78 */	mr r30, r3
-/* 8013D11C 00139CFC  83 E3 00 2C */	lwz r31, 0x2c(r3)
-/* 8013D120 00139D00  7F E3 FB 78 */	mr r3, r31
-/* 8013D124 00139D04  4B F4 04 B1 */	bl func_8007D5D4
-/* 8013D128 00139D08  C0 22 A2 40 */	lfs f1, lbl_804D9C20@sda21(r2)
-/* 8013D12C 00139D0C  C0 1F 00 2C */	lfs f0, 0x2c(r31)
-/* 8013D130 00139D10  FC 01 00 00 */	fcmpu cr0, f1, f0
-/* 8013D134 00139D14  40 82 00 2C */	bne lbl_8013D160
-/* 8013D138 00139D18  3C 80 0C 4C */	lis r4, 0x0C4C508E@ha
-/* 8013D13C 00139D1C  C0 3F 08 94 */	lfs f1, 0x894(r31)
-/* 8013D140 00139D20  C0 42 A2 48 */	lfs f2, lbl_804D9C28@sda21(r2)
-/* 8013D144 00139D24  7F C3 F3 78 */	mr r3, r30
-/* 8013D148 00139D28  C0 62 A2 44 */	lfs f3, lbl_804D9C24@sda21(r2)
-/* 8013D14C 00139D2C  38 A4 50 8E */	addi r5, r4, 0x0C4C508E@l
-/* 8013D150 00139D30  38 80 01 72 */	li r4, 0x172
-/* 8013D154 00139D34  38 C0 00 00 */	li r6, 0
-/* 8013D158 00139D38  4B F2 C2 55 */	bl Fighter_ActionStateChange_800693AC
-/* 8013D15C 00139D3C  48 00 00 28 */	b lbl_8013D184
-lbl_8013D160:
-/* 8013D160 00139D40  3C 80 0C 4C */	lis r4, 0x0C4C508E@ha
-/* 8013D164 00139D44  C0 3F 08 94 */	lfs f1, 0x894(r31)
-/* 8013D168 00139D48  C0 42 A2 48 */	lfs f2, lbl_804D9C28@sda21(r2)
-/* 8013D16C 00139D4C  7F C3 F3 78 */	mr r3, r30
-/* 8013D170 00139D50  C0 62 A2 44 */	lfs f3, lbl_804D9C24@sda21(r2)
-/* 8013D174 00139D54  38 A4 50 8E */	addi r5, r4, 0x0C4C508E@l
-/* 8013D178 00139D58  38 80 01 74 */	li r4, 0x174
-/* 8013D17C 00139D5C  38 C0 00 00 */	li r6, 0
-/* 8013D180 00139D60  4B F2 C2 2D */	bl Fighter_ActionStateChange_800693AC
-lbl_8013D184:
-/* 8013D184 00139D64  80 01 00 1C */	lwz r0, 0x1c(r1)
-/* 8013D188 00139D68  83 E1 00 14 */	lwz r31, 0x14(r1)
-/* 8013D18C 00139D6C  83 C1 00 10 */	lwz r30, 0x10(r1)
-/* 8013D190 00139D70  38 21 00 18 */	addi r1, r1, 0x18
-/* 8013D194 00139D74  7C 08 03 A6 */	mtlr r0
-/* 8013D198 00139D78  4E 80 00 20 */	blr
-
-.global func_8013D19C
-func_8013D19C:
-/* 8013D19C 00139D7C  7C 08 02 A6 */	mflr r0
-/* 8013D1A0 00139D80  90 01 00 04 */	stw r0, 4(r1)
-/* 8013D1A4 00139D84  94 21 FF E8 */	stwu r1, -0x18(r1)
-/* 8013D1A8 00139D88  93 E1 00 14 */	stw r31, 0x14(r1)
-/* 8013D1AC 00139D8C  93 C1 00 10 */	stw r30, 0x10(r1)
-/* 8013D1B0 00139D90  7C 7E 1B 78 */	mr r30, r3
-/* 8013D1B4 00139D94  83 E3 00 2C */	lwz r31, 0x2c(r3)
-/* 8013D1B8 00139D98  7F E3 FB 78 */	mr r3, r31
-/* 8013D1BC 00139D9C  4B F4 06 41 */	bl func_8007D7FC
-/* 8013D1C0 00139DA0  C0 22 A2 40 */	lfs f1, lbl_804D9C20@sda21(r2)
-/* 8013D1C4 00139DA4  C0 1F 00 2C */	lfs f0, 0x2c(r31)
-/* 8013D1C8 00139DA8  FC 01 00 00 */	fcmpu cr0, f1, f0
-/* 8013D1CC 00139DAC  40 82 00 2C */	bne lbl_8013D1F8
-/* 8013D1D0 00139DB0  3C 80 0C 4C */	lis r4, 0x0C4C508E@ha
-/* 8013D1D4 00139DB4  C0 3F 08 94 */	lfs f1, 0x894(r31)
-/* 8013D1D8 00139DB8  C0 42 A2 48 */	lfs f2, lbl_804D9C28@sda21(r2)
-/* 8013D1DC 00139DBC  7F C3 F3 78 */	mr r3, r30
-/* 8013D1E0 00139DC0  C0 62 A2 44 */	lfs f3, lbl_804D9C24@sda21(r2)
-/* 8013D1E4 00139DC4  38 A4 50 8E */	addi r5, r4, 0x0C4C508E@l
-/* 8013D1E8 00139DC8  38 80 01 71 */	li r4, 0x171
-/* 8013D1EC 00139DCC  38 C0 00 00 */	li r6, 0
-/* 8013D1F0 00139DD0  4B F2 C1 BD */	bl Fighter_ActionStateChange_800693AC
-/* 8013D1F4 00139DD4  48 00 00 28 */	b lbl_8013D21C
-lbl_8013D1F8:
-/* 8013D1F8 00139DD8  3C 80 0C 4C */	lis r4, 0x0C4C508E@ha
-/* 8013D1FC 00139DDC  C0 3F 08 94 */	lfs f1, 0x894(r31)
-/* 8013D200 00139DE0  C0 42 A2 48 */	lfs f2, lbl_804D9C28@sda21(r2)
-/* 8013D204 00139DE4  7F C3 F3 78 */	mr r3, r30
-/* 8013D208 00139DE8  C0 62 A2 44 */	lfs f3, lbl_804D9C24@sda21(r2)
-/* 8013D20C 00139DEC  38 A4 50 8E */	addi r5, r4, 0x0C4C508E@l
-/* 8013D210 00139DF0  38 80 01 73 */	li r4, 0x173
-/* 8013D214 00139DF4  38 C0 00 00 */	li r6, 0
-/* 8013D218 00139DF8  4B F2 C1 95 */	bl Fighter_ActionStateChange_800693AC
-lbl_8013D21C:
-/* 8013D21C 00139DFC  80 01 00 1C */	lwz r0, 0x1c(r1)
-/* 8013D220 00139E00  83 E1 00 14 */	lwz r31, 0x14(r1)
-/* 8013D224 00139E04  83 C1 00 10 */	lwz r30, 0x10(r1)
-/* 8013D228 00139E08  38 21 00 18 */	addi r1, r1, 0x18
-/* 8013D22C 00139E0C  7C 08 03 A6 */	mtlr r0
-/* 8013D230 00139E10  4E 80 00 20 */	blr
-
-.global ftPurin_SpecialS_StartAction
-ftPurin_SpecialS_StartAction:
-/* 8013D234 00139E14  7C 08 02 A6 */	mflr r0
-/* 8013D238 00139E18  38 80 01 6B */	li r4, 0x16b
-/* 8013D23C 00139E1C  90 01 00 04 */	stw r0, 4(r1)
-/* 8013D240 00139E20  38 A0 00 00 */	li r5, 0
-/* 8013D244 00139E24  38 C0 00 00 */	li r6, 0
-/* 8013D248 00139E28  94 21 FF E8 */	stwu r1, -0x18(r1)
-/* 8013D24C 00139E2C  93 E1 00 14 */	stw r31, 0x14(r1)
-/* 8013D250 00139E30  93 C1 00 10 */	stw r30, 0x10(r1)
-/* 8013D254 00139E34  7C 7E 1B 78 */	mr r30, r3
-/* 8013D258 00139E38  C0 22 A2 50 */	lfs f1, lbl_804D9C30@sda21(r2)
-/* 8013D25C 00139E3C  83 E3 00 2C */	lwz r31, 0x2c(r3)
-/* 8013D260 00139E40  FC 60 08 90 */	fmr f3, f1
-/* 8013D264 00139E44  C0 42 A2 58 */	lfs f2, lbl_804D9C38@sda21(r2)
-/* 8013D268 00139E48  4B F2 C1 45 */	bl Fighter_ActionStateChange_800693AC
-/* 8013D26C 00139E4C  7F C3 F3 78 */	mr r3, r30
-/* 8013D270 00139E50  4B F3 19 35 */	bl func_8006EBA4
-/* 8013D274 00139E54  38 00 00 00 */	li r0, 0
-/* 8013D278 00139E58  90 1F 22 0C */	stw r0, 0x220c(r31)
-/* 8013D27C 00139E5C  90 1F 22 08 */	stw r0, 0x2208(r31)
-/* 8013D280 00139E60  90 1F 22 04 */	stw r0, 0x2204(r31)
-/* 8013D284 00139E64  90 1F 22 00 */	stw r0, 0x2200(r31)
-/* 8013D288 00139E68  80 01 00 1C */	lwz r0, 0x1c(r1)
-/* 8013D28C 00139E6C  83 E1 00 14 */	lwz r31, 0x14(r1)
-/* 8013D290 00139E70  83 C1 00 10 */	lwz r30, 0x10(r1)
-/* 8013D294 00139E74  38 21 00 18 */	addi r1, r1, 0x18
-/* 8013D298 00139E78  7C 08 03 A6 */	mtlr r0
-/* 8013D29C 00139E7C  4E 80 00 20 */	blr
-
-.global ftPurin_SpecialAirS_StartAction
-ftPurin_SpecialAirS_StartAction:
-/* 8013D2A0 00139E80  7C 08 02 A6 */	mflr r0
-/* 8013D2A4 00139E84  38 80 01 6C */	li r4, 0x16c
-/* 8013D2A8 00139E88  90 01 00 04 */	stw r0, 4(r1)
-/* 8013D2AC 00139E8C  38 A0 00 00 */	li r5, 0
-/* 8013D2B0 00139E90  38 C0 00 00 */	li r6, 0
-/* 8013D2B4 00139E94  94 21 FF E8 */	stwu r1, -0x18(r1)
-/* 8013D2B8 00139E98  93 E1 00 14 */	stw r31, 0x14(r1)
-/* 8013D2BC 00139E9C  93 C1 00 10 */	stw r30, 0x10(r1)
-/* 8013D2C0 00139EA0  7C 7E 1B 78 */	mr r30, r3
-/* 8013D2C4 00139EA4  C0 22 A2 50 */	lfs f1, lbl_804D9C30@sda21(r2)
-/* 8013D2C8 00139EA8  83 E3 00 2C */	lwz r31, 0x2c(r3)
-/* 8013D2CC 00139EAC  FC 60 08 90 */	fmr f3, f1
-/* 8013D2D0 00139EB0  C0 42 A2 58 */	lfs f2, lbl_804D9C38@sda21(r2)
-/* 8013D2D4 00139EB4  4B F2 C0 D9 */	bl Fighter_ActionStateChange_800693AC
-/* 8013D2D8 00139EB8  7F C3 F3 78 */	mr r3, r30
-/* 8013D2DC 00139EBC  4B F3 18 C9 */	bl func_8006EBA4
-/* 8013D2E0 00139EC0  38 00 00 00 */	li r0, 0
-/* 8013D2E4 00139EC4  90 1F 22 0C */	stw r0, 0x220c(r31)
-/* 8013D2E8 00139EC8  90 1F 22 08 */	stw r0, 0x2208(r31)
-/* 8013D2EC 00139ECC  90 1F 22 04 */	stw r0, 0x2204(r31)
-/* 8013D2F0 00139ED0  90 1F 22 00 */	stw r0, 0x2200(r31)
-/* 8013D2F4 00139ED4  80 01 00 1C */	lwz r0, 0x1c(r1)
-/* 8013D2F8 00139ED8  83 E1 00 14 */	lwz r31, 0x14(r1)
-/* 8013D2FC 00139EDC  83 C1 00 10 */	lwz r30, 0x10(r1)
-/* 8013D300 00139EE0  38 21 00 18 */	addi r1, r1, 0x18
-/* 8013D304 00139EE4  7C 08 03 A6 */	mtlr r0
-/* 8013D308 00139EE8  4E 80 00 20 */	blr
-.global lbl_8013D30C
-lbl_8013D30C:
-/* 8013D30C 00139EEC  7C 08 02 A6 */	mflr r0
-/* 8013D310 00139EF0  90 01 00 04 */	stw r0, 4(r1)
-/* 8013D314 00139EF4  94 21 FF E8 */	stwu r1, -0x18(r1)
-/* 8013D318 00139EF8  93 E1 00 14 */	stw r31, 0x14(r1)
-/* 8013D31C 00139EFC  7C 7F 1B 78 */	mr r31, r3
-/* 8013D320 00139F00  4B F3 1F 19 */	bl ftAnim_IsFramesRemaining
-/* 8013D324 00139F04  2C 03 00 00 */	cmpwi r3, 0
-/* 8013D328 00139F08  40 82 00 0C */	bne lbl_8013D334
-/* 8013D32C 00139F0C  7F E3 FB 78 */	mr r3, r31
-/* 8013D330 00139F10  4B F4 CF 8D */	bl func_8008A2BC
-lbl_8013D334:
-/* 8013D334 00139F14  80 01 00 1C */	lwz r0, 0x1c(r1)
-/* 8013D338 00139F18  83 E1 00 14 */	lwz r31, 0x14(r1)
-/* 8013D33C 00139F1C  38 21 00 18 */	addi r1, r1, 0x18
-/* 8013D340 00139F20  7C 08 03 A6 */	mtlr r0
-/* 8013D344 00139F24  4E 80 00 20 */	blr
-.global lbl_8013D348
-lbl_8013D348:
-/* 8013D348 00139F28  7C 08 02 A6 */	mflr r0
-/* 8013D34C 00139F2C  90 01 00 04 */	stw r0, 4(r1)
-/* 8013D350 00139F30  94 21 FF E8 */	stwu r1, -0x18(r1)
-/* 8013D354 00139F34  93 E1 00 14 */	stw r31, 0x14(r1)
-/* 8013D358 00139F38  7C 7F 1B 78 */	mr r31, r3
-/* 8013D35C 00139F3C  4B F3 1E DD */	bl ftAnim_IsFramesRemaining
-/* 8013D360 00139F40  2C 03 00 00 */	cmpwi r3, 0
-/* 8013D364 00139F44  40 82 00 0C */	bne lbl_8013D370
-/* 8013D368 00139F48  7F E3 FB 78 */	mr r3, r31
-/* 8013D36C 00139F4C  4B F8 F3 C5 */	bl func_800CC730
-lbl_8013D370:
-/* 8013D370 00139F50  80 01 00 1C */	lwz r0, 0x1c(r1)
-/* 8013D374 00139F54  83 E1 00 14 */	lwz r31, 0x14(r1)
-/* 8013D378 00139F58  38 21 00 18 */	addi r1, r1, 0x18
-/* 8013D37C 00139F5C  7C 08 03 A6 */	mtlr r0
-/* 8013D380 00139F60  4E 80 00 20 */	blr
-.global lbl_8013D384
-lbl_8013D384:
-/* 8013D384 00139F64  4E 80 00 20 */	blr
-.global lbl_8013D388
-lbl_8013D388:
-/* 8013D388 00139F68  4E 80 00 20 */	blr
-.global lbl_8013D38C
-lbl_8013D38C:
-/* 8013D38C 00139F6C  7C 08 02 A6 */	mflr r0
-/* 8013D390 00139F70  90 01 00 04 */	stw r0, 4(r1)
-/* 8013D394 00139F74  94 21 FF F8 */	stwu r1, -8(r1)
-/* 8013D398 00139F78  4B F4 7C 11 */	bl func_80084FA8
-/* 8013D39C 00139F7C  80 01 00 0C */	lwz r0, 0xc(r1)
-/* 8013D3A0 00139F80  38 21 00 08 */	addi r1, r1, 8
-/* 8013D3A4 00139F84  7C 08 03 A6 */	mtlr r0
-/* 8013D3A8 00139F88  4E 80 00 20 */	blr
-.global lbl_8013D3AC
-lbl_8013D3AC:
-/* 8013D3AC 00139F8C  7C 08 02 A6 */	mflr r0
-/* 8013D3B0 00139F90  90 01 00 04 */	stw r0, 4(r1)
-/* 8013D3B4 00139F94  94 21 FF B0 */	stwu r1, -0x50(r1)
-/* 8013D3B8 00139F98  DB E1 00 48 */	stfd f31, 0x48(r1)
-/* 8013D3BC 00139F9C  93 E1 00 44 */	stw r31, 0x44(r1)
-/* 8013D3C0 00139FA0  93 C1 00 40 */	stw r30, 0x40(r1)
-/* 8013D3C4 00139FA4  93 A1 00 3C */	stw r29, 0x3c(r1)
-/* 8013D3C8 00139FA8  7C 7D 1B 78 */	mr r29, r3
-/* 8013D3CC 00139FAC  83 E3 00 2C */	lwz r31, 0x2c(r3)
-/* 8013D3D0 00139FB0  80 1F 22 00 */	lwz r0, 0x2200(r31)
-/* 8013D3D4 00139FB4  83 DF 02 D4 */	lwz r30, 0x2d4(r31)
-/* 8013D3D8 00139FB8  28 00 00 00 */	cmplwi r0, 0
-/* 8013D3DC 00139FBC  41 82 00 BC */	beq lbl_8013D498
-/* 8013D3E0 00139FC0  38 00 00 00 */	li r0, 0
-/* 8013D3E4 00139FC4  90 1F 22 00 */	stw r0, 0x2200(r31)
-/* 8013D3E8 00139FC8  80 7F 22 2C */	lwz r3, 0x222c(r31)
-/* 8013D3EC 00139FCC  38 03 00 01 */	addi r0, r3, 1
-/* 8013D3F0 00139FD0  90 1F 22 2C */	stw r0, 0x222c(r31)
-/* 8013D3F4 00139FD4  C0 3F 06 24 */	lfs f1, 0x624(r31)
-/* 8013D3F8 00139FD8  C0 02 A2 50 */	lfs f0, lbl_804D9C30@sda21(r2)
-/* 8013D3FC 00139FDC  80 7D 00 2C */	lwz r3, 0x2c(r29)
-/* 8013D400 00139FE0  FC 01 00 40 */	fcmpo cr0, f1, f0
-/* 8013D404 00139FE4  80 63 02 D4 */	lwz r3, 0x2d4(r3)
-/* 8013D408 00139FE8  40 80 00 0C */	bge lbl_8013D414
-/* 8013D40C 00139FEC  FC 60 08 50 */	fneg f3, f1
-/* 8013D410 00139FF0  48 00 00 08 */	b lbl_8013D418
-lbl_8013D414:
-/* 8013D414 00139FF4  FC 60 08 90 */	fmr f3, f1
-lbl_8013D418:
-/* 8013D418 00139FF8  C0 43 00 E0 */	lfs f2, 0xe0(r3)
-/* 8013D41C 00139FFC  FC 03 10 40 */	fcmpo cr0, f3, f2
-/* 8013D420 0013A000  40 81 00 08 */	ble lbl_8013D428
-/* 8013D424 0013A004  FC 60 10 90 */	fmr f3, f2
-lbl_8013D428:
-/* 8013D428 0013A008  C0 83 00 DC */	lfs f4, 0xdc(r3)
-/* 8013D42C 0013A00C  C0 02 A2 50 */	lfs f0, lbl_804D9C30@sda21(r2)
-/* 8013D430 0013A010  EC 63 20 28 */	fsubs f3, f3, f4
-/* 8013D434 0013A014  FC 03 00 40 */	fcmpo cr0, f3, f0
-/* 8013D438 0013A018  40 80 00 08 */	bge lbl_8013D440
-/* 8013D43C 0013A01C  FC 60 00 90 */	fmr f3, f0
-lbl_8013D440:
-/* 8013D440 0013A020  C0 02 A2 50 */	lfs f0, lbl_804D9C30@sda21(r2)
-/* 8013D444 0013A024  FC 01 00 40 */	fcmpo cr0, f1, f0
-/* 8013D448 0013A028  40 80 00 08 */	bge lbl_8013D450
-/* 8013D44C 0013A02C  FC 60 18 50 */	fneg f3, f3
-lbl_8013D450:
-/* 8013D450 0013A030  C0 23 00 E4 */	lfs f1, 0xe4(r3)
-/* 8013D454 0013A034  EC 02 20 28 */	fsubs f0, f2, f4
-/* 8013D458 0013A038  C0 42 A2 54 */	lfs f2, lbl_804D9C34@sda21(r2)
-/* 8013D45C 0013A03C  EC 23 00 72 */	fmuls f1, f3, f1
-/* 8013D460 0013A040  EC 01 00 24 */	fdivs f0, f1, f0
-/* 8013D464 0013A044  EF E2 00 32 */	fmuls f31, f2, f0
-/* 8013D468 0013A048  FC 20 F8 90 */	fmr f1, f31
-/* 8013D46C 0013A04C  48 1E 8F 69 */	bl sinf
-/* 8013D470 0013A050  C0 1E 00 F0 */	lfs f0, 0xf0(r30)
-/* 8013D474 0013A054  EC 00 00 72 */	fmuls f0, f0, f1
-/* 8013D478 0013A058  FC 20 F8 90 */	fmr f1, f31
-/* 8013D47C 0013A05C  D0 1F 00 84 */	stfs f0, 0x84(r31)
-/* 8013D480 0013A060  48 1E 8D C1 */	bl cosf
-/* 8013D484 0013A064  C0 5F 00 2C */	lfs f2, 0x2c(r31)
-/* 8013D488 0013A068  C0 1E 00 F0 */	lfs f0, 0xf0(r30)
-/* 8013D48C 0013A06C  EC 22 00 72 */	fmuls f1, f2, f1
-/* 8013D490 0013A070  EC 00 00 72 */	fmuls f0, f0, f1
-/* 8013D494 0013A074  D0 1F 00 80 */	stfs f0, 0x80(r31)
-lbl_8013D498:
-/* 8013D498 0013A078  80 1F 22 04 */	lwz r0, 0x2204(r31)
-/* 8013D49C 0013A07C  2C 00 00 01 */	cmpwi r0, 1
-/* 8013D4A0 0013A080  41 82 00 2C */	beq lbl_8013D4CC
-/* 8013D4A4 0013A084  40 80 00 10 */	bge lbl_8013D4B4
-/* 8013D4A8 0013A088  2C 00 00 00 */	cmpwi r0, 0
-/* 8013D4AC 0013A08C  40 80 00 14 */	bge lbl_8013D4C0
-/* 8013D4B0 0013A090  48 00 00 48 */	b lbl_8013D4F8
-lbl_8013D4B4:
-/* 8013D4B4 0013A094  2C 00 00 03 */	cmpwi r0, 3
-/* 8013D4B8 0013A098  40 80 00 40 */	bge lbl_8013D4F8
-/* 8013D4BC 0013A09C  48 00 00 34 */	b lbl_8013D4F0
-lbl_8013D4C0:
-/* 8013D4C0 0013A0A0  7F A3 EB 78 */	mr r3, r29
-/* 8013D4C4 0013A0A4  4B F4 7A 29 */	bl func_80084EEC
-/* 8013D4C8 0013A0A8  48 00 00 30 */	b lbl_8013D4F8
-lbl_8013D4CC:
-/* 8013D4CC 0013A0AC  C0 3F 00 84 */	lfs f1, 0x84(r31)
-/* 8013D4D0 0013A0B0  C0 1E 00 F4 */	lfs f0, 0xf4(r30)
-/* 8013D4D4 0013A0B4  EC 01 00 32 */	fmuls f0, f1, f0
-/* 8013D4D8 0013A0B8  D0 1F 00 84 */	stfs f0, 0x84(r31)
-/* 8013D4DC 0013A0BC  C0 3F 00 80 */	lfs f1, 0x80(r31)
-/* 8013D4E0 0013A0C0  C0 1E 00 F4 */	lfs f0, 0xf4(r30)
-/* 8013D4E4 0013A0C4  EC 01 00 32 */	fmuls f0, f1, f0
-/* 8013D4E8 0013A0C8  D0 1F 00 80 */	stfs f0, 0x80(r31)
-/* 8013D4EC 0013A0CC  48 00 00 0C */	b lbl_8013D4F8
-lbl_8013D4F0:
-/* 8013D4F0 0013A0D0  7F A3 EB 78 */	mr r3, r29
-/* 8013D4F4 0013A0D4  4B F4 78 BD */	bl func_80084DB0
-lbl_8013D4F8:
-/* 8013D4F8 0013A0D8  80 01 00 54 */	lwz r0, 0x54(r1)
-/* 8013D4FC 0013A0DC  CB E1 00 48 */	lfd f31, 0x48(r1)
-/* 8013D500 0013A0E0  83 E1 00 44 */	lwz r31, 0x44(r1)
-/* 8013D504 0013A0E4  83 C1 00 40 */	lwz r30, 0x40(r1)
-/* 8013D508 0013A0E8  83 A1 00 3C */	lwz r29, 0x3c(r1)
-/* 8013D50C 0013A0EC  38 21 00 50 */	addi r1, r1, 0x50
-/* 8013D510 0013A0F0  7C 08 03 A6 */	mtlr r0
-/* 8013D514 0013A0F4  4E 80 00 20 */	blr
-.global lbl_8013D518
-lbl_8013D518:
-/* 8013D518 0013A0F8  7C 08 02 A6 */	mflr r0
-/* 8013D51C 0013A0FC  90 01 00 04 */	stw r0, 4(r1)
-/* 8013D520 0013A100  94 21 FF E8 */	stwu r1, -0x18(r1)
-/* 8013D524 0013A104  93 E1 00 14 */	stw r31, 0x14(r1)
-/* 8013D528 0013A108  7C 7F 1B 78 */	mr r31, r3
-/* 8013D52C 0013A10C  4B F4 52 75 */	bl func_800827A0
-/* 8013D530 0013A110  2C 03 00 00 */	cmpwi r3, 0
-/* 8013D534 0013A114  40 82 00 0C */	bne lbl_8013D540
-/* 8013D538 0013A118  7F E3 FB 78 */	mr r3, r31
-/* 8013D53C 0013A11C  48 00 00 55 */	bl func_8013D590
-lbl_8013D540:
-/* 8013D540 0013A120  80 01 00 1C */	lwz r0, 0x1c(r1)
-/* 8013D544 0013A124  83 E1 00 14 */	lwz r31, 0x14(r1)
-/* 8013D548 0013A128  38 21 00 18 */	addi r1, r1, 0x18
-/* 8013D54C 0013A12C  7C 08 03 A6 */	mtlr r0
-/* 8013D550 0013A130  4E 80 00 20 */	blr
-.global lbl_8013D554
-lbl_8013D554:
-/* 8013D554 0013A134  7C 08 02 A6 */	mflr r0
-/* 8013D558 0013A138  90 01 00 04 */	stw r0, 4(r1)
-/* 8013D55C 0013A13C  94 21 FF E8 */	stwu r1, -0x18(r1)
-/* 8013D560 0013A140  93 E1 00 14 */	stw r31, 0x14(r1)
-/* 8013D564 0013A144  7C 7F 1B 78 */	mr r31, r3
-/* 8013D568 0013A148  4B F4 47 A5 */	bl func_80081D0C
-/* 8013D56C 0013A14C  2C 03 00 00 */	cmpwi r3, 0
-/* 8013D570 0013A150  41 82 00 0C */	beq lbl_8013D57C
-/* 8013D574 0013A154  7F E3 FB 78 */	mr r3, r31
-/* 8013D578 0013A158  48 00 00 79 */	bl func_8013D5F0
-lbl_8013D57C:
-/* 8013D57C 0013A15C  80 01 00 1C */	lwz r0, 0x1c(r1)
-/* 8013D580 0013A160  83 E1 00 14 */	lwz r31, 0x14(r1)
-/* 8013D584 0013A164  38 21 00 18 */	addi r1, r1, 0x18
-/* 8013D588 0013A168  7C 08 03 A6 */	mtlr r0
-/* 8013D58C 0013A16C  4E 80 00 20 */	blr
-
-.global func_8013D590
-func_8013D590:
-/* 8013D590 0013A170  7C 08 02 A6 */	mflr r0
-/* 8013D594 0013A174  90 01 00 04 */	stw r0, 4(r1)
-/* 8013D598 0013A178  94 21 FF E8 */	stwu r1, -0x18(r1)
-/* 8013D59C 0013A17C  93 E1 00 14 */	stw r31, 0x14(r1)
-/* 8013D5A0 0013A180  93 C1 00 10 */	stw r30, 0x10(r1)
-/* 8013D5A4 0013A184  7C 7E 1B 78 */	mr r30, r3
-/* 8013D5A8 0013A188  83 E3 00 2C */	lwz r31, 0x2c(r3)
-/* 8013D5AC 0013A18C  7F E3 FB 78 */	mr r3, r31
-/* 8013D5B0 0013A190  4B F4 00 25 */	bl func_8007D5D4
-/* 8013D5B4 0013A194  3C 80 0C 4C */	lis r4, 0x0C4C508A@ha
-/* 8013D5B8 0013A198  C0 3F 08 94 */	lfs f1, 0x894(r31)
-/* 8013D5BC 0013A19C  C0 42 A2 58 */	lfs f2, lbl_804D9C38@sda21(r2)
-/* 8013D5C0 0013A1A0  7F C3 F3 78 */	mr r3, r30
-/* 8013D5C4 0013A1A4  C0 62 A2 50 */	lfs f3, lbl_804D9C30@sda21(r2)
-/* 8013D5C8 0013A1A8  38 A4 50 8A */	addi r5, r4, 0x0C4C508A@l
-/* 8013D5CC 0013A1AC  38 80 01 6C */	li r4, 0x16c
-/* 8013D5D0 0013A1B0  38 C0 00 00 */	li r6, 0
-/* 8013D5D4 0013A1B4  4B F2 BD D9 */	bl Fighter_ActionStateChange_800693AC
-/* 8013D5D8 0013A1B8  80 01 00 1C */	lwz r0, 0x1c(r1)
-/* 8013D5DC 0013A1BC  83 E1 00 14 */	lwz r31, 0x14(r1)
-/* 8013D5E0 0013A1C0  83 C1 00 10 */	lwz r30, 0x10(r1)
-/* 8013D5E4 0013A1C4  38 21 00 18 */	addi r1, r1, 0x18
-/* 8013D5E8 0013A1C8  7C 08 03 A6 */	mtlr r0
-/* 8013D5EC 0013A1CC  4E 80 00 20 */	blr
-
-.global func_8013D5F0
-func_8013D5F0:
-/* 8013D5F0 0013A1D0  7C 08 02 A6 */	mflr r0
-/* 8013D5F4 0013A1D4  90 01 00 04 */	stw r0, 4(r1)
-/* 8013D5F8 0013A1D8  94 21 FF E8 */	stwu r1, -0x18(r1)
-/* 8013D5FC 0013A1DC  93 E1 00 14 */	stw r31, 0x14(r1)
-/* 8013D600 0013A1E0  93 C1 00 10 */	stw r30, 0x10(r1)
-/* 8013D604 0013A1E4  7C 7E 1B 78 */	mr r30, r3
-/* 8013D608 0013A1E8  83 E3 00 2C */	lwz r31, 0x2c(r3)
-/* 8013D60C 0013A1EC  7F E3 FB 78 */	mr r3, r31
-/* 8013D610 0013A1F0  4B F4 01 ED */	bl func_8007D7FC
-/* 8013D614 0013A1F4  3C 80 0C 4C */	lis r4, 0x0C4C508A@ha
-/* 8013D618 0013A1F8  C0 3F 08 94 */	lfs f1, 0x894(r31)
-/* 8013D61C 0013A1FC  C0 42 A2 58 */	lfs f2, lbl_804D9C38@sda21(r2)
-/* 8013D620 0013A200  7F C3 F3 78 */	mr r3, r30
-/* 8013D624 0013A204  C0 62 A2 50 */	lfs f3, lbl_804D9C30@sda21(r2)
-/* 8013D628 0013A208  38 A4 50 8A */	addi r5, r4, 0x0C4C508A@l
-/* 8013D62C 0013A20C  38 80 01 6B */	li r4, 0x16b
-/* 8013D630 0013A210  38 C0 00 00 */	li r6, 0
-/* 8013D634 0013A214  4B F2 BD 79 */	bl Fighter_ActionStateChange_800693AC
-/* 8013D638 0013A218  7F E3 FB 78 */	mr r3, r31
-/* 8013D63C 0013A21C  4B F3 FE 2D */	bl func_8007D468
-/* 8013D640 0013A220  80 01 00 1C */	lwz r0, 0x1c(r1)
-/* 8013D644 0013A224  83 E1 00 14 */	lwz r31, 0x14(r1)
-/* 8013D648 0013A228  83 C1 00 10 */	lwz r30, 0x10(r1)
-/* 8013D64C 0013A22C  38 21 00 18 */	addi r1, r1, 0x18
-/* 8013D650 0013A230  7C 08 03 A6 */	mtlr r0
-/* 8013D654 0013A234  4E 80 00 20 */	blr
-lbl_8013D658:
-/* 8013D658 0013A238  7C 08 02 A6 */	mflr r0
-/* 8013D65C 0013A23C  90 01 00 04 */	stw r0, 4(r1)
-/* 8013D660 0013A240  94 21 FF E0 */	stwu r1, -0x20(r1)
-/* 8013D664 0013A244  93 E1 00 1C */	stw r31, 0x1c(r1)
-/* 8013D668 0013A248  93 C1 00 18 */	stw r30, 0x18(r1)
-/* 8013D66C 0013A24C  80 03 00 28 */	lwz r0, 0x28(r3)
-/* 8013D670 0013A250  83 E3 00 2C */	lwz r31, 0x2c(r3)
-/* 8013D674 0013A254  28 00 00 00 */	cmplwi r0, 0
-/* 8013D678 0013A258  7C 1E 03 78 */	mr r30, r0
-/* 8013D67C 0013A25C  40 82 00 14 */	bne lbl_8013D690
-/* 8013D680 0013A260  38 6D 87 F8 */	addi r3, r13, lbl_804D3E98@sda21
-/* 8013D684 0013A264  38 80 02 F8 */	li r4, 0x2f8
-/* 8013D688 0013A268  38 AD 88 00 */	addi r5, r13, lbl_804D3EA0@sda21
-/* 8013D68C 0013A26C  48 24 AB 95 */	bl __assert
-lbl_8013D690:
-/* 8013D690 0013A270  34 1F 22 30 */	addic. r0, r31, 0x2230
-/* 8013D694 0013A274  40 82 00 14 */	bne lbl_8013D6A8
-/* 8013D698 0013A278  38 6D 87 F8 */	addi r3, r13, lbl_804D3E98@sda21
-/* 8013D69C 0013A27C  38 80 02 F9 */	li r4, 0x2f9
-/* 8013D6A0 0013A280  38 AD 88 08 */	addi r5, r13, lbl_804D3EA8@sda21
-/* 8013D6A4 0013A284  48 24 AB 7D */	bl __assert
-lbl_8013D6A8:
-/* 8013D6A8 0013A288  80 7F 22 30 */	lwz r3, 0x2230(r31)
-/* 8013D6AC 0013A28C  80 1F 22 34 */	lwz r0, 0x2234(r31)
-/* 8013D6B0 0013A290  90 7E 00 2C */	stw r3, 0x2c(r30)
-/* 8013D6B4 0013A294  90 1E 00 30 */	stw r0, 0x30(r30)
-/* 8013D6B8 0013A298  80 1F 22 38 */	lwz r0, 0x2238(r31)
-/* 8013D6BC 0013A29C  90 1E 00 34 */	stw r0, 0x34(r30)
-/* 8013D6C0 0013A2A0  80 1E 00 14 */	lwz r0, 0x14(r30)
-/* 8013D6C4 0013A2A4  54 00 01 8D */	rlwinm. r0, r0, 0, 6, 6
-/* 8013D6C8 0013A2A8  40 82 00 4C */	bne lbl_8013D714
-/* 8013D6CC 0013A2AC  28 1E 00 00 */	cmplwi r30, 0
-/* 8013D6D0 0013A2B0  41 82 00 44 */	beq lbl_8013D714
-/* 8013D6D4 0013A2B4  40 82 00 14 */	bne lbl_8013D6E8
-/* 8013D6D8 0013A2B8  38 6D 87 F8 */	addi r3, r13, lbl_804D3E98@sda21
-/* 8013D6DC 0013A2BC  38 80 02 34 */	li r4, 0x234
-/* 8013D6E0 0013A2C0  38 AD 88 00 */	addi r5, r13, lbl_804D3EA0@sda21
-/* 8013D6E4 0013A2C4  48 24 AB 3D */	bl __assert
-lbl_8013D6E8:
-/* 8013D6E8 0013A2C8  80 9E 00 14 */	lwz r4, 0x14(r30)
-/* 8013D6EC 0013A2CC  38 60 00 00 */	li r3, 0
-/* 8013D6F0 0013A2D0  54 80 02 11 */	rlwinm. r0, r4, 0, 8, 8
-/* 8013D6F4 0013A2D4  40 82 00 10 */	bne lbl_8013D704
-/* 8013D6F8 0013A2D8  54 80 06 73 */	rlwinm. r0, r4, 0, 0x19, 0x19
-/* 8013D6FC 0013A2DC  41 82 00 08 */	beq lbl_8013D704
-/* 8013D700 0013A2E0  38 60 00 01 */	li r3, 1
-lbl_8013D704:
-/* 8013D704 0013A2E4  2C 03 00 00 */	cmpwi r3, 0
-/* 8013D708 0013A2E8  40 82 00 0C */	bne lbl_8013D714
-/* 8013D70C 0013A2EC  7F C3 F3 78 */	mr r3, r30
-/* 8013D710 0013A2F0  48 23 5B D9 */	bl HSD_JObjSetMtxDirtySub
-lbl_8013D714:
-/* 8013D714 0013A2F4  C8 22 A2 60 */	lfd f1, lbl_804D9C40@sda21(r2)
-/* 8013D718 0013A2F8  7F E3 FB 78 */	mr r3, r31
-/* 8013D71C 0013A2FC  C0 1F 00 2C */	lfs f0, 0x2c(r31)
-/* 8013D720 0013A300  38 80 00 00 */	li r4, 0
-/* 8013D724 0013A304  FC 21 00 32 */	fmul f1, f1, f0
-/* 8013D728 0013A308  FC 20 08 18 */	frsp f1, f1
-/* 8013D72C 0013A30C  4B F3 83 C5 */	bl func_80075AF0
-/* 8013D730 0013A310  C0 02 A2 68 */	lfs f0, lbl_804D9C48@sda21(r2)
-/* 8013D734 0013A314  C0 3F 23 60 */	lfs f1, 0x2360(r31)
-/* 8013D738 0013A318  FC 00 08 00 */	fcmpu cr0, f0, f1
-/* 8013D73C 0013A31C  41 82 00 08 */	beq lbl_8013D744
-/* 8013D740 0013A320  D0 3F 00 2C */	stfs f1, 0x2c(r31)
-lbl_8013D744:
-/* 8013D744 0013A324  C0 02 A2 68 */	lfs f0, lbl_804D9C48@sda21(r2)
-/* 8013D748 0013A328  D0 1F 23 60 */	stfs f0, 0x2360(r31)
-/* 8013D74C 0013A32C  80 01 00 24 */	lwz r0, 0x24(r1)
-/* 8013D750 0013A330  83 E1 00 1C */	lwz r31, 0x1c(r1)
-/* 8013D754 0013A334  83 C1 00 18 */	lwz r30, 0x18(r1)
-/* 8013D758 0013A338  38 21 00 20 */	addi r1, r1, 0x20
-/* 8013D75C 0013A33C  7C 08 03 A6 */	mtlr r0
-/* 8013D760 0013A340  4E 80 00 20 */	blr
-lbl_8013D764:
-/* 8013D764 0013A344  7C 08 02 A6 */	mflr r0
-/* 8013D768 0013A348  90 01 00 04 */	stw r0, 4(r1)
-/* 8013D76C 0013A34C  38 00 00 00 */	li r0, 0
-/* 8013D770 0013A350  94 21 FF D8 */	stwu r1, -0x28(r1)
-/* 8013D774 0013A354  93 E1 00 24 */	stw r31, 0x24(r1)
-/* 8013D778 0013A358  93 C1 00 20 */	stw r30, 0x20(r1)
-/* 8013D77C 0013A35C  93 A1 00 1C */	stw r29, 0x1c(r1)
-/* 8013D780 0013A360  7C 7D 1B 78 */	mr r29, r3
-/* 8013D784 0013A364  83 E3 00 2C */	lwz r31, 0x2c(r3)
-/* 8013D788 0013A368  83 DF 02 D4 */	lwz r30, 0x2d4(r31)
-/* 8013D78C 0013A36C  90 1F 23 4C */	stw r0, 0x234c(r31)
-/* 8013D790 0013A370  80 1F 00 10 */	lwz r0, 0x10(r31)
-/* 8013D794 0013A374  2C 00 01 66 */	cmpwi r0, 0x166
-/* 8013D798 0013A378  40 80 00 18 */	bge lbl_8013D7B0
-/* 8013D79C 0013A37C  2C 00 01 60 */	cmpwi r0, 0x160
-/* 8013D7A0 0013A380  40 80 00 F4 */	bge lbl_8013D894
-/* 8013D7A4 0013A384  2C 00 01 5E */	cmpwi r0, 0x15e
-/* 8013D7A8 0013A388  40 80 00 10 */	bge lbl_8013D7B8
-/* 8013D7AC 0013A38C  48 00 00 E8 */	b lbl_8013D894
-lbl_8013D7B0:
-/* 8013D7B0 0013A390  2C 00 01 68 */	cmpwi r0, 0x168
-/* 8013D7B4 0013A394  40 80 00 E0 */	bge lbl_8013D894
-lbl_8013D7B8:
-/* 8013D7B8 0013A398  80 9E 00 38 */	lwz r4, 0x38(r30)
-/* 8013D7BC 0013A39C  7F A3 EB 78 */	mr r3, r29
-/* 8013D7C0 0013A3A0  80 1F 23 40 */	lwz r0, 0x2340(r31)
-/* 8013D7C4 0013A3A4  7C 04 00 50 */	subf r0, r4, r0
-/* 8013D7C8 0013A3A8  90 1F 23 40 */	stw r0, 0x2340(r31)
-/* 8013D7CC 0013A3AC  C0 1F 23 74 */	lfs f0, 0x2374(r31)
-/* 8013D7D0 0013A3B0  D0 1F 00 2C */	stfs f0, 0x2c(r31)
-/* 8013D7D4 0013A3B4  4B F3 D8 25 */	bl func_8007AFF8
-/* 8013D7D8 0013A3B8  C0 42 A2 68 */	lfs f2, lbl_804D9C48@sda21(r2)
-/* 8013D7DC 0013A3BC  3C 80 0C 4C */	lis r4, 0x0C4C0292@ha
-/* 8013D7E0 0013A3C0  C0 3F 08 94 */	lfs f1, 0x894(r31)
-/* 8013D7E4 0013A3C4  7F A3 EB 78 */	mr r3, r29
-/* 8013D7E8 0013A3C8  FC 60 10 90 */	fmr f3, f2
-/* 8013D7EC 0013A3CC  38 A4 02 92 */	addi r5, r4, 0x0C4C0292@l
-/* 8013D7F0 0013A3D0  38 80 01 6A */	li r4, 0x16a
-/* 8013D7F4 0013A3D4  38 C0 00 00 */	li r6, 0
-/* 8013D7F8 0013A3D8  4B F2 BB B5 */	bl Fighter_ActionStateChange_800693AC
-/* 8013D7FC 0013A3DC  3C 60 80 14 */	lis r3, lbl_8013D658@ha
-/* 8013D800 0013A3E0  38 63 D6 58 */	addi r3, r3, lbl_8013D658@l
-/* 8013D804 0013A3E4  90 7F 21 E4 */	stw r3, 0x21e4(r31)
-/* 8013D808 0013A3E8  38 00 00 00 */	li r0, 0
-/* 8013D80C 0013A3EC  90 7F 21 DC */	stw r3, 0x21dc(r31)
-/* 8013D810 0013A3F0  90 1F 21 C0 */	stw r0, 0x21c0(r31)
-/* 8013D814 0013A3F4  80 1F 00 E0 */	lwz r0, 0xe0(r31)
-/* 8013D818 0013A3F8  2C 00 00 00 */	cmpwi r0, 0
-/* 8013D81C 0013A3FC  40 82 00 20 */	bne lbl_8013D83C
-/* 8013D820 0013A400  C0 3F 00 EC */	lfs f1, 0xec(r31)
-/* 8013D824 0013A404  7F E3 FB 78 */	mr r3, r31
-/* 8013D828 0013A408  C0 1E 00 88 */	lfs f0, 0x88(r30)
-/* 8013D82C 0013A40C  EC 01 00 32 */	fmuls f0, f1, f0
-/* 8013D830 0013A410  D0 1F 00 80 */	stfs f0, 0x80(r31)
-/* 8013D834 0013A414  4B F3 FD A1 */	bl func_8007D5D4
-/* 8013D838 0013A418  48 00 00 14 */	b lbl_8013D84C
-lbl_8013D83C:
-/* 8013D83C 0013A41C  C0 3F 00 80 */	lfs f1, 0x80(r31)
-/* 8013D840 0013A420  C0 1E 00 88 */	lfs f0, 0x88(r30)
-/* 8013D844 0013A424  EC 01 00 32 */	fmuls f0, f1, f0
-/* 8013D848 0013A428  D0 1F 00 80 */	stfs f0, 0x80(r31)
-lbl_8013D84C:
-/* 8013D84C 0013A42C  C0 1E 00 8C */	lfs f0, 0x8c(r30)
-/* 8013D850 0013A430  38 7F 00 00 */	addi r3, r31, 0
-/* 8013D854 0013A434  38 80 00 00 */	li r4, 0
-/* 8013D858 0013A438  D0 1F 00 84 */	stfs f0, 0x84(r31)
-/* 8013D85C 0013A43C  C0 02 A2 68 */	lfs f0, lbl_804D9C48@sda21(r2)
-/* 8013D860 0013A440  D0 1F 00 78 */	stfs f0, 0x78(r31)
-/* 8013D864 0013A444  D0 1F 00 74 */	stfs f0, 0x74(r31)
-/* 8013D868 0013A448  D0 1F 00 E4 */	stfs f0, 0xe4(r31)
-/* 8013D86C 0013A44C  D0 1F 00 EC */	stfs f0, 0xec(r31)
-/* 8013D870 0013A450  D0 1F 23 60 */	stfs f0, 0x2360(r31)
-/* 8013D874 0013A454  C0 22 A2 6C */	lfs f1, lbl_804D9C4C@sda21(r2)
-/* 8013D878 0013A458  4B F3 82 79 */	bl func_80075AF0
-/* 8013D87C 0013A45C  3C 80 00 04 */	lis r4, 0x0003D0D6@ha
-/* 8013D880 0013A460  38 7F 00 00 */	addi r3, r31, 0
-/* 8013D884 0013A464  38 84 D0 D6 */	addi r4, r4, 0x0003D0D6@l
-/* 8013D888 0013A468  38 A0 00 7F */	li r5, 0x7f
-/* 8013D88C 0013A46C  38 C0 00 40 */	li r6, 0x40
-/* 8013D890 0013A470  4B F4 A8 B9 */	bl func_80088148
-lbl_8013D894:
-/* 8013D894 0013A474  80 01 00 2C */	lwz r0, 0x2c(r1)
-/* 8013D898 0013A478  83 E1 00 24 */	lwz r31, 0x24(r1)
-/* 8013D89C 0013A47C  83 C1 00 20 */	lwz r30, 0x20(r1)
-/* 8013D8A0 0013A480  83 A1 00 1C */	lwz r29, 0x1c(r1)
-/* 8013D8A4 0013A484  38 21 00 28 */	addi r1, r1, 0x28
-/* 8013D8A8 0013A488  7C 08 03 A6 */	mtlr r0
-/* 8013D8AC 0013A48C  4E 80 00 20 */	blr
-lbl_8013D8B0:
-/* 8013D8B0 0013A490  7C 08 02 A6 */	mflr r0
-/* 8013D8B4 0013A494  90 01 00 04 */	stw r0, 4(r1)
-/* 8013D8B8 0013A498  94 21 FF E8 */	stwu r1, -0x18(r1)
-/* 8013D8BC 0013A49C  93 E1 00 14 */	stw r31, 0x14(r1)
-/* 8013D8C0 0013A4A0  7C 7F 1B 78 */	mr r31, r3
-/* 8013D8C4 0013A4A4  4B F4 BF 61 */	bl func_80089824
-/* 8013D8C8 0013A4A8  7F E3 FB 78 */	mr r3, r31
-/* 8013D8CC 0013A4AC  4B F4 B9 D5 */	bl func_800892A0
-/* 8013D8D0 0013A4B0  80 01 00 1C */	lwz r0, 0x1c(r1)
-/* 8013D8D4 0013A4B4  83 E1 00 14 */	lwz r31, 0x14(r1)
-/* 8013D8D8 0013A4B8  38 21 00 18 */	addi r1, r1, 0x18
-/* 8013D8DC 0013A4BC  7C 08 03 A6 */	mtlr r0
-/* 8013D8E0 0013A4C0  4E 80 00 20 */	blr
-
-.global func_8013D8E4
-func_8013D8E4:
-/* 8013D8E4 0013A4C4  7C 08 02 A6 */	mflr r0
-/* 8013D8E8 0013A4C8  90 01 00 04 */	stw r0, 4(r1)
-/* 8013D8EC 0013A4CC  94 21 FF D0 */	stwu r1, -0x30(r1)
-/* 8013D8F0 0013A4D0  93 E1 00 2C */	stw r31, 0x2c(r1)
-/* 8013D8F4 0013A4D4  93 C1 00 28 */	stw r30, 0x28(r1)
-/* 8013D8F8 0013A4D8  93 A1 00 24 */	stw r29, 0x24(r1)
-/* 8013D8FC 0013A4DC  7C 7D 1B 78 */	mr r29, r3
-/* 8013D900 0013A4E0  83 E3 00 2C */	lwz r31, 0x2c(r3)
-/* 8013D904 0013A4E4  80 1F 00 E0 */	lwz r0, 0xe0(r31)
-/* 8013D908 0013A4E8  83 DF 02 D4 */	lwz r30, 0x2d4(r31)
-/* 8013D90C 0013A4EC  2C 00 00 01 */	cmpwi r0, 1
-/* 8013D910 0013A4F0  80 1F 09 14 */	lwz r0, 0x914(r31)
-/* 8013D914 0013A4F4  40 82 00 1C */	bne lbl_8013D930
-/* 8013D918 0013A4F8  C0 3F 00 80 */	lfs f1, 0x80(r31)
-/* 8013D91C 0013A4FC  C0 02 A2 68 */	lfs f0, lbl_804D9C48@sda21(r2)
-/* 8013D920 0013A500  FC 01 00 40 */	fcmpo cr0, f1, f0
-/* 8013D924 0013A504  40 80 00 20 */	bge lbl_8013D944
-/* 8013D928 0013A508  FC 20 08 50 */	fneg f1, f1
-/* 8013D92C 0013A50C  48 00 00 18 */	b lbl_8013D944
-lbl_8013D930:
-/* 8013D930 0013A510  C0 3F 00 EC */	lfs f1, 0xec(r31)
-/* 8013D934 0013A514  C0 02 A2 68 */	lfs f0, lbl_804D9C48@sda21(r2)
-/* 8013D938 0013A518  FC 01 00 40 */	fcmpo cr0, f1, f0
-/* 8013D93C 0013A51C  40 80 00 08 */	bge lbl_8013D944
-/* 8013D940 0013A520  FC 20 08 50 */	fneg f1, f1
-lbl_8013D944:
-/* 8013D944 0013A524  C0 1E 00 CC */	lfs f0, 0xcc(r30)
-/* 8013D948 0013A528  FC 01 00 40 */	fcmpo cr0, f1, f0
-/* 8013D94C 0013A52C  40 80 00 18 */	bge lbl_8013D964
-/* 8013D950 0013A530  38 00 00 00 */	li r0, 0
-/* 8013D954 0013A534  90 1F 09 14 */	stw r0, 0x914(r31)
-/* 8013D958 0013A538  7F E3 FB 78 */	mr r3, r31
-/* 8013D95C 0013A53C  4B F8 26 51 */	bl func_800BFFAC
-/* 8013D960 0013A540  48 00 00 14 */	b lbl_8013D974
-lbl_8013D964:
-/* 8013D964 0013A544  2C 00 00 00 */	cmpwi r0, 0
-/* 8013D968 0013A548  40 82 00 0C */	bne lbl_8013D974
-/* 8013D96C 0013A54C  38 00 00 01 */	li r0, 1
-/* 8013D970 0013A550  90 1F 09 14 */	stw r0, 0x914(r31)
-lbl_8013D974:
-/* 8013D974 0013A554  80 1F 09 14 */	lwz r0, 0x914(r31)
-/* 8013D978 0013A558  2C 00 00 00 */	cmpwi r0, 0
-/* 8013D97C 0013A55C  41 82 00 8C */	beq lbl_8013DA08
-/* 8013D980 0013A560  80 1F 00 E0 */	lwz r0, 0xe0(r31)
-/* 8013D984 0013A564  2C 00 00 01 */	cmpwi r0, 1
-/* 8013D988 0013A568  40 82 00 38 */	bne lbl_8013D9C0
-/* 8013D98C 0013A56C  C0 5F 00 80 */	lfs f2, 0x80(r31)
-/* 8013D990 0013A570  C0 02 A2 68 */	lfs f0, lbl_804D9C48@sda21(r2)
-/* 8013D994 0013A574  FC 02 00 40 */	fcmpo cr0, f2, f0
-/* 8013D998 0013A578  40 80 00 08 */	bge lbl_8013D9A0
-/* 8013D99C 0013A57C  FC 40 10 50 */	fneg f2, f2
-lbl_8013D9A0:
-/* 8013D9A0 0013A580  C0 1E 00 80 */	lfs f0, 0x80(r30)
-/* 8013D9A4 0013A584  C0 3E 00 84 */	lfs f1, 0x84(r30)
-/* 8013D9A8 0013A588  EC 00 10 2A */	fadds f0, f0, f2
-/* 8013D9AC 0013A58C  EC 01 00 32 */	fmuls f0, f1, f0
-/* 8013D9B0 0013A590  FC 00 00 1E */	fctiwz f0, f0
-/* 8013D9B4 0013A594  D8 01 00 18 */	stfd f0, 0x18(r1)
-/* 8013D9B8 0013A598  80 81 00 1C */	lwz r4, 0x1c(r1)
-/* 8013D9BC 0013A59C  48 00 00 34 */	b lbl_8013D9F0
-lbl_8013D9C0:
-/* 8013D9C0 0013A5A0  C0 5F 00 EC */	lfs f2, 0xec(r31)
-/* 8013D9C4 0013A5A4  C0 02 A2 68 */	lfs f0, lbl_804D9C48@sda21(r2)
-/* 8013D9C8 0013A5A8  FC 02 00 40 */	fcmpo cr0, f2, f0
-/* 8013D9CC 0013A5AC  40 80 00 08 */	bge lbl_8013D9D4
-/* 8013D9D0 0013A5B0  FC 40 10 50 */	fneg f2, f2
-lbl_8013D9D4:
-/* 8013D9D4 0013A5B4  C0 1E 00 80 */	lfs f0, 0x80(r30)
-/* 8013D9D8 0013A5B8  C0 3E 00 84 */	lfs f1, 0x84(r30)
-/* 8013D9DC 0013A5BC  EC 00 10 2A */	fadds f0, f0, f2
-/* 8013D9E0 0013A5C0  EC 01 00 32 */	fmuls f0, f1, f0
-/* 8013D9E4 0013A5C4  FC 00 00 1E */	fctiwz f0, f0
-/* 8013D9E8 0013A5C8  D8 01 00 18 */	stfd f0, 0x18(r1)
-/* 8013D9EC 0013A5CC  80 81 00 1C */	lwz r4, 0x1c(r1)
-lbl_8013D9F0:
-/* 8013D9F0 0013A5D0  2C 04 00 01 */	cmpwi r4, 1
-/* 8013D9F4 0013A5D4  40 80 00 08 */	bge lbl_8013D9FC
-/* 8013D9F8 0013A5D8  38 80 00 01 */	li r4, 1
-lbl_8013D9FC:
-/* 8013D9FC 0013A5DC  38 BD 00 00 */	addi r5, r29, 0
-/* 8013DA00 0013A5E0  38 7F 09 14 */	addi r3, r31, 0x914
-/* 8013DA04 0013A5E4  4B F3 D1 CD */	bl func_8007ABD0
-lbl_8013DA08:
-/* 8013DA08 0013A5E8  80 01 00 34 */	lwz r0, 0x34(r1)
-/* 8013DA0C 0013A5EC  83 E1 00 2C */	lwz r31, 0x2c(r1)
-/* 8013DA10 0013A5F0  83 C1 00 28 */	lwz r30, 0x28(r1)
-/* 8013DA14 0013A5F4  83 A1 00 24 */	lwz r29, 0x24(r1)
-/* 8013DA18 0013A5F8  38 21 00 30 */	addi r1, r1, 0x30
-/* 8013DA1C 0013A5FC  7C 08 03 A6 */	mtlr r0
-/* 8013DA20 0013A600  4E 80 00 20 */	blr
-
-.global func_8013DA24
-func_8013DA24:
-/* 8013DA24 0013A604  7C 08 02 A6 */	mflr r0
-/* 8013DA28 0013A608  90 01 00 04 */	stw r0, 4(r1)
-/* 8013DA2C 0013A60C  94 21 FF B0 */	stwu r1, -0x50(r1)
-/* 8013DA30 0013A610  DB E1 00 48 */	stfd f31, 0x48(r1)
-/* 8013DA34 0013A614  FF E0 08 90 */	fmr f31, f1
-/* 8013DA38 0013A618  BF 61 00 34 */	stmw r27, 0x34(r1)
-/* 8013DA3C 0013A61C  7C 7B 1B 78 */	mr r27, r3
-/* 8013DA40 0013A620  3B C4 00 00 */	addi r30, r4, 0
-/* 8013DA44 0013A624  3B A5 00 00 */	addi r29, r5, 0
-/* 8013DA48 0013A628  83 E3 00 2C */	lwz r31, 0x2c(r3)
-/* 8013DA4C 0013A62C  83 9F 02 D4 */	lwz r28, 0x2d4(r31)
-/* 8013DA50 0013A630  C0 1F 23 74 */	lfs f0, 0x2374(r31)
-/* 8013DA54 0013A634  D0 1F 00 2C */	stfs f0, 0x2c(r31)
-/* 8013DA58 0013A638  4B F3 D5 A1 */	bl func_8007AFF8
-/* 8013DA5C 0013A63C  2C 1E 00 00 */	cmpwi r30, 0
-/* 8013DA60 0013A640  40 82 00 5C */	bne lbl_8013DABC
-/* 8013DA64 0013A644  C0 22 A2 70 */	lfs f1, lbl_804D9C50@sda21(r2)
-/* 8013DA68 0013A648  C0 1F 00 2C */	lfs f0, 0x2c(r31)
-/* 8013DA6C 0013A64C  FC 01 00 00 */	fcmpu cr0, f1, f0
-/* 8013DA70 0013A650  40 82 00 0C */	bne lbl_8013DA7C
-/* 8013DA74 0013A654  38 80 01 60 */	li r4, 0x160
-/* 8013DA78 0013A658  48 00 00 08 */	b lbl_8013DA80
-lbl_8013DA7C:
-/* 8013DA7C 0013A65C  38 80 01 61 */	li r4, 0x161
-lbl_8013DA80:
-/* 8013DA80 0013A660  FC 20 F8 90 */	fmr f1, f31
-/* 8013DA84 0013A664  C0 42 A2 70 */	lfs f2, lbl_804D9C50@sda21(r2)
-/* 8013DA88 0013A668  C0 62 A2 68 */	lfs f3, lbl_804D9C48@sda21(r2)
-/* 8013DA8C 0013A66C  38 7B 00 00 */	addi r3, r27, 0
-/* 8013DA90 0013A670  38 BD 00 00 */	addi r5, r29, 0
-/* 8013DA94 0013A674  38 C0 00 00 */	li r6, 0
-/* 8013DA98 0013A678  4B F2 B9 15 */	bl Fighter_ActionStateChange_800693AC
-/* 8013DA9C 0013A67C  C0 3F 00 EC */	lfs f1, 0xec(r31)
-/* 8013DAA0 0013A680  C0 1C 00 90 */	lfs f0, 0x90(r28)
-/* 8013DAA4 0013A684  EC 01 00 32 */	fmuls f0, f1, f0
-/* 8013DAA8 0013A688  D0 1F 00 EC */	stfs f0, 0xec(r31)
-/* 8013DAAC 0013A68C  C0 02 A2 68 */	lfs f0, lbl_804D9C48@sda21(r2)
-/* 8013DAB0 0013A690  D0 1F 00 78 */	stfs f0, 0x78(r31)
-/* 8013DAB4 0013A694  D0 1F 00 84 */	stfs f0, 0x84(r31)
-/* 8013DAB8 0013A698  48 00 00 68 */	b lbl_8013DB20
-lbl_8013DABC:
-/* 8013DABC 0013A69C  C0 22 A2 70 */	lfs f1, lbl_804D9C50@sda21(r2)
-/* 8013DAC0 0013A6A0  C0 1F 00 2C */	lfs f0, 0x2c(r31)
-/* 8013DAC4 0013A6A4  FC 01 00 00 */	fcmpu cr0, f1, f0
-/* 8013DAC8 0013A6A8  40 82 00 0C */	bne lbl_8013DAD4
-/* 8013DACC 0013A6AC  38 80 01 68 */	li r4, 0x168
-/* 8013DAD0 0013A6B0  48 00 00 08 */	b lbl_8013DAD8
-lbl_8013DAD4:
-/* 8013DAD4 0013A6B4  38 80 01 69 */	li r4, 0x169
-lbl_8013DAD8:
-/* 8013DAD8 0013A6B8  FC 20 F8 90 */	fmr f1, f31
-/* 8013DADC 0013A6BC  C0 42 A2 70 */	lfs f2, lbl_804D9C50@sda21(r2)
-/* 8013DAE0 0013A6C0  C0 62 A2 68 */	lfs f3, lbl_804D9C48@sda21(r2)
-/* 8013DAE4 0013A6C4  38 7B 00 00 */	addi r3, r27, 0
-/* 8013DAE8 0013A6C8  38 BD 00 00 */	addi r5, r29, 0
-/* 8013DAEC 0013A6CC  38 C0 00 00 */	li r6, 0
-/* 8013DAF0 0013A6D0  4B F2 B8 BD */	bl Fighter_ActionStateChange_800693AC
-/* 8013DAF4 0013A6D4  C0 3F 00 80 */	lfs f1, 0x80(r31)
-/* 8013DAF8 0013A6D8  C0 1C 00 90 */	lfs f0, 0x90(r28)
-/* 8013DAFC 0013A6DC  EC 01 00 32 */	fmuls f0, f1, f0
-/* 8013DB00 0013A6E0  D0 1F 00 80 */	stfs f0, 0x80(r31)
-/* 8013DB04 0013A6E4  C0 3F 00 84 */	lfs f1, 0x84(r31)
-/* 8013DB08 0013A6E8  C0 1C 00 94 */	lfs f0, 0x94(r28)
-/* 8013DB0C 0013A6EC  EC 01 00 32 */	fmuls f0, f1, f0
-/* 8013DB10 0013A6F0  D0 1F 00 84 */	stfs f0, 0x84(r31)
-/* 8013DB14 0013A6F4  C0 02 A2 68 */	lfs f0, lbl_804D9C48@sda21(r2)
-/* 8013DB18 0013A6F8  D0 1F 00 E4 */	stfs f0, 0xe4(r31)
-/* 8013DB1C 0013A6FC  D0 1F 00 EC */	stfs f0, 0xec(r31)
-lbl_8013DB20:
-/* 8013DB20 0013A700  3C 60 80 14 */	lis r3, lbl_8013D658@ha
-/* 8013DB24 0013A704  80 BB 00 2C */	lwz r5, 0x2c(r27)
-/* 8013DB28 0013A708  38 03 D6 58 */	addi r0, r3, lbl_8013D658@l
-/* 8013DB2C 0013A70C  90 05 21 E4 */	stw r0, 0x21e4(r5)
-/* 8013DB30 0013A710  3C 80 80 14 */	lis r4, lbl_8013D764@ha
-/* 8013DB34 0013A714  38 84 D7 64 */	addi r4, r4, lbl_8013D764@l
-/* 8013DB38 0013A718  90 05 21 DC */	stw r0, 0x21dc(r5)
-/* 8013DB3C 0013A71C  3C 60 80 14 */	lis r3, lbl_8014222C@ha
-/* 8013DB40 0013A720  38 03 22 2C */	addi r0, r3, lbl_8014222C@l
-/* 8013DB44 0013A724  90 85 21 C0 */	stw r4, 0x21c0(r5)
-/* 8013DB48 0013A728  90 05 21 F8 */	stw r0, 0x21f8(r5)
-/* 8013DB4C 0013A72C  83 DB 00 28 */	lwz r30, 0x28(r27)
-/* 8013DB50 0013A730  83 9B 00 2C */	lwz r28, 0x2c(r27)
-/* 8013DB54 0013A734  28 1E 00 00 */	cmplwi r30, 0
-/* 8013DB58 0013A738  3B BC 22 30 */	addi r29, r28, 0x2230
-/* 8013DB5C 0013A73C  40 82 00 14 */	bne lbl_8013DB70
-/* 8013DB60 0013A740  38 6D 87 F8 */	addi r3, r13, lbl_804D3E98@sda21
-/* 8013DB64 0013A744  38 80 02 F8 */	li r4, 0x2f8
-/* 8013DB68 0013A748  38 AD 88 00 */	addi r5, r13, lbl_804D3EA0@sda21
-/* 8013DB6C 0013A74C  48 24 A6 B5 */	bl __assert
-lbl_8013DB70:
-/* 8013DB70 0013A750  28 1D 00 00 */	cmplwi r29, 0
-/* 8013DB74 0013A754  40 82 00 14 */	bne lbl_8013DB88
-/* 8013DB78 0013A758  38 6D 87 F8 */	addi r3, r13, lbl_804D3E98@sda21
-/* 8013DB7C 0013A75C  38 80 02 F9 */	li r4, 0x2f9
-/* 8013DB80 0013A760  38 AD 88 08 */	addi r5, r13, lbl_804D3EA8@sda21
-/* 8013DB84 0013A764  48 24 A6 9D */	bl __assert
-lbl_8013DB88:
-/* 8013DB88 0013A768  80 7D 00 00 */	lwz r3, 0(r29)
-/* 8013DB8C 0013A76C  80 1D 00 04 */	lwz r0, 4(r29)
-/* 8013DB90 0013A770  90 7E 00 2C */	stw r3, 0x2c(r30)
-/* 8013DB94 0013A774  90 1E 00 30 */	stw r0, 0x30(r30)
-/* 8013DB98 0013A778  80 1D 00 08 */	lwz r0, 8(r29)
-/* 8013DB9C 0013A77C  90 1E 00 34 */	stw r0, 0x34(r30)
-/* 8013DBA0 0013A780  80 1E 00 14 */	lwz r0, 0x14(r30)
-/* 8013DBA4 0013A784  54 00 01 8D */	rlwinm. r0, r0, 0, 6, 6
-/* 8013DBA8 0013A788  40 82 00 4C */	bne lbl_8013DBF4
-/* 8013DBAC 0013A78C  28 1E 00 00 */	cmplwi r30, 0
-/* 8013DBB0 0013A790  41 82 00 44 */	beq lbl_8013DBF4
-/* 8013DBB4 0013A794  40 82 00 14 */	bne lbl_8013DBC8
-/* 8013DBB8 0013A798  38 6D 87 F8 */	addi r3, r13, lbl_804D3E98@sda21
-/* 8013DBBC 0013A79C  38 80 02 34 */	li r4, 0x234
-/* 8013DBC0 0013A7A0  38 AD 88 00 */	addi r5, r13, lbl_804D3EA0@sda21
-/* 8013DBC4 0013A7A4  48 24 A6 5D */	bl __assert
-lbl_8013DBC8:
-/* 8013DBC8 0013A7A8  80 9E 00 14 */	lwz r4, 0x14(r30)
-/* 8013DBCC 0013A7AC  38 60 00 00 */	li r3, 0
-/* 8013DBD0 0013A7B0  54 80 02 11 */	rlwinm. r0, r4, 0, 8, 8
-/* 8013DBD4 0013A7B4  40 82 00 10 */	bne lbl_8013DBE4
-/* 8013DBD8 0013A7B8  54 80 06 73 */	rlwinm. r0, r4, 0, 0x19, 0x19
-/* 8013DBDC 0013A7BC  41 82 00 08 */	beq lbl_8013DBE4
-/* 8013DBE0 0013A7C0  38 60 00 01 */	li r3, 1
-lbl_8013DBE4:
-/* 8013DBE4 0013A7C4  2C 03 00 00 */	cmpwi r3, 0
-/* 8013DBE8 0013A7C8  40 82 00 0C */	bne lbl_8013DBF4
-/* 8013DBEC 0013A7CC  7F C3 F3 78 */	mr r3, r30
-/* 8013DBF0 0013A7D0  48 23 56 F9 */	bl HSD_JObjSetMtxDirtySub
-lbl_8013DBF4:
-/* 8013DBF4 0013A7D4  C8 22 A2 60 */	lfd f1, lbl_804D9C40@sda21(r2)
-/* 8013DBF8 0013A7D8  7F 83 E3 78 */	mr r3, r28
-/* 8013DBFC 0013A7DC  C0 1C 00 2C */	lfs f0, 0x2c(r28)
-/* 8013DC00 0013A7E0  38 80 00 00 */	li r4, 0
-/* 8013DC04 0013A7E4  FC 21 00 32 */	fmul f1, f1, f0
-/* 8013DC08 0013A7E8  FC 20 08 18 */	frsp f1, f1
-/* 8013DC0C 0013A7EC  4B F3 7E E5 */	bl func_80075AF0
-/* 8013DC10 0013A7F0  C0 02 A2 68 */	lfs f0, lbl_804D9C48@sda21(r2)
-/* 8013DC14 0013A7F4  C0 3C 23 60 */	lfs f1, 0x2360(r28)
-/* 8013DC18 0013A7F8  FC 00 08 00 */	fcmpu cr0, f0, f1
-/* 8013DC1C 0013A7FC  41 82 00 08 */	beq lbl_8013DC24
-/* 8013DC20 0013A800  D0 3C 00 2C */	stfs f1, 0x2c(r28)
-lbl_8013DC24:
-/* 8013DC24 0013A804  C0 02 A2 68 */	lfs f0, lbl_804D9C48@sda21(r2)
-/* 8013DC28 0013A808  38 7F 00 00 */	addi r3, r31, 0
-/* 8013DC2C 0013A80C  38 80 00 00 */	li r4, 0
-/* 8013DC30 0013A810  D0 1C 23 60 */	stfs f0, 0x2360(r28)
-/* 8013DC34 0013A814  D0 1F 23 60 */	stfs f0, 0x2360(r31)
-/* 8013DC38 0013A818  C8 22 A2 60 */	lfd f1, lbl_804D9C40@sda21(r2)
-/* 8013DC3C 0013A81C  C0 1F 00 2C */	lfs f0, 0x2c(r31)
-/* 8013DC40 0013A820  FC 21 00 32 */	fmul f1, f1, f0
-/* 8013DC44 0013A824  FC 20 08 18 */	frsp f1, f1
-/* 8013DC48 0013A828  4B F3 7E A9 */	bl func_80075AF0
-/* 8013DC4C 0013A82C  BB 61 00 34 */	lmw r27, 0x34(r1)
-/* 8013DC50 0013A830  80 01 00 54 */	lwz r0, 0x54(r1)
-/* 8013DC54 0013A834  CB E1 00 48 */	lfd f31, 0x48(r1)
-/* 8013DC58 0013A838  38 21 00 50 */	addi r1, r1, 0x50
-/* 8013DC5C 0013A83C  7C 08 03 A6 */	mtlr r0
-/* 8013DC60 0013A840  4E 80 00 20 */	blr
-
-.global func_8013DC64
-func_8013DC64:
-/* 8013DC64 0013A844  7C 08 02 A6 */	mflr r0
-/* 8013DC68 0013A848  90 01 00 04 */	stw r0, 4(r1)
-/* 8013DC6C 0013A84C  94 21 FF D0 */	stwu r1, -0x30(r1)
-/* 8013DC70 0013A850  93 E1 00 2C */	stw r31, 0x2c(r1)
-/* 8013DC74 0013A854  93 C1 00 28 */	stw r30, 0x28(r1)
-/* 8013DC78 0013A858  93 A1 00 24 */	stw r29, 0x24(r1)
-/* 8013DC7C 0013A85C  83 C3 00 28 */	lwz r30, 0x28(r3)
-/* 8013DC80 0013A860  83 E3 00 2C */	lwz r31, 0x2c(r3)
-/* 8013DC84 0013A864  28 1E 00 00 */	cmplwi r30, 0
-/* 8013DC88 0013A868  83 BF 02 D4 */	lwz r29, 0x2d4(r31)
-/* 8013DC8C 0013A86C  40 82 00 14 */	bne lbl_8013DCA0
-/* 8013DC90 0013A870  38 6D 87 F8 */	addi r3, r13, lbl_804D3E98@sda21
-/* 8013DC94 0013A874  38 80 03 37 */	li r4, 0x337
-/* 8013DC98 0013A878  38 AD 88 00 */	addi r5, r13, lbl_804D3EA0@sda21
-/* 8013DC9C 0013A87C  48 24 A5 85 */	bl __assert
-lbl_8013DCA0:
-/* 8013DCA0 0013A880  34 1F 22 30 */	addic. r0, r31, 0x2230
-/* 8013DCA4 0013A884  40 82 00 14 */	bne lbl_8013DCB8
-/* 8013DCA8 0013A888  38 6D 87 F8 */	addi r3, r13, lbl_804D3E98@sda21
-/* 8013DCAC 0013A88C  38 80 03 38 */	li r4, 0x338
-/* 8013DCB0 0013A890  38 AD 88 08 */	addi r5, r13, lbl_804D3EA8@sda21
-/* 8013DCB4 0013A894  48 24 A5 6D */	bl __assert
-lbl_8013DCB8:
-/* 8013DCB8 0013A898  80 BE 00 2C */	lwz r5, 0x2c(r30)
-/* 8013DCBC 0013A89C  3C 80 80 14 */	lis r4, lbl_8013D764@ha
-/* 8013DCC0 0013A8A0  80 1E 00 30 */	lwz r0, 0x30(r30)
-/* 8013DCC4 0013A8A4  3C 60 80 14 */	lis r3, lbl_8014222C@ha
-/* 8013DCC8 0013A8A8  38 C0 FF FF */	li r6, -1
-/* 8013DCCC 0013A8AC  90 BF 22 30 */	stw r5, 0x2230(r31)
-/* 8013DCD0 0013A8B0  38 A0 00 00 */	li r5, 0
-/* 8013DCD4 0013A8B4  38 84 D7 64 */	addi r4, r4, lbl_8013D764@l
-/* 8013DCD8 0013A8B8  90 1F 22 34 */	stw r0, 0x2234(r31)
-/* 8013DCDC 0013A8BC  38 03 22 2C */	addi r0, r3, lbl_8014222C@l
-/* 8013DCE0 0013A8C0  80 7E 00 34 */	lwz r3, 0x34(r30)
-/* 8013DCE4 0013A8C4  90 7F 22 38 */	stw r3, 0x2238(r31)
-/* 8013DCE8 0013A8C8  C0 02 A2 68 */	lfs f0, lbl_804D9C48@sda21(r2)
-/* 8013DCEC 0013A8CC  D0 1F 00 EC */	stfs f0, 0xec(r31)
-/* 8013DCF0 0013A8D0  80 7D 00 34 */	lwz r3, 0x34(r29)
-/* 8013DCF4 0013A8D4  90 7F 23 40 */	stw r3, 0x2340(r31)
-/* 8013DCF8 0013A8D8  90 DF 23 44 */	stw r6, 0x2344(r31)
-/* 8013DCFC 0013A8DC  90 DF 23 48 */	stw r6, 0x2348(r31)
-/* 8013DD00 0013A8E0  90 BF 23 4C */	stw r5, 0x234c(r31)
-/* 8013DD04 0013A8E4  D0 1F 23 54 */	stfs f0, 0x2354(r31)
-/* 8013DD08 0013A8E8  D0 1F 23 78 */	stfs f0, 0x2378(r31)
-/* 8013DD0C 0013A8EC  D0 1F 23 60 */	stfs f0, 0x2360(r31)
-/* 8013DD10 0013A8F0  90 BF 23 64 */	stw r5, 0x2364(r31)
-/* 8013DD14 0013A8F4  90 BF 23 68 */	stw r5, 0x2368(r31)
-/* 8013DD18 0013A8F8  C0 1D 00 A0 */	lfs f0, 0xa0(r29)
-/* 8013DD1C 0013A8FC  FC 00 00 1E */	fctiwz f0, f0
-/* 8013DD20 0013A900  D8 01 00 18 */	stfd f0, 0x18(r1)
-/* 8013DD24 0013A904  80 61 00 1C */	lwz r3, 0x1c(r1)
-/* 8013DD28 0013A908  90 7F 23 6C */	stw r3, 0x236c(r31)
-/* 8013DD2C 0013A90C  90 BF 23 70 */	stw r5, 0x2370(r31)
-/* 8013DD30 0013A910  90 9F 21 C0 */	stw r4, 0x21c0(r31)
-/* 8013DD34 0013A914  90 1F 21 F8 */	stw r0, 0x21f8(r31)
-/* 8013DD38 0013A918  80 01 00 34 */	lwz r0, 0x34(r1)
-/* 8013DD3C 0013A91C  83 E1 00 2C */	lwz r31, 0x2c(r1)
-/* 8013DD40 0013A920  83 C1 00 28 */	lwz r30, 0x28(r1)
-/* 8013DD44 0013A924  83 A1 00 24 */	lwz r29, 0x24(r1)
-/* 8013DD48 0013A928  38 21 00 30 */	addi r1, r1, 0x30
-/* 8013DD4C 0013A92C  7C 08 03 A6 */	mtlr r0
-/* 8013DD50 0013A930  4E 80 00 20 */	blr
-
-.global func_8013DD54
-func_8013DD54:
-/* 8013DD54 0013A934  7C 08 02 A6 */	mflr r0
-/* 8013DD58 0013A938  90 01 00 04 */	stw r0, 4(r1)
-/* 8013DD5C 0013A93C  94 21 FF D8 */	stwu r1, -0x28(r1)
-/* 8013DD60 0013A940  93 E1 00 24 */	stw r31, 0x24(r1)
-/* 8013DD64 0013A944  83 E3 00 2C */	lwz r31, 0x2c(r3)
-/* 8013DD68 0013A948  C8 42 A2 78 */	lfd f2, lbl_804D9C58@sda21(r2)
-/* 8013DD6C 0013A94C  C0 02 A2 68 */	lfs f0, lbl_804D9C48@sda21(r2)
-/* 8013DD70 0013A950  48 00 00 14 */	b lbl_8013DD84
-lbl_8013DD74:
-/* 8013DD74 0013A954  C0 3F 23 54 */	lfs f1, 0x2354(r31)
-/* 8013DD78 0013A958  FC 21 10 2A */	fadd f1, f1, f2
-/* 8013DD7C 0013A95C  FC 20 08 18 */	frsp f1, f1
-/* 8013DD80 0013A960  D0 3F 23 54 */	stfs f1, 0x2354(r31)
-lbl_8013DD84:
-/* 8013DD84 0013A964  C0 3F 23 54 */	lfs f1, 0x2354(r31)
-/* 8013DD88 0013A968  FC 01 00 40 */	fcmpo cr0, f1, f0
-/* 8013DD8C 0013A96C  41 80 FF E8 */	blt lbl_8013DD74
-/* 8013DD90 0013A970  C8 22 A2 78 */	lfd f1, lbl_804D9C58@sda21(r2)
-/* 8013DD94 0013A974  48 00 00 14 */	b lbl_8013DDA8
-lbl_8013DD98:
-/* 8013DD98 0013A978  C0 1F 23 54 */	lfs f0, 0x2354(r31)
-/* 8013DD9C 0013A97C  FC 00 08 28 */	fsub f0, f0, f1
-/* 8013DDA0 0013A980  FC 00 00 18 */	frsp f0, f0
-/* 8013DDA4 0013A984  D0 1F 23 54 */	stfs f0, 0x2354(r31)
-lbl_8013DDA8:
-/* 8013DDA8 0013A988  C0 7F 23 54 */	lfs f3, 0x2354(r31)
-/* 8013DDAC 0013A98C  FC 03 08 40 */	fcmpo cr0, f3, f1
-/* 8013DDB0 0013A990  41 81 FF E8 */	bgt lbl_8013DD98
-/* 8013DDB4 0013A994  C0 02 A2 68 */	lfs f0, lbl_804D9C48@sda21(r2)
-/* 8013DDB8 0013A998  C0 5F 23 78 */	lfs f2, 0x2378(r31)
-/* 8013DDBC 0013A99C  FC 00 10 00 */	fcmpu cr0, f0, f2
-/* 8013DDC0 0013A9A0  40 82 00 38 */	bne lbl_8013DDF8
-/* 8013DDC4 0013A9A4  80 63 00 2C */	lwz r3, 0x2c(r3)
-/* 8013DDC8 0013A9A8  80 03 00 E0 */	lwz r0, 0xe0(r3)
-/* 8013DDCC 0013A9AC  2C 00 00 01 */	cmpwi r0, 1
-/* 8013DDD0 0013A9B0  40 82 00 10 */	bne lbl_8013DDE0
-/* 8013DDD4 0013A9B4  3C 80 00 04 */	lis r4, 0x0003D0D3@ha
-/* 8013DDD8 0013A9B8  38 84 D0 D3 */	addi r4, r4, 0x0003D0D3@l
-/* 8013DDDC 0013A9BC  48 00 00 0C */	b lbl_8013DDE8
-lbl_8013DDE0:
-/* 8013DDE0 0013A9C0  3C 80 00 04 */	lis r4, 0x0003D0D0@ha
-/* 8013DDE4 0013A9C4  38 84 D0 D0 */	addi r4, r4, 0x0003D0D0@l
-lbl_8013DDE8:
-/* 8013DDE8 0013A9C8  38 A0 00 7F */	li r5, 0x7f
-/* 8013DDEC 0013A9CC  38 C0 00 40 */	li r6, 0x40
-/* 8013DDF0 0013A9D0  4B F4 A7 21 */	bl func_80088510
-/* 8013DDF4 0013A9D4  48 00 00 98 */	b lbl_8013DE8C
-lbl_8013DDF8:
-/* 8013DDF8 0013A9D8  2C 04 00 00 */	cmpwi r4, 0
-/* 8013DDFC 0013A9DC  41 82 00 0C */	beq lbl_8013DE08
-/* 8013DE00 0013A9E0  C0 22 A2 80 */	lfs f1, lbl_804D9C60@sda21(r2)
-/* 8013DE04 0013A9E4  48 00 00 08 */	b lbl_8013DE0C
-lbl_8013DE08:
-/* 8013DE08 0013A9E8  C0 22 A2 70 */	lfs f1, lbl_804D9C50@sda21(r2)
-lbl_8013DE0C:
-/* 8013DE0C 0013A9EC  C0 1F 23 74 */	lfs f0, 0x2374(r31)
-/* 8013DE10 0013A9F0  FC 00 08 00 */	fcmpu cr0, f0, f1
-/* 8013DE14 0013A9F4  40 82 00 40 */	bne lbl_8013DE54
-/* 8013DE18 0013A9F8  FC 03 10 40 */	fcmpo cr0, f3, f2
-/* 8013DE1C 0013A9FC  40 80 00 70 */	bge lbl_8013DE8C
-/* 8013DE20 0013AA00  80 63 00 2C */	lwz r3, 0x2c(r3)
-/* 8013DE24 0013AA04  80 03 00 E0 */	lwz r0, 0xe0(r3)
-/* 8013DE28 0013AA08  2C 00 00 01 */	cmpwi r0, 1
-/* 8013DE2C 0013AA0C  40 82 00 10 */	bne lbl_8013DE3C
-/* 8013DE30 0013AA10  3C 80 00 04 */	lis r4, 0x0003D0D3@ha
-/* 8013DE34 0013AA14  38 84 D0 D3 */	addi r4, r4, 0x0003D0D3@l
-/* 8013DE38 0013AA18  48 00 00 0C */	b lbl_8013DE44
-lbl_8013DE3C:
-/* 8013DE3C 0013AA1C  3C 80 00 04 */	lis r4, 0x0003D0D0@ha
-/* 8013DE40 0013AA20  38 84 D0 D0 */	addi r4, r4, 0x0003D0D0@l
-lbl_8013DE44:
-/* 8013DE44 0013AA24  38 A0 00 7F */	li r5, 0x7f
-/* 8013DE48 0013AA28  38 C0 00 40 */	li r6, 0x40
-/* 8013DE4C 0013AA2C  4B F4 A6 C5 */	bl func_80088510
-/* 8013DE50 0013AA30  48 00 00 3C */	b lbl_8013DE8C
-lbl_8013DE54:
-/* 8013DE54 0013AA34  FC 03 10 40 */	fcmpo cr0, f3, f2
-/* 8013DE58 0013AA38  40 81 00 34 */	ble lbl_8013DE8C
-/* 8013DE5C 0013AA3C  80 63 00 2C */	lwz r3, 0x2c(r3)
-/* 8013DE60 0013AA40  80 03 00 E0 */	lwz r0, 0xe0(r3)
-/* 8013DE64 0013AA44  2C 00 00 01 */	cmpwi r0, 1
-/* 8013DE68 0013AA48  40 82 00 10 */	bne lbl_8013DE78
-/* 8013DE6C 0013AA4C  3C 80 00 04 */	lis r4, 0x0003D0D3@ha
-/* 8013DE70 0013AA50  38 84 D0 D3 */	addi r4, r4, 0x0003D0D3@l
-/* 8013DE74 0013AA54  48 00 00 0C */	b lbl_8013DE80
-lbl_8013DE78:
-/* 8013DE78 0013AA58  3C 80 00 04 */	lis r4, 0x0003D0D0@ha
-/* 8013DE7C 0013AA5C  38 84 D0 D0 */	addi r4, r4, 0x0003D0D0@l
-lbl_8013DE80:
-/* 8013DE80 0013AA60  38 A0 00 7F */	li r5, 0x7f
-/* 8013DE84 0013AA64  38 C0 00 40 */	li r6, 0x40
-/* 8013DE88 0013AA68  4B F4 A6 89 */	bl func_80088510
-lbl_8013DE8C:
-/* 8013DE8C 0013AA6C  C0 1F 23 54 */	lfs f0, 0x2354(r31)
-/* 8013DE90 0013AA70  D0 1F 23 78 */	stfs f0, 0x2378(r31)
-/* 8013DE94 0013AA74  80 01 00 2C */	lwz r0, 0x2c(r1)
-/* 8013DE98 0013AA78  83 E1 00 24 */	lwz r31, 0x24(r1)
-/* 8013DE9C 0013AA7C  38 21 00 28 */	addi r1, r1, 0x28
-/* 8013DEA0 0013AA80  7C 08 03 A6 */	mtlr r0
-/* 8013DEA4 0013AA84  4E 80 00 20 */	blr
-
-.global ftPurin_SpecialN_StartAction
-ftPurin_SpecialN_StartAction:
-/* 8013DEA8 0013AA88  7C 08 02 A6 */	mflr r0
-/* 8013DEAC 0013AA8C  90 01 00 04 */	stw r0, 4(r1)
-/* 8013DEB0 0013AA90  94 21 FF D0 */	stwu r1, -0x30(r1)
-/* 8013DEB4 0013AA94  93 E1 00 2C */	stw r31, 0x2c(r1)
-/* 8013DEB8 0013AA98  93 C1 00 28 */	stw r30, 0x28(r1)
-/* 8013DEBC 0013AA9C  93 A1 00 24 */	stw r29, 0x24(r1)
-/* 8013DEC0 0013AAA0  7C 7D 1B 78 */	mr r29, r3
-/* 8013DEC4 0013AAA4  83 E3 00 2C */	lwz r31, 0x2c(r3)
-/* 8013DEC8 0013AAA8  83 DF 02 D4 */	lwz r30, 0x2d4(r31)
-/* 8013DECC 0013AAAC  C0 1F 00 2C */	lfs f0, 0x2c(r31)
-/* 8013DED0 0013AAB0  D0 1F 23 74 */	stfs f0, 0x2374(r31)
-/* 8013DED4 0013AAB4  C0 22 A2 70 */	lfs f1, lbl_804D9C50@sda21(r2)
-/* 8013DED8 0013AAB8  C0 1F 23 74 */	lfs f0, 0x2374(r31)
-/* 8013DEDC 0013AABC  FC 01 00 00 */	fcmpu cr0, f1, f0
-/* 8013DEE0 0013AAC0  40 82 00 0C */	bne lbl_8013DEEC
-/* 8013DEE4 0013AAC4  38 80 01 5A */	li r4, 0x15a
-/* 8013DEE8 0013AAC8  48 00 00 08 */	b lbl_8013DEF0
-lbl_8013DEEC:
-/* 8013DEEC 0013AACC  38 80 01 5B */	li r4, 0x15b
-lbl_8013DEF0:
-/* 8013DEF0 0013AAD0  C0 22 A2 68 */	lfs f1, lbl_804D9C48@sda21(r2)
-/* 8013DEF4 0013AAD4  7F A3 EB 78 */	mr r3, r29
-/* 8013DEF8 0013AAD8  C0 42 A2 70 */	lfs f2, lbl_804D9C50@sda21(r2)
-/* 8013DEFC 0013AADC  38 A0 00 00 */	li r5, 0
-/* 8013DF00 0013AAE0  FC 60 08 90 */	fmr f3, f1
-/* 8013DF04 0013AAE4  38 C0 00 00 */	li r6, 0
-/* 8013DF08 0013AAE8  4B F2 B4 A5 */	bl Fighter_ActionStateChange_800693AC
-/* 8013DF0C 0013AAEC  38 00 00 00 */	li r0, 0
-/* 8013DF10 0013AAF0  90 1F 22 0C */	stw r0, 0x220c(r31)
-/* 8013DF14 0013AAF4  7F A3 EB 78 */	mr r3, r29
-/* 8013DF18 0013AAF8  90 1F 22 08 */	stw r0, 0x2208(r31)
-/* 8013DF1C 0013AAFC  90 1F 22 04 */	stw r0, 0x2204(r31)
-/* 8013DF20 0013AB00  90 1F 22 00 */	stw r0, 0x2200(r31)
-/* 8013DF24 0013AB04  4B F3 0C 81 */	bl func_8006EBA4
-/* 8013DF28 0013AB08  7F A3 EB 78 */	mr r3, r29
-/* 8013DF2C 0013AB0C  4B FF FD 39 */	bl func_8013DC64
-/* 8013DF30 0013AB10  C0 02 A2 68 */	lfs f0, lbl_804D9C48@sda21(r2)
-/* 8013DF34 0013AB14  D0 1F 00 78 */	stfs f0, 0x78(r31)
-/* 8013DF38 0013AB18  D0 1F 00 84 */	stfs f0, 0x84(r31)
-/* 8013DF3C 0013AB1C  C0 1E 00 44 */	lfs f0, 0x44(r30)
-/* 8013DF40 0013AB20  D0 1F 23 5C */	stfs f0, 0x235c(r31)
-/* 8013DF44 0013AB24  80 01 00 34 */	lwz r0, 0x34(r1)
-/* 8013DF48 0013AB28  83 E1 00 2C */	lwz r31, 0x2c(r1)
-/* 8013DF4C 0013AB2C  83 C1 00 28 */	lwz r30, 0x28(r1)
-/* 8013DF50 0013AB30  83 A1 00 24 */	lwz r29, 0x24(r1)
-/* 8013DF54 0013AB34  38 21 00 30 */	addi r1, r1, 0x30
-/* 8013DF58 0013AB38  7C 08 03 A6 */	mtlr r0
-/* 8013DF5C 0013AB3C  4E 80 00 20 */	blr
-
-.global ftPurin_SpecialAirN_StartAction
-ftPurin_SpecialAirN_StartAction:
-/* 8013DF60 0013AB40  7C 08 02 A6 */	mflr r0
-/* 8013DF64 0013AB44  90 01 00 04 */	stw r0, 4(r1)
-/* 8013DF68 0013AB48  94 21 FF D0 */	stwu r1, -0x30(r1)
-/* 8013DF6C 0013AB4C  93 E1 00 2C */	stw r31, 0x2c(r1)
-/* 8013DF70 0013AB50  93 C1 00 28 */	stw r30, 0x28(r1)
-/* 8013DF74 0013AB54  93 A1 00 24 */	stw r29, 0x24(r1)
-/* 8013DF78 0013AB58  7C 7D 1B 78 */	mr r29, r3
-/* 8013DF7C 0013AB5C  83 E3 00 2C */	lwz r31, 0x2c(r3)
-/* 8013DF80 0013AB60  83 DF 02 D4 */	lwz r30, 0x2d4(r31)
-/* 8013DF84 0013AB64  C0 1F 00 2C */	lfs f0, 0x2c(r31)
-/* 8013DF88 0013AB68  D0 1F 23 74 */	stfs f0, 0x2374(r31)
-/* 8013DF8C 0013AB6C  C0 22 A2 70 */	lfs f1, lbl_804D9C50@sda21(r2)
-/* 8013DF90 0013AB70  C0 1F 23 74 */	lfs f0, 0x2374(r31)
-/* 8013DF94 0013AB74  FC 01 00 00 */	fcmpu cr0, f1, f0
-/* 8013DF98 0013AB78  40 82 00 0C */	bne lbl_8013DFA4
-/* 8013DF9C 0013AB7C  38 80 01 62 */	li r4, 0x162
-/* 8013DFA0 0013AB80  48 00 00 08 */	b lbl_8013DFA8
-lbl_8013DFA4:
-/* 8013DFA4 0013AB84  38 80 01 63 */	li r4, 0x163
-lbl_8013DFA8:
-/* 8013DFA8 0013AB88  C0 22 A2 68 */	lfs f1, lbl_804D9C48@sda21(r2)
-/* 8013DFAC 0013AB8C  7F A3 EB 78 */	mr r3, r29
-/* 8013DFB0 0013AB90  C0 42 A2 70 */	lfs f2, lbl_804D9C50@sda21(r2)
-/* 8013DFB4 0013AB94  38 A0 00 00 */	li r5, 0
-/* 8013DFB8 0013AB98  FC 60 08 90 */	fmr f3, f1
-/* 8013DFBC 0013AB9C  38 C0 00 00 */	li r6, 0
-/* 8013DFC0 0013ABA0  4B F2 B3 ED */	bl Fighter_ActionStateChange_800693AC
-/* 8013DFC4 0013ABA4  38 00 00 00 */	li r0, 0
-/* 8013DFC8 0013ABA8  90 1F 22 0C */	stw r0, 0x220c(r31)
-/* 8013DFCC 0013ABAC  7F A3 EB 78 */	mr r3, r29
-/* 8013DFD0 0013ABB0  90 1F 22 08 */	stw r0, 0x2208(r31)
-/* 8013DFD4 0013ABB4  90 1F 22 04 */	stw r0, 0x2204(r31)
-/* 8013DFD8 0013ABB8  90 1F 22 00 */	stw r0, 0x2200(r31)
-/* 8013DFDC 0013ABBC  4B F3 0B C9 */	bl func_8006EBA4
-/* 8013DFE0 0013ABC0  7F A3 EB 78 */	mr r3, r29
-/* 8013DFE4 0013ABC4  4B FF FC 81 */	bl func_8013DC64
-/* 8013DFE8 0013ABC8  C0 1E 00 3C */	lfs f0, 0x3c(r30)
-/* 8013DFEC 0013ABCC  D0 1F 00 78 */	stfs f0, 0x78(r31)
-/* 8013DFF0 0013ABD0  C0 1E 00 54 */	lfs f0, 0x54(r30)
-/* 8013DFF4 0013ABD4  D0 1F 23 5C */	stfs f0, 0x235c(r31)
-/* 8013DFF8 0013ABD8  80 01 00 34 */	lwz r0, 0x34(r1)
-/* 8013DFFC 0013ABDC  83 E1 00 2C */	lwz r31, 0x2c(r1)
-/* 8013E000 0013ABE0  83 C1 00 28 */	lwz r30, 0x28(r1)
-/* 8013E004 0013ABE4  83 A1 00 24 */	lwz r29, 0x24(r1)
-/* 8013E008 0013ABE8  38 21 00 30 */	addi r1, r1, 0x30
-/* 8013E00C 0013ABEC  7C 08 03 A6 */	mtlr r0
-/* 8013E010 0013ABF0  4E 80 00 20 */	blr
-.global lbl_8013E014
-lbl_8013E014:
-/* 8013E014 0013ABF4  7C 08 02 A6 */	mflr r0
-/* 8013E018 0013ABF8  90 01 00 04 */	stw r0, 4(r1)
-/* 8013E01C 0013ABFC  94 21 FF D8 */	stwu r1, -0x28(r1)
-/* 8013E020 0013AC00  93 E1 00 24 */	stw r31, 0x24(r1)
-/* 8013E024 0013AC04  93 C1 00 20 */	stw r30, 0x20(r1)
-/* 8013E028 0013AC08  7C 7E 1B 78 */	mr r30, r3
-/* 8013E02C 0013AC0C  80 83 00 2C */	lwz r4, 0x2c(r3)
-/* 8013E030 0013AC10  C0 02 A2 68 */	lfs f0, lbl_804D9C48@sda21(r2)
-/* 8013E034 0013AC14  7C 9F 23 78 */	mr r31, r4
-/* 8013E038 0013AC18  D0 04 23 60 */	stfs f0, 0x2360(r4)
-/* 8013E03C 0013AC1C  4B F3 11 FD */	bl ftAnim_IsFramesRemaining
-/* 8013E040 0013AC20  2C 03 00 00 */	cmpwi r3, 0
-/* 8013E044 0013AC24  40 82 00 94 */	bne lbl_8013E0D8
-/* 8013E048 0013AC28  C0 22 A2 68 */	lfs f1, lbl_804D9C48@sda21(r2)
-/* 8013E04C 0013AC2C  3C 80 00 04 */	lis r4, 0x00040012@ha
-/* 8013E050 0013AC30  38 7E 00 00 */	addi r3, r30, 0
-/* 8013E054 0013AC34  FC 40 08 90 */	fmr f2, f1
-/* 8013E058 0013AC38  38 A4 00 12 */	addi r5, r4, 0x00040012@l
-/* 8013E05C 0013AC3C  FC 60 08 90 */	fmr f3, f1
-/* 8013E060 0013AC40  38 80 01 5C */	li r4, 0x15c
-/* 8013E064 0013AC44  38 C0 00 00 */	li r6, 0
-/* 8013E068 0013AC48  4B F2 B3 45 */	bl Fighter_ActionStateChange_800693AC
-/* 8013E06C 0013AC4C  3C 60 80 14 */	lis r3, lbl_8013D658@ha
-/* 8013E070 0013AC50  80 BE 00 2C */	lwz r5, 0x2c(r30)
-/* 8013E074 0013AC54  38 03 D6 58 */	addi r0, r3, lbl_8013D658@l
-/* 8013E078 0013AC58  90 05 21 E4 */	stw r0, 0x21e4(r5)
-/* 8013E07C 0013AC5C  3C 80 80 14 */	lis r4, lbl_8013D764@ha
-/* 8013E080 0013AC60  38 84 D7 64 */	addi r4, r4, lbl_8013D764@l
-/* 8013E084 0013AC64  90 05 21 DC */	stw r0, 0x21dc(r5)
-/* 8013E088 0013AC68  3C 60 80 14 */	lis r3, lbl_8014222C@ha
-/* 8013E08C 0013AC6C  38 03 22 2C */	addi r0, r3, lbl_8014222C@l
-/* 8013E090 0013AC70  90 85 21 C0 */	stw r4, 0x21c0(r5)
-/* 8013E094 0013AC74  7F C3 F3 78 */	mr r3, r30
-/* 8013E098 0013AC78  90 05 21 F8 */	stw r0, 0x21f8(r5)
-/* 8013E09C 0013AC7C  C0 22 A2 68 */	lfs f1, lbl_804D9C48@sda21(r2)
-/* 8013E0A0 0013AC80  D0 3F 08 94 */	stfs f1, 0x894(r31)
-/* 8013E0A4 0013AC84  4B F3 10 ED */	bl ftAnim_SetAnimRate
-/* 8013E0A8 0013AC88  C0 22 A2 84 */	lfs f1, lbl_804D9C64@sda21(r2)
-/* 8013E0AC 0013AC8C  7F E3 FB 78 */	mr r3, r31
-/* 8013E0B0 0013AC90  C0 1F 00 2C */	lfs f0, 0x2c(r31)
-/* 8013E0B4 0013AC94  38 80 00 00 */	li r4, 0
-/* 8013E0B8 0013AC98  EC 01 00 32 */	fmuls f0, f1, f0
-/* 8013E0BC 0013AC9C  D0 1F 00 80 */	stfs f0, 0x80(r31)
-/* 8013E0C0 0013ACA0  D0 1F 00 EC */	stfs f0, 0xec(r31)
-/* 8013E0C4 0013ACA4  C0 02 A2 68 */	lfs f0, lbl_804D9C48@sda21(r2)
-/* 8013E0C8 0013ACA8  D0 1F 00 74 */	stfs f0, 0x74(r31)
-/* 8013E0CC 0013ACAC  D0 1F 00 E4 */	stfs f0, 0xe4(r31)
-/* 8013E0D0 0013ACB0  C0 22 A2 6C */	lfs f1, lbl_804D9C4C@sda21(r2)
-/* 8013E0D4 0013ACB4  4B F3 7A 1D */	bl func_80075AF0
-lbl_8013E0D8:
-/* 8013E0D8 0013ACB8  80 01 00 2C */	lwz r0, 0x2c(r1)
-/* 8013E0DC 0013ACBC  83 E1 00 24 */	lwz r31, 0x24(r1)
-/* 8013E0E0 0013ACC0  83 C1 00 20 */	lwz r30, 0x20(r1)
-/* 8013E0E4 0013ACC4  38 21 00 28 */	addi r1, r1, 0x28
-/* 8013E0E8 0013ACC8  7C 08 03 A6 */	mtlr r0
-/* 8013E0EC 0013ACCC  4E 80 00 20 */	blr
-.global lbl_8013E0F0
-lbl_8013E0F0:
-/* 8013E0F0 0013ACD0  7C 08 02 A6 */	mflr r0
-/* 8013E0F4 0013ACD4  38 80 00 00 */	li r4, 0
-/* 8013E0F8 0013ACD8  90 01 00 04 */	stw r0, 4(r1)
-/* 8013E0FC 0013ACDC  94 21 FF C0 */	stwu r1, -0x40(r1)
-/* 8013E100 0013ACE0  93 E1 00 3C */	stw r31, 0x3c(r1)
-/* 8013E104 0013ACE4  93 C1 00 38 */	stw r30, 0x38(r1)
-/* 8013E108 0013ACE8  93 A1 00 34 */	stw r29, 0x34(r1)
-/* 8013E10C 0013ACEC  7C 7D 1B 78 */	mr r29, r3
-/* 8013E110 0013ACF0  83 E3 00 2C */	lwz r31, 0x2c(r3)
-/* 8013E114 0013ACF4  83 DF 02 D4 */	lwz r30, 0x2d4(r31)
-/* 8013E118 0013ACF8  4B FF FC 3D */	bl func_8013DD54
-/* 8013E11C 0013ACFC  C0 02 A2 68 */	lfs f0, lbl_804D9C48@sda21(r2)
-/* 8013E120 0013AD00  3C 60 43 30 */	lis r3, 0x4330
-/* 8013E124 0013AD04  D0 1F 23 60 */	stfs f0, 0x2360(r31)
-/* 8013E128 0013AD08  80 1F 23 6C */	lwz r0, 0x236c(r31)
-/* 8013E12C 0013AD0C  C8 42 A2 90 */	lfd f2, lbl_804D9C70@sda21(r2)
-/* 8013E130 0013AD10  6C 00 80 00 */	xoris r0, r0, 0x8000
-/* 8013E134 0013AD14  C0 1E 00 A8 */	lfs f0, 0xa8(r30)
-/* 8013E138 0013AD18  90 01 00 2C */	stw r0, 0x2c(r1)
-/* 8013E13C 0013AD1C  90 61 00 28 */	stw r3, 0x28(r1)
-/* 8013E140 0013AD20  C8 21 00 28 */	lfd f1, 0x28(r1)
-/* 8013E144 0013AD24  EC 21 10 28 */	fsubs f1, f1, f2
-/* 8013E148 0013AD28  EC 01 00 2A */	fadds f0, f1, f0
-/* 8013E14C 0013AD2C  FC 00 00 1E */	fctiwz f0, f0
-/* 8013E150 0013AD30  D8 01 00 20 */	stfd f0, 0x20(r1)
-/* 8013E154 0013AD34  80 01 00 24 */	lwz r0, 0x24(r1)
-/* 8013E158 0013AD38  90 1F 23 6C */	stw r0, 0x236c(r31)
-/* 8013E15C 0013AD3C  80 1F 23 6C */	lwz r0, 0x236c(r31)
-/* 8013E160 0013AD40  C0 3E 00 A4 */	lfs f1, 0xa4(r30)
-/* 8013E164 0013AD44  6C 00 80 00 */	xoris r0, r0, 0x8000
-/* 8013E168 0013AD48  90 01 00 1C */	stw r0, 0x1c(r1)
-/* 8013E16C 0013AD4C  90 61 00 18 */	stw r3, 0x18(r1)
-/* 8013E170 0013AD50  C8 01 00 18 */	lfd f0, 0x18(r1)
-/* 8013E174 0013AD54  EC 00 10 28 */	fsubs f0, f0, f2
-/* 8013E178 0013AD58  FC 00 08 40 */	fcmpo cr0, f0, f1
-/* 8013E17C 0013AD5C  4C 41 13 82 */	cror 2, 1, 2
-/* 8013E180 0013AD60  40 82 00 5C */	bne lbl_8013E1DC
-/* 8013E184 0013AD64  FC 00 08 1E */	fctiwz f0, f1
-/* 8013E188 0013AD68  D8 01 00 18 */	stfd f0, 0x18(r1)
-/* 8013E18C 0013AD6C  80 01 00 1C */	lwz r0, 0x1c(r1)
-/* 8013E190 0013AD70  90 1F 23 6C */	stw r0, 0x236c(r31)
-/* 8013E194 0013AD74  80 1F 23 70 */	lwz r0, 0x2370(r31)
-/* 8013E198 0013AD78  2C 00 00 00 */	cmpwi r0, 0
-/* 8013E19C 0013AD7C  40 82 00 14 */	bne lbl_8013E1B0
-/* 8013E1A0 0013AD80  38 7F 00 00 */	addi r3, r31, 0
-/* 8013E1A4 0013AD84  38 80 00 05 */	li r4, 5
-/* 8013E1A8 0013AD88  38 A0 00 00 */	li r5, 0
-/* 8013E1AC 0013AD8C  4B F8 1E 25 */	bl func_800BFFD0
-lbl_8013E1B0:
-/* 8013E1B0 0013AD90  38 00 00 01 */	li r0, 1
-/* 8013E1B4 0013AD94  90 1F 23 70 */	stw r0, 0x2370(r31)
-/* 8013E1B8 0013AD98  3C 80 0C 4C */	lis r4, 0x0C4C0292@ha
-/* 8013E1BC 0013AD9C  38 7D 00 00 */	addi r3, r29, 0
-/* 8013E1C0 0013ADA0  C0 42 A2 68 */	lfs f2, lbl_804D9C48@sda21(r2)
-/* 8013E1C4 0013ADA4  38 A4 02 92 */	addi r5, r4, 0x0C4C0292@l
-/* 8013E1C8 0013ADA8  C0 3F 08 94 */	lfs f1, 0x894(r31)
-/* 8013E1CC 0013ADAC  38 80 01 5D */	li r4, 0x15d
-/* 8013E1D0 0013ADB0  FC 60 10 90 */	fmr f3, f2
-/* 8013E1D4 0013ADB4  38 C0 00 00 */	li r6, 0
-/* 8013E1D8 0013ADB8  4B F2 B1 D5 */	bl Fighter_ActionStateChange_800693AC
-lbl_8013E1DC:
-/* 8013E1DC 0013ADBC  80 7F 23 6C */	lwz r3, 0x236c(r31)
-/* 8013E1E0 0013ADC0  3C 00 43 30 */	lis r0, 0x4330
-/* 8013E1E4 0013ADC4  C8 62 A2 90 */	lfd f3, lbl_804D9C70@sda21(r2)
-/* 8013E1E8 0013ADC8  6C 63 80 00 */	xoris r3, r3, 0x8000
-/* 8013E1EC 0013ADCC  C0 22 A2 88 */	lfs f1, lbl_804D9C68@sda21(r2)
-/* 8013E1F0 0013ADD0  90 61 00 1C */	stw r3, 0x1c(r1)
-/* 8013E1F4 0013ADD4  C0 1E 00 AC */	lfs f0, 0xac(r30)
-/* 8013E1F8 0013ADD8  90 01 00 18 */	stw r0, 0x18(r1)
-/* 8013E1FC 0013ADDC  EC 21 00 32 */	fmuls f1, f1, f0
-/* 8013E200 0013ADE0  C0 9F 23 74 */	lfs f4, 0x2374(r31)
-/* 8013E204 0013ADE4  C8 41 00 18 */	lfd f2, 0x18(r1)
-/* 8013E208 0013ADE8  C0 1F 23 54 */	lfs f0, 0x2354(r31)
-/* 8013E20C 0013ADEC  EC 42 18 28 */	fsubs f2, f2, f3
-/* 8013E210 0013ADF0  EC 22 00 72 */	fmuls f1, f2, f1
-/* 8013E214 0013ADF4  EC 04 00 7A */	fmadds f0, f4, f1, f0
-/* 8013E218 0013ADF8  D0 1F 23 54 */	stfs f0, 0x2354(r31)
-/* 8013E21C 0013ADFC  80 7D 00 2C */	lwz r3, 0x2c(r29)
-/* 8013E220 0013AE00  C8 42 A2 78 */	lfd f2, lbl_804D9C58@sda21(r2)
-/* 8013E224 0013AE04  C0 02 A2 68 */	lfs f0, lbl_804D9C48@sda21(r2)
-/* 8013E228 0013AE08  48 00 00 14 */	b lbl_8013E23C
-lbl_8013E22C:
-/* 8013E22C 0013AE0C  C0 23 23 54 */	lfs f1, 0x2354(r3)
-/* 8013E230 0013AE10  FC 21 10 2A */	fadd f1, f1, f2
-/* 8013E234 0013AE14  FC 20 08 18 */	frsp f1, f1
-/* 8013E238 0013AE18  D0 23 23 54 */	stfs f1, 0x2354(r3)
-lbl_8013E23C:
-/* 8013E23C 0013AE1C  C0 23 23 54 */	lfs f1, 0x2354(r3)
-/* 8013E240 0013AE20  FC 01 00 40 */	fcmpo cr0, f1, f0
-/* 8013E244 0013AE24  41 80 FF E8 */	blt lbl_8013E22C
-/* 8013E248 0013AE28  C8 42 A2 78 */	lfd f2, lbl_804D9C58@sda21(r2)
-/* 8013E24C 0013AE2C  48 00 00 14 */	b lbl_8013E260
-lbl_8013E250:
-/* 8013E250 0013AE30  C0 03 23 54 */	lfs f0, 0x2354(r3)
-/* 8013E254 0013AE34  FC 00 10 28 */	fsub f0, f0, f2
-/* 8013E258 0013AE38  FC 00 00 18 */	frsp f0, f0
-/* 8013E25C 0013AE3C  D0 03 23 54 */	stfs f0, 0x2354(r3)
-lbl_8013E260:
-/* 8013E260 0013AE40  C0 23 23 54 */	lfs f1, 0x2354(r3)
-/* 8013E264 0013AE44  FC 01 10 40 */	fcmpo cr0, f1, f2
-/* 8013E268 0013AE48  41 81 FF E8 */	bgt lbl_8013E250
-/* 8013E26C 0013AE4C  38 80 00 03 */	li r4, 3
-/* 8013E270 0013AE50  4B F3 76 BD */	bl func_8007592C
-/* 8013E274 0013AE54  C0 22 A2 6C */	lfs f1, lbl_804D9C4C@sda21(r2)
-/* 8013E278 0013AE58  38 7F 00 00 */	addi r3, r31, 0
-/* 8013E27C 0013AE5C  38 80 00 00 */	li r4, 0
-/* 8013E280 0013AE60  4B F3 78 71 */	bl func_80075AF0
-/* 8013E284 0013AE64  80 01 00 44 */	lwz r0, 0x44(r1)
-/* 8013E288 0013AE68  83 E1 00 3C */	lwz r31, 0x3c(r1)
-/* 8013E28C 0013AE6C  83 C1 00 38 */	lwz r30, 0x38(r1)
-/* 8013E290 0013AE70  83 A1 00 34 */	lwz r29, 0x34(r1)
-/* 8013E294 0013AE74  38 21 00 40 */	addi r1, r1, 0x40
-/* 8013E298 0013AE78  7C 08 03 A6 */	mtlr r0
-/* 8013E29C 0013AE7C  4E 80 00 20 */	blr
-.global lbl_8013E2A0
-lbl_8013E2A0:
-/* 8013E2A0 0013AE80  7C 08 02 A6 */	mflr r0
-/* 8013E2A4 0013AE84  38 80 00 00 */	li r4, 0
-/* 8013E2A8 0013AE88  90 01 00 04 */	stw r0, 4(r1)
-/* 8013E2AC 0013AE8C  94 21 FF C0 */	stwu r1, -0x40(r1)
-/* 8013E2B0 0013AE90  93 E1 00 3C */	stw r31, 0x3c(r1)
-/* 8013E2B4 0013AE94  93 C1 00 38 */	stw r30, 0x38(r1)
-/* 8013E2B8 0013AE98  93 A1 00 34 */	stw r29, 0x34(r1)
-/* 8013E2BC 0013AE9C  7C 7D 1B 78 */	mr r29, r3
-/* 8013E2C0 0013AEA0  83 E3 00 2C */	lwz r31, 0x2c(r3)
-/* 8013E2C4 0013AEA4  83 DF 02 D4 */	lwz r30, 0x2d4(r31)
-/* 8013E2C8 0013AEA8  4B FF FA 8D */	bl func_8013DD54
-/* 8013E2CC 0013AEAC  C0 02 A2 68 */	lfs f0, lbl_804D9C48@sda21(r2)
-/* 8013E2D0 0013AEB0  3C 60 43 30 */	lis r3, 0x4330
-/* 8013E2D4 0013AEB4  D0 1F 23 60 */	stfs f0, 0x2360(r31)
-/* 8013E2D8 0013AEB8  80 1F 23 6C */	lwz r0, 0x236c(r31)
-/* 8013E2DC 0013AEBC  C8 42 A2 90 */	lfd f2, lbl_804D9C70@sda21(r2)
-/* 8013E2E0 0013AEC0  6C 00 80 00 */	xoris r0, r0, 0x8000
-/* 8013E2E4 0013AEC4  C0 1E 00 A8 */	lfs f0, 0xa8(r30)
-/* 8013E2E8 0013AEC8  90 01 00 2C */	stw r0, 0x2c(r1)
-/* 8013E2EC 0013AECC  90 61 00 28 */	stw r3, 0x28(r1)
-/* 8013E2F0 0013AED0  C8 21 00 28 */	lfd f1, 0x28(r1)
-/* 8013E2F4 0013AED4  EC 21 10 28 */	fsubs f1, f1, f2
-/* 8013E2F8 0013AED8  EC 01 00 2A */	fadds f0, f1, f0
-/* 8013E2FC 0013AEDC  FC 00 00 1E */	fctiwz f0, f0
-/* 8013E300 0013AEE0  D8 01 00 20 */	stfd f0, 0x20(r1)
-/* 8013E304 0013AEE4  80 01 00 24 */	lwz r0, 0x24(r1)
-/* 8013E308 0013AEE8  90 1F 23 6C */	stw r0, 0x236c(r31)
-/* 8013E30C 0013AEEC  80 1F 23 6C */	lwz r0, 0x236c(r31)
-/* 8013E310 0013AEF0  C0 3E 00 A4 */	lfs f1, 0xa4(r30)
-/* 8013E314 0013AEF4  6C 00 80 00 */	xoris r0, r0, 0x8000
-/* 8013E318 0013AEF8  90 01 00 1C */	stw r0, 0x1c(r1)
-/* 8013E31C 0013AEFC  90 61 00 18 */	stw r3, 0x18(r1)
-/* 8013E320 0013AF00  C8 01 00 18 */	lfd f0, 0x18(r1)
-/* 8013E324 0013AF04  EC 00 10 28 */	fsubs f0, f0, f2
-/* 8013E328 0013AF08  FC 00 08 40 */	fcmpo cr0, f0, f1
-/* 8013E32C 0013AF0C  4C 41 13 82 */	cror 2, 1, 2
-/* 8013E330 0013AF10  40 82 00 1C */	bne lbl_8013E34C
-/* 8013E334 0013AF14  FC 00 08 1E */	fctiwz f0, f1
-/* 8013E338 0013AF18  38 00 00 01 */	li r0, 1
-/* 8013E33C 0013AF1C  D8 01 00 18 */	stfd f0, 0x18(r1)
-/* 8013E340 0013AF20  80 61 00 1C */	lwz r3, 0x1c(r1)
-/* 8013E344 0013AF24  90 7F 23 6C */	stw r3, 0x236c(r31)
-/* 8013E348 0013AF28  90 1F 23 70 */	stw r0, 0x2370(r31)
-lbl_8013E34C:
-/* 8013E34C 0013AF2C  80 7F 23 6C */	lwz r3, 0x236c(r31)
-/* 8013E350 0013AF30  3C 00 43 30 */	lis r0, 0x4330
-/* 8013E354 0013AF34  C8 62 A2 90 */	lfd f3, lbl_804D9C70@sda21(r2)
-/* 8013E358 0013AF38  6C 63 80 00 */	xoris r3, r3, 0x8000
-/* 8013E35C 0013AF3C  C0 22 A2 88 */	lfs f1, lbl_804D9C68@sda21(r2)
-/* 8013E360 0013AF40  90 61 00 1C */	stw r3, 0x1c(r1)
-/* 8013E364 0013AF44  C0 1E 00 AC */	lfs f0, 0xac(r30)
-/* 8013E368 0013AF48  90 01 00 18 */	stw r0, 0x18(r1)
-/* 8013E36C 0013AF4C  EC 21 00 32 */	fmuls f1, f1, f0
-/* 8013E370 0013AF50  C0 9F 23 74 */	lfs f4, 0x2374(r31)
-/* 8013E374 0013AF54  C8 41 00 18 */	lfd f2, 0x18(r1)
-/* 8013E378 0013AF58  C0 1F 23 54 */	lfs f0, 0x2354(r31)
-/* 8013E37C 0013AF5C  EC 42 18 28 */	fsubs f2, f2, f3
-/* 8013E380 0013AF60  EC 22 00 72 */	fmuls f1, f2, f1
-/* 8013E384 0013AF64  EC 04 00 7A */	fmadds f0, f4, f1, f0
-/* 8013E388 0013AF68  D0 1F 23 54 */	stfs f0, 0x2354(r31)
-/* 8013E38C 0013AF6C  80 7D 00 2C */	lwz r3, 0x2c(r29)
-/* 8013E390 0013AF70  C8 42 A2 78 */	lfd f2, lbl_804D9C58@sda21(r2)
-/* 8013E394 0013AF74  C0 02 A2 68 */	lfs f0, lbl_804D9C48@sda21(r2)
-/* 8013E398 0013AF78  48 00 00 14 */	b lbl_8013E3AC
-lbl_8013E39C:
-/* 8013E39C 0013AF7C  C0 23 23 54 */	lfs f1, 0x2354(r3)
-/* 8013E3A0 0013AF80  FC 21 10 2A */	fadd f1, f1, f2
-/* 8013E3A4 0013AF84  FC 20 08 18 */	frsp f1, f1
-/* 8013E3A8 0013AF88  D0 23 23 54 */	stfs f1, 0x2354(r3)
-lbl_8013E3AC:
-/* 8013E3AC 0013AF8C  C0 23 23 54 */	lfs f1, 0x2354(r3)
-/* 8013E3B0 0013AF90  FC 01 00 40 */	fcmpo cr0, f1, f0
-/* 8013E3B4 0013AF94  41 80 FF E8 */	blt lbl_8013E39C
-/* 8013E3B8 0013AF98  C8 42 A2 78 */	lfd f2, lbl_804D9C58@sda21(r2)
-/* 8013E3BC 0013AF9C  48 00 00 14 */	b lbl_8013E3D0
-lbl_8013E3C0:
-/* 8013E3C0 0013AFA0  C0 03 23 54 */	lfs f0, 0x2354(r3)
-/* 8013E3C4 0013AFA4  FC 00 10 28 */	fsub f0, f0, f2
-/* 8013E3C8 0013AFA8  FC 00 00 18 */	frsp f0, f0
-/* 8013E3CC 0013AFAC  D0 03 23 54 */	stfs f0, 0x2354(r3)
-lbl_8013E3D0:
-/* 8013E3D0 0013AFB0  C0 23 23 54 */	lfs f1, 0x2354(r3)
-/* 8013E3D4 0013AFB4  FC 01 10 40 */	fcmpo cr0, f1, f2
-/* 8013E3D8 0013AFB8  41 81 FF E8 */	bgt lbl_8013E3C0
-/* 8013E3DC 0013AFBC  38 80 00 03 */	li r4, 3
-/* 8013E3E0 0013AFC0  4B F3 75 4D */	bl func_8007592C
-/* 8013E3E4 0013AFC4  C0 22 A2 6C */	lfs f1, lbl_804D9C4C@sda21(r2)
-/* 8013E3E8 0013AFC8  38 7F 00 00 */	addi r3, r31, 0
-/* 8013E3EC 0013AFCC  38 80 00 00 */	li r4, 0
-/* 8013E3F0 0013AFD0  4B F3 77 01 */	bl func_80075AF0
-/* 8013E3F4 0013AFD4  80 01 00 44 */	lwz r0, 0x44(r1)
-/* 8013E3F8 0013AFD8  83 E1 00 3C */	lwz r31, 0x3c(r1)
-/* 8013E3FC 0013AFDC  83 C1 00 38 */	lwz r30, 0x38(r1)
-/* 8013E400 0013AFE0  83 A1 00 34 */	lwz r29, 0x34(r1)
-/* 8013E404 0013AFE4  38 21 00 40 */	addi r1, r1, 0x40
-/* 8013E408 0013AFE8  7C 08 03 A6 */	mtlr r0
-/* 8013E40C 0013AFEC  4E 80 00 20 */	blr
-.global lbl_8013E410
-lbl_8013E410:
-/* 8013E410 0013AFF0  7C 08 02 A6 */	mflr r0
-/* 8013E414 0013AFF4  38 80 00 00 */	li r4, 0
-/* 8013E418 0013AFF8  90 01 00 04 */	stw r0, 4(r1)
-/* 8013E41C 0013AFFC  94 21 FF 90 */	stwu r1, -0x70(r1)
-/* 8013E420 0013B000  DB E1 00 68 */	stfd f31, 0x68(r1)
-/* 8013E424 0013B004  DB C1 00 60 */	stfd f30, 0x60(r1)
-/* 8013E428 0013B008  BF 61 00 4C */	stmw r27, 0x4c(r1)
-/* 8013E42C 0013B00C  7C 7B 1B 78 */	mr r27, r3
-/* 8013E430 0013B010  83 A3 00 2C */	lwz r29, 0x2c(r3)
-/* 8013E434 0013B014  83 9D 02 D4 */	lwz r28, 0x2d4(r29)
-/* 8013E438 0013B018  4B FF F9 1D */	bl func_8013DD54
-/* 8013E43C 0013B01C  C0 02 A2 68 */	lfs f0, lbl_804D9C48@sda21(r2)
-/* 8013E440 0013B020  D0 1D 23 60 */	stfs f0, 0x2360(r29)
-/* 8013E444 0013B024  83 DB 00 2C */	lwz r30, 0x2c(r27)
-/* 8013E448 0013B028  83 FB 00 28 */	lwz r31, 0x28(r27)
-/* 8013E44C 0013B02C  80 1E 23 48 */	lwz r0, 0x2348(r30)
-/* 8013E450 0013B030  2C 00 00 00 */	cmpwi r0, 0
-/* 8013E454 0013B034  41 80 00 E4 */	blt lbl_8013E538
-/* 8013E458 0013B038  2C 00 00 04 */	cmpwi r0, 4
-/* 8013E45C 0013B03C  40 80 00 DC */	bge lbl_8013E538
-/* 8013E460 0013B040  C0 1E 22 30 */	lfs f0, 0x2230(r30)
-/* 8013E464 0013B044  3C 80 80 3D */	lis r4, lbl_803D05C8@ha
-/* 8013E468 0013B048  54 05 10 3A */	slwi r5, r0, 2
-/* 8013E46C 0013B04C  D0 01 00 30 */	stfs f0, 0x30(r1)
-/* 8013E470 0013B050  38 04 05 C8 */	addi r0, r4, lbl_803D05C8@l
-/* 8013E474 0013B054  7C 80 2A 14 */	add r4, r0, r5
-/* 8013E478 0013B058  C0 3E 22 34 */	lfs f1, 0x2234(r30)
-/* 8013E47C 0013B05C  3C 60 80 3D */	lis r3, lbl_803D05D8@ha
-/* 8013E480 0013B060  C0 04 00 00 */	lfs f0, 0(r4)
-/* 8013E484 0013B064  38 03 05 D8 */	addi r0, r3, lbl_803D05D8@l
-/* 8013E488 0013B068  7C 60 2A 14 */	add r3, r0, r5
-/* 8013E48C 0013B06C  EC 01 00 32 */	fmuls f0, f1, f0
-/* 8013E490 0013B070  28 1F 00 00 */	cmplwi r31, 0
-/* 8013E494 0013B074  D0 01 00 34 */	stfs f0, 0x34(r1)
-/* 8013E498 0013B078  C0 3E 22 38 */	lfs f1, 0x2238(r30)
-/* 8013E49C 0013B07C  C0 03 00 00 */	lfs f0, 0(r3)
-/* 8013E4A0 0013B080  EC 01 00 32 */	fmuls f0, f1, f0
-/* 8013E4A4 0013B084  D0 01 00 38 */	stfs f0, 0x38(r1)
-/* 8013E4A8 0013B088  40 82 00 14 */	bne lbl_8013E4BC
-/* 8013E4AC 0013B08C  38 6D 87 F8 */	addi r3, r13, lbl_804D3E98@sda21
-/* 8013E4B0 0013B090  38 80 02 F8 */	li r4, 0x2f8
-/* 8013E4B4 0013B094  38 AD 88 00 */	addi r5, r13, lbl_804D3EA0@sda21
-/* 8013E4B8 0013B098  48 24 9D 69 */	bl __assert
-lbl_8013E4BC:
-/* 8013E4BC 0013B09C  80 61 00 30 */	lwz r3, 0x30(r1)
-/* 8013E4C0 0013B0A0  80 01 00 34 */	lwz r0, 0x34(r1)
-/* 8013E4C4 0013B0A4  90 7F 00 2C */	stw r3, 0x2c(r31)
-/* 8013E4C8 0013B0A8  90 1F 00 30 */	stw r0, 0x30(r31)
-/* 8013E4CC 0013B0AC  80 01 00 38 */	lwz r0, 0x38(r1)
-/* 8013E4D0 0013B0B0  90 1F 00 34 */	stw r0, 0x34(r31)
-/* 8013E4D4 0013B0B4  80 1F 00 14 */	lwz r0, 0x14(r31)
-/* 8013E4D8 0013B0B8  54 00 01 8D */	rlwinm. r0, r0, 0, 6, 6
-/* 8013E4DC 0013B0BC  40 82 00 4C */	bne lbl_8013E528
-/* 8013E4E0 0013B0C0  28 1F 00 00 */	cmplwi r31, 0
-/* 8013E4E4 0013B0C4  41 82 00 44 */	beq lbl_8013E528
-/* 8013E4E8 0013B0C8  40 82 00 14 */	bne lbl_8013E4FC
-/* 8013E4EC 0013B0CC  38 6D 87 F8 */	addi r3, r13, lbl_804D3E98@sda21
-/* 8013E4F0 0013B0D0  38 80 02 34 */	li r4, 0x234
-/* 8013E4F4 0013B0D4  38 AD 88 00 */	addi r5, r13, lbl_804D3EA0@sda21
-/* 8013E4F8 0013B0D8  48 24 9D 29 */	bl __assert
-lbl_8013E4FC:
-/* 8013E4FC 0013B0DC  80 9F 00 14 */	lwz r4, 0x14(r31)
-/* 8013E500 0013B0E0  38 60 00 00 */	li r3, 0
-/* 8013E504 0013B0E4  54 80 02 11 */	rlwinm. r0, r4, 0, 8, 8
-/* 8013E508 0013B0E8  40 82 00 10 */	bne lbl_8013E518
-/* 8013E50C 0013B0EC  54 80 06 73 */	rlwinm. r0, r4, 0, 0x19, 0x19
-/* 8013E510 0013B0F0  41 82 00 08 */	beq lbl_8013E518
-/* 8013E514 0013B0F4  38 60 00 01 */	li r3, 1
-lbl_8013E518:
-/* 8013E518 0013B0F8  2C 03 00 00 */	cmpwi r3, 0
-/* 8013E51C 0013B0FC  40 82 00 0C */	bne lbl_8013E528
-/* 8013E520 0013B100  7F E3 FB 78 */	mr r3, r31
-/* 8013E524 0013B104  48 23 4D C5 */	bl HSD_JObjSetMtxDirtySub
-lbl_8013E528:
-/* 8013E528 0013B108  80 7E 23 48 */	lwz r3, 0x2348(r30)
-/* 8013E52C 0013B10C  38 03 00 01 */	addi r0, r3, 1
-/* 8013E530 0013B110  90 1E 23 48 */	stw r0, 0x2348(r30)
-/* 8013E534 0013B114  48 00 00 A4 */	b lbl_8013E5D8
-lbl_8013E538:
-/* 8013E538 0013B118  28 1F 00 00 */	cmplwi r31, 0
-/* 8013E53C 0013B11C  3B DE 22 30 */	addi r30, r30, 0x2230
-/* 8013E540 0013B120  40 82 00 14 */	bne lbl_8013E554
-/* 8013E544 0013B124  38 6D 87 F8 */	addi r3, r13, lbl_804D3E98@sda21
-/* 8013E548 0013B128  38 80 02 F8 */	li r4, 0x2f8
-/* 8013E54C 0013B12C  38 AD 88 00 */	addi r5, r13, lbl_804D3EA0@sda21
-/* 8013E550 0013B130  48 24 9C D1 */	bl __assert
-lbl_8013E554:
-/* 8013E554 0013B134  28 1E 00 00 */	cmplwi r30, 0
-/* 8013E558 0013B138  40 82 00 14 */	bne lbl_8013E56C
-/* 8013E55C 0013B13C  38 6D 87 F8 */	addi r3, r13, lbl_804D3E98@sda21
-/* 8013E560 0013B140  38 80 02 F9 */	li r4, 0x2f9
-/* 8013E564 0013B144  38 AD 88 08 */	addi r5, r13, lbl_804D3EA8@sda21
-/* 8013E568 0013B148  48 24 9C B9 */	bl __assert
-lbl_8013E56C:
-/* 8013E56C 0013B14C  80 7E 00 00 */	lwz r3, 0(r30)
-/* 8013E570 0013B150  80 1E 00 04 */	lwz r0, 4(r30)
-/* 8013E574 0013B154  90 7F 00 2C */	stw r3, 0x2c(r31)
-/* 8013E578 0013B158  90 1F 00 30 */	stw r0, 0x30(r31)
-/* 8013E57C 0013B15C  80 1E 00 08 */	lwz r0, 8(r30)
-/* 8013E580 0013B160  90 1F 00 34 */	stw r0, 0x34(r31)
-/* 8013E584 0013B164  80 1F 00 14 */	lwz r0, 0x14(r31)
-/* 8013E588 0013B168  54 00 01 8D */	rlwinm. r0, r0, 0, 6, 6
-/* 8013E58C 0013B16C  40 82 00 4C */	bne lbl_8013E5D8
-/* 8013E590 0013B170  28 1F 00 00 */	cmplwi r31, 0
-/* 8013E594 0013B174  41 82 00 44 */	beq lbl_8013E5D8
-/* 8013E598 0013B178  40 82 00 14 */	bne lbl_8013E5AC
-/* 8013E59C 0013B17C  38 6D 87 F8 */	addi r3, r13, lbl_804D3E98@sda21
-/* 8013E5A0 0013B180  38 80 02 34 */	li r4, 0x234
-/* 8013E5A4 0013B184  38 AD 88 00 */	addi r5, r13, lbl_804D3EA0@sda21
-/* 8013E5A8 0013B188  48 24 9C 79 */	bl __assert
-lbl_8013E5AC:
-/* 8013E5AC 0013B18C  80 9F 00 14 */	lwz r4, 0x14(r31)
-/* 8013E5B0 0013B190  38 60 00 00 */	li r3, 0
-/* 8013E5B4 0013B194  54 80 02 11 */	rlwinm. r0, r4, 0, 8, 8
-/* 8013E5B8 0013B198  40 82 00 10 */	bne lbl_8013E5C8
-/* 8013E5BC 0013B19C  54 80 06 73 */	rlwinm. r0, r4, 0, 0x19, 0x19
-/* 8013E5C0 0013B1A0  41 82 00 08 */	beq lbl_8013E5C8
-/* 8013E5C4 0013B1A4  38 60 00 01 */	li r3, 1
-lbl_8013E5C8:
-/* 8013E5C8 0013B1A8  2C 03 00 00 */	cmpwi r3, 0
-/* 8013E5CC 0013B1AC  40 82 00 0C */	bne lbl_8013E5D8
-/* 8013E5D0 0013B1B0  7F E3 FB 78 */	mr r3, r31
-/* 8013E5D4 0013B1B4  48 23 4D 15 */	bl HSD_JObjSetMtxDirtySub
-lbl_8013E5D8:
-/* 8013E5D8 0013B1B8  80 9B 00 2C */	lwz r4, 0x2c(r27)
-/* 8013E5DC 0013B1BC  80 64 23 4C */	lwz r3, 0x234c(r4)
-/* 8013E5E0 0013B1C0  80 A4 02 D4 */	lwz r5, 0x2d4(r4)
-/* 8013E5E4 0013B1C4  38 03 00 01 */	addi r0, r3, 1
-/* 8013E5E8 0013B1C8  90 04 23 4C */	stw r0, 0x234c(r4)
-/* 8013E5EC 0013B1CC  80 64 23 4C */	lwz r3, 0x234c(r4)
-/* 8013E5F0 0013B1D0  80 05 00 9C */	lwz r0, 0x9c(r5)
-/* 8013E5F4 0013B1D4  7C 03 00 00 */	cmpw r3, r0
-/* 8013E5F8 0013B1D8  41 80 00 28 */	blt lbl_8013E620
-/* 8013E5FC 0013B1DC  80 04 09 14 */	lwz r0, 0x914(r4)
-/* 8013E600 0013B1E0  2C 00 00 00 */	cmpwi r0, 0
-/* 8013E604 0013B1E4  41 82 00 1C */	beq lbl_8013E620
-/* 8013E608 0013B1E8  80 64 09 18 */	lwz r3, 0x918(r4)
-/* 8013E60C 0013B1EC  38 00 00 00 */	li r0, 0
-/* 8013E610 0013B1F0  38 63 00 01 */	addi r3, r3, 1
-/* 8013E614 0013B1F4  54 63 07 FE */	clrlwi r3, r3, 0x1f
-/* 8013E618 0013B1F8  90 64 09 18 */	stw r3, 0x918(r4)
-/* 8013E61C 0013B1FC  90 04 23 4C */	stw r0, 0x234c(r4)
-lbl_8013E620:
-/* 8013E620 0013B200  7F 63 DB 78 */	mr r3, r27
-/* 8013E624 0013B204  4B FF F2 C1 */	bl func_8013D8E4
-/* 8013E628 0013B208  80 7D 23 6C */	lwz r3, 0x236c(r29)
-/* 8013E62C 0013B20C  3C 00 43 30 */	lis r0, 0x4330
-/* 8013E630 0013B210  C8 22 A2 98 */	lfd f1, lbl_804D9C78@sda21(r2)
-/* 8013E634 0013B214  6C 63 80 00 */	xoris r3, r3, 0x8000
-/* 8013E638 0013B218  C0 1C 00 98 */	lfs f0, 0x98(r28)
-/* 8013E63C 0013B21C  90 61 00 44 */	stw r3, 0x44(r1)
-/* 8013E640 0013B220  FC 21 00 32 */	fmul f1, f1, f0
-/* 8013E644 0013B224  C0 1D 23 74 */	lfs f0, 0x2374(r29)
-/* 8013E648 0013B228  90 01 00 40 */	stw r0, 0x40(r1)
-/* 8013E64C 0013B22C  C8 62 A2 90 */	lfd f3, lbl_804D9C70@sda21(r2)
-/* 8013E650 0013B230  C8 41 00 40 */	lfd f2, 0x40(r1)
-/* 8013E654 0013B234  FC 01 00 32 */	fmul f0, f1, f0
-/* 8013E658 0013B238  C0 82 A2 88 */	lfs f4, lbl_804D9C68@sda21(r2)
-/* 8013E65C 0013B23C  C3 FD 23 54 */	lfs f31, 0x2354(r29)
-/* 8013E660 0013B240  EC 22 18 28 */	fsubs f1, f2, f3
-/* 8013E664 0013B244  FC 00 00 18 */	frsp f0, f0
-/* 8013E668 0013B248  EC 24 00 72 */	fmuls f1, f4, f1
-/* 8013E66C 0013B24C  EF C1 00 32 */	fmuls f30, f1, f0
-/* 8013E670 0013B250  EC 1F F0 2A */	fadds f0, f31, f30
-/* 8013E674 0013B254  D0 1D 23 54 */	stfs f0, 0x2354(r29)
-/* 8013E678 0013B258  80 7B 00 2C */	lwz r3, 0x2c(r27)
-/* 8013E67C 0013B25C  C8 42 A2 78 */	lfd f2, lbl_804D9C58@sda21(r2)
-/* 8013E680 0013B260  C0 02 A2 68 */	lfs f0, lbl_804D9C48@sda21(r2)
-/* 8013E684 0013B264  48 00 00 14 */	b lbl_8013E698
-lbl_8013E688:
-/* 8013E688 0013B268  C0 23 23 54 */	lfs f1, 0x2354(r3)
-/* 8013E68C 0013B26C  FC 21 10 2A */	fadd f1, f1, f2
-/* 8013E690 0013B270  FC 20 08 18 */	frsp f1, f1
-/* 8013E694 0013B274  D0 23 23 54 */	stfs f1, 0x2354(r3)
-lbl_8013E698:
-/* 8013E698 0013B278  C0 23 23 54 */	lfs f1, 0x2354(r3)
-/* 8013E69C 0013B27C  FC 01 00 40 */	fcmpo cr0, f1, f0
-/* 8013E6A0 0013B280  41 80 FF E8 */	blt lbl_8013E688
-/* 8013E6A4 0013B284  C8 42 A2 78 */	lfd f2, lbl_804D9C58@sda21(r2)
-/* 8013E6A8 0013B288  48 00 00 14 */	b lbl_8013E6BC
-lbl_8013E6AC:
-/* 8013E6AC 0013B28C  C0 03 23 54 */	lfs f0, 0x2354(r3)
-/* 8013E6B0 0013B290  FC 00 10 28 */	fsub f0, f0, f2
-/* 8013E6B4 0013B294  FC 00 00 18 */	frsp f0, f0
-/* 8013E6B8 0013B298  D0 03 23 54 */	stfs f0, 0x2354(r3)
-lbl_8013E6BC:
-/* 8013E6BC 0013B29C  C0 23 23 54 */	lfs f1, 0x2354(r3)
-/* 8013E6C0 0013B2A0  FC 01 10 40 */	fcmpo cr0, f1, f2
-/* 8013E6C4 0013B2A4  41 81 FF E8 */	bgt lbl_8013E6AC
-/* 8013E6C8 0013B2A8  38 80 00 03 */	li r4, 3
-/* 8013E6CC 0013B2AC  4B F3 72 61 */	bl func_8007592C
-/* 8013E6D0 0013B2B0  80 7D 23 40 */	lwz r3, 0x2340(r29)
-/* 8013E6D4 0013B2B4  38 03 FF FF */	addi r0, r3, -1
-/* 8013E6D8 0013B2B8  90 1D 23 40 */	stw r0, 0x2340(r29)
-/* 8013E6DC 0013B2BC  80 1D 23 40 */	lwz r0, 0x2340(r29)
-/* 8013E6E0 0013B2C0  2C 00 00 00 */	cmpwi r0, 0
-/* 8013E6E4 0013B2C4  41 81 00 D0 */	bgt lbl_8013E7B4
-/* 8013E6E8 0013B2C8  C8 02 A2 60 */	lfd f0, lbl_804D9C40@sda21(r2)
-/* 8013E6EC 0013B2CC  C0 5D 23 54 */	lfs f2, 0x2354(r29)
-/* 8013E6F0 0013B2D0  FC 00 10 40 */	fcmpo cr0, f0, f2
-/* 8013E6F4 0013B2D4  40 80 00 AC */	bge lbl_8013E7A0
-/* 8013E6F8 0013B2D8  C8 02 A2 A0 */	lfd f0, lbl_804D9C80@sda21(r2)
-/* 8013E6FC 0013B2DC  FC 02 00 40 */	fcmpo cr0, f2, f0
-/* 8013E700 0013B2E0  40 80 00 A0 */	bge lbl_8013E7A0
-/* 8013E704 0013B2E4  C0 22 A2 68 */	lfs f1, lbl_804D9C48@sda21(r2)
-/* 8013E708 0013B2E8  FC 1E 08 40 */	fcmpo cr0, f30, f1
-/* 8013E70C 0013B2EC  40 81 00 4C */	ble lbl_8013E758
-/* 8013E710 0013B2F0  C8 02 A2 A8 */	lfd f0, lbl_804D9C88@sda21(r2)
-/* 8013E714 0013B2F4  FC 02 00 40 */	fcmpo cr0, f2, f0
-/* 8013E718 0013B2F8  40 81 00 2C */	ble lbl_8013E744
-/* 8013E71C 0013B2FC  FC 1F 00 40 */	fcmpo cr0, f31, f0
-/* 8013E720 0013B300  40 80 00 24 */	bge lbl_8013E744
-/* 8013E724 0013B304  38 00 00 00 */	li r0, 0
-/* 8013E728 0013B308  3C 80 00 04 */	lis r4, 0x00040012@ha
-/* 8013E72C 0013B30C  90 1D 23 40 */	stw r0, 0x2340(r29)
-/* 8013E730 0013B310  38 A4 00 12 */	addi r5, r4, 0x00040012@l
-/* 8013E734 0013B314  38 7B 00 00 */	addi r3, r27, 0
-/* 8013E738 0013B318  38 80 00 00 */	li r4, 0
-/* 8013E73C 0013B31C  4B FF F2 E9 */	bl func_8013DA24
-/* 8013E740 0013B320  48 00 00 84 */	b lbl_8013E7C4
-lbl_8013E744:
-/* 8013E744 0013B324  C0 22 A2 6C */	lfs f1, lbl_804D9C4C@sda21(r2)
-/* 8013E748 0013B328  38 7D 00 00 */	addi r3, r29, 0
-/* 8013E74C 0013B32C  38 80 00 00 */	li r4, 0
-/* 8013E750 0013B330  4B F3 73 A1 */	bl func_80075AF0
-/* 8013E754 0013B334  48 00 00 70 */	b lbl_8013E7C4
-lbl_8013E758:
-/* 8013E758 0013B338  C8 02 A2 A8 */	lfd f0, lbl_804D9C88@sda21(r2)
-/* 8013E75C 0013B33C  FC 02 00 40 */	fcmpo cr0, f2, f0
-/* 8013E760 0013B340  40 80 00 2C */	bge lbl_8013E78C
-/* 8013E764 0013B344  FC 1F 00 40 */	fcmpo cr0, f31, f0
-/* 8013E768 0013B348  40 81 00 24 */	ble lbl_8013E78C
-/* 8013E76C 0013B34C  38 00 00 00 */	li r0, 0
-/* 8013E770 0013B350  3C 80 00 04 */	lis r4, 0x00040012@ha
-/* 8013E774 0013B354  90 1D 23 40 */	stw r0, 0x2340(r29)
-/* 8013E778 0013B358  38 A4 00 12 */	addi r5, r4, 0x00040012@l
-/* 8013E77C 0013B35C  38 7B 00 00 */	addi r3, r27, 0
-/* 8013E780 0013B360  38 80 00 00 */	li r4, 0
-/* 8013E784 0013B364  4B FF F2 A1 */	bl func_8013DA24
-/* 8013E788 0013B368  48 00 00 3C */	b lbl_8013E7C4
-lbl_8013E78C:
-/* 8013E78C 0013B36C  C0 22 A2 6C */	lfs f1, lbl_804D9C4C@sda21(r2)
-/* 8013E790 0013B370  38 7D 00 00 */	addi r3, r29, 0
-/* 8013E794 0013B374  38 80 00 00 */	li r4, 0
-/* 8013E798 0013B378  4B F3 73 59 */	bl func_80075AF0
-/* 8013E79C 0013B37C  48 00 00 28 */	b lbl_8013E7C4
-lbl_8013E7A0:
-/* 8013E7A0 0013B380  C0 22 A2 6C */	lfs f1, lbl_804D9C4C@sda21(r2)
-/* 8013E7A4 0013B384  38 7D 00 00 */	addi r3, r29, 0
-/* 8013E7A8 0013B388  38 80 00 00 */	li r4, 0
-/* 8013E7AC 0013B38C  4B F3 73 45 */	bl func_80075AF0
-/* 8013E7B0 0013B390  48 00 00 14 */	b lbl_8013E7C4
-lbl_8013E7B4:
-/* 8013E7B4 0013B394  C0 22 A2 6C */	lfs f1, lbl_804D9C4C@sda21(r2)
-/* 8013E7B8 0013B398  38 7D 00 00 */	addi r3, r29, 0
-/* 8013E7BC 0013B39C  38 80 00 00 */	li r4, 0
-/* 8013E7C0 0013B3A0  4B F3 73 31 */	bl func_80075AF0
-lbl_8013E7C4:
-/* 8013E7C4 0013B3A4  BB 61 00 4C */	lmw r27, 0x4c(r1)
-/* 8013E7C8 0013B3A8  80 01 00 74 */	lwz r0, 0x74(r1)
-/* 8013E7CC 0013B3AC  CB E1 00 68 */	lfd f31, 0x68(r1)
-/* 8013E7D0 0013B3B0  CB C1 00 60 */	lfd f30, 0x60(r1)
-/* 8013E7D4 0013B3B4  38 21 00 70 */	addi r1, r1, 0x70
-/* 8013E7D8 0013B3B8  7C 08 03 A6 */	mtlr r0
-/* 8013E7DC 0013B3BC  4E 80 00 20 */	blr
-.global lbl_8013E7E0
-lbl_8013E7E0:
-/* 8013E7E0 0013B3C0  7C 08 02 A6 */	mflr r0
-/* 8013E7E4 0013B3C4  38 80 00 01 */	li r4, 1
-/* 8013E7E8 0013B3C8  90 01 00 04 */	stw r0, 4(r1)
-/* 8013E7EC 0013B3CC  94 21 FF B0 */	stwu r1, -0x50(r1)
-/* 8013E7F0 0013B3D0  BF 61 00 3C */	stmw r27, 0x3c(r1)
-/* 8013E7F4 0013B3D4  7C 7B 1B 78 */	mr r27, r3
-/* 8013E7F8 0013B3D8  80 A3 00 2C */	lwz r5, 0x2c(r3)
-/* 8013E7FC 0013B3DC  83 85 02 D4 */	lwz r28, 0x2d4(r5)
-/* 8013E800 0013B3E0  7C BD 2B 78 */	mr r29, r5
-/* 8013E804 0013B3E4  4B FF F5 51 */	bl func_8013DD54
-/* 8013E808 0013B3E8  83 DB 00 2C */	lwz r30, 0x2c(r27)
-/* 8013E80C 0013B3EC  83 FB 00 28 */	lwz r31, 0x28(r27)
-/* 8013E810 0013B3F0  80 1E 23 48 */	lwz r0, 0x2348(r30)
-/* 8013E814 0013B3F4  2C 00 00 00 */	cmpwi r0, 0
-/* 8013E818 0013B3F8  41 80 00 E4 */	blt lbl_8013E8FC
-/* 8013E81C 0013B3FC  2C 00 00 04 */	cmpwi r0, 4
-/* 8013E820 0013B400  40 80 00 DC */	bge lbl_8013E8FC
-/* 8013E824 0013B404  C0 1E 22 30 */	lfs f0, 0x2230(r30)
-/* 8013E828 0013B408  3C 80 80 3D */	lis r4, lbl_803D05C8@ha
-/* 8013E82C 0013B40C  54 05 10 3A */	slwi r5, r0, 2
-/* 8013E830 0013B410  D0 01 00 24 */	stfs f0, 0x24(r1)
-/* 8013E834 0013B414  38 04 05 C8 */	addi r0, r4, lbl_803D05C8@l
-/* 8013E838 0013B418  7C 80 2A 14 */	add r4, r0, r5
-/* 8013E83C 0013B41C  C0 3E 22 34 */	lfs f1, 0x2234(r30)
-/* 8013E840 0013B420  3C 60 80 3D */	lis r3, lbl_803D05D8@ha
-/* 8013E844 0013B424  C0 04 00 00 */	lfs f0, 0(r4)
-/* 8013E848 0013B428  38 03 05 D8 */	addi r0, r3, lbl_803D05D8@l
-/* 8013E84C 0013B42C  7C 60 2A 14 */	add r3, r0, r5
-/* 8013E850 0013B430  EC 01 00 32 */	fmuls f0, f1, f0
-/* 8013E854 0013B434  28 1F 00 00 */	cmplwi r31, 0
-/* 8013E858 0013B438  D0 01 00 28 */	stfs f0, 0x28(r1)
-/* 8013E85C 0013B43C  C0 3E 22 38 */	lfs f1, 0x2238(r30)
-/* 8013E860 0013B440  C0 03 00 00 */	lfs f0, 0(r3)
-/* 8013E864 0013B444  EC 01 00 32 */	fmuls f0, f1, f0
-/* 8013E868 0013B448  D0 01 00 2C */	stfs f0, 0x2c(r1)
-/* 8013E86C 0013B44C  40 82 00 14 */	bne lbl_8013E880
-/* 8013E870 0013B450  38 6D 87 F8 */	addi r3, r13, lbl_804D3E98@sda21
-/* 8013E874 0013B454  38 80 02 F8 */	li r4, 0x2f8
-/* 8013E878 0013B458  38 AD 88 00 */	addi r5, r13, lbl_804D3EA0@sda21
-/* 8013E87C 0013B45C  48 24 99 A5 */	bl __assert
-lbl_8013E880:
-/* 8013E880 0013B460  80 61 00 24 */	lwz r3, 0x24(r1)
-/* 8013E884 0013B464  80 01 00 28 */	lwz r0, 0x28(r1)
-/* 8013E888 0013B468  90 7F 00 2C */	stw r3, 0x2c(r31)
-/* 8013E88C 0013B46C  90 1F 00 30 */	stw r0, 0x30(r31)
-/* 8013E890 0013B470  80 01 00 2C */	lwz r0, 0x2c(r1)
-/* 8013E894 0013B474  90 1F 00 34 */	stw r0, 0x34(r31)
-/* 8013E898 0013B478  80 1F 00 14 */	lwz r0, 0x14(r31)
-/* 8013E89C 0013B47C  54 00 01 8D */	rlwinm. r0, r0, 0, 6, 6
-/* 8013E8A0 0013B480  40 82 00 4C */	bne lbl_8013E8EC
-/* 8013E8A4 0013B484  28 1F 00 00 */	cmplwi r31, 0
-/* 8013E8A8 0013B488  41 82 00 44 */	beq lbl_8013E8EC
-/* 8013E8AC 0013B48C  40 82 00 14 */	bne lbl_8013E8C0
-/* 8013E8B0 0013B490  38 6D 87 F8 */	addi r3, r13, lbl_804D3E98@sda21
-/* 8013E8B4 0013B494  38 80 02 34 */	li r4, 0x234
-/* 8013E8B8 0013B498  38 AD 88 00 */	addi r5, r13, lbl_804D3EA0@sda21
-/* 8013E8BC 0013B49C  48 24 99 65 */	bl __assert
-lbl_8013E8C0:
-/* 8013E8C0 0013B4A0  80 9F 00 14 */	lwz r4, 0x14(r31)
-/* 8013E8C4 0013B4A4  38 60 00 00 */	li r3, 0
-/* 8013E8C8 0013B4A8  54 80 02 11 */	rlwinm. r0, r4, 0, 8, 8
-/* 8013E8CC 0013B4AC  40 82 00 10 */	bne lbl_8013E8DC
-/* 8013E8D0 0013B4B0  54 80 06 73 */	rlwinm. r0, r4, 0, 0x19, 0x19
-/* 8013E8D4 0013B4B4  41 82 00 08 */	beq lbl_8013E8DC
-/* 8013E8D8 0013B4B8  38 60 00 01 */	li r3, 1
-lbl_8013E8DC:
-/* 8013E8DC 0013B4BC  2C 03 00 00 */	cmpwi r3, 0
-/* 8013E8E0 0013B4C0  40 82 00 0C */	bne lbl_8013E8EC
-/* 8013E8E4 0013B4C4  7F E3 FB 78 */	mr r3, r31
-/* 8013E8E8 0013B4C8  48 23 4A 01 */	bl HSD_JObjSetMtxDirtySub
-lbl_8013E8EC:
-/* 8013E8EC 0013B4CC  80 7E 23 48 */	lwz r3, 0x2348(r30)
-/* 8013E8F0 0013B4D0  38 03 00 01 */	addi r0, r3, 1
-/* 8013E8F4 0013B4D4  90 1E 23 48 */	stw r0, 0x2348(r30)
-/* 8013E8F8 0013B4D8  48 00 00 A4 */	b lbl_8013E99C
-lbl_8013E8FC:
-/* 8013E8FC 0013B4DC  28 1F 00 00 */	cmplwi r31, 0
-/* 8013E900 0013B4E0  3B DE 22 30 */	addi r30, r30, 0x2230
-/* 8013E904 0013B4E4  40 82 00 14 */	bne lbl_8013E918
-/* 8013E908 0013B4E8  38 6D 87 F8 */	addi r3, r13, lbl_804D3E98@sda21
-/* 8013E90C 0013B4EC  38 80 02 F8 */	li r4, 0x2f8
-/* 8013E910 0013B4F0  38 AD 88 00 */	addi r5, r13, lbl_804D3EA0@sda21
-/* 8013E914 0013B4F4  48 24 99 0D */	bl __assert
-lbl_8013E918:
-/* 8013E918 0013B4F8  28 1E 00 00 */	cmplwi r30, 0
-/* 8013E91C 0013B4FC  40 82 00 14 */	bne lbl_8013E930
-/* 8013E920 0013B500  38 6D 87 F8 */	addi r3, r13, lbl_804D3E98@sda21
-/* 8013E924 0013B504  38 80 02 F9 */	li r4, 0x2f9
-/* 8013E928 0013B508  38 AD 88 08 */	addi r5, r13, lbl_804D3EA8@sda21
-/* 8013E92C 0013B50C  48 24 98 F5 */	bl __assert
-lbl_8013E930:
-/* 8013E930 0013B510  80 7E 00 00 */	lwz r3, 0(r30)
-/* 8013E934 0013B514  80 1E 00 04 */	lwz r0, 4(r30)
-/* 8013E938 0013B518  90 7F 00 2C */	stw r3, 0x2c(r31)
-/* 8013E93C 0013B51C  90 1F 00 30 */	stw r0, 0x30(r31)
-/* 8013E940 0013B520  80 1E 00 08 */	lwz r0, 8(r30)
-/* 8013E944 0013B524  90 1F 00 34 */	stw r0, 0x34(r31)
-/* 8013E948 0013B528  80 1F 00 14 */	lwz r0, 0x14(r31)
-/* 8013E94C 0013B52C  54 00 01 8D */	rlwinm. r0, r0, 0, 6, 6
-/* 8013E950 0013B530  40 82 00 4C */	bne lbl_8013E99C
-/* 8013E954 0013B534  28 1F 00 00 */	cmplwi r31, 0
-/* 8013E958 0013B538  41 82 00 44 */	beq lbl_8013E99C
-/* 8013E95C 0013B53C  40 82 00 14 */	bne lbl_8013E970
-/* 8013E960 0013B540  38 6D 87 F8 */	addi r3, r13, lbl_804D3E98@sda21
-/* 8013E964 0013B544  38 80 02 34 */	li r4, 0x234
-/* 8013E968 0013B548  38 AD 88 00 */	addi r5, r13, lbl_804D3EA0@sda21
-/* 8013E96C 0013B54C  48 24 98 B5 */	bl __assert
-lbl_8013E970:
-/* 8013E970 0013B550  80 9F 00 14 */	lwz r4, 0x14(r31)
-/* 8013E974 0013B554  38 60 00 00 */	li r3, 0
-/* 8013E978 0013B558  54 80 02 11 */	rlwinm. r0, r4, 0, 8, 8
-/* 8013E97C 0013B55C  40 82 00 10 */	bne lbl_8013E98C
-/* 8013E980 0013B560  54 80 06 73 */	rlwinm. r0, r4, 0, 0x19, 0x19
-/* 8013E984 0013B564  41 82 00 08 */	beq lbl_8013E98C
-/* 8013E988 0013B568  38 60 00 01 */	li r3, 1
-lbl_8013E98C:
-/* 8013E98C 0013B56C  2C 03 00 00 */	cmpwi r3, 0
-/* 8013E990 0013B570  40 82 00 0C */	bne lbl_8013E99C
-/* 8013E994 0013B574  7F E3 FB 78 */	mr r3, r31
-/* 8013E998 0013B578  48 23 49 51 */	bl HSD_JObjSetMtxDirtySub
-lbl_8013E99C:
-/* 8013E99C 0013B57C  C8 42 A2 98 */	lfd f2, lbl_804D9C78@sda21(r2)
-/* 8013E9A0 0013B580  C0 1C 00 6C */	lfs f0, 0x6c(r28)
-/* 8013E9A4 0013B584  C0 3D 23 74 */	lfs f1, 0x2374(r29)
-/* 8013E9A8 0013B588  FC 42 00 32 */	fmul f2, f2, f0
-/* 8013E9AC 0013B58C  C0 1D 23 54 */	lfs f0, 0x2354(r29)
-/* 8013E9B0 0013B590  FC 20 08 50 */	fneg f1, f1
-/* 8013E9B4 0013B594  FC 02 00 7A */	fmadd f0, f2, f1, f0
-/* 8013E9B8 0013B598  FC 00 00 18 */	frsp f0, f0
-/* 8013E9BC 0013B59C  D0 1D 23 54 */	stfs f0, 0x2354(r29)
-/* 8013E9C0 0013B5A0  80 7B 00 2C */	lwz r3, 0x2c(r27)
-/* 8013E9C4 0013B5A4  C8 42 A2 78 */	lfd f2, lbl_804D9C58@sda21(r2)
-/* 8013E9C8 0013B5A8  C0 02 A2 68 */	lfs f0, lbl_804D9C48@sda21(r2)
-/* 8013E9CC 0013B5AC  48 00 00 14 */	b lbl_8013E9E0
-lbl_8013E9D0:
-/* 8013E9D0 0013B5B0  C0 23 23 54 */	lfs f1, 0x2354(r3)
-/* 8013E9D4 0013B5B4  FC 21 10 2A */	fadd f1, f1, f2
-/* 8013E9D8 0013B5B8  FC 20 08 18 */	frsp f1, f1
-/* 8013E9DC 0013B5BC  D0 23 23 54 */	stfs f1, 0x2354(r3)
-lbl_8013E9E0:
-/* 8013E9E0 0013B5C0  C0 23 23 54 */	lfs f1, 0x2354(r3)
-/* 8013E9E4 0013B5C4  FC 01 00 40 */	fcmpo cr0, f1, f0
-/* 8013E9E8 0013B5C8  41 80 FF E8 */	blt lbl_8013E9D0
-/* 8013E9EC 0013B5CC  C8 42 A2 78 */	lfd f2, lbl_804D9C58@sda21(r2)
-/* 8013E9F0 0013B5D0  48 00 00 14 */	b lbl_8013EA04
-lbl_8013E9F4:
-/* 8013E9F4 0013B5D4  C0 03 23 54 */	lfs f0, 0x2354(r3)
-/* 8013E9F8 0013B5D8  FC 00 10 28 */	fsub f0, f0, f2
-/* 8013E9FC 0013B5DC  FC 00 00 18 */	frsp f0, f0
-/* 8013EA00 0013B5E0  D0 03 23 54 */	stfs f0, 0x2354(r3)
-lbl_8013EA04:
-/* 8013EA04 0013B5E4  C0 23 23 54 */	lfs f1, 0x2354(r3)
-/* 8013EA08 0013B5E8  FC 01 10 40 */	fcmpo cr0, f1, f2
-/* 8013EA0C 0013B5EC  41 81 FF E8 */	bgt lbl_8013E9F4
-/* 8013EA10 0013B5F0  38 80 00 03 */	li r4, 3
-/* 8013EA14 0013B5F4  4B F3 6F 19 */	bl func_8007592C
-/* 8013EA18 0013B5F8  80 7D 23 40 */	lwz r3, 0x2340(r29)
-/* 8013EA1C 0013B5FC  38 03 FF FF */	addi r0, r3, -1
-/* 8013EA20 0013B600  90 1D 23 40 */	stw r0, 0x2340(r29)
-/* 8013EA24 0013B604  80 1D 23 40 */	lwz r0, 0x2340(r29)
-/* 8013EA28 0013B608  2C 00 00 00 */	cmpwi r0, 0
-/* 8013EA2C 0013B60C  41 81 00 34 */	bgt lbl_8013EA60
-/* 8013EA30 0013B610  38 00 00 00 */	li r0, 0
-/* 8013EA34 0013B614  90 1D 23 40 */	stw r0, 0x2340(r29)
-/* 8013EA38 0013B618  3C 80 00 04 */	lis r4, 0x00040012@ha
-/* 8013EA3C 0013B61C  38 7B 00 00 */	addi r3, r27, 0
-/* 8013EA40 0013B620  C0 1D 23 74 */	lfs f0, 0x2374(r29)
-/* 8013EA44 0013B624  38 A4 00 12 */	addi r5, r4, 0x00040012@l
-/* 8013EA48 0013B628  38 80 00 00 */	li r4, 0
-/* 8013EA4C 0013B62C  FC 00 00 50 */	fneg f0, f0
-/* 8013EA50 0013B630  D0 1D 23 74 */	stfs f0, 0x2374(r29)
-/* 8013EA54 0013B634  C0 22 A2 68 */	lfs f1, lbl_804D9C48@sda21(r2)
-/* 8013EA58 0013B638  4B FF EF CD */	bl func_8013DA24
-/* 8013EA5C 0013B63C  48 00 00 68 */	b lbl_8013EAC4
-lbl_8013EA60:
-/* 8013EA60 0013B640  80 9D 23 64 */	lwz r4, 0x2364(r29)
-/* 8013EA64 0013B644  80 7C 00 70 */	lwz r3, 0x70(r28)
-/* 8013EA68 0013B648  7C 04 1B D6 */	divw r0, r4, r3
-/* 8013EA6C 0013B64C  7C 00 19 D6 */	mullw r0, r0, r3
-/* 8013EA70 0013B650  7C 00 20 51 */	subf. r0, r0, r4
-/* 8013EA74 0013B654  40 82 00 34 */	bne lbl_8013EAA8
-/* 8013EA78 0013B658  C0 1D 08 44 */	lfs f0, 0x844(r29)
-/* 8013EA7C 0013B65C  C0 5D 08 48 */	lfs f2, 0x848(r29)
-/* 8013EA80 0013B660  FC 20 00 50 */	fneg f1, f0
-/* 8013EA84 0013B664  4B EE 41 AD */	bl atan2f
-/* 8013EA88 0013B668  D0 21 00 30 */	stfs f1, 0x30(r1)
-/* 8013EA8C 0013B66C  38 9B 00 00 */	addi r4, r27, 0
-/* 8013EA90 0013B670  38 BD 00 B0 */	addi r5, r29, 0xb0
-/* 8013EA94 0013B674  4C C6 31 82 */	crclr 6
-/* 8013EA98 0013B678  38 DD 00 2C */	addi r6, r29, 0x2c
-/* 8013EA9C 0013B67C  38 E1 00 30 */	addi r7, r1, 0x30
-/* 8013EAA0 0013B680  38 60 03 FF */	li r3, 0x3ff
-/* 8013EAA4 0013B684  4B F2 13 39 */	bl ef_Spawn
-lbl_8013EAA8:
-/* 8013EAA8 0013B688  80 BD 23 64 */	lwz r5, 0x2364(r29)
-/* 8013EAAC 0013B68C  38 7D 00 00 */	addi r3, r29, 0
-/* 8013EAB0 0013B690  38 80 00 00 */	li r4, 0
-/* 8013EAB4 0013B694  38 05 00 01 */	addi r0, r5, 1
-/* 8013EAB8 0013B698  90 1D 23 64 */	stw r0, 0x2364(r29)
-/* 8013EABC 0013B69C  C0 22 A2 6C */	lfs f1, lbl_804D9C4C@sda21(r2)
-/* 8013EAC0 0013B6A0  4B F3 70 31 */	bl func_80075AF0
-lbl_8013EAC4:
-/* 8013EAC4 0013B6A4  BB 61 00 3C */	lmw r27, 0x3c(r1)
-/* 8013EAC8 0013B6A8  80 01 00 54 */	lwz r0, 0x54(r1)
-/* 8013EACC 0013B6AC  38 21 00 50 */	addi r1, r1, 0x50
-/* 8013EAD0 0013B6B0  7C 08 03 A6 */	mtlr r0
-/* 8013EAD4 0013B6B4  4E 80 00 20 */	blr
-.global lbl_8013EAD8
-lbl_8013EAD8:
-/* 8013EAD8 0013B6B8  7C 08 02 A6 */	mflr r0
-/* 8013EADC 0013B6BC  90 01 00 04 */	stw r0, 4(r1)
-/* 8013EAE0 0013B6C0  94 21 FF C0 */	stwu r1, -0x40(r1)
-/* 8013EAE4 0013B6C4  93 E1 00 3C */	stw r31, 0x3c(r1)
-/* 8013EAE8 0013B6C8  93 C1 00 38 */	stw r30, 0x38(r1)
-/* 8013EAEC 0013B6CC  93 A1 00 34 */	stw r29, 0x34(r1)
-/* 8013EAF0 0013B6D0  7C 7D 1B 78 */	mr r29, r3
-/* 8013EAF4 0013B6D4  93 81 00 30 */	stw r28, 0x30(r1)
-/* 8013EAF8 0013B6D8  C0 02 A2 68 */	lfs f0, lbl_804D9C48@sda21(r2)
-/* 8013EAFC 0013B6DC  80 63 00 2C */	lwz r3, 0x2c(r3)
-/* 8013EB00 0013B6E0  D0 03 23 60 */	stfs f0, 0x2360(r3)
-/* 8013EB04 0013B6E4  83 DD 00 2C */	lwz r30, 0x2c(r29)
-/* 8013EB08 0013B6E8  83 FD 00 28 */	lwz r31, 0x28(r29)
-/* 8013EB0C 0013B6EC  80 1E 23 48 */	lwz r0, 0x2348(r30)
-/* 8013EB10 0013B6F0  2C 00 00 00 */	cmpwi r0, 0
-/* 8013EB14 0013B6F4  41 80 00 E4 */	blt lbl_8013EBF8
-/* 8013EB18 0013B6F8  2C 00 00 04 */	cmpwi r0, 4
-/* 8013EB1C 0013B6FC  40 80 00 DC */	bge lbl_8013EBF8
-/* 8013EB20 0013B700  C0 1E 22 30 */	lfs f0, 0x2230(r30)
-/* 8013EB24 0013B704  3C 80 80 3D */	lis r4, lbl_803D05C8@ha
-/* 8013EB28 0013B708  54 05 10 3A */	slwi r5, r0, 2
-/* 8013EB2C 0013B70C  D0 01 00 20 */	stfs f0, 0x20(r1)
-/* 8013EB30 0013B710  38 04 05 C8 */	addi r0, r4, lbl_803D05C8@l
-/* 8013EB34 0013B714  7C 80 2A 14 */	add r4, r0, r5
-/* 8013EB38 0013B718  C0 3E 22 34 */	lfs f1, 0x2234(r30)
-/* 8013EB3C 0013B71C  3C 60 80 3D */	lis r3, lbl_803D05D8@ha
-/* 8013EB40 0013B720  C0 04 00 00 */	lfs f0, 0(r4)
-/* 8013EB44 0013B724  38 03 05 D8 */	addi r0, r3, lbl_803D05D8@l
-/* 8013EB48 0013B728  7C 60 2A 14 */	add r3, r0, r5
-/* 8013EB4C 0013B72C  EC 01 00 32 */	fmuls f0, f1, f0
-/* 8013EB50 0013B730  28 1F 00 00 */	cmplwi r31, 0
-/* 8013EB54 0013B734  D0 01 00 24 */	stfs f0, 0x24(r1)
-/* 8013EB58 0013B738  C0 3E 22 38 */	lfs f1, 0x2238(r30)
-/* 8013EB5C 0013B73C  C0 03 00 00 */	lfs f0, 0(r3)
-/* 8013EB60 0013B740  EC 01 00 32 */	fmuls f0, f1, f0
-/* 8013EB64 0013B744  D0 01 00 28 */	stfs f0, 0x28(r1)
-/* 8013EB68 0013B748  40 82 00 14 */	bne lbl_8013EB7C
-/* 8013EB6C 0013B74C  38 6D 87 F8 */	addi r3, r13, lbl_804D3E98@sda21
-/* 8013EB70 0013B750  38 80 02 F8 */	li r4, 0x2f8
-/* 8013EB74 0013B754  38 AD 88 00 */	addi r5, r13, lbl_804D3EA0@sda21
-/* 8013EB78 0013B758  48 24 96 A9 */	bl __assert
-lbl_8013EB7C:
-/* 8013EB7C 0013B75C  80 61 00 20 */	lwz r3, 0x20(r1)
-/* 8013EB80 0013B760  80 01 00 24 */	lwz r0, 0x24(r1)
-/* 8013EB84 0013B764  90 7F 00 2C */	stw r3, 0x2c(r31)
-/* 8013EB88 0013B768  90 1F 00 30 */	stw r0, 0x30(r31)
-/* 8013EB8C 0013B76C  80 01 00 28 */	lwz r0, 0x28(r1)
-/* 8013EB90 0013B770  90 1F 00 34 */	stw r0, 0x34(r31)
-/* 8013EB94 0013B774  80 1F 00 14 */	lwz r0, 0x14(r31)
-/* 8013EB98 0013B778  54 00 01 8D */	rlwinm. r0, r0, 0, 6, 6
-/* 8013EB9C 0013B77C  40 82 00 4C */	bne lbl_8013EBE8
-/* 8013EBA0 0013B780  28 1F 00 00 */	cmplwi r31, 0
-/* 8013EBA4 0013B784  41 82 00 44 */	beq lbl_8013EBE8
-/* 8013EBA8 0013B788  40 82 00 14 */	bne lbl_8013EBBC
-/* 8013EBAC 0013B78C  38 6D 87 F8 */	addi r3, r13, lbl_804D3E98@sda21
-/* 8013EBB0 0013B790  38 80 02 34 */	li r4, 0x234
-/* 8013EBB4 0013B794  38 AD 88 00 */	addi r5, r13, lbl_804D3EA0@sda21
-/* 8013EBB8 0013B798  48 24 96 69 */	bl __assert
-lbl_8013EBBC:
-/* 8013EBBC 0013B79C  80 9F 00 14 */	lwz r4, 0x14(r31)
-/* 8013EBC0 0013B7A0  38 60 00 00 */	li r3, 0
-/* 8013EBC4 0013B7A4  54 80 02 11 */	rlwinm. r0, r4, 0, 8, 8
-/* 8013EBC8 0013B7A8  40 82 00 10 */	bne lbl_8013EBD8
-/* 8013EBCC 0013B7AC  54 80 06 73 */	rlwinm. r0, r4, 0, 0x19, 0x19
-/* 8013EBD0 0013B7B0  41 82 00 08 */	beq lbl_8013EBD8
-/* 8013EBD4 0013B7B4  38 60 00 01 */	li r3, 1
-lbl_8013EBD8:
-/* 8013EBD8 0013B7B8  2C 03 00 00 */	cmpwi r3, 0
-/* 8013EBDC 0013B7BC  40 82 00 0C */	bne lbl_8013EBE8
-/* 8013EBE0 0013B7C0  7F E3 FB 78 */	mr r3, r31
-/* 8013EBE4 0013B7C4  48 23 47 05 */	bl HSD_JObjSetMtxDirtySub
-lbl_8013EBE8:
-/* 8013EBE8 0013B7C8  80 7E 23 48 */	lwz r3, 0x2348(r30)
-/* 8013EBEC 0013B7CC  38 03 00 01 */	addi r0, r3, 1
-/* 8013EBF0 0013B7D0  90 1E 23 48 */	stw r0, 0x2348(r30)
-/* 8013EBF4 0013B7D4  48 00 00 A4 */	b lbl_8013EC98
-lbl_8013EBF8:
-/* 8013EBF8 0013B7D8  28 1F 00 00 */	cmplwi r31, 0
-/* 8013EBFC 0013B7DC  3B DE 22 30 */	addi r30, r30, 0x2230
-/* 8013EC00 0013B7E0  40 82 00 14 */	bne lbl_8013EC14
-/* 8013EC04 0013B7E4  38 6D 87 F8 */	addi r3, r13, lbl_804D3E98@sda21
-/* 8013EC08 0013B7E8  38 80 02 F8 */	li r4, 0x2f8
-/* 8013EC0C 0013B7EC  38 AD 88 00 */	addi r5, r13, lbl_804D3EA0@sda21
-/* 8013EC10 0013B7F0  48 24 96 11 */	bl __assert
-lbl_8013EC14:
-/* 8013EC14 0013B7F4  28 1E 00 00 */	cmplwi r30, 0
-/* 8013EC18 0013B7F8  40 82 00 14 */	bne lbl_8013EC2C
-/* 8013EC1C 0013B7FC  38 6D 87 F8 */	addi r3, r13, lbl_804D3E98@sda21
-/* 8013EC20 0013B800  38 80 02 F9 */	li r4, 0x2f9
-/* 8013EC24 0013B804  38 AD 88 08 */	addi r5, r13, lbl_804D3EA8@sda21
-/* 8013EC28 0013B808  48 24 95 F9 */	bl __assert
-lbl_8013EC2C:
-/* 8013EC2C 0013B80C  80 7E 00 00 */	lwz r3, 0(r30)
-/* 8013EC30 0013B810  80 1E 00 04 */	lwz r0, 4(r30)
-/* 8013EC34 0013B814  90 7F 00 2C */	stw r3, 0x2c(r31)
-/* 8013EC38 0013B818  90 1F 00 30 */	stw r0, 0x30(r31)
-/* 8013EC3C 0013B81C  80 1E 00 08 */	lwz r0, 8(r30)
-/* 8013EC40 0013B820  90 1F 00 34 */	stw r0, 0x34(r31)
-/* 8013EC44 0013B824  80 1F 00 14 */	lwz r0, 0x14(r31)
-/* 8013EC48 0013B828  54 00 01 8D */	rlwinm. r0, r0, 0, 6, 6
-/* 8013EC4C 0013B82C  40 82 00 4C */	bne lbl_8013EC98
-/* 8013EC50 0013B830  28 1F 00 00 */	cmplwi r31, 0
-/* 8013EC54 0013B834  41 82 00 44 */	beq lbl_8013EC98
-/* 8013EC58 0013B838  40 82 00 14 */	bne lbl_8013EC6C
-/* 8013EC5C 0013B83C  38 6D 87 F8 */	addi r3, r13, lbl_804D3E98@sda21
-/* 8013EC60 0013B840  38 80 02 34 */	li r4, 0x234
-/* 8013EC64 0013B844  38 AD 88 00 */	addi r5, r13, lbl_804D3EA0@sda21
-/* 8013EC68 0013B848  48 24 95 B9 */	bl __assert
-lbl_8013EC6C:
-/* 8013EC6C 0013B84C  80 9F 00 14 */	lwz r4, 0x14(r31)
-/* 8013EC70 0013B850  38 60 00 00 */	li r3, 0
-/* 8013EC74 0013B854  54 80 02 11 */	rlwinm. r0, r4, 0, 8, 8
-/* 8013EC78 0013B858  40 82 00 10 */	bne lbl_8013EC88
-/* 8013EC7C 0013B85C  54 80 06 73 */	rlwinm. r0, r4, 0, 0x19, 0x19
-/* 8013EC80 0013B860  41 82 00 08 */	beq lbl_8013EC88
-/* 8013EC84 0013B864  38 60 00 01 */	li r3, 1
-lbl_8013EC88:
-/* 8013EC88 0013B868  2C 03 00 00 */	cmpwi r3, 0
-/* 8013EC8C 0013B86C  40 82 00 0C */	bne lbl_8013EC98
-/* 8013EC90 0013B870  7F E3 FB 78 */	mr r3, r31
-/* 8013EC94 0013B874  48 23 46 55 */	bl HSD_JObjSetMtxDirtySub
-lbl_8013EC98:
-/* 8013EC98 0013B878  7F A3 EB 78 */	mr r3, r29
-/* 8013EC9C 0013B87C  4B F3 05 9D */	bl ftAnim_IsFramesRemaining
-/* 8013ECA0 0013B880  2C 03 00 00 */	cmpwi r3, 0
-/* 8013ECA4 0013B884  40 82 00 EC */	bne lbl_8013ED90
-/* 8013ECA8 0013B888  83 DD 00 28 */	lwz r30, 0x28(r29)
-/* 8013ECAC 0013B88C  83 9D 00 2C */	lwz r28, 0x2c(r29)
-/* 8013ECB0 0013B890  28 1E 00 00 */	cmplwi r30, 0
-/* 8013ECB4 0013B894  3B FC 22 30 */	addi r31, r28, 0x2230
-/* 8013ECB8 0013B898  40 82 00 14 */	bne lbl_8013ECCC
-/* 8013ECBC 0013B89C  38 6D 87 F8 */	addi r3, r13, lbl_804D3E98@sda21
-/* 8013ECC0 0013B8A0  38 80 02 F8 */	li r4, 0x2f8
-/* 8013ECC4 0013B8A4  38 AD 88 00 */	addi r5, r13, lbl_804D3EA0@sda21
-/* 8013ECC8 0013B8A8  48 24 95 59 */	bl __assert
-lbl_8013ECCC:
-/* 8013ECCC 0013B8AC  28 1F 00 00 */	cmplwi r31, 0
-/* 8013ECD0 0013B8B0  40 82 00 14 */	bne lbl_8013ECE4
-/* 8013ECD4 0013B8B4  38 6D 87 F8 */	addi r3, r13, lbl_804D3E98@sda21
-/* 8013ECD8 0013B8B8  38 80 02 F9 */	li r4, 0x2f9
-/* 8013ECDC 0013B8BC  38 AD 88 08 */	addi r5, r13, lbl_804D3EA8@sda21
-/* 8013ECE0 0013B8C0  48 24 95 41 */	bl __assert
-lbl_8013ECE4:
-/* 8013ECE4 0013B8C4  80 7F 00 00 */	lwz r3, 0(r31)
-/* 8013ECE8 0013B8C8  80 1F 00 04 */	lwz r0, 4(r31)
-/* 8013ECEC 0013B8CC  90 7E 00 2C */	stw r3, 0x2c(r30)
-/* 8013ECF0 0013B8D0  90 1E 00 30 */	stw r0, 0x30(r30)
-/* 8013ECF4 0013B8D4  80 1F 00 08 */	lwz r0, 8(r31)
-/* 8013ECF8 0013B8D8  90 1E 00 34 */	stw r0, 0x34(r30)
-/* 8013ECFC 0013B8DC  80 1E 00 14 */	lwz r0, 0x14(r30)
-/* 8013ED00 0013B8E0  54 00 01 8D */	rlwinm. r0, r0, 0, 6, 6
-/* 8013ED04 0013B8E4  40 82 00 4C */	bne lbl_8013ED50
-/* 8013ED08 0013B8E8  28 1E 00 00 */	cmplwi r30, 0
-/* 8013ED0C 0013B8EC  41 82 00 44 */	beq lbl_8013ED50
-/* 8013ED10 0013B8F0  40 82 00 14 */	bne lbl_8013ED24
-/* 8013ED14 0013B8F4  38 6D 87 F8 */	addi r3, r13, lbl_804D3E98@sda21
-/* 8013ED18 0013B8F8  38 80 02 34 */	li r4, 0x234
-/* 8013ED1C 0013B8FC  38 AD 88 00 */	addi r5, r13, lbl_804D3EA0@sda21
-/* 8013ED20 0013B900  48 24 95 01 */	bl __assert
-lbl_8013ED24:
-/* 8013ED24 0013B904  80 9E 00 14 */	lwz r4, 0x14(r30)
-/* 8013ED28 0013B908  38 60 00 00 */	li r3, 0
-/* 8013ED2C 0013B90C  54 80 02 11 */	rlwinm. r0, r4, 0, 8, 8
-/* 8013ED30 0013B910  40 82 00 10 */	bne lbl_8013ED40
-/* 8013ED34 0013B914  54 80 06 73 */	rlwinm. r0, r4, 0, 0x19, 0x19
-/* 8013ED38 0013B918  41 82 00 08 */	beq lbl_8013ED40
-/* 8013ED3C 0013B91C  38 60 00 01 */	li r3, 1
-lbl_8013ED40:
-/* 8013ED40 0013B920  2C 03 00 00 */	cmpwi r3, 0
-/* 8013ED44 0013B924  40 82 00 0C */	bne lbl_8013ED50
-/* 8013ED48 0013B928  7F C3 F3 78 */	mr r3, r30
-/* 8013ED4C 0013B92C  48 23 45 9D */	bl HSD_JObjSetMtxDirtySub
-lbl_8013ED50:
-/* 8013ED50 0013B930  C8 22 A2 60 */	lfd f1, lbl_804D9C40@sda21(r2)
-/* 8013ED54 0013B934  7F 83 E3 78 */	mr r3, r28
-/* 8013ED58 0013B938  C0 1C 00 2C */	lfs f0, 0x2c(r28)
-/* 8013ED5C 0013B93C  38 80 00 00 */	li r4, 0
-/* 8013ED60 0013B940  FC 21 00 32 */	fmul f1, f1, f0
-/* 8013ED64 0013B944  FC 20 08 18 */	frsp f1, f1
-/* 8013ED68 0013B948  4B F3 6D 89 */	bl func_80075AF0
-/* 8013ED6C 0013B94C  C0 02 A2 68 */	lfs f0, lbl_804D9C48@sda21(r2)
-/* 8013ED70 0013B950  C0 3C 23 60 */	lfs f1, 0x2360(r28)
-/* 8013ED74 0013B954  FC 00 08 00 */	fcmpu cr0, f0, f1
-/* 8013ED78 0013B958  41 82 00 08 */	beq lbl_8013ED80
-/* 8013ED7C 0013B95C  D0 3C 00 2C */	stfs f1, 0x2c(r28)
-lbl_8013ED80:
-/* 8013ED80 0013B960  C0 02 A2 68 */	lfs f0, lbl_804D9C48@sda21(r2)
-/* 8013ED84 0013B964  7F A3 EB 78 */	mr r3, r29
-/* 8013ED88 0013B968  D0 1C 23 60 */	stfs f0, 0x2360(r28)
-/* 8013ED8C 0013B96C  4B F4 B5 31 */	bl func_8008A2BC
-lbl_8013ED90:
-/* 8013ED90 0013B970  80 01 00 44 */	lwz r0, 0x44(r1)
-/* 8013ED94 0013B974  83 E1 00 3C */	lwz r31, 0x3c(r1)
-/* 8013ED98 0013B978  83 C1 00 38 */	lwz r30, 0x38(r1)
-/* 8013ED9C 0013B97C  83 A1 00 34 */	lwz r29, 0x34(r1)
-/* 8013EDA0 0013B980  83 81 00 30 */	lwz r28, 0x30(r1)
-/* 8013EDA4 0013B984  38 21 00 40 */	addi r1, r1, 0x40
-/* 8013EDA8 0013B988  7C 08 03 A6 */	mtlr r0
-/* 8013EDAC 0013B98C  4E 80 00 20 */	blr
-.global lbl_8013EDB0
-lbl_8013EDB0:
-/* 8013EDB0 0013B990  7C 08 02 A6 */	mflr r0
-/* 8013EDB4 0013B994  90 01 00 04 */	stw r0, 4(r1)
-/* 8013EDB8 0013B998  94 21 FF D8 */	stwu r1, -0x28(r1)
-/* 8013EDBC 0013B99C  93 E1 00 24 */	stw r31, 0x24(r1)
-/* 8013EDC0 0013B9A0  93 C1 00 20 */	stw r30, 0x20(r1)
-/* 8013EDC4 0013B9A4  7C 7E 1B 78 */	mr r30, r3
-/* 8013EDC8 0013B9A8  80 83 00 2C */	lwz r4, 0x2c(r3)
-/* 8013EDCC 0013B9AC  C0 02 A2 68 */	lfs f0, lbl_804D9C48@sda21(r2)
-/* 8013EDD0 0013B9B0  7C 9F 23 78 */	mr r31, r4
-/* 8013EDD4 0013B9B4  D0 04 23 60 */	stfs f0, 0x2360(r4)
-/* 8013EDD8 0013B9B8  4B F3 04 61 */	bl ftAnim_IsFramesRemaining
-/* 8013EDDC 0013B9BC  2C 03 00 00 */	cmpwi r3, 0
-/* 8013EDE0 0013B9C0  40 82 00 8C */	bne lbl_8013EE6C
-/* 8013EDE4 0013B9C4  C0 22 A2 68 */	lfs f1, lbl_804D9C48@sda21(r2)
-/* 8013EDE8 0013B9C8  3C 80 00 04 */	lis r4, 0x00040012@ha
-/* 8013EDEC 0013B9CC  38 7E 00 00 */	addi r3, r30, 0
-/* 8013EDF0 0013B9D0  FC 40 08 90 */	fmr f2, f1
-/* 8013EDF4 0013B9D4  38 A4 00 12 */	addi r5, r4, 0x00040012@l
-/* 8013EDF8 0013B9D8  FC 60 08 90 */	fmr f3, f1
-/* 8013EDFC 0013B9DC  38 80 01 64 */	li r4, 0x164
-/* 8013EE00 0013B9E0  38 C0 00 00 */	li r6, 0
-/* 8013EE04 0013B9E4  4B F2 A5 A9 */	bl Fighter_ActionStateChange_800693AC
-/* 8013EE08 0013B9E8  3C 60 80 14 */	lis r3, lbl_8013D658@ha
-/* 8013EE0C 0013B9EC  80 BE 00 2C */	lwz r5, 0x2c(r30)
-/* 8013EE10 0013B9F0  38 03 D6 58 */	addi r0, r3, lbl_8013D658@l
-/* 8013EE14 0013B9F4  90 05 21 E4 */	stw r0, 0x21e4(r5)
-/* 8013EE18 0013B9F8  3C 80 80 14 */	lis r4, lbl_8013D764@ha
-/* 8013EE1C 0013B9FC  38 84 D7 64 */	addi r4, r4, lbl_8013D764@l
-/* 8013EE20 0013BA00  90 05 21 DC */	stw r0, 0x21dc(r5)
-/* 8013EE24 0013BA04  3C 60 80 14 */	lis r3, lbl_8014222C@ha
-/* 8013EE28 0013BA08  38 03 22 2C */	addi r0, r3, lbl_8014222C@l
-/* 8013EE2C 0013BA0C  90 85 21 C0 */	stw r4, 0x21c0(r5)
-/* 8013EE30 0013BA10  7F C3 F3 78 */	mr r3, r30
-/* 8013EE34 0013BA14  90 05 21 F8 */	stw r0, 0x21f8(r5)
-/* 8013EE38 0013BA18  C0 22 A2 68 */	lfs f1, lbl_804D9C48@sda21(r2)
-/* 8013EE3C 0013BA1C  D0 3F 08 94 */	stfs f1, 0x894(r31)
-/* 8013EE40 0013BA20  4B F3 03 51 */	bl ftAnim_SetAnimRate
-/* 8013EE44 0013BA24  C0 22 A2 84 */	lfs f1, lbl_804D9C64@sda21(r2)
-/* 8013EE48 0013BA28  7F E3 FB 78 */	mr r3, r31
-/* 8013EE4C 0013BA2C  C0 1F 00 2C */	lfs f0, 0x2c(r31)
-/* 8013EE50 0013BA30  38 80 00 00 */	li r4, 0
-/* 8013EE54 0013BA34  EC 01 00 32 */	fmuls f0, f1, f0
-/* 8013EE58 0013BA38  D0 1F 00 80 */	stfs f0, 0x80(r31)
-/* 8013EE5C 0013BA3C  C0 02 A2 68 */	lfs f0, lbl_804D9C48@sda21(r2)
-/* 8013EE60 0013BA40  D0 1F 00 74 */	stfs f0, 0x74(r31)
-/* 8013EE64 0013BA44  C0 22 A2 6C */	lfs f1, lbl_804D9C4C@sda21(r2)
-/* 8013EE68 0013BA48  4B F3 6C 89 */	bl func_80075AF0
-lbl_8013EE6C:
-/* 8013EE6C 0013BA4C  80 01 00 2C */	lwz r0, 0x2c(r1)
-/* 8013EE70 0013BA50  83 E1 00 24 */	lwz r31, 0x24(r1)
-/* 8013EE74 0013BA54  83 C1 00 20 */	lwz r30, 0x20(r1)
-/* 8013EE78 0013BA58  38 21 00 28 */	addi r1, r1, 0x28
-/* 8013EE7C 0013BA5C  7C 08 03 A6 */	mtlr r0
-/* 8013EE80 0013BA60  4E 80 00 20 */	blr
-.global lbl_8013EE84
-lbl_8013EE84:
-/* 8013EE84 0013BA64  7C 08 02 A6 */	mflr r0
-/* 8013EE88 0013BA68  38 80 00 00 */	li r4, 0
-/* 8013EE8C 0013BA6C  90 01 00 04 */	stw r0, 4(r1)
-/* 8013EE90 0013BA70  94 21 FF C0 */	stwu r1, -0x40(r1)
-/* 8013EE94 0013BA74  93 E1 00 3C */	stw r31, 0x3c(r1)
-/* 8013EE98 0013BA78  93 C1 00 38 */	stw r30, 0x38(r1)
-/* 8013EE9C 0013BA7C  93 A1 00 34 */	stw r29, 0x34(r1)
-/* 8013EEA0 0013BA80  7C 7D 1B 78 */	mr r29, r3
-/* 8013EEA4 0013BA84  83 E3 00 2C */	lwz r31, 0x2c(r3)
-/* 8013EEA8 0013BA88  83 DF 02 D4 */	lwz r30, 0x2d4(r31)
-/* 8013EEAC 0013BA8C  4B FF EE A9 */	bl func_8013DD54
-/* 8013EEB0 0013BA90  C0 02 A2 68 */	lfs f0, lbl_804D9C48@sda21(r2)
-/* 8013EEB4 0013BA94  3C 60 43 30 */	lis r3, 0x4330
-/* 8013EEB8 0013BA98  D0 1F 23 60 */	stfs f0, 0x2360(r31)
-/* 8013EEBC 0013BA9C  80 1F 23 6C */	lwz r0, 0x236c(r31)
-/* 8013EEC0 0013BAA0  C8 42 A2 90 */	lfd f2, lbl_804D9C70@sda21(r2)
-/* 8013EEC4 0013BAA4  6C 00 80 00 */	xoris r0, r0, 0x8000
-/* 8013EEC8 0013BAA8  C0 1E 00 A8 */	lfs f0, 0xa8(r30)
-/* 8013EECC 0013BAAC  90 01 00 2C */	stw r0, 0x2c(r1)
-/* 8013EED0 0013BAB0  90 61 00 28 */	stw r3, 0x28(r1)
-/* 8013EED4 0013BAB4  C8 21 00 28 */	lfd f1, 0x28(r1)
-/* 8013EED8 0013BAB8  EC 21 10 28 */	fsubs f1, f1, f2
-/* 8013EEDC 0013BABC  EC 01 00 2A */	fadds f0, f1, f0
-/* 8013EEE0 0013BAC0  FC 00 00 1E */	fctiwz f0, f0
-/* 8013EEE4 0013BAC4  D8 01 00 20 */	stfd f0, 0x20(r1)
-/* 8013EEE8 0013BAC8  80 01 00 24 */	lwz r0, 0x24(r1)
-/* 8013EEEC 0013BACC  90 1F 23 6C */	stw r0, 0x236c(r31)
-/* 8013EEF0 0013BAD0  80 1F 23 6C */	lwz r0, 0x236c(r31)
-/* 8013EEF4 0013BAD4  C0 3E 00 A4 */	lfs f1, 0xa4(r30)
-/* 8013EEF8 0013BAD8  6C 00 80 00 */	xoris r0, r0, 0x8000
-/* 8013EEFC 0013BADC  90 01 00 1C */	stw r0, 0x1c(r1)
-/* 8013EF00 0013BAE0  90 61 00 18 */	stw r3, 0x18(r1)
-/* 8013EF04 0013BAE4  C8 01 00 18 */	lfd f0, 0x18(r1)
-/* 8013EF08 0013BAE8  EC 00 10 28 */	fsubs f0, f0, f2
-/* 8013EF0C 0013BAEC  FC 00 08 40 */	fcmpo cr0, f0, f1
-/* 8013EF10 0013BAF0  4C 41 13 82 */	cror 2, 1, 2
-/* 8013EF14 0013BAF4  40 82 00 5C */	bne lbl_8013EF70
-/* 8013EF18 0013BAF8  FC 00 08 1E */	fctiwz f0, f1
-/* 8013EF1C 0013BAFC  D8 01 00 18 */	stfd f0, 0x18(r1)
-/* 8013EF20 0013BB00  80 01 00 1C */	lwz r0, 0x1c(r1)
-/* 8013EF24 0013BB04  90 1F 23 6C */	stw r0, 0x236c(r31)
-/* 8013EF28 0013BB08  80 1F 23 70 */	lwz r0, 0x2370(r31)
-/* 8013EF2C 0013BB0C  2C 00 00 00 */	cmpwi r0, 0
-/* 8013EF30 0013BB10  40 82 00 14 */	bne lbl_8013EF44
-/* 8013EF34 0013BB14  38 7F 00 00 */	addi r3, r31, 0
-/* 8013EF38 0013BB18  38 80 00 05 */	li r4, 5
-/* 8013EF3C 0013BB1C  38 A0 00 00 */	li r5, 0
-/* 8013EF40 0013BB20  4B F8 10 91 */	bl func_800BFFD0
-lbl_8013EF44:
-/* 8013EF44 0013BB24  38 00 00 01 */	li r0, 1
-/* 8013EF48 0013BB28  90 1F 23 70 */	stw r0, 0x2370(r31)
-/* 8013EF4C 0013BB2C  3C 80 0C 4C */	lis r4, 0x0C4C0292@ha
-/* 8013EF50 0013BB30  38 7D 00 00 */	addi r3, r29, 0
-/* 8013EF54 0013BB34  C0 42 A2 68 */	lfs f2, lbl_804D9C48@sda21(r2)
-/* 8013EF58 0013BB38  38 A4 02 92 */	addi r5, r4, 0x0C4C0292@l
-/* 8013EF5C 0013BB3C  C0 3F 08 94 */	lfs f1, 0x894(r31)
-/* 8013EF60 0013BB40  38 80 01 65 */	li r4, 0x165
-/* 8013EF64 0013BB44  FC 60 10 90 */	fmr f3, f2
-/* 8013EF68 0013BB48  38 C0 00 00 */	li r6, 0
-/* 8013EF6C 0013BB4C  4B F2 A4 41 */	bl Fighter_ActionStateChange_800693AC
-lbl_8013EF70:
-/* 8013EF70 0013BB50  80 7F 23 6C */	lwz r3, 0x236c(r31)
-/* 8013EF74 0013BB54  3C 00 43 30 */	lis r0, 0x4330
-/* 8013EF78 0013BB58  C8 62 A2 90 */	lfd f3, lbl_804D9C70@sda21(r2)
-/* 8013EF7C 0013BB5C  6C 63 80 00 */	xoris r3, r3, 0x8000
-/* 8013EF80 0013BB60  C0 22 A2 88 */	lfs f1, lbl_804D9C68@sda21(r2)
-/* 8013EF84 0013BB64  90 61 00 1C */	stw r3, 0x1c(r1)
-/* 8013EF88 0013BB68  C0 1E 00 AC */	lfs f0, 0xac(r30)
-/* 8013EF8C 0013BB6C  90 01 00 18 */	stw r0, 0x18(r1)
-/* 8013EF90 0013BB70  EC 21 00 32 */	fmuls f1, f1, f0
-/* 8013EF94 0013BB74  C0 9F 23 74 */	lfs f4, 0x2374(r31)
-/* 8013EF98 0013BB78  C8 41 00 18 */	lfd f2, 0x18(r1)
-/* 8013EF9C 0013BB7C  C0 1F 23 54 */	lfs f0, 0x2354(r31)
-/* 8013EFA0 0013BB80  EC 42 18 28 */	fsubs f2, f2, f3
-/* 8013EFA4 0013BB84  EC 22 00 72 */	fmuls f1, f2, f1
-/* 8013EFA8 0013BB88  EC 04 00 7A */	fmadds f0, f4, f1, f0
-/* 8013EFAC 0013BB8C  D0 1F 23 54 */	stfs f0, 0x2354(r31)
-/* 8013EFB0 0013BB90  80 7D 00 2C */	lwz r3, 0x2c(r29)
-/* 8013EFB4 0013BB94  C8 42 A2 78 */	lfd f2, lbl_804D9C58@sda21(r2)
-/* 8013EFB8 0013BB98  C0 02 A2 68 */	lfs f0, lbl_804D9C48@sda21(r2)
-/* 8013EFBC 0013BB9C  48 00 00 14 */	b lbl_8013EFD0
-lbl_8013EFC0:
-/* 8013EFC0 0013BBA0  C0 23 23 54 */	lfs f1, 0x2354(r3)
-/* 8013EFC4 0013BBA4  FC 21 10 2A */	fadd f1, f1, f2
-/* 8013EFC8 0013BBA8  FC 20 08 18 */	frsp f1, f1
-/* 8013EFCC 0013BBAC  D0 23 23 54 */	stfs f1, 0x2354(r3)
-lbl_8013EFD0:
-/* 8013EFD0 0013BBB0  C0 23 23 54 */	lfs f1, 0x2354(r3)
-/* 8013EFD4 0013BBB4  FC 01 00 40 */	fcmpo cr0, f1, f0
-/* 8013EFD8 0013BBB8  41 80 FF E8 */	blt lbl_8013EFC0
-/* 8013EFDC 0013BBBC  C8 42 A2 78 */	lfd f2, lbl_804D9C58@sda21(r2)
-/* 8013EFE0 0013BBC0  48 00 00 14 */	b lbl_8013EFF4
-lbl_8013EFE4:
-/* 8013EFE4 0013BBC4  C0 03 23 54 */	lfs f0, 0x2354(r3)
-/* 8013EFE8 0013BBC8  FC 00 10 28 */	fsub f0, f0, f2
-/* 8013EFEC 0013BBCC  FC 00 00 18 */	frsp f0, f0
-/* 8013EFF0 0013BBD0  D0 03 23 54 */	stfs f0, 0x2354(r3)
-lbl_8013EFF4:
-/* 8013EFF4 0013BBD4  C0 23 23 54 */	lfs f1, 0x2354(r3)
-/* 8013EFF8 0013BBD8  FC 01 10 40 */	fcmpo cr0, f1, f2
-/* 8013EFFC 0013BBDC  41 81 FF E8 */	bgt lbl_8013EFE4
-/* 8013F000 0013BBE0  38 80 00 03 */	li r4, 3
-/* 8013F004 0013BBE4  4B F3 69 29 */	bl func_8007592C
-/* 8013F008 0013BBE8  C0 22 A2 6C */	lfs f1, lbl_804D9C4C@sda21(r2)
-/* 8013F00C 0013BBEC  38 7F 00 00 */	addi r3, r31, 0
-/* 8013F010 0013BBF0  38 80 00 00 */	li r4, 0
-/* 8013F014 0013BBF4  4B F3 6A DD */	bl func_80075AF0
-/* 8013F018 0013BBF8  80 01 00 44 */	lwz r0, 0x44(r1)
-/* 8013F01C 0013BBFC  83 E1 00 3C */	lwz r31, 0x3c(r1)
-/* 8013F020 0013BC00  83 C1 00 38 */	lwz r30, 0x38(r1)
-/* 8013F024 0013BC04  83 A1 00 34 */	lwz r29, 0x34(r1)
-/* 8013F028 0013BC08  38 21 00 40 */	addi r1, r1, 0x40
-/* 8013F02C 0013BC0C  7C 08 03 A6 */	mtlr r0
-/* 8013F030 0013BC10  4E 80 00 20 */	blr
-.global lbl_8013F034
-lbl_8013F034:
-/* 8013F034 0013BC14  7C 08 02 A6 */	mflr r0
-/* 8013F038 0013BC18  38 80 00 00 */	li r4, 0
-/* 8013F03C 0013BC1C  90 01 00 04 */	stw r0, 4(r1)
-/* 8013F040 0013BC20  94 21 FF C0 */	stwu r1, -0x40(r1)
-/* 8013F044 0013BC24  93 E1 00 3C */	stw r31, 0x3c(r1)
-/* 8013F048 0013BC28  93 C1 00 38 */	stw r30, 0x38(r1)
-/* 8013F04C 0013BC2C  93 A1 00 34 */	stw r29, 0x34(r1)
-/* 8013F050 0013BC30  7C 7D 1B 78 */	mr r29, r3
-/* 8013F054 0013BC34  83 E3 00 2C */	lwz r31, 0x2c(r3)
-/* 8013F058 0013BC38  83 DF 02 D4 */	lwz r30, 0x2d4(r31)
-/* 8013F05C 0013BC3C  4B FF EC F9 */	bl func_8013DD54
-/* 8013F060 0013BC40  C0 02 A2 68 */	lfs f0, lbl_804D9C48@sda21(r2)
-/* 8013F064 0013BC44  3C 60 43 30 */	lis r3, 0x4330
-/* 8013F068 0013BC48  D0 1F 23 60 */	stfs f0, 0x2360(r31)
-/* 8013F06C 0013BC4C  80 1F 23 6C */	lwz r0, 0x236c(r31)
-/* 8013F070 0013BC50  C8 42 A2 90 */	lfd f2, lbl_804D9C70@sda21(r2)
-/* 8013F074 0013BC54  6C 00 80 00 */	xoris r0, r0, 0x8000
-/* 8013F078 0013BC58  C0 1E 00 A8 */	lfs f0, 0xa8(r30)
-/* 8013F07C 0013BC5C  90 01 00 2C */	stw r0, 0x2c(r1)
-/* 8013F080 0013BC60  90 61 00 28 */	stw r3, 0x28(r1)
-/* 8013F084 0013BC64  C8 21 00 28 */	lfd f1, 0x28(r1)
-/* 8013F088 0013BC68  EC 21 10 28 */	fsubs f1, f1, f2
-/* 8013F08C 0013BC6C  EC 01 00 2A */	fadds f0, f1, f0
-/* 8013F090 0013BC70  FC 00 00 1E */	fctiwz f0, f0
-/* 8013F094 0013BC74  D8 01 00 20 */	stfd f0, 0x20(r1)
-/* 8013F098 0013BC78  80 01 00 24 */	lwz r0, 0x24(r1)
-/* 8013F09C 0013BC7C  90 1F 23 6C */	stw r0, 0x236c(r31)
-/* 8013F0A0 0013BC80  80 1F 23 6C */	lwz r0, 0x236c(r31)
-/* 8013F0A4 0013BC84  C0 3E 00 A4 */	lfs f1, 0xa4(r30)
-/* 8013F0A8 0013BC88  6C 00 80 00 */	xoris r0, r0, 0x8000
-/* 8013F0AC 0013BC8C  90 01 00 1C */	stw r0, 0x1c(r1)
-/* 8013F0B0 0013BC90  90 61 00 18 */	stw r3, 0x18(r1)
-/* 8013F0B4 0013BC94  C8 01 00 18 */	lfd f0, 0x18(r1)
-/* 8013F0B8 0013BC98  EC 00 10 28 */	fsubs f0, f0, f2
-/* 8013F0BC 0013BC9C  FC 00 08 40 */	fcmpo cr0, f0, f1
-/* 8013F0C0 0013BCA0  4C 41 13 82 */	cror 2, 1, 2
-/* 8013F0C4 0013BCA4  40 82 00 1C */	bne lbl_8013F0E0
-/* 8013F0C8 0013BCA8  FC 00 08 1E */	fctiwz f0, f1
-/* 8013F0CC 0013BCAC  38 00 00 01 */	li r0, 1
-/* 8013F0D0 0013BCB0  D8 01 00 18 */	stfd f0, 0x18(r1)
-/* 8013F0D4 0013BCB4  80 61 00 1C */	lwz r3, 0x1c(r1)
-/* 8013F0D8 0013BCB8  90 7F 23 6C */	stw r3, 0x236c(r31)
-/* 8013F0DC 0013BCBC  90 1F 23 70 */	stw r0, 0x2370(r31)
-lbl_8013F0E0:
-/* 8013F0E0 0013BCC0  80 7F 23 6C */	lwz r3, 0x236c(r31)
-/* 8013F0E4 0013BCC4  3C 00 43 30 */	lis r0, 0x4330
-/* 8013F0E8 0013BCC8  C8 62 A2 90 */	lfd f3, lbl_804D9C70@sda21(r2)
-/* 8013F0EC 0013BCCC  6C 63 80 00 */	xoris r3, r3, 0x8000
-/* 8013F0F0 0013BCD0  C0 22 A2 88 */	lfs f1, lbl_804D9C68@sda21(r2)
-/* 8013F0F4 0013BCD4  90 61 00 1C */	stw r3, 0x1c(r1)
-/* 8013F0F8 0013BCD8  C0 1E 00 AC */	lfs f0, 0xac(r30)
-/* 8013F0FC 0013BCDC  90 01 00 18 */	stw r0, 0x18(r1)
-/* 8013F100 0013BCE0  EC 21 00 32 */	fmuls f1, f1, f0
-/* 8013F104 0013BCE4  C0 9F 23 74 */	lfs f4, 0x2374(r31)
-/* 8013F108 0013BCE8  C8 41 00 18 */	lfd f2, 0x18(r1)
-/* 8013F10C 0013BCEC  C0 1F 23 54 */	lfs f0, 0x2354(r31)
-/* 8013F110 0013BCF0  EC 42 18 28 */	fsubs f2, f2, f3
-/* 8013F114 0013BCF4  EC 22 00 72 */	fmuls f1, f2, f1
-/* 8013F118 0013BCF8  EC 04 00 7A */	fmadds f0, f4, f1, f0
-/* 8013F11C 0013BCFC  D0 1F 23 54 */	stfs f0, 0x2354(r31)
-/* 8013F120 0013BD00  80 7D 00 2C */	lwz r3, 0x2c(r29)
-/* 8013F124 0013BD04  C8 42 A2 78 */	lfd f2, lbl_804D9C58@sda21(r2)
-/* 8013F128 0013BD08  C0 02 A2 68 */	lfs f0, lbl_804D9C48@sda21(r2)
-/* 8013F12C 0013BD0C  48 00 00 14 */	b lbl_8013F140
-lbl_8013F130:
-/* 8013F130 0013BD10  C0 23 23 54 */	lfs f1, 0x2354(r3)
-/* 8013F134 0013BD14  FC 21 10 2A */	fadd f1, f1, f2
-/* 8013F138 0013BD18  FC 20 08 18 */	frsp f1, f1
-/* 8013F13C 0013BD1C  D0 23 23 54 */	stfs f1, 0x2354(r3)
-lbl_8013F140:
-/* 8013F140 0013BD20  C0 23 23 54 */	lfs f1, 0x2354(r3)
-/* 8013F144 0013BD24  FC 01 00 40 */	fcmpo cr0, f1, f0
-/* 8013F148 0013BD28  41 80 FF E8 */	blt lbl_8013F130
-/* 8013F14C 0013BD2C  C8 42 A2 78 */	lfd f2, lbl_804D9C58@sda21(r2)
-/* 8013F150 0013BD30  48 00 00 14 */	b lbl_8013F164
-lbl_8013F154:
-/* 8013F154 0013BD34  C0 03 23 54 */	lfs f0, 0x2354(r3)
-/* 8013F158 0013BD38  FC 00 10 28 */	fsub f0, f0, f2
-/* 8013F15C 0013BD3C  FC 00 00 18 */	frsp f0, f0
-/* 8013F160 0013BD40  D0 03 23 54 */	stfs f0, 0x2354(r3)
-lbl_8013F164:
-/* 8013F164 0013BD44  C0 23 23 54 */	lfs f1, 0x2354(r3)
-/* 8013F168 0013BD48  FC 01 10 40 */	fcmpo cr0, f1, f2
-/* 8013F16C 0013BD4C  41 81 FF E8 */	bgt lbl_8013F154
-/* 8013F170 0013BD50  38 80 00 03 */	li r4, 3
-/* 8013F174 0013BD54  4B F3 67 B9 */	bl func_8007592C
-/* 8013F178 0013BD58  C0 22 A2 6C */	lfs f1, lbl_804D9C4C@sda21(r2)
-/* 8013F17C 0013BD5C  38 7F 00 00 */	addi r3, r31, 0
-/* 8013F180 0013BD60  38 80 00 00 */	li r4, 0
-/* 8013F184 0013BD64  4B F3 69 6D */	bl func_80075AF0
-/* 8013F188 0013BD68  80 01 00 44 */	lwz r0, 0x44(r1)
-/* 8013F18C 0013BD6C  83 E1 00 3C */	lwz r31, 0x3c(r1)
-/* 8013F190 0013BD70  83 C1 00 38 */	lwz r30, 0x38(r1)
-/* 8013F194 0013BD74  83 A1 00 34 */	lwz r29, 0x34(r1)
-/* 8013F198 0013BD78  38 21 00 40 */	addi r1, r1, 0x40
-/* 8013F19C 0013BD7C  7C 08 03 A6 */	mtlr r0
-/* 8013F1A0 0013BD80  4E 80 00 20 */	blr
-.global lbl_8013F1A4
-lbl_8013F1A4:
-/* 8013F1A4 0013BD84  7C 08 02 A6 */	mflr r0
-/* 8013F1A8 0013BD88  3C 80 80 3D */	lis r4, lbl_803D05C8@ha
-/* 8013F1AC 0013BD8C  90 01 00 04 */	stw r0, 4(r1)
-/* 8013F1B0 0013BD90  94 21 FF 90 */	stwu r1, -0x70(r1)
-/* 8013F1B4 0013BD94  DB E1 00 68 */	stfd f31, 0x68(r1)
-/* 8013F1B8 0013BD98  DB C1 00 60 */	stfd f30, 0x60(r1)
-/* 8013F1BC 0013BD9C  BF 41 00 48 */	stmw r26, 0x48(r1)
-/* 8013F1C0 0013BDA0  3B E4 05 C8 */	addi r31, r4, lbl_803D05C8@l
-/* 8013F1C4 0013BDA4  7C 7A 1B 78 */	mr r26, r3
-/* 8013F1C8 0013BDA8  38 80 00 00 */	li r4, 0
-/* 8013F1CC 0013BDAC  83 83 00 2C */	lwz r28, 0x2c(r3)
-/* 8013F1D0 0013BDB0  83 7C 02 D4 */	lwz r27, 0x2d4(r28)
-/* 8013F1D4 0013BDB4  4B FF EB 81 */	bl func_8013DD54
-/* 8013F1D8 0013BDB8  C0 02 A2 68 */	lfs f0, lbl_804D9C48@sda21(r2)
-/* 8013F1DC 0013BDBC  D0 1C 23 60 */	stfs f0, 0x2360(r28)
-/* 8013F1E0 0013BDC0  83 BA 00 2C */	lwz r29, 0x2c(r26)
-/* 8013F1E4 0013BDC4  83 DA 00 28 */	lwz r30, 0x28(r26)
-/* 8013F1E8 0013BDC8  80 1D 23 48 */	lwz r0, 0x2348(r29)
-/* 8013F1EC 0013BDCC  2C 00 00 00 */	cmpwi r0, 0
-/* 8013F1F0 0013BDD0  41 80 00 D0 */	blt lbl_8013F2C0
-/* 8013F1F4 0013BDD4  2C 00 00 04 */	cmpwi r0, 4
-/* 8013F1F8 0013BDD8  40 80 00 C8 */	bge lbl_8013F2C0
-/* 8013F1FC 0013BDDC  C0 1D 22 30 */	lfs f0, 0x2230(r29)
-/* 8013F200 0013BDE0  54 00 10 3A */	slwi r0, r0, 2
-/* 8013F204 0013BDE4  7C 7F 02 14 */	add r3, r31, r0
-/* 8013F208 0013BDE8  D0 01 00 30 */	stfs f0, 0x30(r1)
-/* 8013F20C 0013BDEC  28 1E 00 00 */	cmplwi r30, 0
-/* 8013F210 0013BDF0  C0 3D 22 34 */	lfs f1, 0x2234(r29)
-/* 8013F214 0013BDF4  7C 1F 04 2E */	lfsx f0, r31, r0
-/* 8013F218 0013BDF8  EC 01 00 32 */	fmuls f0, f1, f0
-/* 8013F21C 0013BDFC  D0 01 00 34 */	stfs f0, 0x34(r1)
-/* 8013F220 0013BE00  C0 3D 22 38 */	lfs f1, 0x2238(r29)
-/* 8013F224 0013BE04  C0 03 00 10 */	lfs f0, 0x10(r3)
-/* 8013F228 0013BE08  EC 01 00 32 */	fmuls f0, f1, f0
-/* 8013F22C 0013BE0C  D0 01 00 38 */	stfs f0, 0x38(r1)
-/* 8013F230 0013BE10  40 82 00 14 */	bne lbl_8013F244
-/* 8013F234 0013BE14  38 6D 87 F8 */	addi r3, r13, lbl_804D3E98@sda21
-/* 8013F238 0013BE18  38 80 02 F8 */	li r4, 0x2f8
-/* 8013F23C 0013BE1C  38 AD 88 00 */	addi r5, r13, lbl_804D3EA0@sda21
-/* 8013F240 0013BE20  48 24 8F E1 */	bl __assert
-lbl_8013F244:
-/* 8013F244 0013BE24  80 61 00 30 */	lwz r3, 0x30(r1)
-/* 8013F248 0013BE28  80 01 00 34 */	lwz r0, 0x34(r1)
-/* 8013F24C 0013BE2C  90 7E 00 2C */	stw r3, 0x2c(r30)
-/* 8013F250 0013BE30  90 1E 00 30 */	stw r0, 0x30(r30)
-/* 8013F254 0013BE34  80 01 00 38 */	lwz r0, 0x38(r1)
-/* 8013F258 0013BE38  90 1E 00 34 */	stw r0, 0x34(r30)
-/* 8013F25C 0013BE3C  80 1E 00 14 */	lwz r0, 0x14(r30)
-/* 8013F260 0013BE40  54 00 01 8D */	rlwinm. r0, r0, 0, 6, 6
-/* 8013F264 0013BE44  40 82 00 4C */	bne lbl_8013F2B0
-/* 8013F268 0013BE48  28 1E 00 00 */	cmplwi r30, 0
-/* 8013F26C 0013BE4C  41 82 00 44 */	beq lbl_8013F2B0
-/* 8013F270 0013BE50  40 82 00 14 */	bne lbl_8013F284
-/* 8013F274 0013BE54  38 6D 87 F8 */	addi r3, r13, lbl_804D3E98@sda21
-/* 8013F278 0013BE58  38 80 02 34 */	li r4, 0x234
-/* 8013F27C 0013BE5C  38 AD 88 00 */	addi r5, r13, lbl_804D3EA0@sda21
-/* 8013F280 0013BE60  48 24 8F A1 */	bl __assert
-lbl_8013F284:
-/* 8013F284 0013BE64  80 9E 00 14 */	lwz r4, 0x14(r30)
-/* 8013F288 0013BE68  38 60 00 00 */	li r3, 0
-/* 8013F28C 0013BE6C  54 80 02 11 */	rlwinm. r0, r4, 0, 8, 8
-/* 8013F290 0013BE70  40 82 00 10 */	bne lbl_8013F2A0
-/* 8013F294 0013BE74  54 80 06 73 */	rlwinm. r0, r4, 0, 0x19, 0x19
-/* 8013F298 0013BE78  41 82 00 08 */	beq lbl_8013F2A0
-/* 8013F29C 0013BE7C  38 60 00 01 */	li r3, 1
-lbl_8013F2A0:
-/* 8013F2A0 0013BE80  2C 03 00 00 */	cmpwi r3, 0
-/* 8013F2A4 0013BE84  40 82 00 0C */	bne lbl_8013F2B0
-/* 8013F2A8 0013BE88  7F C3 F3 78 */	mr r3, r30
-/* 8013F2AC 0013BE8C  48 23 40 3D */	bl HSD_JObjSetMtxDirtySub
-lbl_8013F2B0:
-/* 8013F2B0 0013BE90  80 7D 23 48 */	lwz r3, 0x2348(r29)
-/* 8013F2B4 0013BE94  38 03 00 01 */	addi r0, r3, 1
-/* 8013F2B8 0013BE98  90 1D 23 48 */	stw r0, 0x2348(r29)
-/* 8013F2BC 0013BE9C  48 00 00 A4 */	b lbl_8013F360
-lbl_8013F2C0:
-/* 8013F2C0 0013BEA0  28 1E 00 00 */	cmplwi r30, 0
-/* 8013F2C4 0013BEA4  3B BD 22 30 */	addi r29, r29, 0x2230
-/* 8013F2C8 0013BEA8  40 82 00 14 */	bne lbl_8013F2DC
-/* 8013F2CC 0013BEAC  38 6D 87 F8 */	addi r3, r13, lbl_804D3E98@sda21
-/* 8013F2D0 0013BEB0  38 80 02 F8 */	li r4, 0x2f8
-/* 8013F2D4 0013BEB4  38 AD 88 00 */	addi r5, r13, lbl_804D3EA0@sda21
-/* 8013F2D8 0013BEB8  48 24 8F 49 */	bl __assert
-lbl_8013F2DC:
-/* 8013F2DC 0013BEBC  28 1D 00 00 */	cmplwi r29, 0
-/* 8013F2E0 0013BEC0  40 82 00 14 */	bne lbl_8013F2F4
-/* 8013F2E4 0013BEC4  38 6D 87 F8 */	addi r3, r13, lbl_804D3E98@sda21
-/* 8013F2E8 0013BEC8  38 80 02 F9 */	li r4, 0x2f9
-/* 8013F2EC 0013BECC  38 AD 88 08 */	addi r5, r13, lbl_804D3EA8@sda21
-/* 8013F2F0 0013BED0  48 24 8F 31 */	bl __assert
-lbl_8013F2F4:
-/* 8013F2F4 0013BED4  80 7D 00 00 */	lwz r3, 0(r29)
-/* 8013F2F8 0013BED8  80 1D 00 04 */	lwz r0, 4(r29)
-/* 8013F2FC 0013BEDC  90 7E 00 2C */	stw r3, 0x2c(r30)
-/* 8013F300 0013BEE0  90 1E 00 30 */	stw r0, 0x30(r30)
-/* 8013F304 0013BEE4  80 1D 00 08 */	lwz r0, 8(r29)
-/* 8013F308 0013BEE8  90 1E 00 34 */	stw r0, 0x34(r30)
-/* 8013F30C 0013BEEC  80 1E 00 14 */	lwz r0, 0x14(r30)
-/* 8013F310 0013BEF0  54 00 01 8D */	rlwinm. r0, r0, 0, 6, 6
-/* 8013F314 0013BEF4  40 82 00 4C */	bne lbl_8013F360
-/* 8013F318 0013BEF8  28 1E 00 00 */	cmplwi r30, 0
-/* 8013F31C 0013BEFC  41 82 00 44 */	beq lbl_8013F360
-/* 8013F320 0013BF00  40 82 00 14 */	bne lbl_8013F334
-/* 8013F324 0013BF04  38 6D 87 F8 */	addi r3, r13, lbl_804D3E98@sda21
-/* 8013F328 0013BF08  38 80 02 34 */	li r4, 0x234
-/* 8013F32C 0013BF0C  38 AD 88 00 */	addi r5, r13, lbl_804D3EA0@sda21
-/* 8013F330 0013BF10  48 24 8E F1 */	bl __assert
-lbl_8013F334:
-/* 8013F334 0013BF14  80 9E 00 14 */	lwz r4, 0x14(r30)
-/* 8013F338 0013BF18  38 60 00 00 */	li r3, 0
-/* 8013F33C 0013BF1C  54 80 02 11 */	rlwinm. r0, r4, 0, 8, 8
-/* 8013F340 0013BF20  40 82 00 10 */	bne lbl_8013F350
-/* 8013F344 0013BF24  54 80 06 73 */	rlwinm. r0, r4, 0, 0x19, 0x19
-/* 8013F348 0013BF28  41 82 00 08 */	beq lbl_8013F350
-/* 8013F34C 0013BF2C  38 60 00 01 */	li r3, 1
-lbl_8013F350:
-/* 8013F350 0013BF30  2C 03 00 00 */	cmpwi r3, 0
-/* 8013F354 0013BF34  40 82 00 0C */	bne lbl_8013F360
-/* 8013F358 0013BF38  7F C3 F3 78 */	mr r3, r30
-/* 8013F35C 0013BF3C  48 23 3F 8D */	bl HSD_JObjSetMtxDirtySub
-lbl_8013F360:
-/* 8013F360 0013BF40  80 9A 00 2C */	lwz r4, 0x2c(r26)
-/* 8013F364 0013BF44  80 64 23 4C */	lwz r3, 0x234c(r4)
-/* 8013F368 0013BF48  80 A4 02 D4 */	lwz r5, 0x2d4(r4)
-/* 8013F36C 0013BF4C  38 03 00 01 */	addi r0, r3, 1
-/* 8013F370 0013BF50  90 04 23 4C */	stw r0, 0x234c(r4)
-/* 8013F374 0013BF54  80 64 23 4C */	lwz r3, 0x234c(r4)
-/* 8013F378 0013BF58  80 05 00 9C */	lwz r0, 0x9c(r5)
-/* 8013F37C 0013BF5C  7C 03 00 00 */	cmpw r3, r0
-/* 8013F380 0013BF60  41 80 00 28 */	blt lbl_8013F3A8
-/* 8013F384 0013BF64  80 04 09 14 */	lwz r0, 0x914(r4)
-/* 8013F388 0013BF68  2C 00 00 00 */	cmpwi r0, 0
-/* 8013F38C 0013BF6C  41 82 00 1C */	beq lbl_8013F3A8
-/* 8013F390 0013BF70  80 64 09 18 */	lwz r3, 0x918(r4)
-/* 8013F394 0013BF74  38 00 00 00 */	li r0, 0
-/* 8013F398 0013BF78  38 63 00 01 */	addi r3, r3, 1
-/* 8013F39C 0013BF7C  54 63 07 FE */	clrlwi r3, r3, 0x1f
-/* 8013F3A0 0013BF80  90 64 09 18 */	stw r3, 0x918(r4)
-/* 8013F3A4 0013BF84  90 04 23 4C */	stw r0, 0x234c(r4)
-lbl_8013F3A8:
-/* 8013F3A8 0013BF88  7F 43 D3 78 */	mr r3, r26
-/* 8013F3AC 0013BF8C  4B FF E5 39 */	bl func_8013D8E4
-/* 8013F3B0 0013BF90  80 7C 23 6C */	lwz r3, 0x236c(r28)
-/* 8013F3B4 0013BF94  3C 00 43 30 */	lis r0, 0x4330
-/* 8013F3B8 0013BF98  C8 22 A2 98 */	lfd f1, lbl_804D9C78@sda21(r2)
-/* 8013F3BC 0013BF9C  6C 63 80 00 */	xoris r3, r3, 0x8000
-/* 8013F3C0 0013BFA0  C0 1B 00 98 */	lfs f0, 0x98(r27)
-/* 8013F3C4 0013BFA4  90 61 00 44 */	stw r3, 0x44(r1)
-/* 8013F3C8 0013BFA8  FC 81 00 32 */	fmul f4, f1, f0
-/* 8013F3CC 0013BFAC  C0 7C 23 74 */	lfs f3, 0x2374(r28)
-/* 8013F3D0 0013BFB0  90 01 00 40 */	stw r0, 0x40(r1)
-/* 8013F3D4 0013BFB4  C8 22 A2 90 */	lfd f1, lbl_804D9C70@sda21(r2)
-/* 8013F3D8 0013BFB8  C8 01 00 40 */	lfd f0, 0x40(r1)
-/* 8013F3DC 0013BFBC  EC 20 08 28 */	fsubs f1, f0, f1
-/* 8013F3E0 0013BFC0  C0 42 A2 88 */	lfs f2, lbl_804D9C68@sda21(r2)
-/* 8013F3E4 0013BFC4  FC 64 00 F2 */	fmul f3, f4, f3
-/* 8013F3E8 0013BFC8  C0 1B 00 BC */	lfs f0, 0xbc(r27)
-/* 8013F3EC 0013BFCC  C3 FC 23 54 */	lfs f31, 0x2354(r28)
-/* 8013F3F0 0013BFD0  EC 22 00 72 */	fmuls f1, f2, f1
-/* 8013F3F4 0013BFD4  FC 40 18 18 */	frsp f2, f3
-/* 8013F3F8 0013BFD8  EC 01 00 32 */	fmuls f0, f1, f0
-/* 8013F3FC 0013BFDC  EF C2 00 32 */	fmuls f30, f2, f0
-/* 8013F400 0013BFE0  EC 1F F0 2A */	fadds f0, f31, f30
-/* 8013F404 0013BFE4  D0 1C 23 54 */	stfs f0, 0x2354(r28)
-/* 8013F408 0013BFE8  80 7A 00 2C */	lwz r3, 0x2c(r26)
-/* 8013F40C 0013BFEC  C8 42 A2 78 */	lfd f2, lbl_804D9C58@sda21(r2)
-/* 8013F410 0013BFF0  C0 02 A2 68 */	lfs f0, lbl_804D9C48@sda21(r2)
-/* 8013F414 0013BFF4  48 00 00 14 */	b lbl_8013F428
-lbl_8013F418:
-/* 8013F418 0013BFF8  C0 23 23 54 */	lfs f1, 0x2354(r3)
-/* 8013F41C 0013BFFC  FC 21 10 2A */	fadd f1, f1, f2
-/* 8013F420 0013C000  FC 20 08 18 */	frsp f1, f1
-/* 8013F424 0013C004  D0 23 23 54 */	stfs f1, 0x2354(r3)
-lbl_8013F428:
-/* 8013F428 0013C008  C0 23 23 54 */	lfs f1, 0x2354(r3)
-/* 8013F42C 0013C00C  FC 01 00 40 */	fcmpo cr0, f1, f0
-/* 8013F430 0013C010  41 80 FF E8 */	blt lbl_8013F418
-/* 8013F434 0013C014  C8 42 A2 78 */	lfd f2, lbl_804D9C58@sda21(r2)
-/* 8013F438 0013C018  48 00 00 14 */	b lbl_8013F44C
-lbl_8013F43C:
-/* 8013F43C 0013C01C  C0 03 23 54 */	lfs f0, 0x2354(r3)
-/* 8013F440 0013C020  FC 00 10 28 */	fsub f0, f0, f2
-/* 8013F444 0013C024  FC 00 00 18 */	frsp f0, f0
-/* 8013F448 0013C028  D0 03 23 54 */	stfs f0, 0x2354(r3)
-lbl_8013F44C:
-/* 8013F44C 0013C02C  C0 23 23 54 */	lfs f1, 0x2354(r3)
-/* 8013F450 0013C030  FC 01 10 40 */	fcmpo cr0, f1, f2
-/* 8013F454 0013C034  41 81 FF E8 */	bgt lbl_8013F43C
-/* 8013F458 0013C038  38 80 00 03 */	li r4, 3
-/* 8013F45C 0013C03C  4B F3 64 D1 */	bl func_8007592C
-/* 8013F460 0013C040  80 7C 23 40 */	lwz r3, 0x2340(r28)
-/* 8013F464 0013C044  38 03 FF FF */	addi r0, r3, -1
-/* 8013F468 0013C048  90 1C 23 40 */	stw r0, 0x2340(r28)
-/* 8013F46C 0013C04C  80 1C 23 40 */	lwz r0, 0x2340(r28)
-/* 8013F470 0013C050  2C 00 00 00 */	cmpwi r0, 0
-/* 8013F474 0013C054  41 81 02 68 */	bgt lbl_8013F6DC
-/* 8013F478 0013C058  C8 02 A2 60 */	lfd f0, lbl_804D9C40@sda21(r2)
-/* 8013F47C 0013C05C  C0 5C 23 54 */	lfs f2, 0x2354(r28)
-/* 8013F480 0013C060  FC 00 10 40 */	fcmpo cr0, f0, f2
-/* 8013F484 0013C064  40 80 01 BC */	bge lbl_8013F640
-/* 8013F488 0013C068  C8 02 A2 A0 */	lfd f0, lbl_804D9C80@sda21(r2)
-/* 8013F48C 0013C06C  FC 02 00 40 */	fcmpo cr0, f2, f0
-/* 8013F490 0013C070  40 80 01 B0 */	bge lbl_8013F640
-/* 8013F494 0013C074  C0 22 A2 68 */	lfs f1, lbl_804D9C48@sda21(r2)
-/* 8013F498 0013C078  FC 1E 08 40 */	fcmpo cr0, f30, f1
-/* 8013F49C 0013C07C  40 81 00 D4 */	ble lbl_8013F570
-/* 8013F4A0 0013C080  C8 02 A2 A8 */	lfd f0, lbl_804D9C88@sda21(r2)
-/* 8013F4A4 0013C084  FC 02 00 40 */	fcmpo cr0, f2, f0
-/* 8013F4A8 0013C088  40 81 00 2C */	ble lbl_8013F4D4
-/* 8013F4AC 0013C08C  FC 1F 00 40 */	fcmpo cr0, f31, f0
-/* 8013F4B0 0013C090  40 80 00 24 */	bge lbl_8013F4D4
-/* 8013F4B4 0013C094  38 00 00 00 */	li r0, 0
-/* 8013F4B8 0013C098  3C 80 00 04 */	lis r4, 0x00040012@ha
-/* 8013F4BC 0013C09C  90 1C 23 40 */	stw r0, 0x2340(r28)
-/* 8013F4C0 0013C0A0  38 A4 00 12 */	addi r5, r4, 0x00040012@l
-/* 8013F4C4 0013C0A4  38 7A 00 00 */	addi r3, r26, 0
-/* 8013F4C8 0013C0A8  38 80 00 01 */	li r4, 1
-/* 8013F4CC 0013C0AC  4B FF E5 59 */	bl func_8013DA24
-/* 8013F4D0 0013C0B0  48 00 02 1C */	b lbl_8013F6EC
-lbl_8013F4D4:
-/* 8013F4D4 0013C0B4  80 7C 05 E8 */	lwz r3, 0x5e8(r28)
-/* 8013F4D8 0013C0B8  83 43 00 00 */	lwz r26, 0(r3)
-/* 8013F4DC 0013C0BC  28 1A 00 00 */	cmplwi r26, 0
-/* 8013F4E0 0013C0C0  40 82 00 14 */	bne lbl_8013F4F4
-/* 8013F4E4 0013C0C4  38 6D 87 F8 */	addi r3, r13, lbl_804D3E98@sda21
-/* 8013F4E8 0013C0C8  38 80 02 94 */	li r4, 0x294
-/* 8013F4EC 0013C0CC  38 AD 88 00 */	addi r5, r13, lbl_804D3EA0@sda21
-/* 8013F4F0 0013C0D0  48 24 8D 31 */	bl __assert
-lbl_8013F4F4:
-/* 8013F4F4 0013C0D4  80 1A 00 14 */	lwz r0, 0x14(r26)
-/* 8013F4F8 0013C0D8  54 00 03 9D */	rlwinm. r0, r0, 0, 0xe, 0xe
-/* 8013F4FC 0013C0DC  41 82 00 14 */	beq lbl_8013F510
-/* 8013F500 0013C0E0  38 BF 00 20 */	addi r5, r31, 0x20
-/* 8013F504 0013C0E4  38 6D 87 F8 */	addi r3, r13, lbl_804D3E98@sda21
-/* 8013F508 0013C0E8  38 80 02 95 */	li r4, 0x295
-/* 8013F50C 0013C0EC  48 24 8D 15 */	bl __assert
-lbl_8013F510:
-/* 8013F510 0013C0F0  C0 02 A2 6C */	lfs f0, lbl_804D9C4C@sda21(r2)
-/* 8013F514 0013C0F4  D0 1A 00 20 */	stfs f0, 0x20(r26)
-/* 8013F518 0013C0F8  80 1A 00 14 */	lwz r0, 0x14(r26)
-/* 8013F51C 0013C0FC  54 00 01 8D */	rlwinm. r0, r0, 0, 6, 6
-/* 8013F520 0013C100  40 82 01 CC */	bne lbl_8013F6EC
-/* 8013F524 0013C104  28 1A 00 00 */	cmplwi r26, 0
-/* 8013F528 0013C108  41 82 01 C4 */	beq lbl_8013F6EC
-/* 8013F52C 0013C10C  40 82 00 14 */	bne lbl_8013F540
-/* 8013F530 0013C110  38 6D 87 F8 */	addi r3, r13, lbl_804D3E98@sda21
-/* 8013F534 0013C114  38 80 02 34 */	li r4, 0x234
-/* 8013F538 0013C118  38 AD 88 00 */	addi r5, r13, lbl_804D3EA0@sda21
-/* 8013F53C 0013C11C  48 24 8C E5 */	bl __assert
-lbl_8013F540:
-/* 8013F540 0013C120  80 9A 00 14 */	lwz r4, 0x14(r26)
-/* 8013F544 0013C124  38 60 00 00 */	li r3, 0
-/* 8013F548 0013C128  54 80 02 11 */	rlwinm. r0, r4, 0, 8, 8
-/* 8013F54C 0013C12C  40 82 00 10 */	bne lbl_8013F55C
-/* 8013F550 0013C130  54 80 06 73 */	rlwinm. r0, r4, 0, 0x19, 0x19
-/* 8013F554 0013C134  41 82 00 08 */	beq lbl_8013F55C
-/* 8013F558 0013C138  38 60 00 01 */	li r3, 1
-lbl_8013F55C:
-/* 8013F55C 0013C13C  2C 03 00 00 */	cmpwi r3, 0
-/* 8013F560 0013C140  40 82 01 8C */	bne lbl_8013F6EC
-/* 8013F564 0013C144  7F 43 D3 78 */	mr r3, r26
-/* 8013F568 0013C148  48 23 3D 81 */	bl HSD_JObjSetMtxDirtySub
-/* 8013F56C 0013C14C  48 00 01 80 */	b lbl_8013F6EC
-lbl_8013F570:
-/* 8013F570 0013C150  C8 02 A2 A8 */	lfd f0, lbl_804D9C88@sda21(r2)
-/* 8013F574 0013C154  FC 02 00 40 */	fcmpo cr0, f2, f0
-/* 8013F578 0013C158  40 80 00 2C */	bge lbl_8013F5A4
-/* 8013F57C 0013C15C  FC 1F 00 40 */	fcmpo cr0, f31, f0
-/* 8013F580 0013C160  40 81 00 24 */	ble lbl_8013F5A4
-/* 8013F584 0013C164  38 00 00 00 */	li r0, 0
-/* 8013F588 0013C168  3C 80 00 04 */	lis r4, 0x00040012@ha
-/* 8013F58C 0013C16C  90 1C 23 40 */	stw r0, 0x2340(r28)
-/* 8013F590 0013C170  38 A4 00 12 */	addi r5, r4, 0x00040012@l
-/* 8013F594 0013C174  38 7A 00 00 */	addi r3, r26, 0
-/* 8013F598 0013C178  38 80 00 01 */	li r4, 1
-/* 8013F59C 0013C17C  4B FF E4 89 */	bl func_8013DA24
-/* 8013F5A0 0013C180  48 00 01 4C */	b lbl_8013F6EC
-lbl_8013F5A4:
-/* 8013F5A4 0013C184  80 7C 05 E8 */	lwz r3, 0x5e8(r28)
-/* 8013F5A8 0013C188  83 43 00 00 */	lwz r26, 0(r3)
-/* 8013F5AC 0013C18C  28 1A 00 00 */	cmplwi r26, 0
-/* 8013F5B0 0013C190  40 82 00 14 */	bne lbl_8013F5C4
-/* 8013F5B4 0013C194  38 6D 87 F8 */	addi r3, r13, lbl_804D3E98@sda21
-/* 8013F5B8 0013C198  38 80 02 94 */	li r4, 0x294
-/* 8013F5BC 0013C19C  38 AD 88 00 */	addi r5, r13, lbl_804D3EA0@sda21
-/* 8013F5C0 0013C1A0  48 24 8C 61 */	bl __assert
-lbl_8013F5C4:
-/* 8013F5C4 0013C1A4  80 1A 00 14 */	lwz r0, 0x14(r26)
-/* 8013F5C8 0013C1A8  54 00 03 9D */	rlwinm. r0, r0, 0, 0xe, 0xe
-/* 8013F5CC 0013C1AC  41 82 00 14 */	beq lbl_8013F5E0
-/* 8013F5D0 0013C1B0  38 BF 00 20 */	addi r5, r31, 0x20
-/* 8013F5D4 0013C1B4  38 6D 87 F8 */	addi r3, r13, lbl_804D3E98@sda21
-/* 8013F5D8 0013C1B8  38 80 02 95 */	li r4, 0x295
-/* 8013F5DC 0013C1BC  48 24 8C 45 */	bl __assert
-lbl_8013F5E0:
-/* 8013F5E0 0013C1C0  C0 02 A2 6C */	lfs f0, lbl_804D9C4C@sda21(r2)
-/* 8013F5E4 0013C1C4  D0 1A 00 20 */	stfs f0, 0x20(r26)
-/* 8013F5E8 0013C1C8  80 1A 00 14 */	lwz r0, 0x14(r26)
-/* 8013F5EC 0013C1CC  54 00 01 8D */	rlwinm. r0, r0, 0, 6, 6
-/* 8013F5F0 0013C1D0  40 82 00 FC */	bne lbl_8013F6EC
-/* 8013F5F4 0013C1D4  28 1A 00 00 */	cmplwi r26, 0
-/* 8013F5F8 0013C1D8  41 82 00 F4 */	beq lbl_8013F6EC
-/* 8013F5FC 0013C1DC  40 82 00 14 */	bne lbl_8013F610
-/* 8013F600 0013C1E0  38 6D 87 F8 */	addi r3, r13, lbl_804D3E98@sda21
-/* 8013F604 0013C1E4  38 80 02 34 */	li r4, 0x234
-/* 8013F608 0013C1E8  38 AD 88 00 */	addi r5, r13, lbl_804D3EA0@sda21
-/* 8013F60C 0013C1EC  48 24 8C 15 */	bl __assert
-lbl_8013F610:
-/* 8013F610 0013C1F0  80 9A 00 14 */	lwz r4, 0x14(r26)
-/* 8013F614 0013C1F4  38 60 00 00 */	li r3, 0
-/* 8013F618 0013C1F8  54 80 02 11 */	rlwinm. r0, r4, 0, 8, 8
-/* 8013F61C 0013C1FC  40 82 00 10 */	bne lbl_8013F62C
-/* 8013F620 0013C200  54 80 06 73 */	rlwinm. r0, r4, 0, 0x19, 0x19
-/* 8013F624 0013C204  41 82 00 08 */	beq lbl_8013F62C
-/* 8013F628 0013C208  38 60 00 01 */	li r3, 1
-lbl_8013F62C:
-/* 8013F62C 0013C20C  2C 03 00 00 */	cmpwi r3, 0
-/* 8013F630 0013C210  40 82 00 BC */	bne lbl_8013F6EC
-/* 8013F634 0013C214  7F 43 D3 78 */	mr r3, r26
-/* 8013F638 0013C218  48 23 3C B1 */	bl HSD_JObjSetMtxDirtySub
-/* 8013F63C 0013C21C  48 00 00 B0 */	b lbl_8013F6EC
-lbl_8013F640:
-/* 8013F640 0013C220  80 7C 05 E8 */	lwz r3, 0x5e8(r28)
-/* 8013F644 0013C224  83 43 00 00 */	lwz r26, 0(r3)
-/* 8013F648 0013C228  28 1A 00 00 */	cmplwi r26, 0
-/* 8013F64C 0013C22C  40 82 00 14 */	bne lbl_8013F660
-/* 8013F650 0013C230  38 6D 87 F8 */	addi r3, r13, lbl_804D3E98@sda21
-/* 8013F654 0013C234  38 80 02 94 */	li r4, 0x294
-/* 8013F658 0013C238  38 AD 88 00 */	addi r5, r13, lbl_804D3EA0@sda21
-/* 8013F65C 0013C23C  48 24 8B C5 */	bl __assert
-lbl_8013F660:
-/* 8013F660 0013C240  80 1A 00 14 */	lwz r0, 0x14(r26)
-/* 8013F664 0013C244  54 00 03 9D */	rlwinm. r0, r0, 0, 0xe, 0xe
-/* 8013F668 0013C248  41 82 00 14 */	beq lbl_8013F67C
-/* 8013F66C 0013C24C  38 BF 00 20 */	addi r5, r31, 0x20
-/* 8013F670 0013C250  38 6D 87 F8 */	addi r3, r13, lbl_804D3E98@sda21
-/* 8013F674 0013C254  38 80 02 95 */	li r4, 0x295
-/* 8013F678 0013C258  48 24 8B A9 */	bl __assert
-lbl_8013F67C:
-/* 8013F67C 0013C25C  C0 02 A2 6C */	lfs f0, lbl_804D9C4C@sda21(r2)
-/* 8013F680 0013C260  D0 1A 00 20 */	stfs f0, 0x20(r26)
-/* 8013F684 0013C264  80 1A 00 14 */	lwz r0, 0x14(r26)
-/* 8013F688 0013C268  54 00 01 8D */	rlwinm. r0, r0, 0, 6, 6
-/* 8013F68C 0013C26C  40 82 00 60 */	bne lbl_8013F6EC
-/* 8013F690 0013C270  28 1A 00 00 */	cmplwi r26, 0
-/* 8013F694 0013C274  41 82 00 58 */	beq lbl_8013F6EC
-/* 8013F698 0013C278  40 82 00 14 */	bne lbl_8013F6AC
-/* 8013F69C 0013C27C  38 6D 87 F8 */	addi r3, r13, lbl_804D3E98@sda21
-/* 8013F6A0 0013C280  38 80 02 34 */	li r4, 0x234
-/* 8013F6A4 0013C284  38 AD 88 00 */	addi r5, r13, lbl_804D3EA0@sda21
-/* 8013F6A8 0013C288  48 24 8B 79 */	bl __assert
-lbl_8013F6AC:
-/* 8013F6AC 0013C28C  80 9A 00 14 */	lwz r4, 0x14(r26)
-/* 8013F6B0 0013C290  38 60 00 00 */	li r3, 0
-/* 8013F6B4 0013C294  54 80 02 11 */	rlwinm. r0, r4, 0, 8, 8
-/* 8013F6B8 0013C298  40 82 00 10 */	bne lbl_8013F6C8
-/* 8013F6BC 0013C29C  54 80 06 73 */	rlwinm. r0, r4, 0, 0x19, 0x19
-/* 8013F6C0 0013C2A0  41 82 00 08 */	beq lbl_8013F6C8
-/* 8013F6C4 0013C2A4  38 60 00 01 */	li r3, 1
-lbl_8013F6C8:
-/* 8013F6C8 0013C2A8  2C 03 00 00 */	cmpwi r3, 0
-/* 8013F6CC 0013C2AC  40 82 00 20 */	bne lbl_8013F6EC
-/* 8013F6D0 0013C2B0  7F 43 D3 78 */	mr r3, r26
-/* 8013F6D4 0013C2B4  48 23 3C 15 */	bl HSD_JObjSetMtxDirtySub
-/* 8013F6D8 0013C2B8  48 00 00 14 */	b lbl_8013F6EC
-lbl_8013F6DC:
-/* 8013F6DC 0013C2BC  C0 22 A2 6C */	lfs f1, lbl_804D9C4C@sda21(r2)
-/* 8013F6E0 0013C2C0  38 7C 00 00 */	addi r3, r28, 0
-/* 8013F6E4 0013C2C4  38 80 00 00 */	li r4, 0
-/* 8013F6E8 0013C2C8  4B F3 64 09 */	bl func_80075AF0
-lbl_8013F6EC:
-/* 8013F6EC 0013C2CC  BB 41 00 48 */	lmw r26, 0x48(r1)
-/* 8013F6F0 0013C2D0  80 01 00 74 */	lwz r0, 0x74(r1)
-/* 8013F6F4 0013C2D4  CB E1 00 68 */	lfd f31, 0x68(r1)
-/* 8013F6F8 0013C2D8  CB C1 00 60 */	lfd f30, 0x60(r1)
-/* 8013F6FC 0013C2DC  38 21 00 70 */	addi r1, r1, 0x70
-/* 8013F700 0013C2E0  7C 08 03 A6 */	mtlr r0
-/* 8013F704 0013C2E4  4E 80 00 20 */	blr
-.global lbl_8013F708
-lbl_8013F708:
-/* 8013F708 0013C2E8  7C 08 02 A6 */	mflr r0
-/* 8013F70C 0013C2EC  38 80 00 01 */	li r4, 1
-/* 8013F710 0013C2F0  90 01 00 04 */	stw r0, 4(r1)
-/* 8013F714 0013C2F4  94 21 FF B8 */	stwu r1, -0x48(r1)
-/* 8013F718 0013C2F8  BF 61 00 34 */	stmw r27, 0x34(r1)
-/* 8013F71C 0013C2FC  7C 7B 1B 78 */	mr r27, r3
-/* 8013F720 0013C300  80 A3 00 2C */	lwz r5, 0x2c(r3)
-/* 8013F724 0013C304  83 85 02 D4 */	lwz r28, 0x2d4(r5)
-/* 8013F728 0013C308  7C BD 2B 78 */	mr r29, r5
-/* 8013F72C 0013C30C  4B FF E6 29 */	bl func_8013DD54
-/* 8013F730 0013C310  83 DB 00 2C */	lwz r30, 0x2c(r27)
-/* 8013F734 0013C314  83 FB 00 28 */	lwz r31, 0x28(r27)
-/* 8013F738 0013C318  80 1E 23 48 */	lwz r0, 0x2348(r30)
-/* 8013F73C 0013C31C  2C 00 00 00 */	cmpwi r0, 0
-/* 8013F740 0013C320  41 80 00 E4 */	blt lbl_8013F824
-/* 8013F744 0013C324  2C 00 00 04 */	cmpwi r0, 4
-/* 8013F748 0013C328  40 80 00 DC */	bge lbl_8013F824
-/* 8013F74C 0013C32C  C0 1E 22 30 */	lfs f0, 0x2230(r30)
-/* 8013F750 0013C330  3C 80 80 3D */	lis r4, lbl_803D05C8@ha
-/* 8013F754 0013C334  54 05 10 3A */	slwi r5, r0, 2
-/* 8013F758 0013C338  D0 01 00 20 */	stfs f0, 0x20(r1)
-/* 8013F75C 0013C33C  38 04 05 C8 */	addi r0, r4, lbl_803D05C8@l
-/* 8013F760 0013C340  7C 80 2A 14 */	add r4, r0, r5
-/* 8013F764 0013C344  C0 3E 22 34 */	lfs f1, 0x2234(r30)
-/* 8013F768 0013C348  3C 60 80 3D */	lis r3, lbl_803D05D8@ha
-/* 8013F76C 0013C34C  C0 04 00 00 */	lfs f0, 0(r4)
-/* 8013F770 0013C350  38 03 05 D8 */	addi r0, r3, lbl_803D05D8@l
-/* 8013F774 0013C354  7C 60 2A 14 */	add r3, r0, r5
-/* 8013F778 0013C358  EC 01 00 32 */	fmuls f0, f1, f0
-/* 8013F77C 0013C35C  28 1F 00 00 */	cmplwi r31, 0
-/* 8013F780 0013C360  D0 01 00 24 */	stfs f0, 0x24(r1)
-/* 8013F784 0013C364  C0 3E 22 38 */	lfs f1, 0x2238(r30)
-/* 8013F788 0013C368  C0 03 00 00 */	lfs f0, 0(r3)
-/* 8013F78C 0013C36C  EC 01 00 32 */	fmuls f0, f1, f0
-/* 8013F790 0013C370  D0 01 00 28 */	stfs f0, 0x28(r1)
-/* 8013F794 0013C374  40 82 00 14 */	bne lbl_8013F7A8
-/* 8013F798 0013C378  38 6D 87 F8 */	addi r3, r13, lbl_804D3E98@sda21
-/* 8013F79C 0013C37C  38 80 02 F8 */	li r4, 0x2f8
-/* 8013F7A0 0013C380  38 AD 88 00 */	addi r5, r13, lbl_804D3EA0@sda21
-/* 8013F7A4 0013C384  48 24 8A 7D */	bl __assert
-lbl_8013F7A8:
-/* 8013F7A8 0013C388  80 61 00 20 */	lwz r3, 0x20(r1)
-/* 8013F7AC 0013C38C  80 01 00 24 */	lwz r0, 0x24(r1)
-/* 8013F7B0 0013C390  90 7F 00 2C */	stw r3, 0x2c(r31)
-/* 8013F7B4 0013C394  90 1F 00 30 */	stw r0, 0x30(r31)
-/* 8013F7B8 0013C398  80 01 00 28 */	lwz r0, 0x28(r1)
-/* 8013F7BC 0013C39C  90 1F 00 34 */	stw r0, 0x34(r31)
-/* 8013F7C0 0013C3A0  80 1F 00 14 */	lwz r0, 0x14(r31)
-/* 8013F7C4 0013C3A4  54 00 01 8D */	rlwinm. r0, r0, 0, 6, 6
-/* 8013F7C8 0013C3A8  40 82 00 4C */	bne lbl_8013F814
-/* 8013F7CC 0013C3AC  28 1F 00 00 */	cmplwi r31, 0
-/* 8013F7D0 0013C3B0  41 82 00 44 */	beq lbl_8013F814
-/* 8013F7D4 0013C3B4  40 82 00 14 */	bne lbl_8013F7E8
-/* 8013F7D8 0013C3B8  38 6D 87 F8 */	addi r3, r13, lbl_804D3E98@sda21
-/* 8013F7DC 0013C3BC  38 80 02 34 */	li r4, 0x234
-/* 8013F7E0 0013C3C0  38 AD 88 00 */	addi r5, r13, lbl_804D3EA0@sda21
-/* 8013F7E4 0013C3C4  48 24 8A 3D */	bl __assert
-lbl_8013F7E8:
-/* 8013F7E8 0013C3C8  80 9F 00 14 */	lwz r4, 0x14(r31)
-/* 8013F7EC 0013C3CC  38 60 00 00 */	li r3, 0
-/* 8013F7F0 0013C3D0  54 80 02 11 */	rlwinm. r0, r4, 0, 8, 8
-/* 8013F7F4 0013C3D4  40 82 00 10 */	bne lbl_8013F804
-/* 8013F7F8 0013C3D8  54 80 06 73 */	rlwinm. r0, r4, 0, 0x19, 0x19
-/* 8013F7FC 0013C3DC  41 82 00 08 */	beq lbl_8013F804
-/* 8013F800 0013C3E0  38 60 00 01 */	li r3, 1
-lbl_8013F804:
-/* 8013F804 0013C3E4  2C 03 00 00 */	cmpwi r3, 0
-/* 8013F808 0013C3E8  40 82 00 0C */	bne lbl_8013F814
-/* 8013F80C 0013C3EC  7F E3 FB 78 */	mr r3, r31
-/* 8013F810 0013C3F0  48 23 3A D9 */	bl HSD_JObjSetMtxDirtySub
-lbl_8013F814:
-/* 8013F814 0013C3F4  80 7E 23 48 */	lwz r3, 0x2348(r30)
-/* 8013F818 0013C3F8  38 03 00 01 */	addi r0, r3, 1
-/* 8013F81C 0013C3FC  90 1E 23 48 */	stw r0, 0x2348(r30)
-/* 8013F820 0013C400  48 00 00 A4 */	b lbl_8013F8C4
-lbl_8013F824:
-/* 8013F824 0013C404  28 1F 00 00 */	cmplwi r31, 0
-/* 8013F828 0013C408  3B DE 22 30 */	addi r30, r30, 0x2230
-/* 8013F82C 0013C40C  40 82 00 14 */	bne lbl_8013F840
-/* 8013F830 0013C410  38 6D 87 F8 */	addi r3, r13, lbl_804D3E98@sda21
-/* 8013F834 0013C414  38 80 02 F8 */	li r4, 0x2f8
-/* 8013F838 0013C418  38 AD 88 00 */	addi r5, r13, lbl_804D3EA0@sda21
-/* 8013F83C 0013C41C  48 24 89 E5 */	bl __assert
-lbl_8013F840:
-/* 8013F840 0013C420  28 1E 00 00 */	cmplwi r30, 0
-/* 8013F844 0013C424  40 82 00 14 */	bne lbl_8013F858
-/* 8013F848 0013C428  38 6D 87 F8 */	addi r3, r13, lbl_804D3E98@sda21
-/* 8013F84C 0013C42C  38 80 02 F9 */	li r4, 0x2f9
-/* 8013F850 0013C430  38 AD 88 08 */	addi r5, r13, lbl_804D3EA8@sda21
-/* 8013F854 0013C434  48 24 89 CD */	bl __assert
-lbl_8013F858:
-/* 8013F858 0013C438  80 7E 00 00 */	lwz r3, 0(r30)
-/* 8013F85C 0013C43C  80 1E 00 04 */	lwz r0, 4(r30)
-/* 8013F860 0013C440  90 7F 00 2C */	stw r3, 0x2c(r31)
-/* 8013F864 0013C444  90 1F 00 30 */	stw r0, 0x30(r31)
-/* 8013F868 0013C448  80 1E 00 08 */	lwz r0, 8(r30)
-/* 8013F86C 0013C44C  90 1F 00 34 */	stw r0, 0x34(r31)
-/* 8013F870 0013C450  80 1F 00 14 */	lwz r0, 0x14(r31)
-/* 8013F874 0013C454  54 00 01 8D */	rlwinm. r0, r0, 0, 6, 6
-/* 8013F878 0013C458  40 82 00 4C */	bne lbl_8013F8C4
-/* 8013F87C 0013C45C  28 1F 00 00 */	cmplwi r31, 0
-/* 8013F880 0013C460  41 82 00 44 */	beq lbl_8013F8C4
-/* 8013F884 0013C464  40 82 00 14 */	bne lbl_8013F898
-/* 8013F888 0013C468  38 6D 87 F8 */	addi r3, r13, lbl_804D3E98@sda21
-/* 8013F88C 0013C46C  38 80 02 34 */	li r4, 0x234
-/* 8013F890 0013C470  38 AD 88 00 */	addi r5, r13, lbl_804D3EA0@sda21
-/* 8013F894 0013C474  48 24 89 8D */	bl __assert
-lbl_8013F898:
-/* 8013F898 0013C478  80 9F 00 14 */	lwz r4, 0x14(r31)
-/* 8013F89C 0013C47C  38 60 00 00 */	li r3, 0
-/* 8013F8A0 0013C480  54 80 02 11 */	rlwinm. r0, r4, 0, 8, 8
-/* 8013F8A4 0013C484  40 82 00 10 */	bne lbl_8013F8B4
-/* 8013F8A8 0013C488  54 80 06 73 */	rlwinm. r0, r4, 0, 0x19, 0x19
-/* 8013F8AC 0013C48C  41 82 00 08 */	beq lbl_8013F8B4
-/* 8013F8B0 0013C490  38 60 00 01 */	li r3, 1
-lbl_8013F8B4:
-/* 8013F8B4 0013C494  2C 03 00 00 */	cmpwi r3, 0
-/* 8013F8B8 0013C498  40 82 00 0C */	bne lbl_8013F8C4
-/* 8013F8BC 0013C49C  7F E3 FB 78 */	mr r3, r31
-/* 8013F8C0 0013C4A0  48 23 3A 29 */	bl HSD_JObjSetMtxDirtySub
-lbl_8013F8C4:
-/* 8013F8C4 0013C4A4  C8 42 A2 98 */	lfd f2, lbl_804D9C78@sda21(r2)
-/* 8013F8C8 0013C4A8  C0 1C 00 6C */	lfs f0, 0x6c(r28)
-/* 8013F8CC 0013C4AC  C0 3D 23 74 */	lfs f1, 0x2374(r29)
-/* 8013F8D0 0013C4B0  FC 42 00 32 */	fmul f2, f2, f0
-/* 8013F8D4 0013C4B4  C0 7C 00 BC */	lfs f3, 0xbc(r28)
-/* 8013F8D8 0013C4B8  C0 1D 23 54 */	lfs f0, 0x2354(r29)
-/* 8013F8DC 0013C4BC  FC 20 08 50 */	fneg f1, f1
-/* 8013F8E0 0013C4C0  FC 22 00 72 */	fmul f1, f2, f1
-/* 8013F8E4 0013C4C4  FC 20 08 18 */	frsp f1, f1
-/* 8013F8E8 0013C4C8  EC 03 00 7A */	fmadds f0, f3, f1, f0
-/* 8013F8EC 0013C4CC  D0 1D 23 54 */	stfs f0, 0x2354(r29)
-/* 8013F8F0 0013C4D0  80 7B 00 2C */	lwz r3, 0x2c(r27)
-/* 8013F8F4 0013C4D4  C8 42 A2 78 */	lfd f2, lbl_804D9C58@sda21(r2)
-/* 8013F8F8 0013C4D8  C0 02 A2 68 */	lfs f0, lbl_804D9C48@sda21(r2)
-/* 8013F8FC 0013C4DC  48 00 00 14 */	b lbl_8013F910
-lbl_8013F900:
-/* 8013F900 0013C4E0  C0 23 23 54 */	lfs f1, 0x2354(r3)
-/* 8013F904 0013C4E4  FC 21 10 2A */	fadd f1, f1, f2
-/* 8013F908 0013C4E8  FC 20 08 18 */	frsp f1, f1
-/* 8013F90C 0013C4EC  D0 23 23 54 */	stfs f1, 0x2354(r3)
-lbl_8013F910:
-/* 8013F910 0013C4F0  C0 23 23 54 */	lfs f1, 0x2354(r3)
-/* 8013F914 0013C4F4  FC 01 00 40 */	fcmpo cr0, f1, f0
-/* 8013F918 0013C4F8  41 80 FF E8 */	blt lbl_8013F900
-/* 8013F91C 0013C4FC  C8 42 A2 78 */	lfd f2, lbl_804D9C58@sda21(r2)
-/* 8013F920 0013C500  48 00 00 14 */	b lbl_8013F934
-lbl_8013F924:
-/* 8013F924 0013C504  C0 03 23 54 */	lfs f0, 0x2354(r3)
-/* 8013F928 0013C508  FC 00 10 28 */	fsub f0, f0, f2
-/* 8013F92C 0013C50C  FC 00 00 18 */	frsp f0, f0
-/* 8013F930 0013C510  D0 03 23 54 */	stfs f0, 0x2354(r3)
-lbl_8013F934:
-/* 8013F934 0013C514  C0 23 23 54 */	lfs f1, 0x2354(r3)
-/* 8013F938 0013C518  FC 01 10 40 */	fcmpo cr0, f1, f2
-/* 8013F93C 0013C51C  41 81 FF E8 */	bgt lbl_8013F924
-/* 8013F940 0013C520  38 80 00 03 */	li r4, 3
-/* 8013F944 0013C524  4B F3 5F E9 */	bl func_8007592C
-/* 8013F948 0013C528  80 7D 23 40 */	lwz r3, 0x2340(r29)
-/* 8013F94C 0013C52C  38 03 FF FF */	addi r0, r3, -1
-/* 8013F950 0013C530  90 1D 23 40 */	stw r0, 0x2340(r29)
-/* 8013F954 0013C534  80 1D 23 40 */	lwz r0, 0x2340(r29)
-/* 8013F958 0013C538  2C 00 00 00 */	cmpwi r0, 0
-/* 8013F95C 0013C53C  41 81 00 34 */	bgt lbl_8013F990
-/* 8013F960 0013C540  38 00 00 00 */	li r0, 0
-/* 8013F964 0013C544  90 1D 23 40 */	stw r0, 0x2340(r29)
-/* 8013F968 0013C548  3C 80 00 04 */	lis r4, 0x00040012@ha
-/* 8013F96C 0013C54C  38 7B 00 00 */	addi r3, r27, 0
-/* 8013F970 0013C550  C0 1D 23 74 */	lfs f0, 0x2374(r29)
-/* 8013F974 0013C554  38 A4 00 12 */	addi r5, r4, 0x00040012@l
-/* 8013F978 0013C558  38 80 00 00 */	li r4, 0
-/* 8013F97C 0013C55C  FC 00 00 50 */	fneg f0, f0
-/* 8013F980 0013C560  D0 1D 23 74 */	stfs f0, 0x2374(r29)
-/* 8013F984 0013C564  C0 22 A2 68 */	lfs f1, lbl_804D9C48@sda21(r2)
-/* 8013F988 0013C568  4B FF E0 9D */	bl func_8013DA24
-/* 8013F98C 0013C56C  48 00 00 20 */	b lbl_8013F9AC
-lbl_8013F990:
-/* 8013F990 0013C570  80 BD 23 64 */	lwz r5, 0x2364(r29)
-/* 8013F994 0013C574  38 7D 00 00 */	addi r3, r29, 0
-/* 8013F998 0013C578  38 80 00 00 */	li r4, 0
-/* 8013F99C 0013C57C  38 05 00 01 */	addi r0, r5, 1
-/* 8013F9A0 0013C580  90 1D 23 64 */	stw r0, 0x2364(r29)
-/* 8013F9A4 0013C584  C0 22 A2 6C */	lfs f1, lbl_804D9C4C@sda21(r2)
-/* 8013F9A8 0013C588  4B F3 61 49 */	bl func_80075AF0
-lbl_8013F9AC:
-/* 8013F9AC 0013C58C  BB 61 00 34 */	lmw r27, 0x34(r1)
-/* 8013F9B0 0013C590  80 01 00 4C */	lwz r0, 0x4c(r1)
-/* 8013F9B4 0013C594  38 21 00 48 */	addi r1, r1, 0x48
-/* 8013F9B8 0013C598  7C 08 03 A6 */	mtlr r0
-/* 8013F9BC 0013C59C  4E 80 00 20 */	blr
-.global lbl_8013F9C0
-lbl_8013F9C0:
-/* 8013F9C0 0013C5A0  7C 08 02 A6 */	mflr r0
-/* 8013F9C4 0013C5A4  90 01 00 04 */	stw r0, 4(r1)
-/* 8013F9C8 0013C5A8  94 21 FF A8 */	stwu r1, -0x58(r1)
-/* 8013F9CC 0013C5AC  BF 61 00 44 */	stmw r27, 0x44(r1)
-/* 8013F9D0 0013C5B0  7C 7C 1B 78 */	mr r28, r3
-/* 8013F9D4 0013C5B4  80 63 00 2C */	lwz r3, 0x2c(r3)
-/* 8013F9D8 0013C5B8  C0 02 A2 68 */	lfs f0, lbl_804D9C48@sda21(r2)
-/* 8013F9DC 0013C5BC  83 A3 02 D4 */	lwz r29, 0x2d4(r3)
-/* 8013F9E0 0013C5C0  D0 03 23 60 */	stfs f0, 0x2360(r3)
-/* 8013F9E4 0013C5C4  83 DC 00 2C */	lwz r30, 0x2c(r28)
-/* 8013F9E8 0013C5C8  83 FC 00 28 */	lwz r31, 0x28(r28)
-/* 8013F9EC 0013C5CC  80 1E 23 48 */	lwz r0, 0x2348(r30)
-/* 8013F9F0 0013C5D0  2C 00 00 00 */	cmpwi r0, 0
-/* 8013F9F4 0013C5D4  41 80 00 E4 */	blt lbl_8013FAD8
-/* 8013F9F8 0013C5D8  2C 00 00 04 */	cmpwi r0, 4
-/* 8013F9FC 0013C5DC  40 80 00 DC */	bge lbl_8013FAD8
-/* 8013FA00 0013C5E0  C0 1E 22 30 */	lfs f0, 0x2230(r30)
-/* 8013FA04 0013C5E4  3C 80 80 3D */	lis r4, lbl_803D05C8@ha
-/* 8013FA08 0013C5E8  54 05 10 3A */	slwi r5, r0, 2
-/* 8013FA0C 0013C5EC  D0 01 00 24 */	stfs f0, 0x24(r1)
-/* 8013FA10 0013C5F0  38 04 05 C8 */	addi r0, r4, lbl_803D05C8@l
-/* 8013FA14 0013C5F4  7C 80 2A 14 */	add r4, r0, r5
-/* 8013FA18 0013C5F8  C0 3E 22 34 */	lfs f1, 0x2234(r30)
-/* 8013FA1C 0013C5FC  3C 60 80 3D */	lis r3, lbl_803D05D8@ha
-/* 8013FA20 0013C600  C0 04 00 00 */	lfs f0, 0(r4)
-/* 8013FA24 0013C604  38 03 05 D8 */	addi r0, r3, lbl_803D05D8@l
-/* 8013FA28 0013C608  7C 60 2A 14 */	add r3, r0, r5
-/* 8013FA2C 0013C60C  EC 01 00 32 */	fmuls f0, f1, f0
-/* 8013FA30 0013C610  28 1F 00 00 */	cmplwi r31, 0
-/* 8013FA34 0013C614  D0 01 00 28 */	stfs f0, 0x28(r1)
-/* 8013FA38 0013C618  C0 3E 22 38 */	lfs f1, 0x2238(r30)
-/* 8013FA3C 0013C61C  C0 03 00 00 */	lfs f0, 0(r3)
-/* 8013FA40 0013C620  EC 01 00 32 */	fmuls f0, f1, f0
-/* 8013FA44 0013C624  D0 01 00 2C */	stfs f0, 0x2c(r1)
-/* 8013FA48 0013C628  40 82 00 14 */	bne lbl_8013FA5C
-/* 8013FA4C 0013C62C  38 6D 87 F8 */	addi r3, r13, lbl_804D3E98@sda21
-/* 8013FA50 0013C630  38 80 02 F8 */	li r4, 0x2f8
-/* 8013FA54 0013C634  38 AD 88 00 */	addi r5, r13, lbl_804D3EA0@sda21
-/* 8013FA58 0013C638  48 24 87 C9 */	bl __assert
-lbl_8013FA5C:
-/* 8013FA5C 0013C63C  80 61 00 24 */	lwz r3, 0x24(r1)
-/* 8013FA60 0013C640  80 01 00 28 */	lwz r0, 0x28(r1)
-/* 8013FA64 0013C644  90 7F 00 2C */	stw r3, 0x2c(r31)
-/* 8013FA68 0013C648  90 1F 00 30 */	stw r0, 0x30(r31)
-/* 8013FA6C 0013C64C  80 01 00 2C */	lwz r0, 0x2c(r1)
-/* 8013FA70 0013C650  90 1F 00 34 */	stw r0, 0x34(r31)
-/* 8013FA74 0013C654  80 1F 00 14 */	lwz r0, 0x14(r31)
-/* 8013FA78 0013C658  54 00 01 8D */	rlwinm. r0, r0, 0, 6, 6
-/* 8013FA7C 0013C65C  40 82 00 4C */	bne lbl_8013FAC8
-/* 8013FA80 0013C660  28 1F 00 00 */	cmplwi r31, 0
-/* 8013FA84 0013C664  41 82 00 44 */	beq lbl_8013FAC8
-/* 8013FA88 0013C668  40 82 00 14 */	bne lbl_8013FA9C
-/* 8013FA8C 0013C66C  38 6D 87 F8 */	addi r3, r13, lbl_804D3E98@sda21
-/* 8013FA90 0013C670  38 80 02 34 */	li r4, 0x234
-/* 8013FA94 0013C674  38 AD 88 00 */	addi r5, r13, lbl_804D3EA0@sda21
-/* 8013FA98 0013C678  48 24 87 89 */	bl __assert
-lbl_8013FA9C:
-/* 8013FA9C 0013C67C  80 9F 00 14 */	lwz r4, 0x14(r31)
-/* 8013FAA0 0013C680  38 60 00 00 */	li r3, 0
-/* 8013FAA4 0013C684  54 80 02 11 */	rlwinm. r0, r4, 0, 8, 8
-/* 8013FAA8 0013C688  40 82 00 10 */	bne lbl_8013FAB8
-/* 8013FAAC 0013C68C  54 80 06 73 */	rlwinm. r0, r4, 0, 0x19, 0x19
-/* 8013FAB0 0013C690  41 82 00 08 */	beq lbl_8013FAB8
-/* 8013FAB4 0013C694  38 60 00 01 */	li r3, 1
-lbl_8013FAB8:
-/* 8013FAB8 0013C698  2C 03 00 00 */	cmpwi r3, 0
-/* 8013FABC 0013C69C  40 82 00 0C */	bne lbl_8013FAC8
-/* 8013FAC0 0013C6A0  7F E3 FB 78 */	mr r3, r31
-/* 8013FAC4 0013C6A4  48 23 38 25 */	bl HSD_JObjSetMtxDirtySub
-lbl_8013FAC8:
-/* 8013FAC8 0013C6A8  80 7E 23 48 */	lwz r3, 0x2348(r30)
-/* 8013FACC 0013C6AC  38 03 00 01 */	addi r0, r3, 1
-/* 8013FAD0 0013C6B0  90 1E 23 48 */	stw r0, 0x2348(r30)
-/* 8013FAD4 0013C6B4  48 00 00 A4 */	b lbl_8013FB78
-lbl_8013FAD8:
-/* 8013FAD8 0013C6B8  28 1F 00 00 */	cmplwi r31, 0
-/* 8013FADC 0013C6BC  3B DE 22 30 */	addi r30, r30, 0x2230
-/* 8013FAE0 0013C6C0  40 82 00 14 */	bne lbl_8013FAF4
-/* 8013FAE4 0013C6C4  38 6D 87 F8 */	addi r3, r13, lbl_804D3E98@sda21
-/* 8013FAE8 0013C6C8  38 80 02 F8 */	li r4, 0x2f8
-/* 8013FAEC 0013C6CC  38 AD 88 00 */	addi r5, r13, lbl_804D3EA0@sda21
-/* 8013FAF0 0013C6D0  48 24 87 31 */	bl __assert
-lbl_8013FAF4:
-/* 8013FAF4 0013C6D4  28 1E 00 00 */	cmplwi r30, 0
-/* 8013FAF8 0013C6D8  40 82 00 14 */	bne lbl_8013FB0C
-/* 8013FAFC 0013C6DC  38 6D 87 F8 */	addi r3, r13, lbl_804D3E98@sda21
-/* 8013FB00 0013C6E0  38 80 02 F9 */	li r4, 0x2f9
-/* 8013FB04 0013C6E4  38 AD 88 08 */	addi r5, r13, lbl_804D3EA8@sda21
-/* 8013FB08 0013C6E8  48 24 87 19 */	bl __assert
-lbl_8013FB0C:
-/* 8013FB0C 0013C6EC  80 7E 00 00 */	lwz r3, 0(r30)
-/* 8013FB10 0013C6F0  80 1E 00 04 */	lwz r0, 4(r30)
-/* 8013FB14 0013C6F4  90 7F 00 2C */	stw r3, 0x2c(r31)
-/* 8013FB18 0013C6F8  90 1F 00 30 */	stw r0, 0x30(r31)
-/* 8013FB1C 0013C6FC  80 1E 00 08 */	lwz r0, 8(r30)
-/* 8013FB20 0013C700  90 1F 00 34 */	stw r0, 0x34(r31)
-/* 8013FB24 0013C704  80 1F 00 14 */	lwz r0, 0x14(r31)
-/* 8013FB28 0013C708  54 00 01 8D */	rlwinm. r0, r0, 0, 6, 6
-/* 8013FB2C 0013C70C  40 82 00 4C */	bne lbl_8013FB78
-/* 8013FB30 0013C710  28 1F 00 00 */	cmplwi r31, 0
-/* 8013FB34 0013C714  41 82 00 44 */	beq lbl_8013FB78
-/* 8013FB38 0013C718  40 82 00 14 */	bne lbl_8013FB4C
-/* 8013FB3C 0013C71C  38 6D 87 F8 */	addi r3, r13, lbl_804D3E98@sda21
-/* 8013FB40 0013C720  38 80 02 34 */	li r4, 0x234
-/* 8013FB44 0013C724  38 AD 88 00 */	addi r5, r13, lbl_804D3EA0@sda21
-/* 8013FB48 0013C728  48 24 86 D9 */	bl __assert
-lbl_8013FB4C:
-/* 8013FB4C 0013C72C  80 9F 00 14 */	lwz r4, 0x14(r31)
-/* 8013FB50 0013C730  38 60 00 00 */	li r3, 0
-/* 8013FB54 0013C734  54 80 02 11 */	rlwinm. r0, r4, 0, 8, 8
-/* 8013FB58 0013C738  40 82 00 10 */	bne lbl_8013FB68
-/* 8013FB5C 0013C73C  54 80 06 73 */	rlwinm. r0, r4, 0, 0x19, 0x19
-/* 8013FB60 0013C740  41 82 00 08 */	beq lbl_8013FB68
-/* 8013FB64 0013C744  38 60 00 01 */	li r3, 1
-lbl_8013FB68:
-/* 8013FB68 0013C748  2C 03 00 00 */	cmpwi r3, 0
-/* 8013FB6C 0013C74C  40 82 00 0C */	bne lbl_8013FB78
-/* 8013FB70 0013C750  7F E3 FB 78 */	mr r3, r31
-/* 8013FB74 0013C754  48 23 37 75 */	bl HSD_JObjSetMtxDirtySub
-lbl_8013FB78:
-/* 8013FB78 0013C758  7F 83 E3 78 */	mr r3, r28
-/* 8013FB7C 0013C75C  4B F2 F6 BD */	bl ftAnim_IsFramesRemaining
-/* 8013FB80 0013C760  2C 03 00 00 */	cmpwi r3, 0
-/* 8013FB84 0013C764  40 82 01 14 */	bne lbl_8013FC98
-/* 8013FB88 0013C768  83 DC 00 28 */	lwz r30, 0x28(r28)
-/* 8013FB8C 0013C76C  83 7C 00 2C */	lwz r27, 0x2c(r28)
-/* 8013FB90 0013C770  28 1E 00 00 */	cmplwi r30, 0
-/* 8013FB94 0013C774  3B FB 22 30 */	addi r31, r27, 0x2230
-/* 8013FB98 0013C778  40 82 00 14 */	bne lbl_8013FBAC
-/* 8013FB9C 0013C77C  38 6D 87 F8 */	addi r3, r13, lbl_804D3E98@sda21
-/* 8013FBA0 0013C780  38 80 02 F8 */	li r4, 0x2f8
-/* 8013FBA4 0013C784  38 AD 88 00 */	addi r5, r13, lbl_804D3EA0@sda21
-/* 8013FBA8 0013C788  48 24 86 79 */	bl __assert
-lbl_8013FBAC:
-/* 8013FBAC 0013C78C  28 1F 00 00 */	cmplwi r31, 0
-/* 8013FBB0 0013C790  40 82 00 14 */	bne lbl_8013FBC4
-/* 8013FBB4 0013C794  38 6D 87 F8 */	addi r3, r13, lbl_804D3E98@sda21
-/* 8013FBB8 0013C798  38 80 02 F9 */	li r4, 0x2f9
-/* 8013FBBC 0013C79C  38 AD 88 08 */	addi r5, r13, lbl_804D3EA8@sda21
-/* 8013FBC0 0013C7A0  48 24 86 61 */	bl __assert
-lbl_8013FBC4:
-/* 8013FBC4 0013C7A4  80 7F 00 00 */	lwz r3, 0(r31)
-/* 8013FBC8 0013C7A8  80 1F 00 04 */	lwz r0, 4(r31)
-/* 8013FBCC 0013C7AC  90 7E 00 2C */	stw r3, 0x2c(r30)
-/* 8013FBD0 0013C7B0  90 1E 00 30 */	stw r0, 0x30(r30)
-/* 8013FBD4 0013C7B4  80 1F 00 08 */	lwz r0, 8(r31)
-/* 8013FBD8 0013C7B8  90 1E 00 34 */	stw r0, 0x34(r30)
-/* 8013FBDC 0013C7BC  80 1E 00 14 */	lwz r0, 0x14(r30)
-/* 8013FBE0 0013C7C0  54 00 01 8D */	rlwinm. r0, r0, 0, 6, 6
-/* 8013FBE4 0013C7C4  40 82 00 4C */	bne lbl_8013FC30
-/* 8013FBE8 0013C7C8  28 1E 00 00 */	cmplwi r30, 0
-/* 8013FBEC 0013C7CC  41 82 00 44 */	beq lbl_8013FC30
-/* 8013FBF0 0013C7D0  40 82 00 14 */	bne lbl_8013FC04
-/* 8013FBF4 0013C7D4  38 6D 87 F8 */	addi r3, r13, lbl_804D3E98@sda21
-/* 8013FBF8 0013C7D8  38 80 02 34 */	li r4, 0x234
-/* 8013FBFC 0013C7DC  38 AD 88 00 */	addi r5, r13, lbl_804D3EA0@sda21
-/* 8013FC00 0013C7E0  48 24 86 21 */	bl __assert
-lbl_8013FC04:
-/* 8013FC04 0013C7E4  80 9E 00 14 */	lwz r4, 0x14(r30)
-/* 8013FC08 0013C7E8  38 60 00 00 */	li r3, 0
-/* 8013FC0C 0013C7EC  54 80 02 11 */	rlwinm. r0, r4, 0, 8, 8
-/* 8013FC10 0013C7F0  40 82 00 10 */	bne lbl_8013FC20
-/* 8013FC14 0013C7F4  54 80 06 73 */	rlwinm. r0, r4, 0, 0x19, 0x19
-/* 8013FC18 0013C7F8  41 82 00 08 */	beq lbl_8013FC20
-/* 8013FC1C 0013C7FC  38 60 00 01 */	li r3, 1
-lbl_8013FC20:
-/* 8013FC20 0013C800  2C 03 00 00 */	cmpwi r3, 0
-/* 8013FC24 0013C804  40 82 00 0C */	bne lbl_8013FC30
-/* 8013FC28 0013C808  7F C3 F3 78 */	mr r3, r30
-/* 8013FC2C 0013C80C  48 23 36 BD */	bl HSD_JObjSetMtxDirtySub
-lbl_8013FC30:
-/* 8013FC30 0013C810  C8 22 A2 60 */	lfd f1, lbl_804D9C40@sda21(r2)
-/* 8013FC34 0013C814  7F 63 DB 78 */	mr r3, r27
-/* 8013FC38 0013C818  C0 1B 00 2C */	lfs f0, 0x2c(r27)
-/* 8013FC3C 0013C81C  38 80 00 00 */	li r4, 0
-/* 8013FC40 0013C820  FC 21 00 32 */	fmul f1, f1, f0
-/* 8013FC44 0013C824  FC 20 08 18 */	frsp f1, f1
-/* 8013FC48 0013C828  4B F3 5E A9 */	bl func_80075AF0
-/* 8013FC4C 0013C82C  C0 02 A2 68 */	lfs f0, lbl_804D9C48@sda21(r2)
-/* 8013FC50 0013C830  C0 3B 23 60 */	lfs f1, 0x2360(r27)
-/* 8013FC54 0013C834  FC 00 08 00 */	fcmpu cr0, f0, f1
-/* 8013FC58 0013C838  41 82 00 08 */	beq lbl_8013FC60
-/* 8013FC5C 0013C83C  D0 3B 00 2C */	stfs f1, 0x2c(r27)
-lbl_8013FC60:
-/* 8013FC60 0013C840  C0 02 A2 68 */	lfs f0, lbl_804D9C48@sda21(r2)
-/* 8013FC64 0013C844  D0 1B 23 60 */	stfs f0, 0x2360(r27)
-/* 8013FC68 0013C848  C0 5D 00 D8 */	lfs f2, 0xd8(r29)
-/* 8013FC6C 0013C84C  FC 00 10 00 */	fcmpu cr0, f0, f2
-/* 8013FC70 0013C850  40 82 00 10 */	bne lbl_8013FC80
-/* 8013FC74 0013C854  7F 83 E3 78 */	mr r3, r28
-/* 8013FC78 0013C858  4B F8 CA B9 */	bl func_800CC730
-/* 8013FC7C 0013C85C  48 00 00 1C */	b lbl_8013FC98
-lbl_8013FC80:
-/* 8013FC80 0013C860  C0 22 A2 70 */	lfs f1, lbl_804D9C50@sda21(r2)
-/* 8013FC84 0013C864  38 7C 00 00 */	addi r3, r28, 0
-/* 8013FC88 0013C868  38 80 00 01 */	li r4, 1
-/* 8013FC8C 0013C86C  38 A0 00 00 */	li r5, 0
-/* 8013FC90 0013C870  38 C0 00 01 */	li r6, 1
-/* 8013FC94 0013C874  4B F5 6C 6D */	bl func_80096900
-lbl_8013FC98:
-/* 8013FC98 0013C878  BB 61 00 44 */	lmw r27, 0x44(r1)
-/* 8013FC9C 0013C87C  80 01 00 5C */	lwz r0, 0x5c(r1)
-/* 8013FCA0 0013C880  38 21 00 58 */	addi r1, r1, 0x58
-/* 8013FCA4 0013C884  7C 08 03 A6 */	mtlr r0
-/* 8013FCA8 0013C888  4E 80 00 20 */	blr
-.global lbl_8013FCAC
-lbl_8013FCAC:
-/* 8013FCAC 0013C88C  7C 08 02 A6 */	mflr r0
-/* 8013FCB0 0013C890  90 01 00 04 */	stw r0, 4(r1)
-/* 8013FCB4 0013C894  94 21 FF B0 */	stwu r1, -0x50(r1)
-/* 8013FCB8 0013C898  BF 61 00 3C */	stmw r27, 0x3c(r1)
-/* 8013FCBC 0013C89C  7C 7C 1B 78 */	mr r28, r3
-/* 8013FCC0 0013C8A0  83 C3 00 2C */	lwz r30, 0x2c(r3)
-/* 8013FCC4 0013C8A4  83 E3 00 28 */	lwz r31, 0x28(r3)
-/* 8013FCC8 0013C8A8  80 1E 23 48 */	lwz r0, 0x2348(r30)
-/* 8013FCCC 0013C8AC  83 BE 02 D4 */	lwz r29, 0x2d4(r30)
-/* 8013FCD0 0013C8B0  2C 00 00 00 */	cmpwi r0, 0
-/* 8013FCD4 0013C8B4  41 80 00 E4 */	blt lbl_8013FDB8
-/* 8013FCD8 0013C8B8  2C 00 00 04 */	cmpwi r0, 4
-/* 8013FCDC 0013C8BC  40 80 00 DC */	bge lbl_8013FDB8
-/* 8013FCE0 0013C8C0  C0 1E 22 30 */	lfs f0, 0x2230(r30)
-/* 8013FCE4 0013C8C4  3C 80 80 3D */	lis r4, lbl_803D05C8@ha
-/* 8013FCE8 0013C8C8  54 05 10 3A */	slwi r5, r0, 2
-/* 8013FCEC 0013C8CC  D0 01 00 20 */	stfs f0, 0x20(r1)
-/* 8013FCF0 0013C8D0  38 04 05 C8 */	addi r0, r4, lbl_803D05C8@l
-/* 8013FCF4 0013C8D4  7C 80 2A 14 */	add r4, r0, r5
-/* 8013FCF8 0013C8D8  C0 3E 22 34 */	lfs f1, 0x2234(r30)
-/* 8013FCFC 0013C8DC  3C 60 80 3D */	lis r3, lbl_803D05D8@ha
-/* 8013FD00 0013C8E0  C0 04 00 00 */	lfs f0, 0(r4)
-/* 8013FD04 0013C8E4  38 03 05 D8 */	addi r0, r3, lbl_803D05D8@l
-/* 8013FD08 0013C8E8  7C 60 2A 14 */	add r3, r0, r5
-/* 8013FD0C 0013C8EC  EC 01 00 32 */	fmuls f0, f1, f0
-/* 8013FD10 0013C8F0  28 1F 00 00 */	cmplwi r31, 0
-/* 8013FD14 0013C8F4  D0 01 00 24 */	stfs f0, 0x24(r1)
-/* 8013FD18 0013C8F8  C0 3E 22 38 */	lfs f1, 0x2238(r30)
-/* 8013FD1C 0013C8FC  C0 03 00 00 */	lfs f0, 0(r3)
-/* 8013FD20 0013C900  EC 01 00 32 */	fmuls f0, f1, f0
-/* 8013FD24 0013C904  D0 01 00 28 */	stfs f0, 0x28(r1)
-/* 8013FD28 0013C908  40 82 00 14 */	bne lbl_8013FD3C
-/* 8013FD2C 0013C90C  38 6D 87 F8 */	addi r3, r13, lbl_804D3E98@sda21
-/* 8013FD30 0013C910  38 80 02 F8 */	li r4, 0x2f8
-/* 8013FD34 0013C914  38 AD 88 00 */	addi r5, r13, lbl_804D3EA0@sda21
-/* 8013FD38 0013C918  48 24 84 E9 */	bl __assert
-lbl_8013FD3C:
-/* 8013FD3C 0013C91C  80 61 00 20 */	lwz r3, 0x20(r1)
-/* 8013FD40 0013C920  80 01 00 24 */	lwz r0, 0x24(r1)
-/* 8013FD44 0013C924  90 7F 00 2C */	stw r3, 0x2c(r31)
-/* 8013FD48 0013C928  90 1F 00 30 */	stw r0, 0x30(r31)
-/* 8013FD4C 0013C92C  80 01 00 28 */	lwz r0, 0x28(r1)
-/* 8013FD50 0013C930  90 1F 00 34 */	stw r0, 0x34(r31)
-/* 8013FD54 0013C934  80 1F 00 14 */	lwz r0, 0x14(r31)
-/* 8013FD58 0013C938  54 00 01 8D */	rlwinm. r0, r0, 0, 6, 6
-/* 8013FD5C 0013C93C  40 82 00 4C */	bne lbl_8013FDA8
-/* 8013FD60 0013C940  28 1F 00 00 */	cmplwi r31, 0
-/* 8013FD64 0013C944  41 82 00 44 */	beq lbl_8013FDA8
-/* 8013FD68 0013C948  40 82 00 14 */	bne lbl_8013FD7C
-/* 8013FD6C 0013C94C  38 6D 87 F8 */	addi r3, r13, lbl_804D3E98@sda21
-/* 8013FD70 0013C950  38 80 02 34 */	li r4, 0x234
-/* 8013FD74 0013C954  38 AD 88 00 */	addi r5, r13, lbl_804D3EA0@sda21
-/* 8013FD78 0013C958  48 24 84 A9 */	bl __assert
-lbl_8013FD7C:
-/* 8013FD7C 0013C95C  80 9F 00 14 */	lwz r4, 0x14(r31)
-/* 8013FD80 0013C960  38 60 00 00 */	li r3, 0
-/* 8013FD84 0013C964  54 80 02 11 */	rlwinm. r0, r4, 0, 8, 8
-/* 8013FD88 0013C968  40 82 00 10 */	bne lbl_8013FD98
-/* 8013FD8C 0013C96C  54 80 06 73 */	rlwinm. r0, r4, 0, 0x19, 0x19
-/* 8013FD90 0013C970  41 82 00 08 */	beq lbl_8013FD98
-/* 8013FD94 0013C974  38 60 00 01 */	li r3, 1
-lbl_8013FD98:
-/* 8013FD98 0013C978  2C 03 00 00 */	cmpwi r3, 0
-/* 8013FD9C 0013C97C  40 82 00 0C */	bne lbl_8013FDA8
-/* 8013FDA0 0013C980  7F E3 FB 78 */	mr r3, r31
-/* 8013FDA4 0013C984  48 23 35 45 */	bl HSD_JObjSetMtxDirtySub
-lbl_8013FDA8:
-/* 8013FDA8 0013C988  80 7E 23 48 */	lwz r3, 0x2348(r30)
-/* 8013FDAC 0013C98C  38 03 00 01 */	addi r0, r3, 1
-/* 8013FDB0 0013C990  90 1E 23 48 */	stw r0, 0x2348(r30)
-/* 8013FDB4 0013C994  48 00 00 A4 */	b lbl_8013FE58
-lbl_8013FDB8:
-/* 8013FDB8 0013C998  28 1F 00 00 */	cmplwi r31, 0
-/* 8013FDBC 0013C99C  3B 7E 22 30 */	addi r27, r30, 0x2230
-/* 8013FDC0 0013C9A0  40 82 00 14 */	bne lbl_8013FDD4
-/* 8013FDC4 0013C9A4  38 6D 87 F8 */	addi r3, r13, lbl_804D3E98@sda21
-/* 8013FDC8 0013C9A8  38 80 02 F8 */	li r4, 0x2f8
-/* 8013FDCC 0013C9AC  38 AD 88 00 */	addi r5, r13, lbl_804D3EA0@sda21
-/* 8013FDD0 0013C9B0  48 24 84 51 */	bl __assert
-lbl_8013FDD4:
-/* 8013FDD4 0013C9B4  28 1B 00 00 */	cmplwi r27, 0
-/* 8013FDD8 0013C9B8  40 82 00 14 */	bne lbl_8013FDEC
-/* 8013FDDC 0013C9BC  38 6D 87 F8 */	addi r3, r13, lbl_804D3E98@sda21
-/* 8013FDE0 0013C9C0  38 80 02 F9 */	li r4, 0x2f9
-/* 8013FDE4 0013C9C4  38 AD 88 08 */	addi r5, r13, lbl_804D3EA8@sda21
-/* 8013FDE8 0013C9C8  48 24 84 39 */	bl __assert
-lbl_8013FDEC:
-/* 8013FDEC 0013C9CC  80 7B 00 00 */	lwz r3, 0(r27)
-/* 8013FDF0 0013C9D0  80 1B 00 04 */	lwz r0, 4(r27)
-/* 8013FDF4 0013C9D4  90 7F 00 2C */	stw r3, 0x2c(r31)
-/* 8013FDF8 0013C9D8  90 1F 00 30 */	stw r0, 0x30(r31)
-/* 8013FDFC 0013C9DC  80 1B 00 08 */	lwz r0, 8(r27)
-/* 8013FE00 0013C9E0  90 1F 00 34 */	stw r0, 0x34(r31)
-/* 8013FE04 0013C9E4  80 1F 00 14 */	lwz r0, 0x14(r31)
-/* 8013FE08 0013C9E8  54 00 01 8D */	rlwinm. r0, r0, 0, 6, 6
-/* 8013FE0C 0013C9EC  40 82 00 4C */	bne lbl_8013FE58
-/* 8013FE10 0013C9F0  28 1F 00 00 */	cmplwi r31, 0
-/* 8013FE14 0013C9F4  41 82 00 44 */	beq lbl_8013FE58
-/* 8013FE18 0013C9F8  40 82 00 14 */	bne lbl_8013FE2C
-/* 8013FE1C 0013C9FC  38 6D 87 F8 */	addi r3, r13, lbl_804D3E98@sda21
-/* 8013FE20 0013CA00  38 80 02 34 */	li r4, 0x234
-/* 8013FE24 0013CA04  38 AD 88 00 */	addi r5, r13, lbl_804D3EA0@sda21
-/* 8013FE28 0013CA08  48 24 83 F9 */	bl __assert
-lbl_8013FE2C:
-/* 8013FE2C 0013CA0C  80 9F 00 14 */	lwz r4, 0x14(r31)
-/* 8013FE30 0013CA10  38 60 00 00 */	li r3, 0
-/* 8013FE34 0013CA14  54 80 02 11 */	rlwinm. r0, r4, 0, 8, 8
-/* 8013FE38 0013CA18  40 82 00 10 */	bne lbl_8013FE48
-/* 8013FE3C 0013CA1C  54 80 06 73 */	rlwinm. r0, r4, 0, 0x19, 0x19
-/* 8013FE40 0013CA20  41 82 00 08 */	beq lbl_8013FE48
-/* 8013FE44 0013CA24  38 60 00 01 */	li r3, 1
-lbl_8013FE48:
-/* 8013FE48 0013CA28  2C 03 00 00 */	cmpwi r3, 0
-/* 8013FE4C 0013CA2C  40 82 00 0C */	bne lbl_8013FE58
-/* 8013FE50 0013CA30  7F E3 FB 78 */	mr r3, r31
-/* 8013FE54 0013CA34  48 23 34 95 */	bl HSD_JObjSetMtxDirtySub
-lbl_8013FE58:
-/* 8013FE58 0013CA38  C8 42 A2 98 */	lfd f2, lbl_804D9C78@sda21(r2)
-/* 8013FE5C 0013CA3C  C0 1D 00 6C */	lfs f0, 0x6c(r29)
-/* 8013FE60 0013CA40  C0 3E 23 74 */	lfs f1, 0x2374(r30)
-/* 8013FE64 0013CA44  FC 42 00 32 */	fmul f2, f2, f0
-/* 8013FE68 0013CA48  C0 7D 00 BC */	lfs f3, 0xbc(r29)
-/* 8013FE6C 0013CA4C  C0 1E 23 54 */	lfs f0, 0x2354(r30)
-/* 8013FE70 0013CA50  FC 20 08 50 */	fneg f1, f1
-/* 8013FE74 0013CA54  FC 22 00 72 */	fmul f1, f2, f1
-/* 8013FE78 0013CA58  FC 20 08 18 */	frsp f1, f1
-/* 8013FE7C 0013CA5C  EC 03 00 7A */	fmadds f0, f3, f1, f0
-/* 8013FE80 0013CA60  D0 1E 23 54 */	stfs f0, 0x2354(r30)
-/* 8013FE84 0013CA64  80 7C 00 2C */	lwz r3, 0x2c(r28)
-/* 8013FE88 0013CA68  C8 42 A2 78 */	lfd f2, lbl_804D9C58@sda21(r2)
-/* 8013FE8C 0013CA6C  C0 02 A2 68 */	lfs f0, lbl_804D9C48@sda21(r2)
-/* 8013FE90 0013CA70  48 00 00 14 */	b lbl_8013FEA4
-lbl_8013FE94:
-/* 8013FE94 0013CA74  C0 23 23 54 */	lfs f1, 0x2354(r3)
-/* 8013FE98 0013CA78  FC 21 10 2A */	fadd f1, f1, f2
-/* 8013FE9C 0013CA7C  FC 20 08 18 */	frsp f1, f1
-/* 8013FEA0 0013CA80  D0 23 23 54 */	stfs f1, 0x2354(r3)
-lbl_8013FEA4:
-/* 8013FEA4 0013CA84  C0 23 23 54 */	lfs f1, 0x2354(r3)
-/* 8013FEA8 0013CA88  FC 01 00 40 */	fcmpo cr0, f1, f0
-/* 8013FEAC 0013CA8C  41 80 FF E8 */	blt lbl_8013FE94
-/* 8013FEB0 0013CA90  C8 42 A2 78 */	lfd f2, lbl_804D9C58@sda21(r2)
-/* 8013FEB4 0013CA94  48 00 00 14 */	b lbl_8013FEC8
-lbl_8013FEB8:
-/* 8013FEB8 0013CA98  C0 03 23 54 */	lfs f0, 0x2354(r3)
-/* 8013FEBC 0013CA9C  FC 00 10 28 */	fsub f0, f0, f2
-/* 8013FEC0 0013CAA0  FC 00 00 18 */	frsp f0, f0
-/* 8013FEC4 0013CAA4  D0 03 23 54 */	stfs f0, 0x2354(r3)
-lbl_8013FEC8:
-/* 8013FEC8 0013CAA8  C0 23 23 54 */	lfs f1, 0x2354(r3)
-/* 8013FECC 0013CAAC  FC 01 10 40 */	fcmpo cr0, f1, f2
-/* 8013FED0 0013CAB0  41 81 FF E8 */	bgt lbl_8013FEB8
-/* 8013FED4 0013CAB4  38 80 00 03 */	li r4, 3
-/* 8013FED8 0013CAB8  4B F3 5A 55 */	bl func_8007592C
-/* 8013FEDC 0013CABC  C0 22 A2 6C */	lfs f1, lbl_804D9C4C@sda21(r2)
-/* 8013FEE0 0013CAC0  38 7E 00 00 */	addi r3, r30, 0
-/* 8013FEE4 0013CAC4  38 80 00 00 */	li r4, 0
-/* 8013FEE8 0013CAC8  4B F3 5C 09 */	bl func_80075AF0
-/* 8013FEEC 0013CACC  BB 61 00 3C */	lmw r27, 0x3c(r1)
-/* 8013FEF0 0013CAD0  80 01 00 54 */	lwz r0, 0x54(r1)
-/* 8013FEF4 0013CAD4  38 21 00 50 */	addi r1, r1, 0x50
-/* 8013FEF8 0013CAD8  7C 08 03 A6 */	mtlr r0
-/* 8013FEFC 0013CADC  4E 80 00 20 */	blr
-.global lbl_8013FF00
-lbl_8013FF00:
-/* 8013FF00 0013CAE0  4E 80 00 20 */	blr
-.global lbl_8013FF04
-lbl_8013FF04:
-/* 8013FF04 0013CAE4  7C 08 02 A6 */	mflr r0
-/* 8013FF08 0013CAE8  90 01 00 04 */	stw r0, 4(r1)
-/* 8013FF0C 0013CAEC  94 21 FF C8 */	stwu r1, -0x38(r1)
-/* 8013FF10 0013CAF0  93 E1 00 34 */	stw r31, 0x34(r1)
-/* 8013FF14 0013CAF4  93 C1 00 30 */	stw r30, 0x30(r1)
-/* 8013FF18 0013CAF8  93 A1 00 2C */	stw r29, 0x2c(r1)
-/* 8013FF1C 0013CAFC  7C 7D 1B 78 */	mr r29, r3
-/* 8013FF20 0013CB00  83 E3 00 2C */	lwz r31, 0x2c(r3)
-/* 8013FF24 0013CB04  80 1F 06 5C */	lwz r0, 0x65c(r31)
-/* 8013FF28 0013CB08  83 DF 02 D4 */	lwz r30, 0x2d4(r31)
-/* 8013FF2C 0013CB0C  54 00 05 AD */	rlwinm. r0, r0, 0, 0x16, 0x16
-/* 8013FF30 0013CB10  40 82 01 18 */	bne lbl_80140048
-/* 8013FF34 0013CB14  C0 42 A2 68 */	lfs f2, lbl_804D9C48@sda21(r2)
-/* 8013FF38 0013CB18  3C 80 00 04 */	lis r4, 0x00041092@ha
-/* 8013FF3C 0013CB1C  C0 3F 08 94 */	lfs f1, 0x894(r31)
-/* 8013FF40 0013CB20  7F A3 EB 78 */	mr r3, r29
-/* 8013FF44 0013CB24  FC 60 10 90 */	fmr f3, f2
-/* 8013FF48 0013CB28  38 A4 10 92 */	addi r5, r4, 0x00041092@l
-/* 8013FF4C 0013CB2C  38 80 01 5E */	li r4, 0x15e
-/* 8013FF50 0013CB30  38 C0 00 00 */	li r6, 0
-/* 8013FF54 0013CB34  4B F2 94 59 */	bl Fighter_ActionStateChange_800693AC
-/* 8013FF58 0013CB38  3C 60 80 14 */	lis r3, lbl_8013D658@ha
-/* 8013FF5C 0013CB3C  80 BD 00 2C */	lwz r5, 0x2c(r29)
-/* 8013FF60 0013CB40  38 03 D6 58 */	addi r0, r3, lbl_8013D658@l
-/* 8013FF64 0013CB44  90 05 21 E4 */	stw r0, 0x21e4(r5)
-/* 8013FF68 0013CB48  3C 80 80 14 */	lis r4, lbl_8013D764@ha
-/* 8013FF6C 0013CB4C  3C 60 80 14 */	lis r3, lbl_8014222C@ha
-/* 8013FF70 0013CB50  90 05 21 DC */	stw r0, 0x21dc(r5)
-/* 8013FF74 0013CB54  38 84 D7 64 */	addi r4, r4, lbl_8013D764@l
-/* 8013FF78 0013CB58  38 03 22 2C */	addi r0, r3, lbl_8014222C@l
-/* 8013FF7C 0013CB5C  90 85 21 C0 */	stw r4, 0x21c0(r5)
-/* 8013FF80 0013CB60  7F A3 EB 78 */	mr r3, r29
-/* 8013FF84 0013CB64  90 05 21 F8 */	stw r0, 0x21f8(r5)
-/* 8013FF88 0013CB68  4B F2 EC 1D */	bl func_8006EBA4
-/* 8013FF8C 0013CB6C  80 9F 23 6C */	lwz r4, 0x236c(r31)
-/* 8013FF90 0013CB70  3C 00 43 30 */	lis r0, 0x4330
-/* 8013FF94 0013CB74  C8 42 A2 90 */	lfd f2, lbl_804D9C70@sda21(r2)
-/* 8013FF98 0013CB78  38 7F 00 00 */	addi r3, r31, 0
-/* 8013FF9C 0013CB7C  6C 84 80 00 */	xoris r4, r4, 0x8000
-/* 8013FFA0 0013CB80  90 81 00 24 */	stw r4, 0x24(r1)
-/* 8013FFA4 0013CB84  38 80 00 00 */	li r4, 0
-/* 8013FFA8 0013CB88  C0 1E 00 A0 */	lfs f0, 0xa0(r30)
-/* 8013FFAC 0013CB8C  90 01 00 20 */	stw r0, 0x20(r1)
-/* 8013FFB0 0013CB90  C0 7E 00 C0 */	lfs f3, 0xc0(r30)
-/* 8013FFB4 0013CB94  C8 21 00 20 */	lfd f1, 0x20(r1)
-/* 8013FFB8 0013CB98  C0 9F 23 74 */	lfs f4, 0x2374(r31)
-/* 8013FFBC 0013CB9C  EC 21 10 28 */	fsubs f1, f1, f2
-/* 8013FFC0 0013CBA0  EC 01 00 28 */	fsubs f0, f1, f0
-/* 8013FFC4 0013CBA4  EC 03 00 32 */	fmuls f0, f3, f0
-/* 8013FFC8 0013CBA8  EC 04 00 32 */	fmuls f0, f4, f0
-/* 8013FFCC 0013CBAC  D0 1F 00 EC */	stfs f0, 0xec(r31)
-/* 8013FFD0 0013CBB0  C0 22 A2 6C */	lfs f1, lbl_804D9C4C@sda21(r2)
-/* 8013FFD4 0013CBB4  4B F3 5B 1D */	bl func_80075AF0
-/* 8013FFD8 0013CBB8  80 7D 00 2C */	lwz r3, 0x2c(r29)
-/* 8013FFDC 0013CBBC  C8 42 A2 78 */	lfd f2, lbl_804D9C58@sda21(r2)
-/* 8013FFE0 0013CBC0  C0 02 A2 68 */	lfs f0, lbl_804D9C48@sda21(r2)
-/* 8013FFE4 0013CBC4  48 00 00 14 */	b lbl_8013FFF8
-lbl_8013FFE8:
-/* 8013FFE8 0013CBC8  C0 23 23 54 */	lfs f1, 0x2354(r3)
-/* 8013FFEC 0013CBCC  FC 21 10 2A */	fadd f1, f1, f2
-/* 8013FFF0 0013CBD0  FC 20 08 18 */	frsp f1, f1
-/* 8013FFF4 0013CBD4  D0 23 23 54 */	stfs f1, 0x2354(r3)
-lbl_8013FFF8:
-/* 8013FFF8 0013CBD8  C0 23 23 54 */	lfs f1, 0x2354(r3)
-/* 8013FFFC 0013CBDC  FC 01 00 40 */	fcmpo cr0, f1, f0
-/* 80140000 0013CBE0  41 80 FF E8 */	blt lbl_8013FFE8
-/* 80140004 0013CBE4  C8 42 A2 78 */	lfd f2, lbl_804D9C58@sda21(r2)
-/* 80140008 0013CBE8  48 00 00 14 */	b lbl_8014001C
-lbl_8014000C:
-/* 8014000C 0013CBEC  C0 03 23 54 */	lfs f0, 0x2354(r3)
-/* 80140010 0013CBF0  FC 00 10 28 */	fsub f0, f0, f2
-/* 80140014 0013CBF4  FC 00 00 18 */	frsp f0, f0
-/* 80140018 0013CBF8  D0 03 23 54 */	stfs f0, 0x2354(r3)
-lbl_8014001C:
-/* 8014001C 0013CBFC  C0 23 23 54 */	lfs f1, 0x2354(r3)
-/* 80140020 0013CC00  FC 01 10 40 */	fcmpo cr0, f1, f2
-/* 80140024 0013CC04  41 81 FF E8 */	bgt lbl_8014000C
-/* 80140028 0013CC08  38 80 00 03 */	li r4, 3
-/* 8014002C 0013CC0C  4B F3 59 01 */	bl func_8007592C
-/* 80140030 0013CC10  3C 80 00 04 */	lis r4, 0x0003D0D9@ha
-/* 80140034 0013CC14  38 7F 00 00 */	addi r3, r31, 0
-/* 80140038 0013CC18  38 84 D0 D9 */	addi r4, r4, 0x0003D0D9@l
-/* 8014003C 0013CC1C  38 A0 00 7F */	li r5, 0x7f
-/* 80140040 0013CC20  38 C0 00 40 */	li r6, 0x40
-/* 80140044 0013CC24  4B F4 81 05 */	bl func_80088148
-lbl_80140048:
-/* 80140048 0013CC28  80 01 00 3C */	lwz r0, 0x3c(r1)
-/* 8014004C 0013CC2C  83 E1 00 34 */	lwz r31, 0x34(r1)
-/* 80140050 0013CC30  83 C1 00 30 */	lwz r30, 0x30(r1)
-/* 80140054 0013CC34  83 A1 00 2C */	lwz r29, 0x2c(r1)
-/* 80140058 0013CC38  38 21 00 38 */	addi r1, r1, 0x38
-/* 8014005C 0013CC3C  7C 08 03 A6 */	mtlr r0
-/* 80140060 0013CC40  4E 80 00 20 */	blr
-.global lbl_80140064
-lbl_80140064:
-/* 80140064 0013CC44  7C 08 02 A6 */	mflr r0
-/* 80140068 0013CC48  90 01 00 04 */	stw r0, 4(r1)
-/* 8014006C 0013CC4C  94 21 FF C8 */	stwu r1, -0x38(r1)
-/* 80140070 0013CC50  93 E1 00 34 */	stw r31, 0x34(r1)
-/* 80140074 0013CC54  93 C1 00 30 */	stw r30, 0x30(r1)
-/* 80140078 0013CC58  93 A1 00 2C */	stw r29, 0x2c(r1)
-/* 8014007C 0013CC5C  7C 7D 1B 78 */	mr r29, r3
-/* 80140080 0013CC60  83 E3 00 2C */	lwz r31, 0x2c(r3)
-/* 80140084 0013CC64  80 1F 06 5C */	lwz r0, 0x65c(r31)
-/* 80140088 0013CC68  83 DF 02 D4 */	lwz r30, 0x2d4(r31)
-/* 8014008C 0013CC6C  54 00 05 AD */	rlwinm. r0, r0, 0, 0x16, 0x16
-/* 80140090 0013CC70  40 82 01 18 */	bne lbl_801401A8
-/* 80140094 0013CC74  C0 42 A2 68 */	lfs f2, lbl_804D9C48@sda21(r2)
-/* 80140098 0013CC78  3C 80 00 04 */	lis r4, 0x00041092@ha
-/* 8014009C 0013CC7C  C0 3F 08 94 */	lfs f1, 0x894(r31)
-/* 801400A0 0013CC80  7F A3 EB 78 */	mr r3, r29
-/* 801400A4 0013CC84  FC 60 10 90 */	fmr f3, f2
-/* 801400A8 0013CC88  38 A4 10 92 */	addi r5, r4, 0x00041092@l
-/* 801400AC 0013CC8C  38 80 01 5E */	li r4, 0x15e
-/* 801400B0 0013CC90  38 C0 00 00 */	li r6, 0
-/* 801400B4 0013CC94  4B F2 92 F9 */	bl Fighter_ActionStateChange_800693AC
-/* 801400B8 0013CC98  3C 60 80 14 */	lis r3, lbl_8013D658@ha
-/* 801400BC 0013CC9C  80 BD 00 2C */	lwz r5, 0x2c(r29)
-/* 801400C0 0013CCA0  38 03 D6 58 */	addi r0, r3, lbl_8013D658@l
-/* 801400C4 0013CCA4  90 05 21 E4 */	stw r0, 0x21e4(r5)
-/* 801400C8 0013CCA8  3C 80 80 14 */	lis r4, lbl_8013D764@ha
-/* 801400CC 0013CCAC  3C 60 80 14 */	lis r3, lbl_8014222C@ha
-/* 801400D0 0013CCB0  90 05 21 DC */	stw r0, 0x21dc(r5)
-/* 801400D4 0013CCB4  38 84 D7 64 */	addi r4, r4, lbl_8013D764@l
-/* 801400D8 0013CCB8  38 03 22 2C */	addi r0, r3, lbl_8014222C@l
-/* 801400DC 0013CCBC  90 85 21 C0 */	stw r4, 0x21c0(r5)
-/* 801400E0 0013CCC0  7F A3 EB 78 */	mr r3, r29
-/* 801400E4 0013CCC4  90 05 21 F8 */	stw r0, 0x21f8(r5)
-/* 801400E8 0013CCC8  4B F2 EA BD */	bl func_8006EBA4
-/* 801400EC 0013CCCC  80 9F 23 6C */	lwz r4, 0x236c(r31)
-/* 801400F0 0013CCD0  3C 00 43 30 */	lis r0, 0x4330
-/* 801400F4 0013CCD4  C8 42 A2 90 */	lfd f2, lbl_804D9C70@sda21(r2)
-/* 801400F8 0013CCD8  38 7F 00 00 */	addi r3, r31, 0
-/* 801400FC 0013CCDC  6C 84 80 00 */	xoris r4, r4, 0x8000
-/* 80140100 0013CCE0  90 81 00 24 */	stw r4, 0x24(r1)
-/* 80140104 0013CCE4  38 80 00 00 */	li r4, 0
-/* 80140108 0013CCE8  C0 1E 00 A0 */	lfs f0, 0xa0(r30)
-/* 8014010C 0013CCEC  90 01 00 20 */	stw r0, 0x20(r1)
-/* 80140110 0013CCF0  C0 7E 00 C0 */	lfs f3, 0xc0(r30)
-/* 80140114 0013CCF4  C8 21 00 20 */	lfd f1, 0x20(r1)
-/* 80140118 0013CCF8  C0 9F 23 74 */	lfs f4, 0x2374(r31)
-/* 8014011C 0013CCFC  EC 21 10 28 */	fsubs f1, f1, f2
-/* 80140120 0013CD00  EC 01 00 28 */	fsubs f0, f1, f0
-/* 80140124 0013CD04  EC 03 00 32 */	fmuls f0, f3, f0
-/* 80140128 0013CD08  EC 04 00 32 */	fmuls f0, f4, f0
-/* 8014012C 0013CD0C  D0 1F 00 EC */	stfs f0, 0xec(r31)
-/* 80140130 0013CD10  C0 22 A2 6C */	lfs f1, lbl_804D9C4C@sda21(r2)
-/* 80140134 0013CD14  4B F3 59 BD */	bl func_80075AF0
-/* 80140138 0013CD18  80 7D 00 2C */	lwz r3, 0x2c(r29)
-/* 8014013C 0013CD1C  C8 42 A2 78 */	lfd f2, lbl_804D9C58@sda21(r2)
-/* 80140140 0013CD20  C0 02 A2 68 */	lfs f0, lbl_804D9C48@sda21(r2)
-/* 80140144 0013CD24  48 00 00 14 */	b lbl_80140158
-lbl_80140148:
-/* 80140148 0013CD28  C0 23 23 54 */	lfs f1, 0x2354(r3)
-/* 8014014C 0013CD2C  FC 21 10 2A */	fadd f1, f1, f2
-/* 80140150 0013CD30  FC 20 08 18 */	frsp f1, f1
-/* 80140154 0013CD34  D0 23 23 54 */	stfs f1, 0x2354(r3)
-lbl_80140158:
-/* 80140158 0013CD38  C0 23 23 54 */	lfs f1, 0x2354(r3)
-/* 8014015C 0013CD3C  FC 01 00 40 */	fcmpo cr0, f1, f0
-/* 80140160 0013CD40  41 80 FF E8 */	blt lbl_80140148
-/* 80140164 0013CD44  C8 42 A2 78 */	lfd f2, lbl_804D9C58@sda21(r2)
-/* 80140168 0013CD48  48 00 00 14 */	b lbl_8014017C
-lbl_8014016C:
-/* 8014016C 0013CD4C  C0 03 23 54 */	lfs f0, 0x2354(r3)
-/* 80140170 0013CD50  FC 00 10 28 */	fsub f0, f0, f2
-/* 80140174 0013CD54  FC 00 00 18 */	frsp f0, f0
-/* 80140178 0013CD58  D0 03 23 54 */	stfs f0, 0x2354(r3)
-lbl_8014017C:
-/* 8014017C 0013CD5C  C0 23 23 54 */	lfs f1, 0x2354(r3)
-/* 80140180 0013CD60  FC 01 10 40 */	fcmpo cr0, f1, f2
-/* 80140184 0013CD64  41 81 FF E8 */	bgt lbl_8014016C
-/* 80140188 0013CD68  38 80 00 03 */	li r4, 3
-/* 8014018C 0013CD6C  4B F3 57 A1 */	bl func_8007592C
-/* 80140190 0013CD70  3C 80 00 04 */	lis r4, 0x0003D0D9@ha
-/* 80140194 0013CD74  38 7F 00 00 */	addi r3, r31, 0
-/* 80140198 0013CD78  38 84 D0 D9 */	addi r4, r4, 0x0003D0D9@l
-/* 8014019C 0013CD7C  38 A0 00 7F */	li r5, 0x7f
-/* 801401A0 0013CD80  38 C0 00 40 */	li r6, 0x40
-/* 801401A4 0013CD84  4B F4 7F A5 */	bl func_80088148
-lbl_801401A8:
-/* 801401A8 0013CD88  80 01 00 3C */	lwz r0, 0x3c(r1)
-/* 801401AC 0013CD8C  83 E1 00 34 */	lwz r31, 0x34(r1)
-/* 801401B0 0013CD90  83 C1 00 30 */	lwz r30, 0x30(r1)
-/* 801401B4 0013CD94  83 A1 00 2C */	lwz r29, 0x2c(r1)
-/* 801401B8 0013CD98  38 21 00 38 */	addi r1, r1, 0x38
-/* 801401BC 0013CD9C  7C 08 03 A6 */	mtlr r0
-/* 801401C0 0013CDA0  4E 80 00 20 */	blr
-.global lbl_801401C4
-lbl_801401C4:
-/* 801401C4 0013CDA4  7C 08 02 A6 */	mflr r0
-/* 801401C8 0013CDA8  90 01 00 04 */	stw r0, 4(r1)
-/* 801401CC 0013CDAC  94 21 FF D0 */	stwu r1, -0x30(r1)
-/* 801401D0 0013CDB0  DB E1 00 28 */	stfd f31, 0x28(r1)
-/* 801401D4 0013CDB4  93 E1 00 24 */	stw r31, 0x24(r1)
-/* 801401D8 0013CDB8  93 C1 00 20 */	stw r30, 0x20(r1)
-/* 801401DC 0013CDBC  7C 7E 1B 78 */	mr r30, r3
-/* 801401E0 0013CDC0  83 E3 00 2C */	lwz r31, 0x2c(r3)
-/* 801401E4 0013CDC4  C0 02 A2 68 */	lfs f0, lbl_804D9C48@sda21(r2)
-/* 801401E8 0013CDC8  C0 5F 06 20 */	lfs f2, 0x620(r31)
-/* 801401EC 0013CDCC  80 7F 02 D4 */	lwz r3, 0x2d4(r31)
-/* 801401F0 0013CDD0  FC 02 00 40 */	fcmpo cr0, f2, f0
-/* 801401F4 0013CDD4  40 80 00 0C */	bge lbl_80140200
-/* 801401F8 0013CDD8  FC 20 10 50 */	fneg f1, f2
-/* 801401FC 0013CDDC  48 00 00 08 */	b lbl_80140204
-lbl_80140200:
-/* 80140200 0013CDE0  FC 20 10 90 */	fmr f1, f2
-lbl_80140204:
-/* 80140204 0013CDE4  C0 03 00 68 */	lfs f0, 0x68(r3)
-/* 80140208 0013CDE8  FC 01 00 40 */	fcmpo cr0, f1, f0
-/* 8014020C 0013CDEC  40 81 01 1C */	ble lbl_80140328
-/* 80140210 0013CDF0  C0 02 A2 68 */	lfs f0, lbl_804D9C48@sda21(r2)
-/* 80140214 0013CDF4  FC 02 00 40 */	fcmpo cr0, f2, f0
-/* 80140218 0013CDF8  40 81 00 0C */	ble lbl_80140224
-/* 8014021C 0013CDFC  C3 E2 A2 70 */	lfs f31, lbl_804D9C50@sda21(r2)
-/* 80140220 0013CE00  48 00 00 08 */	b lbl_80140228
-lbl_80140224:
-/* 80140224 0013CE04  C3 E2 A2 80 */	lfs f31, lbl_804D9C60@sda21(r2)
-lbl_80140228:
-/* 80140228 0013CE08  C0 1F 23 74 */	lfs f0, 0x2374(r31)
-/* 8014022C 0013CE0C  FC 00 F8 00 */	fcmpu cr0, f0, f31
-/* 80140230 0013CE10  41 82 00 F8 */	beq lbl_80140328
-/* 80140234 0013CE14  7F C3 F3 78 */	mr r3, r30
-/* 80140238 0013CE18  4B F3 AD C1 */	bl func_8007AFF8
-/* 8014023C 0013CE1C  FC 00 F8 50 */	fneg f0, f31
-/* 80140240 0013CE20  D3 FF 23 60 */	stfs f31, 0x2360(r31)
-/* 80140244 0013CE24  3C 80 0C 4C */	lis r4, 0x0C4C0292@ha
-/* 80140248 0013CE28  38 7E 00 00 */	addi r3, r30, 0
-/* 8014024C 0013CE2C  D0 1F 23 74 */	stfs f0, 0x2374(r31)
-/* 80140250 0013CE30  38 A4 02 92 */	addi r5, r4, 0x0C4C0292@l
-/* 80140254 0013CE34  C0 42 A2 68 */	lfs f2, lbl_804D9C48@sda21(r2)
-/* 80140258 0013CE38  38 80 01 5F */	li r4, 0x15f
-/* 8014025C 0013CE3C  C0 3F 08 94 */	lfs f1, 0x894(r31)
-/* 80140260 0013CE40  38 C0 00 00 */	li r6, 0
-/* 80140264 0013CE44  FC 60 10 90 */	fmr f3, f2
-/* 80140268 0013CE48  4B F2 91 45 */	bl Fighter_ActionStateChange_800693AC
-/* 8014026C 0013CE4C  3C 60 80 14 */	lis r3, lbl_8013D658@ha
-/* 80140270 0013CE50  80 BE 00 2C */	lwz r5, 0x2c(r30)
-/* 80140274 0013CE54  38 03 D6 58 */	addi r0, r3, lbl_8013D658@l
-/* 80140278 0013CE58  90 05 21 E4 */	stw r0, 0x21e4(r5)
-/* 8014027C 0013CE5C  3C 80 80 14 */	lis r4, lbl_8013D764@ha
-/* 80140280 0013CE60  3C 60 80 14 */	lis r3, lbl_8014222C@ha
-/* 80140284 0013CE64  90 05 21 DC */	stw r0, 0x21dc(r5)
-/* 80140288 0013CE68  38 04 D7 64 */	addi r0, r4, lbl_8013D764@l
-/* 8014028C 0013CE6C  38 63 22 2C */	addi r3, r3, lbl_8014222C@l
-/* 80140290 0013CE70  90 05 21 C0 */	stw r0, 0x21c0(r5)
-/* 80140294 0013CE74  38 00 00 00 */	li r0, 0
-/* 80140298 0013CE78  90 65 21 F8 */	stw r3, 0x21f8(r5)
-/* 8014029C 0013CE7C  C0 1F 00 EC */	lfs f0, 0xec(r31)
-/* 801402A0 0013CE80  D0 1F 23 50 */	stfs f0, 0x2350(r31)
-/* 801402A4 0013CE84  C0 22 A2 B0 */	lfs f1, lbl_804D9C90@sda21(r2)
-/* 801402A8 0013CE88  C0 1F 00 EC */	lfs f0, 0xec(r31)
-/* 801402AC 0013CE8C  EC 01 00 32 */	fmuls f0, f1, f0
-/* 801402B0 0013CE90  D0 1F 23 5C */	stfs f0, 0x235c(r31)
-/* 801402B4 0013CE94  90 1F 23 64 */	stw r0, 0x2364(r31)
-/* 801402B8 0013CE98  80 7E 00 2C */	lwz r3, 0x2c(r30)
-/* 801402BC 0013CE9C  C8 42 A2 78 */	lfd f2, lbl_804D9C58@sda21(r2)
-/* 801402C0 0013CEA0  C0 02 A2 68 */	lfs f0, lbl_804D9C48@sda21(r2)
-/* 801402C4 0013CEA4  48 00 00 14 */	b lbl_801402D8
-lbl_801402C8:
-/* 801402C8 0013CEA8  C0 23 23 54 */	lfs f1, 0x2354(r3)
-/* 801402CC 0013CEAC  FC 21 10 2A */	fadd f1, f1, f2
-/* 801402D0 0013CEB0  FC 20 08 18 */	frsp f1, f1
-/* 801402D4 0013CEB4  D0 23 23 54 */	stfs f1, 0x2354(r3)
-lbl_801402D8:
-/* 801402D8 0013CEB8  C0 23 23 54 */	lfs f1, 0x2354(r3)
-/* 801402DC 0013CEBC  FC 01 00 40 */	fcmpo cr0, f1, f0
-/* 801402E0 0013CEC0  41 80 FF E8 */	blt lbl_801402C8
-/* 801402E4 0013CEC4  C8 42 A2 78 */	lfd f2, lbl_804D9C58@sda21(r2)
-/* 801402E8 0013CEC8  48 00 00 14 */	b lbl_801402FC
-lbl_801402EC:
-/* 801402EC 0013CECC  C0 03 23 54 */	lfs f0, 0x2354(r3)
-/* 801402F0 0013CED0  FC 00 10 28 */	fsub f0, f0, f2
-/* 801402F4 0013CED4  FC 00 00 18 */	frsp f0, f0
-/* 801402F8 0013CED8  D0 03 23 54 */	stfs f0, 0x2354(r3)
-lbl_801402FC:
-/* 801402FC 0013CEDC  C0 23 23 54 */	lfs f1, 0x2354(r3)
-/* 80140300 0013CEE0  FC 01 10 40 */	fcmpo cr0, f1, f2
-/* 80140304 0013CEE4  41 81 FF E8 */	bgt lbl_801402EC
-/* 80140308 0013CEE8  38 80 00 03 */	li r4, 3
-/* 8014030C 0013CEEC  4B F3 56 21 */	bl func_8007592C
-/* 80140310 0013CEF0  3C 80 00 04 */	lis r4, 0x0003D0D9@ha
-/* 80140314 0013CEF4  38 7F 00 00 */	addi r3, r31, 0
-/* 80140318 0013CEF8  38 84 D0 D9 */	addi r4, r4, 0x0003D0D9@l
-/* 8014031C 0013CEFC  38 A0 00 7F */	li r5, 0x7f
-/* 80140320 0013CF00  38 C0 00 40 */	li r6, 0x40
-/* 80140324 0013CF04  4B F4 7E 25 */	bl func_80088148
-lbl_80140328:
-/* 80140328 0013CF08  80 01 00 34 */	lwz r0, 0x34(r1)
-/* 8014032C 0013CF0C  CB E1 00 28 */	lfd f31, 0x28(r1)
-/* 80140330 0013CF10  83 E1 00 24 */	lwz r31, 0x24(r1)
-/* 80140334 0013CF14  83 C1 00 20 */	lwz r30, 0x20(r1)
-/* 80140338 0013CF18  38 21 00 30 */	addi r1, r1, 0x30
-/* 8014033C 0013CF1C  7C 08 03 A6 */	mtlr r0
-/* 80140340 0013CF20  4E 80 00 20 */	blr
-.global lbl_80140344
-lbl_80140344:
-/* 80140344 0013CF24  4E 80 00 20 */	blr
-.global lbl_80140348
-lbl_80140348:
-/* 80140348 0013CF28  4E 80 00 20 */	blr
-.global lbl_8014034C
-lbl_8014034C:
-/* 8014034C 0013CF2C  4E 80 00 20 */	blr
-.global lbl_80140350
-lbl_80140350:
-/* 80140350 0013CF30  7C 08 02 A6 */	mflr r0
-/* 80140354 0013CF34  90 01 00 04 */	stw r0, 4(r1)
-/* 80140358 0013CF38  94 21 FF C8 */	stwu r1, -0x38(r1)
-/* 8014035C 0013CF3C  93 E1 00 34 */	stw r31, 0x34(r1)
-/* 80140360 0013CF40  93 C1 00 30 */	stw r30, 0x30(r1)
-/* 80140364 0013CF44  93 A1 00 2C */	stw r29, 0x2c(r1)
-/* 80140368 0013CF48  7C 7D 1B 78 */	mr r29, r3
-/* 8014036C 0013CF4C  83 E3 00 2C */	lwz r31, 0x2c(r3)
-/* 80140370 0013CF50  80 1F 06 5C */	lwz r0, 0x65c(r31)
-/* 80140374 0013CF54  83 DF 02 D4 */	lwz r30, 0x2d4(r31)
-/* 80140378 0013CF58  54 00 05 AD */	rlwinm. r0, r0, 0, 0x16, 0x16
-/* 8014037C 0013CF5C  40 82 01 18 */	bne lbl_80140494
-/* 80140380 0013CF60  C0 42 A2 68 */	lfs f2, lbl_804D9C48@sda21(r2)
-/* 80140384 0013CF64  3C 80 00 04 */	lis r4, 0x00041092@ha
-/* 80140388 0013CF68  C0 3F 08 94 */	lfs f1, 0x894(r31)
-/* 8014038C 0013CF6C  7F A3 EB 78 */	mr r3, r29
-/* 80140390 0013CF70  FC 60 10 90 */	fmr f3, f2
-/* 80140394 0013CF74  38 A4 10 92 */	addi r5, r4, 0x00041092@l
-/* 80140398 0013CF78  38 80 01 66 */	li r4, 0x166
-/* 8014039C 0013CF7C  38 C0 00 00 */	li r6, 0
-/* 801403A0 0013CF80  4B F2 90 0D */	bl Fighter_ActionStateChange_800693AC
-/* 801403A4 0013CF84  3C 60 80 14 */	lis r3, lbl_8013D658@ha
-/* 801403A8 0013CF88  80 BD 00 2C */	lwz r5, 0x2c(r29)
-/* 801403AC 0013CF8C  38 03 D6 58 */	addi r0, r3, lbl_8013D658@l
-/* 801403B0 0013CF90  90 05 21 E4 */	stw r0, 0x21e4(r5)
-/* 801403B4 0013CF94  3C 80 80 14 */	lis r4, lbl_8013D764@ha
-/* 801403B8 0013CF98  3C 60 80 14 */	lis r3, lbl_8014222C@ha
-/* 801403BC 0013CF9C  90 05 21 DC */	stw r0, 0x21dc(r5)
-/* 801403C0 0013CFA0  38 84 D7 64 */	addi r4, r4, lbl_8013D764@l
-/* 801403C4 0013CFA4  38 03 22 2C */	addi r0, r3, lbl_8014222C@l
-/* 801403C8 0013CFA8  90 85 21 C0 */	stw r4, 0x21c0(r5)
-/* 801403CC 0013CFAC  7F A3 EB 78 */	mr r3, r29
-/* 801403D0 0013CFB0  90 05 21 F8 */	stw r0, 0x21f8(r5)
-/* 801403D4 0013CFB4  4B F2 E7 D1 */	bl func_8006EBA4
-/* 801403D8 0013CFB8  80 9F 23 6C */	lwz r4, 0x236c(r31)
-/* 801403DC 0013CFBC  3C 00 43 30 */	lis r0, 0x4330
-/* 801403E0 0013CFC0  C8 42 A2 90 */	lfd f2, lbl_804D9C70@sda21(r2)
-/* 801403E4 0013CFC4  38 7F 00 00 */	addi r3, r31, 0
-/* 801403E8 0013CFC8  6C 84 80 00 */	xoris r4, r4, 0x8000
-/* 801403EC 0013CFCC  90 81 00 24 */	stw r4, 0x24(r1)
-/* 801403F0 0013CFD0  38 80 00 00 */	li r4, 0
-/* 801403F4 0013CFD4  C0 1E 00 A0 */	lfs f0, 0xa0(r30)
-/* 801403F8 0013CFD8  90 01 00 20 */	stw r0, 0x20(r1)
-/* 801403FC 0013CFDC  C0 7E 00 C0 */	lfs f3, 0xc0(r30)
-/* 80140400 0013CFE0  C8 21 00 20 */	lfd f1, 0x20(r1)
-/* 80140404 0013CFE4  C0 9F 23 74 */	lfs f4, 0x2374(r31)
-/* 80140408 0013CFE8  EC 21 10 28 */	fsubs f1, f1, f2
-/* 8014040C 0013CFEC  EC 01 00 28 */	fsubs f0, f1, f0
-/* 80140410 0013CFF0  EC 03 00 32 */	fmuls f0, f3, f0
-/* 80140414 0013CFF4  EC 04 00 32 */	fmuls f0, f4, f0
-/* 80140418 0013CFF8  D0 1F 00 80 */	stfs f0, 0x80(r31)
-/* 8014041C 0013CFFC  C0 22 A2 6C */	lfs f1, lbl_804D9C4C@sda21(r2)
-/* 80140420 0013D000  4B F3 56 D1 */	bl func_80075AF0
-/* 80140424 0013D004  80 7D 00 2C */	lwz r3, 0x2c(r29)
-/* 80140428 0013D008  C8 42 A2 78 */	lfd f2, lbl_804D9C58@sda21(r2)
-/* 8014042C 0013D00C  C0 02 A2 68 */	lfs f0, lbl_804D9C48@sda21(r2)
-/* 80140430 0013D010  48 00 00 14 */	b lbl_80140444
-lbl_80140434:
-/* 80140434 0013D014  C0 23 23 54 */	lfs f1, 0x2354(r3)
-/* 80140438 0013D018  FC 21 10 2A */	fadd f1, f1, f2
-/* 8014043C 0013D01C  FC 20 08 18 */	frsp f1, f1
-/* 80140440 0013D020  D0 23 23 54 */	stfs f1, 0x2354(r3)
-lbl_80140444:
-/* 80140444 0013D024  C0 23 23 54 */	lfs f1, 0x2354(r3)
-/* 80140448 0013D028  FC 01 00 40 */	fcmpo cr0, f1, f0
-/* 8014044C 0013D02C  41 80 FF E8 */	blt lbl_80140434
-/* 80140450 0013D030  C8 42 A2 78 */	lfd f2, lbl_804D9C58@sda21(r2)
-/* 80140454 0013D034  48 00 00 14 */	b lbl_80140468
-lbl_80140458:
-/* 80140458 0013D038  C0 03 23 54 */	lfs f0, 0x2354(r3)
-/* 8014045C 0013D03C  FC 00 10 28 */	fsub f0, f0, f2
-/* 80140460 0013D040  FC 00 00 18 */	frsp f0, f0
-/* 80140464 0013D044  D0 03 23 54 */	stfs f0, 0x2354(r3)
-lbl_80140468:
-/* 80140468 0013D048  C0 23 23 54 */	lfs f1, 0x2354(r3)
-/* 8014046C 0013D04C  FC 01 10 40 */	fcmpo cr0, f1, f2
-/* 80140470 0013D050  41 81 FF E8 */	bgt lbl_80140458
-/* 80140474 0013D054  38 80 00 03 */	li r4, 3
-/* 80140478 0013D058  4B F3 54 B5 */	bl func_8007592C
-/* 8014047C 0013D05C  3C 80 00 04 */	lis r4, 0x0003D0D9@ha
-/* 80140480 0013D060  38 7F 00 00 */	addi r3, r31, 0
-/* 80140484 0013D064  38 84 D0 D9 */	addi r4, r4, 0x0003D0D9@l
-/* 80140488 0013D068  38 A0 00 7F */	li r5, 0x7f
-/* 8014048C 0013D06C  38 C0 00 40 */	li r6, 0x40
-/* 80140490 0013D070  4B F4 7C B9 */	bl func_80088148
-lbl_80140494:
-/* 80140494 0013D074  80 01 00 3C */	lwz r0, 0x3c(r1)
-/* 80140498 0013D078  83 E1 00 34 */	lwz r31, 0x34(r1)
-/* 8014049C 0013D07C  83 C1 00 30 */	lwz r30, 0x30(r1)
-/* 801404A0 0013D080  83 A1 00 2C */	lwz r29, 0x2c(r1)
-/* 801404A4 0013D084  38 21 00 38 */	addi r1, r1, 0x38
-/* 801404A8 0013D088  7C 08 03 A6 */	mtlr r0
-/* 801404AC 0013D08C  4E 80 00 20 */	blr
-.global lbl_801404B0
-lbl_801404B0:
-/* 801404B0 0013D090  7C 08 02 A6 */	mflr r0
-/* 801404B4 0013D094  90 01 00 04 */	stw r0, 4(r1)
-/* 801404B8 0013D098  94 21 FF C8 */	stwu r1, -0x38(r1)
-/* 801404BC 0013D09C  93 E1 00 34 */	stw r31, 0x34(r1)
-/* 801404C0 0013D0A0  93 C1 00 30 */	stw r30, 0x30(r1)
-/* 801404C4 0013D0A4  93 A1 00 2C */	stw r29, 0x2c(r1)
-/* 801404C8 0013D0A8  7C 7D 1B 78 */	mr r29, r3
-/* 801404CC 0013D0AC  83 E3 00 2C */	lwz r31, 0x2c(r3)
-/* 801404D0 0013D0B0  80 1F 06 5C */	lwz r0, 0x65c(r31)
-/* 801404D4 0013D0B4  83 DF 02 D4 */	lwz r30, 0x2d4(r31)
-/* 801404D8 0013D0B8  54 00 05 AD */	rlwinm. r0, r0, 0, 0x16, 0x16
-/* 801404DC 0013D0BC  40 82 01 18 */	bne lbl_801405F4
-/* 801404E0 0013D0C0  C0 42 A2 68 */	lfs f2, lbl_804D9C48@sda21(r2)
-/* 801404E4 0013D0C4  3C 80 00 04 */	lis r4, 0x00041092@ha
-/* 801404E8 0013D0C8  C0 3F 08 94 */	lfs f1, 0x894(r31)
-/* 801404EC 0013D0CC  7F A3 EB 78 */	mr r3, r29
-/* 801404F0 0013D0D0  FC 60 10 90 */	fmr f3, f2
-/* 801404F4 0013D0D4  38 A4 10 92 */	addi r5, r4, 0x00041092@l
-/* 801404F8 0013D0D8  38 80 01 66 */	li r4, 0x166
-/* 801404FC 0013D0DC  38 C0 00 00 */	li r6, 0
-/* 80140500 0013D0E0  4B F2 8E AD */	bl Fighter_ActionStateChange_800693AC
-/* 80140504 0013D0E4  3C 60 80 14 */	lis r3, lbl_8013D658@ha
-/* 80140508 0013D0E8  80 BD 00 2C */	lwz r5, 0x2c(r29)
-/* 8014050C 0013D0EC  38 03 D6 58 */	addi r0, r3, lbl_8013D658@l
-/* 80140510 0013D0F0  90 05 21 E4 */	stw r0, 0x21e4(r5)
-/* 80140514 0013D0F4  3C 80 80 14 */	lis r4, lbl_8013D764@ha
-/* 80140518 0013D0F8  3C 60 80 14 */	lis r3, lbl_8014222C@ha
-/* 8014051C 0013D0FC  90 05 21 DC */	stw r0, 0x21dc(r5)
-/* 80140520 0013D100  38 84 D7 64 */	addi r4, r4, lbl_8013D764@l
-/* 80140524 0013D104  38 03 22 2C */	addi r0, r3, lbl_8014222C@l
-/* 80140528 0013D108  90 85 21 C0 */	stw r4, 0x21c0(r5)
-/* 8014052C 0013D10C  7F A3 EB 78 */	mr r3, r29
-/* 80140530 0013D110  90 05 21 F8 */	stw r0, 0x21f8(r5)
-/* 80140534 0013D114  4B F2 E6 71 */	bl func_8006EBA4
-/* 80140538 0013D118  80 9F 23 6C */	lwz r4, 0x236c(r31)
-/* 8014053C 0013D11C  3C 00 43 30 */	lis r0, 0x4330
-/* 80140540 0013D120  C8 42 A2 90 */	lfd f2, lbl_804D9C70@sda21(r2)
-/* 80140544 0013D124  38 7F 00 00 */	addi r3, r31, 0
-/* 80140548 0013D128  6C 84 80 00 */	xoris r4, r4, 0x8000
-/* 8014054C 0013D12C  90 81 00 24 */	stw r4, 0x24(r1)
-/* 80140550 0013D130  38 80 00 00 */	li r4, 0
-/* 80140554 0013D134  C0 1E 00 A0 */	lfs f0, 0xa0(r30)
-/* 80140558 0013D138  90 01 00 20 */	stw r0, 0x20(r1)
-/* 8014055C 0013D13C  C0 7E 00 C0 */	lfs f3, 0xc0(r30)
-/* 80140560 0013D140  C8 21 00 20 */	lfd f1, 0x20(r1)
-/* 80140564 0013D144  C0 9F 23 74 */	lfs f4, 0x2374(r31)
-/* 80140568 0013D148  EC 21 10 28 */	fsubs f1, f1, f2
-/* 8014056C 0013D14C  EC 01 00 28 */	fsubs f0, f1, f0
-/* 80140570 0013D150  EC 03 00 32 */	fmuls f0, f3, f0
-/* 80140574 0013D154  EC 04 00 32 */	fmuls f0, f4, f0
-/* 80140578 0013D158  D0 1F 00 80 */	stfs f0, 0x80(r31)
-/* 8014057C 0013D15C  C0 22 A2 6C */	lfs f1, lbl_804D9C4C@sda21(r2)
-/* 80140580 0013D160  4B F3 55 71 */	bl func_80075AF0
-/* 80140584 0013D164  80 7D 00 2C */	lwz r3, 0x2c(r29)
-/* 80140588 0013D168  C8 42 A2 78 */	lfd f2, lbl_804D9C58@sda21(r2)
-/* 8014058C 0013D16C  C0 02 A2 68 */	lfs f0, lbl_804D9C48@sda21(r2)
-/* 80140590 0013D170  48 00 00 14 */	b lbl_801405A4
-lbl_80140594:
-/* 80140594 0013D174  C0 23 23 54 */	lfs f1, 0x2354(r3)
-/* 80140598 0013D178  FC 21 10 2A */	fadd f1, f1, f2
-/* 8014059C 0013D17C  FC 20 08 18 */	frsp f1, f1
-/* 801405A0 0013D180  D0 23 23 54 */	stfs f1, 0x2354(r3)
-lbl_801405A4:
-/* 801405A4 0013D184  C0 23 23 54 */	lfs f1, 0x2354(r3)
-/* 801405A8 0013D188  FC 01 00 40 */	fcmpo cr0, f1, f0
-/* 801405AC 0013D18C  41 80 FF E8 */	blt lbl_80140594
-/* 801405B0 0013D190  C8 42 A2 78 */	lfd f2, lbl_804D9C58@sda21(r2)
-/* 801405B4 0013D194  48 00 00 14 */	b lbl_801405C8
-lbl_801405B8:
-/* 801405B8 0013D198  C0 03 23 54 */	lfs f0, 0x2354(r3)
-/* 801405BC 0013D19C  FC 00 10 28 */	fsub f0, f0, f2
-/* 801405C0 0013D1A0  FC 00 00 18 */	frsp f0, f0
-/* 801405C4 0013D1A4  D0 03 23 54 */	stfs f0, 0x2354(r3)
-lbl_801405C8:
-/* 801405C8 0013D1A8  C0 23 23 54 */	lfs f1, 0x2354(r3)
-/* 801405CC 0013D1AC  FC 01 10 40 */	fcmpo cr0, f1, f2
-/* 801405D0 0013D1B0  41 81 FF E8 */	bgt lbl_801405B8
-/* 801405D4 0013D1B4  38 80 00 03 */	li r4, 3
-/* 801405D8 0013D1B8  4B F3 53 55 */	bl func_8007592C
-/* 801405DC 0013D1BC  3C 80 00 04 */	lis r4, 0x0003D0D9@ha
-/* 801405E0 0013D1C0  38 7F 00 00 */	addi r3, r31, 0
-/* 801405E4 0013D1C4  38 84 D0 D9 */	addi r4, r4, 0x0003D0D9@l
-/* 801405E8 0013D1C8  38 A0 00 7F */	li r5, 0x7f
-/* 801405EC 0013D1CC  38 C0 00 40 */	li r6, 0x40
-/* 801405F0 0013D1D0  4B F4 7B 59 */	bl func_80088148
-lbl_801405F4:
-/* 801405F4 0013D1D4  80 01 00 3C */	lwz r0, 0x3c(r1)
-/* 801405F8 0013D1D8  83 E1 00 34 */	lwz r31, 0x34(r1)
-/* 801405FC 0013D1DC  83 C1 00 30 */	lwz r30, 0x30(r1)
-/* 80140600 0013D1E0  83 A1 00 2C */	lwz r29, 0x2c(r1)
-/* 80140604 0013D1E4  38 21 00 38 */	addi r1, r1, 0x38
-/* 80140608 0013D1E8  7C 08 03 A6 */	mtlr r0
-/* 8014060C 0013D1EC  4E 80 00 20 */	blr
-.global lbl_80140610
-lbl_80140610:
-/* 80140610 0013D1F0  4E 80 00 20 */	blr
-.global lbl_80140614
-lbl_80140614:
-/* 80140614 0013D1F4  4E 80 00 20 */	blr
-.global lbl_80140618
-lbl_80140618:
-/* 80140618 0013D1F8  4E 80 00 20 */	blr
-.global lbl_8014061C
-lbl_8014061C:
-/* 8014061C 0013D1FC  4E 80 00 20 */	blr
-.global lbl_80140620
-lbl_80140620:
-/* 80140620 0013D200  80 63 00 2C */	lwz r3, 0x2c(r3)
-/* 80140624 0013D204  C0 42 A2 68 */	lfs f2, lbl_804D9C48@sda21(r2)
-/* 80140628 0013D208  D0 43 00 E4 */	stfs f2, 0xe4(r3)
-/* 8014062C 0013D20C  D0 43 00 EC */	stfs f2, 0xec(r3)
-/* 80140630 0013D210  C0 22 A2 84 */	lfs f1, lbl_804D9C64@sda21(r2)
-/* 80140634 0013D214  C0 03 00 2C */	lfs f0, 0x2c(r3)
-/* 80140638 0013D218  EC 01 00 32 */	fmuls f0, f1, f0
-/* 8014063C 0013D21C  D0 03 00 80 */	stfs f0, 0x80(r3)
-/* 80140640 0013D220  D0 43 00 84 */	stfs f2, 0x84(r3)
-/* 80140644 0013D224  D0 43 00 78 */	stfs f2, 0x78(r3)
-/* 80140648 0013D228  D0 43 00 74 */	stfs f2, 0x74(r3)
-/* 8014064C 0013D22C  4E 80 00 20 */	blr
-.global lbl_80140650
-lbl_80140650:
-/* 80140650 0013D230  80 63 00 2C */	lwz r3, 0x2c(r3)
-/* 80140654 0013D234  C0 42 A2 68 */	lfs f2, lbl_804D9C48@sda21(r2)
-/* 80140658 0013D238  D0 43 00 E4 */	stfs f2, 0xe4(r3)
-/* 8014065C 0013D23C  D0 43 00 EC */	stfs f2, 0xec(r3)
-/* 80140660 0013D240  C0 22 A2 84 */	lfs f1, lbl_804D9C64@sda21(r2)
-/* 80140664 0013D244  C0 03 00 2C */	lfs f0, 0x2c(r3)
-/* 80140668 0013D248  EC 01 00 32 */	fmuls f0, f1, f0
-/* 8014066C 0013D24C  D0 03 00 80 */	stfs f0, 0x80(r3)
-/* 80140670 0013D250  D0 43 00 84 */	stfs f2, 0x84(r3)
-/* 80140674 0013D254  D0 43 00 78 */	stfs f2, 0x78(r3)
-/* 80140678 0013D258  D0 43 00 74 */	stfs f2, 0x74(r3)
-/* 8014067C 0013D25C  4E 80 00 20 */	blr
-.global lbl_80140680
-lbl_80140680:
-/* 80140680 0013D260  80 63 00 2C */	lwz r3, 0x2c(r3)
-/* 80140684 0013D264  C0 42 A2 68 */	lfs f2, lbl_804D9C48@sda21(r2)
-/* 80140688 0013D268  D0 43 00 E4 */	stfs f2, 0xe4(r3)
-/* 8014068C 0013D26C  D0 43 00 EC */	stfs f2, 0xec(r3)
-/* 80140690 0013D270  C0 22 A2 84 */	lfs f1, lbl_804D9C64@sda21(r2)
-/* 80140694 0013D274  C0 03 00 2C */	lfs f0, 0x2c(r3)
-/* 80140698 0013D278  EC 01 00 32 */	fmuls f0, f1, f0
-/* 8014069C 0013D27C  D0 03 00 80 */	stfs f0, 0x80(r3)
-/* 801406A0 0013D280  D0 43 00 84 */	stfs f2, 0x84(r3)
-/* 801406A4 0013D284  D0 43 00 78 */	stfs f2, 0x78(r3)
-/* 801406A8 0013D288  D0 43 00 74 */	stfs f2, 0x74(r3)
-/* 801406AC 0013D28C  4E 80 00 20 */	blr
-.global lbl_801406B0
-lbl_801406B0:
-/* 801406B0 0013D290  7C 08 02 A6 */	mflr r0
-/* 801406B4 0013D294  90 01 00 04 */	stw r0, 4(r1)
-/* 801406B8 0013D298  3C 00 43 30 */	lis r0, 0x4330
-/* 801406BC 0013D29C  94 21 FF C0 */	stwu r1, -0x40(r1)
-/* 801406C0 0013D2A0  93 E1 00 3C */	stw r31, 0x3c(r1)
-/* 801406C4 0013D2A4  93 C1 00 38 */	stw r30, 0x38(r1)
-/* 801406C8 0013D2A8  93 A1 00 34 */	stw r29, 0x34(r1)
-/* 801406CC 0013D2AC  7C 7D 1B 78 */	mr r29, r3
-/* 801406D0 0013D2B0  83 E3 00 2C */	lwz r31, 0x2c(r3)
-/* 801406D4 0013D2B4  C0 02 A2 68 */	lfs f0, lbl_804D9C48@sda21(r2)
-/* 801406D8 0013D2B8  80 7F 23 6C */	lwz r3, 0x236c(r31)
-/* 801406DC 0013D2BC  83 DF 02 D4 */	lwz r30, 0x2d4(r31)
-/* 801406E0 0013D2C0  6C 63 80 00 */	xoris r3, r3, 0x8000
-/* 801406E4 0013D2C4  C0 BF 08 44 */	lfs f5, 0x844(r31)
-/* 801406E8 0013D2C8  90 61 00 2C */	stw r3, 0x2c(r1)
-/* 801406EC 0013D2CC  C8 42 A2 90 */	lfd f2, lbl_804D9C70@sda21(r2)
-/* 801406F0 0013D2D0  FC 05 00 40 */	fcmpo cr0, f5, f0
-/* 801406F4 0013D2D4  90 01 00 28 */	stw r0, 0x28(r1)
-/* 801406F8 0013D2D8  C0 3E 00 B8 */	lfs f1, 0xb8(r30)
-/* 801406FC 0013D2DC  C8 01 00 28 */	lfd f0, 0x28(r1)
-/* 80140700 0013D2E0  C0 7E 00 C0 */	lfs f3, 0xc0(r30)
-/* 80140704 0013D2E4  EC 00 10 28 */	fsubs f0, f0, f2
-/* 80140708 0013D2E8  C0 9F 23 74 */	lfs f4, 0x2374(r31)
-/* 8014070C 0013D2EC  EC 00 08 28 */	fsubs f0, f0, f1
-/* 80140710 0013D2F0  EC 03 00 32 */	fmuls f0, f3, f0
-/* 80140714 0013D2F4  EC 64 00 32 */	fmuls f3, f4, f0
-/* 80140718 0013D2F8  40 80 00 0C */	bge lbl_80140724
-/* 8014071C 0013D2FC  FC 00 28 50 */	fneg f0, f5
-/* 80140720 0013D300  48 00 00 08 */	b lbl_80140728
-lbl_80140724:
-/* 80140724 0013D304  FC 00 28 90 */	fmr f0, f5
-lbl_80140728:
-/* 80140728 0013D308  C0 22 A2 68 */	lfs f1, lbl_804D9C48@sda21(r2)
-/* 8014072C 0013D30C  EC 03 00 32 */	fmuls f0, f3, f0
-/* 80140730 0013D310  C0 5E 00 C8 */	lfs f2, 0xc8(r30)
-/* 80140734 0013D314  FC 05 08 40 */	fcmpo cr0, f5, f1
-/* 80140738 0013D318  EC 42 00 32 */	fmuls f2, f2, f0
-/* 8014073C 0013D31C  40 81 00 28 */	ble lbl_80140764
-/* 80140740 0013D320  C0 1F 23 5C */	lfs f0, 0x235c(r31)
-/* 80140744 0013D324  FC 00 08 40 */	fcmpo cr0, f0, f1
-/* 80140748 0013D328  40 81 00 10 */	ble lbl_80140758
-/* 8014074C 0013D32C  EC 03 10 2A */	fadds f0, f3, f2
-/* 80140750 0013D330  D0 1F 00 EC */	stfs f0, 0xec(r31)
-/* 80140754 0013D334  48 00 00 30 */	b lbl_80140784
-lbl_80140758:
-/* 80140758 0013D338  EC 03 10 2A */	fadds f0, f3, f2
-/* 8014075C 0013D33C  D0 1F 00 EC */	stfs f0, 0xec(r31)
-/* 80140760 0013D340  48 00 00 24 */	b lbl_80140784
-lbl_80140764:
-/* 80140764 0013D344  C0 1F 23 5C */	lfs f0, 0x235c(r31)
-/* 80140768 0013D348  FC 00 08 40 */	fcmpo cr0, f0, f1
-/* 8014076C 0013D34C  40 81 00 10 */	ble lbl_8014077C
-/* 80140770 0013D350  EC 03 10 28 */	fsubs f0, f3, f2
-/* 80140774 0013D354  D0 1F 00 EC */	stfs f0, 0xec(r31)
-/* 80140778 0013D358  48 00 00 0C */	b lbl_80140784
-lbl_8014077C:
-/* 8014077C 0013D35C  EC 03 10 28 */	fsubs f0, f3, f2
-/* 80140780 0013D360  D0 1F 00 EC */	stfs f0, 0xec(r31)
-lbl_80140784:
-/* 80140784 0013D364  C0 3F 00 EC */	lfs f1, 0xec(r31)
-/* 80140788 0013D368  C0 02 A2 68 */	lfs f0, lbl_804D9C48@sda21(r2)
-/* 8014078C 0013D36C  FC 01 00 40 */	fcmpo cr0, f1, f0
-/* 80140790 0013D370  40 80 00 0C */	bge lbl_8014079C
-/* 80140794 0013D374  FC 00 08 50 */	fneg f0, f1
-/* 80140798 0013D378  48 00 00 08 */	b lbl_801407A0
-lbl_8014079C:
-/* 8014079C 0013D37C  FC 00 08 90 */	fmr f0, f1
-lbl_801407A0:
-/* 801407A0 0013D380  C0 5E 00 4C */	lfs f2, 0x4c(r30)
-/* 801407A4 0013D384  FC 00 10 40 */	fcmpo cr0, f0, f2
-/* 801407A8 0013D388  40 81 00 18 */	ble lbl_801407C0
-/* 801407AC 0013D38C  C0 02 A2 68 */	lfs f0, lbl_804D9C48@sda21(r2)
-/* 801407B0 0013D390  FC 01 00 40 */	fcmpo cr0, f1, f0
-/* 801407B4 0013D394  40 80 00 08 */	bge lbl_801407BC
-/* 801407B8 0013D398  FC 40 10 50 */	fneg f2, f2
-lbl_801407BC:
-/* 801407BC 0013D39C  D0 5F 00 EC */	stfs f2, 0xec(r31)
-lbl_801407C0:
-/* 801407C0 0013D3A0  C0 3F 00 EC */	lfs f1, 0xec(r31)
-/* 801407C4 0013D3A4  C0 02 A2 68 */	lfs f0, lbl_804D9C48@sda21(r2)
-/* 801407C8 0013D3A8  FC 01 00 40 */	fcmpo cr0, f1, f0
-/* 801407CC 0013D3AC  40 80 00 0C */	bge lbl_801407D8
-/* 801407D0 0013D3B0  FC 00 08 50 */	fneg f0, f1
-/* 801407D4 0013D3B4  48 00 00 08 */	b lbl_801407DC
-lbl_801407D8:
-/* 801407D8 0013D3B8  FC 00 08 90 */	fmr f0, f1
-lbl_801407DC:
-/* 801407DC 0013D3BC  C0 5E 00 50 */	lfs f2, 0x50(r30)
-/* 801407E0 0013D3C0  FC 00 10 40 */	fcmpo cr0, f0, f2
-/* 801407E4 0013D3C4  40 81 00 18 */	ble lbl_801407FC
-/* 801407E8 0013D3C8  C0 02 A2 68 */	lfs f0, lbl_804D9C48@sda21(r2)
-/* 801407EC 0013D3CC  FC 01 00 40 */	fcmpo cr0, f1, f0
-/* 801407F0 0013D3D0  40 80 00 08 */	bge lbl_801407F8
-/* 801407F4 0013D3D4  FC 40 10 50 */	fneg f2, f2
-lbl_801407F8:
-/* 801407F8 0013D3D8  D0 5F 00 EC */	stfs f2, 0xec(r31)
-lbl_801407FC:
-/* 801407FC 0013D3DC  C0 3F 00 EC */	lfs f1, 0xec(r31)
-/* 80140800 0013D3E0  C0 02 A2 68 */	lfs f0, lbl_804D9C48@sda21(r2)
-/* 80140804 0013D3E4  FC 01 00 40 */	fcmpo cr0, f1, f0
-/* 80140808 0013D3E8  40 80 00 08 */	bge lbl_80140810
-/* 8014080C 0013D3EC  FC 20 08 50 */	fneg f1, f1
-lbl_80140810:
-/* 80140810 0013D3F0  D0 3F 23 58 */	stfs f1, 0x2358(r31)
-/* 80140814 0013D3F4  7F A3 EB 78 */	mr r3, r29
-/* 80140818 0013D3F8  C0 02 A2 68 */	lfs f0, lbl_804D9C48@sda21(r2)
-/* 8014081C 0013D3FC  D0 1F 00 78 */	stfs f0, 0x78(r31)
-/* 80140820 0013D400  D0 1F 00 84 */	stfs f0, 0x84(r31)
-/* 80140824 0013D404  4B F3 C3 51 */	bl func_8007CB74
-/* 80140828 0013D408  80 1F 23 6C */	lwz r0, 0x236c(r31)
-/* 8014082C 0013D40C  3C 60 43 30 */	lis r3, 0x4330
-/* 80140830 0013D410  C8 42 A2 90 */	lfd f2, lbl_804D9C70@sda21(r2)
-/* 80140834 0013D414  6C 00 80 00 */	xoris r0, r0, 0x8000
-/* 80140838 0013D418  C0 1E 00 B4 */	lfs f0, 0xb4(r30)
-/* 8014083C 0013D41C  90 01 00 2C */	stw r0, 0x2c(r1)
-/* 80140840 0013D420  90 61 00 28 */	stw r3, 0x28(r1)
-/* 80140844 0013D424  C8 21 00 28 */	lfd f1, 0x28(r1)
-/* 80140848 0013D428  EC 21 10 28 */	fsubs f1, f1, f2
-/* 8014084C 0013D42C  EC 01 00 28 */	fsubs f0, f1, f0
-/* 80140850 0013D430  FC 00 00 1E */	fctiwz f0, f0
-/* 80140854 0013D434  D8 01 00 20 */	stfd f0, 0x20(r1)
-/* 80140858 0013D438  80 01 00 24 */	lwz r0, 0x24(r1)
-/* 8014085C 0013D43C  90 1F 23 6C */	stw r0, 0x236c(r31)
-/* 80140860 0013D440  80 1F 23 6C */	lwz r0, 0x236c(r31)
-/* 80140864 0013D444  C0 1E 00 B8 */	lfs f0, 0xb8(r30)
-/* 80140868 0013D448  6C 00 80 00 */	xoris r0, r0, 0x8000
-/* 8014086C 0013D44C  90 01 00 1C */	stw r0, 0x1c(r1)
-/* 80140870 0013D450  90 61 00 18 */	stw r3, 0x18(r1)
-/* 80140874 0013D454  C8 21 00 18 */	lfd f1, 0x18(r1)
-/* 80140878 0013D458  EC 21 10 28 */	fsubs f1, f1, f2
-/* 8014087C 0013D45C  FC 01 00 40 */	fcmpo cr0, f1, f0
-/* 80140880 0013D460  40 80 00 1C */	bge lbl_8014089C
-/* 80140884 0013D464  3C 80 00 04 */	lis r4, 0x00040012@ha
-/* 80140888 0013D468  C0 22 A2 68 */	lfs f1, lbl_804D9C48@sda21(r2)
-/* 8014088C 0013D46C  38 7D 00 00 */	addi r3, r29, 0
-/* 80140890 0013D470  38 A4 00 12 */	addi r5, r4, 0x00040012@l
-/* 80140894 0013D474  38 80 00 00 */	li r4, 0
-/* 80140898 0013D478  4B FF D1 8D */	bl func_8013DA24
-lbl_8014089C:
-/* 8014089C 0013D47C  80 01 00 44 */	lwz r0, 0x44(r1)
-/* 801408A0 0013D480  83 E1 00 3C */	lwz r31, 0x3c(r1)
-/* 801408A4 0013D484  83 C1 00 38 */	lwz r30, 0x38(r1)
-/* 801408A8 0013D488  83 A1 00 34 */	lwz r29, 0x34(r1)
-/* 801408AC 0013D48C  38 21 00 40 */	addi r1, r1, 0x40
-/* 801408B0 0013D490  7C 08 03 A6 */	mtlr r0
-/* 801408B4 0013D494  4E 80 00 20 */	blr
-.global lbl_801408B8
-lbl_801408B8:
-/* 801408B8 0013D498  7C 08 02 A6 */	mflr r0
-/* 801408BC 0013D49C  90 01 00 04 */	stw r0, 4(r1)
-/* 801408C0 0013D4A0  94 21 FF D0 */	stwu r1, -0x30(r1)
-/* 801408C4 0013D4A4  93 E1 00 2C */	stw r31, 0x2c(r1)
-/* 801408C8 0013D4A8  93 C1 00 28 */	stw r30, 0x28(r1)
-/* 801408CC 0013D4AC  7C 7E 1B 78 */	mr r30, r3
-/* 801408D0 0013D4B0  93 A1 00 24 */	stw r29, 0x24(r1)
-/* 801408D4 0013D4B4  83 E3 00 2C */	lwz r31, 0x2c(r3)
-/* 801408D8 0013D4B8  83 BF 02 D4 */	lwz r29, 0x2d4(r31)
-/* 801408DC 0013D4BC  80 7F 08 40 */	lwz r3, 0x840(r31)
-/* 801408E0 0013D4C0  4B F1 61 0D */	bl func_800569EC
-/* 801408E4 0013D4C4  C0 7F 08 44 */	lfs f3, 0x844(r31)
-/* 801408E8 0013D4C8  C0 02 A2 68 */	lfs f0, lbl_804D9C48@sda21(r2)
-/* 801408EC 0013D4CC  C0 5D 00 C4 */	lfs f2, 0xc4(r29)
-/* 801408F0 0013D4D0  FC 03 00 40 */	fcmpo cr0, f3, f0
-/* 801408F4 0013D4D4  EC A2 00 72 */	fmuls f5, f2, f1
-/* 801408F8 0013D4D8  40 80 00 0C */	bge lbl_80140904
-/* 801408FC 0013D4DC  FC 20 18 50 */	fneg f1, f3
-/* 80140900 0013D4E0  48 00 00 08 */	b lbl_80140908
-lbl_80140904:
-/* 80140904 0013D4E4  FC 20 18 90 */	fmr f1, f3
-lbl_80140908:
-/* 80140908 0013D4E8  C0 9F 23 5C */	lfs f4, 0x235c(r31)
-/* 8014090C 0013D4EC  C0 02 A2 68 */	lfs f0, lbl_804D9C48@sda21(r2)
-/* 80140910 0013D4F0  EC 24 00 72 */	fmuls f1, f4, f1
-/* 80140914 0013D4F4  C0 5D 00 C8 */	lfs f2, 0xc8(r29)
-/* 80140918 0013D4F8  FC 03 00 40 */	fcmpo cr0, f3, f0
-/* 8014091C 0013D4FC  EC 22 00 72 */	fmuls f1, f2, f1
-/* 80140920 0013D500  40 81 00 34 */	ble lbl_80140954
-/* 80140924 0013D504  FC 04 00 40 */	fcmpo cr0, f4, f0
-/* 80140928 0013D508  40 81 00 18 */	ble lbl_80140940
-/* 8014092C 0013D50C  EC 24 08 2A */	fadds f1, f4, f1
-/* 80140930 0013D510  C0 1F 00 EC */	lfs f0, 0xec(r31)
-/* 80140934 0013D514  EC 05 00 7A */	fmadds f0, f5, f1, f0
-/* 80140938 0013D518  D0 1F 00 EC */	stfs f0, 0xec(r31)
-/* 8014093C 0013D51C  48 00 00 44 */	b lbl_80140980
-lbl_80140940:
-/* 80140940 0013D520  EC 24 08 2A */	fadds f1, f4, f1
-/* 80140944 0013D524  C0 1F 00 EC */	lfs f0, 0xec(r31)
-/* 80140948 0013D528  EC 05 00 7A */	fmadds f0, f5, f1, f0
-/* 8014094C 0013D52C  D0 1F 00 EC */	stfs f0, 0xec(r31)
-/* 80140950 0013D530  48 00 00 30 */	b lbl_80140980
-lbl_80140954:
-/* 80140954 0013D534  FC 04 00 40 */	fcmpo cr0, f4, f0
-/* 80140958 0013D538  40 81 00 18 */	ble lbl_80140970
-/* 8014095C 0013D53C  EC 24 08 28 */	fsubs f1, f4, f1
-/* 80140960 0013D540  C0 1F 00 EC */	lfs f0, 0xec(r31)
-/* 80140964 0013D544  EC 05 00 7A */	fmadds f0, f5, f1, f0
-/* 80140968 0013D548  D0 1F 00 EC */	stfs f0, 0xec(r31)
-/* 8014096C 0013D54C  48 00 00 14 */	b lbl_80140980
-lbl_80140970:
-/* 80140970 0013D550  EC 24 08 28 */	fsubs f1, f4, f1
-/* 80140974 0013D554  C0 1F 00 EC */	lfs f0, 0xec(r31)
-/* 80140978 0013D558  EC 05 00 7A */	fmadds f0, f5, f1, f0
-/* 8014097C 0013D55C  D0 1F 00 EC */	stfs f0, 0xec(r31)
-lbl_80140980:
-/* 80140980 0013D560  C0 02 A2 68 */	lfs f0, lbl_804D9C48@sda21(r2)
-/* 80140984 0013D564  7F C3 F3 78 */	mr r3, r30
-/* 80140988 0013D568  D0 1F 00 78 */	stfs f0, 0x78(r31)
-/* 8014098C 0013D56C  D0 1F 00 84 */	stfs f0, 0x84(r31)
-/* 80140990 0013D570  4B F3 C1 E5 */	bl func_8007CB74
-/* 80140994 0013D574  C0 5F 23 50 */	lfs f2, 0x2350(r31)
-/* 80140998 0013D578  C0 22 A2 68 */	lfs f1, lbl_804D9C48@sda21(r2)
-/* 8014099C 0013D57C  FC 02 08 40 */	fcmpo cr0, f2, f1
-/* 801409A0 0013D580  40 81 00 C8 */	ble lbl_80140A68
-/* 801409A4 0013D584  C0 7F 00 EC */	lfs f3, 0xec(r31)
-/* 801409A8 0013D588  FC 03 08 40 */	fcmpo cr0, f3, f1
-/* 801409AC 0013D58C  40 80 01 7C */	bge lbl_80140B28
-/* 801409B0 0013D590  C0 1D 00 D0 */	lfs f0, 0xd0(r29)
-/* 801409B4 0013D594  EC 42 00 32 */	fmuls f2, f2, f0
-/* 801409B8 0013D598  FC 02 08 40 */	fcmpo cr0, f2, f1
-/* 801409BC 0013D59C  40 80 00 08 */	bge lbl_801409C4
-/* 801409C0 0013D5A0  FC 40 10 50 */	fneg f2, f2
-lbl_801409C4:
-/* 801409C4 0013D5A4  C0 02 A2 68 */	lfs f0, lbl_804D9C48@sda21(r2)
-/* 801409C8 0013D5A8  FC 03 00 40 */	fcmpo cr0, f3, f0
-/* 801409CC 0013D5AC  40 80 00 08 */	bge lbl_801409D4
-/* 801409D0 0013D5B0  FC 60 18 50 */	fneg f3, f3
-lbl_801409D4:
-/* 801409D4 0013D5B4  FC 03 10 40 */	fcmpo cr0, f3, f2
-/* 801409D8 0013D5B8  4C 41 13 82 */	cror 2, 1, 2
-/* 801409DC 0013D5BC  40 82 01 4C */	bne lbl_80140B28
-/* 801409E0 0013D5C0  3C 60 80 14 */	lis r3, lbl_8013D8B0@ha
-/* 801409E4 0013D5C4  38 03 D8 B0 */	addi r0, r3, lbl_8013D8B0@l
-/* 801409E8 0013D5C8  90 1F 21 EC */	stw r0, 0x21ec(r31)
-/* 801409EC 0013D5CC  3C 80 02 04 */	lis r4, 0x02040010@ha
-/* 801409F0 0013D5D0  38 7E 00 00 */	addi r3, r30, 0
-/* 801409F4 0013D5D4  C0 42 A2 68 */	lfs f2, lbl_804D9C48@sda21(r2)
-/* 801409F8 0013D5D8  38 A4 00 10 */	addi r5, r4, 0x02040010@l
-/* 801409FC 0013D5DC  C0 3F 08 94 */	lfs f1, 0x894(r31)
-/* 80140A00 0013D5E0  38 80 01 5E */	li r4, 0x15e
-/* 80140A04 0013D5E4  FC 60 10 90 */	fmr f3, f2
-/* 80140A08 0013D5E8  38 C0 00 00 */	li r6, 0
-/* 80140A0C 0013D5EC  4B F2 89 A1 */	bl Fighter_ActionStateChange_800693AC
-/* 80140A10 0013D5F0  3C 60 80 14 */	lis r3, lbl_8013D658@ha
-/* 80140A14 0013D5F4  80 BE 00 2C */	lwz r5, 0x2c(r30)
-/* 80140A18 0013D5F8  38 03 D6 58 */	addi r0, r3, lbl_8013D658@l
-/* 80140A1C 0013D5FC  90 05 21 E4 */	stw r0, 0x21e4(r5)
-/* 80140A20 0013D600  3C 80 80 14 */	lis r4, lbl_8013D764@ha
-/* 80140A24 0013D604  3C 60 80 14 */	lis r3, lbl_8014222C@ha
-/* 80140A28 0013D608  90 05 21 DC */	stw r0, 0x21dc(r5)
-/* 80140A2C 0013D60C  38 84 D7 64 */	addi r4, r4, lbl_8013D764@l
-/* 80140A30 0013D610  38 03 22 2C */	addi r0, r3, lbl_8014222C@l
-/* 80140A34 0013D614  90 85 21 C0 */	stw r4, 0x21c0(r5)
-/* 80140A38 0013D618  90 05 21 F8 */	stw r0, 0x21f8(r5)
-/* 80140A3C 0013D61C  C0 02 A2 68 */	lfs f0, lbl_804D9C48@sda21(r2)
-/* 80140A40 0013D620  C0 3F 23 60 */	lfs f1, 0x2360(r31)
-/* 80140A44 0013D624  FC 00 08 00 */	fcmpu cr0, f0, f1
-/* 80140A48 0013D628  41 82 00 0C */	beq lbl_80140A54
-/* 80140A4C 0013D62C  D0 3F 00 2C */	stfs f1, 0x2c(r31)
-/* 80140A50 0013D630  D0 3F 23 74 */	stfs f1, 0x2374(r31)
-lbl_80140A54:
-/* 80140A54 0013D634  C0 02 A2 68 */	lfs f0, lbl_804D9C48@sda21(r2)
-/* 80140A58 0013D638  38 00 00 00 */	li r0, 0
-/* 80140A5C 0013D63C  D0 1F 23 60 */	stfs f0, 0x2360(r31)
-/* 80140A60 0013D640  90 1F 23 4C */	stw r0, 0x234c(r31)
-/* 80140A64 0013D644  48 00 00 C4 */	b lbl_80140B28
-lbl_80140A68:
-/* 80140A68 0013D648  C0 7F 00 EC */	lfs f3, 0xec(r31)
-/* 80140A6C 0013D64C  FC 03 08 40 */	fcmpo cr0, f3, f1
-/* 80140A70 0013D650  40 81 00 B8 */	ble lbl_80140B28
-/* 80140A74 0013D654  C0 1D 00 D0 */	lfs f0, 0xd0(r29)
-/* 80140A78 0013D658  EC 42 00 32 */	fmuls f2, f2, f0
-/* 80140A7C 0013D65C  FC 02 08 40 */	fcmpo cr0, f2, f1
-/* 80140A80 0013D660  40 80 00 08 */	bge lbl_80140A88
-/* 80140A84 0013D664  FC 40 10 50 */	fneg f2, f2
-lbl_80140A88:
-/* 80140A88 0013D668  C0 02 A2 68 */	lfs f0, lbl_804D9C48@sda21(r2)
-/* 80140A8C 0013D66C  FC 03 00 40 */	fcmpo cr0, f3, f0
-/* 80140A90 0013D670  40 80 00 08 */	bge lbl_80140A98
-/* 80140A94 0013D674  FC 60 18 50 */	fneg f3, f3
-lbl_80140A98:
-/* 80140A98 0013D678  FC 03 10 40 */	fcmpo cr0, f3, f2
-/* 80140A9C 0013D67C  4C 41 13 82 */	cror 2, 1, 2
-/* 80140AA0 0013D680  40 82 00 88 */	bne lbl_80140B28
-/* 80140AA4 0013D684  3C 60 80 14 */	lis r3, lbl_8013D8B0@ha
-/* 80140AA8 0013D688  38 03 D8 B0 */	addi r0, r3, lbl_8013D8B0@l
-/* 80140AAC 0013D68C  90 1F 21 EC */	stw r0, 0x21ec(r31)
-/* 80140AB0 0013D690  3C 80 02 04 */	lis r4, 0x02040012@ha
-/* 80140AB4 0013D694  38 7E 00 00 */	addi r3, r30, 0
-/* 80140AB8 0013D698  C0 42 A2 68 */	lfs f2, lbl_804D9C48@sda21(r2)
-/* 80140ABC 0013D69C  38 A4 00 12 */	addi r5, r4, 0x02040012@l
-/* 80140AC0 0013D6A0  C0 3F 08 94 */	lfs f1, 0x894(r31)
-/* 80140AC4 0013D6A4  38 80 01 5E */	li r4, 0x15e
-/* 80140AC8 0013D6A8  FC 60 10 90 */	fmr f3, f2
-/* 80140ACC 0013D6AC  38 C0 00 00 */	li r6, 0
-/* 80140AD0 0013D6B0  4B F2 88 DD */	bl Fighter_ActionStateChange_800693AC
-/* 80140AD4 0013D6B4  3C 60 80 14 */	lis r3, lbl_8013D658@ha
-/* 80140AD8 0013D6B8  80 BE 00 2C */	lwz r5, 0x2c(r30)
-/* 80140ADC 0013D6BC  38 03 D6 58 */	addi r0, r3, lbl_8013D658@l
-/* 80140AE0 0013D6C0  90 05 21 E4 */	stw r0, 0x21e4(r5)
-/* 80140AE4 0013D6C4  3C 80 80 14 */	lis r4, lbl_8013D764@ha
-/* 80140AE8 0013D6C8  3C 60 80 14 */	lis r3, lbl_8014222C@ha
-/* 80140AEC 0013D6CC  90 05 21 DC */	stw r0, 0x21dc(r5)
-/* 80140AF0 0013D6D0  38 84 D7 64 */	addi r4, r4, lbl_8013D764@l
-/* 80140AF4 0013D6D4  38 03 22 2C */	addi r0, r3, lbl_8014222C@l
-/* 80140AF8 0013D6D8  90 85 21 C0 */	stw r4, 0x21c0(r5)
-/* 80140AFC 0013D6DC  90 05 21 F8 */	stw r0, 0x21f8(r5)
-/* 80140B00 0013D6E0  C0 02 A2 68 */	lfs f0, lbl_804D9C48@sda21(r2)
-/* 80140B04 0013D6E4  C0 3F 23 60 */	lfs f1, 0x2360(r31)
-/* 80140B08 0013D6E8  FC 00 08 00 */	fcmpu cr0, f0, f1
-/* 80140B0C 0013D6EC  41 82 00 0C */	beq lbl_80140B18
-/* 80140B10 0013D6F0  D0 3F 00 2C */	stfs f1, 0x2c(r31)
-/* 80140B14 0013D6F4  D0 3F 23 74 */	stfs f1, 0x2374(r31)
-lbl_80140B18:
-/* 80140B18 0013D6F8  C0 02 A2 68 */	lfs f0, lbl_804D9C48@sda21(r2)
-/* 80140B1C 0013D6FC  38 00 00 00 */	li r0, 0
-/* 80140B20 0013D700  D0 1F 23 60 */	stfs f0, 0x2360(r31)
-/* 80140B24 0013D704  90 1F 23 4C */	stw r0, 0x234c(r31)
-lbl_80140B28:
-/* 80140B28 0013D708  C0 22 A2 6C */	lfs f1, lbl_804D9C4C@sda21(r2)
-/* 80140B2C 0013D70C  38 7F 00 00 */	addi r3, r31, 0
-/* 80140B30 0013D710  38 80 00 00 */	li r4, 0
-/* 80140B34 0013D714  4B F3 4F BD */	bl func_80075AF0
-/* 80140B38 0013D718  80 7E 00 2C */	lwz r3, 0x2c(r30)
-/* 80140B3C 0013D71C  C8 42 A2 78 */	lfd f2, lbl_804D9C58@sda21(r2)
-/* 80140B40 0013D720  C0 02 A2 68 */	lfs f0, lbl_804D9C48@sda21(r2)
-/* 80140B44 0013D724  48 00 00 14 */	b lbl_80140B58
-lbl_80140B48:
-/* 80140B48 0013D728  C0 23 23 54 */	lfs f1, 0x2354(r3)
-/* 80140B4C 0013D72C  FC 21 10 2A */	fadd f1, f1, f2
-/* 80140B50 0013D730  FC 20 08 18 */	frsp f1, f1
-/* 80140B54 0013D734  D0 23 23 54 */	stfs f1, 0x2354(r3)
-lbl_80140B58:
-/* 80140B58 0013D738  C0 23 23 54 */	lfs f1, 0x2354(r3)
-/* 80140B5C 0013D73C  FC 01 00 40 */	fcmpo cr0, f1, f0
-/* 80140B60 0013D740  41 80 FF E8 */	blt lbl_80140B48
-/* 80140B64 0013D744  C8 42 A2 78 */	lfd f2, lbl_804D9C58@sda21(r2)
-/* 80140B68 0013D748  48 00 00 14 */	b lbl_80140B7C
-lbl_80140B6C:
-/* 80140B6C 0013D74C  C0 03 23 54 */	lfs f0, 0x2354(r3)
-/* 80140B70 0013D750  FC 00 10 28 */	fsub f0, f0, f2
-/* 80140B74 0013D754  FC 00 00 18 */	frsp f0, f0
-/* 80140B78 0013D758  D0 03 23 54 */	stfs f0, 0x2354(r3)
-lbl_80140B7C:
-/* 80140B7C 0013D75C  C0 23 23 54 */	lfs f1, 0x2354(r3)
-/* 80140B80 0013D760  FC 01 10 40 */	fcmpo cr0, f1, f2
-/* 80140B84 0013D764  41 81 FF E8 */	bgt lbl_80140B6C
-/* 80140B88 0013D768  38 80 00 03 */	li r4, 3
-/* 80140B8C 0013D76C  4B F3 4D A1 */	bl func_8007592C
-/* 80140B90 0013D770  80 01 00 34 */	lwz r0, 0x34(r1)
-/* 80140B94 0013D774  83 E1 00 2C */	lwz r31, 0x2c(r1)
-/* 80140B98 0013D778  83 C1 00 28 */	lwz r30, 0x28(r1)
-/* 80140B9C 0013D77C  83 A1 00 24 */	lwz r29, 0x24(r1)
-/* 80140BA0 0013D780  38 21 00 30 */	addi r1, r1, 0x30
-/* 80140BA4 0013D784  7C 08 03 A6 */	mtlr r0
-/* 80140BA8 0013D788  4E 80 00 20 */	blr
-.global lbl_80140BAC
-lbl_80140BAC:
-/* 80140BAC 0013D78C  7C 08 02 A6 */	mflr r0
-/* 80140BB0 0013D790  90 01 00 04 */	stw r0, 4(r1)
-/* 80140BB4 0013D794  94 21 FF E8 */	stwu r1, -0x18(r1)
-/* 80140BB8 0013D798  93 E1 00 14 */	stw r31, 0x14(r1)
-/* 80140BBC 0013D79C  7C 7F 1B 78 */	mr r31, r3
-/* 80140BC0 0013D7A0  80 63 00 2C */	lwz r3, 0x2c(r3)
-/* 80140BC4 0013D7A4  C0 23 01 28 */	lfs f1, 0x128(r3)
-/* 80140BC8 0013D7A8  4B F3 BD 69 */	bl func_8007C930
-/* 80140BCC 0013D7AC  7F E3 FB 78 */	mr r3, r31
-/* 80140BD0 0013D7B0  4B F3 BF A5 */	bl func_8007CB74
-/* 80140BD4 0013D7B4  80 01 00 1C */	lwz r0, 0x1c(r1)
-/* 80140BD8 0013D7B8  83 E1 00 14 */	lwz r31, 0x14(r1)
-/* 80140BDC 0013D7BC  38 21 00 18 */	addi r1, r1, 0x18
-/* 80140BE0 0013D7C0  7C 08 03 A6 */	mtlr r0
-/* 80140BE4 0013D7C4  4E 80 00 20 */	blr
-.global lbl_80140BE8
-lbl_80140BE8:
-/* 80140BE8 0013D7C8  7C 08 02 A6 */	mflr r0
-/* 80140BEC 0013D7CC  90 01 00 04 */	stw r0, 4(r1)
-/* 80140BF0 0013D7D0  94 21 FF F8 */	stwu r1, -8(r1)
-/* 80140BF4 0013D7D4  80 63 00 2C */	lwz r3, 0x2c(r3)
-/* 80140BF8 0013D7D8  80 83 02 D4 */	lwz r4, 0x2d4(r3)
-/* 80140BFC 0013D7DC  C0 24 00 3C */	lfs f1, 0x3c(r4)
-/* 80140C00 0013D7E0  C0 44 00 40 */	lfs f2, 0x40(r4)
-/* 80140C04 0013D7E4  4B F3 C8 91 */	bl func_8007D494
-/* 80140C08 0013D7E8  80 01 00 0C */	lwz r0, 0xc(r1)
-/* 80140C0C 0013D7EC  38 21 00 08 */	addi r1, r1, 8
-/* 80140C10 0013D7F0  7C 08 03 A6 */	mtlr r0
-/* 80140C14 0013D7F4  4E 80 00 20 */	blr
-.global lbl_80140C18
-lbl_80140C18:
-/* 80140C18 0013D7F8  7C 08 02 A6 */	mflr r0
-/* 80140C1C 0013D7FC  90 01 00 04 */	stw r0, 4(r1)
-/* 80140C20 0013D800  94 21 FF F8 */	stwu r1, -8(r1)
-/* 80140C24 0013D804  80 63 00 2C */	lwz r3, 0x2c(r3)
-/* 80140C28 0013D808  80 83 02 D4 */	lwz r4, 0x2d4(r3)
-/* 80140C2C 0013D80C  C0 24 00 3C */	lfs f1, 0x3c(r4)
-/* 80140C30 0013D810  C0 44 00 40 */	lfs f2, 0x40(r4)
-/* 80140C34 0013D814  4B F3 C8 61 */	bl func_8007D494
-/* 80140C38 0013D818  80 01 00 0C */	lwz r0, 0xc(r1)
-/* 80140C3C 0013D81C  38 21 00 08 */	addi r1, r1, 8
-/* 80140C40 0013D820  7C 08 03 A6 */	mtlr r0
-/* 80140C44 0013D824  4E 80 00 20 */	blr
-.global lbl_80140C48
-lbl_80140C48:
-/* 80140C48 0013D828  7C 08 02 A6 */	mflr r0
-/* 80140C4C 0013D82C  90 01 00 04 */	stw r0, 4(r1)
-/* 80140C50 0013D830  94 21 FF F8 */	stwu r1, -8(r1)
-/* 80140C54 0013D834  80 63 00 2C */	lwz r3, 0x2c(r3)
-/* 80140C58 0013D838  80 83 02 D4 */	lwz r4, 0x2d4(r3)
-/* 80140C5C 0013D83C  C0 24 00 3C */	lfs f1, 0x3c(r4)
-/* 80140C60 0013D840  C0 44 00 40 */	lfs f2, 0x40(r4)
-/* 80140C64 0013D844  4B F3 C8 31 */	bl func_8007D494
-/* 80140C68 0013D848  80 01 00 0C */	lwz r0, 0xc(r1)
-/* 80140C6C 0013D84C  38 21 00 08 */	addi r1, r1, 8
-/* 80140C70 0013D850  7C 08 03 A6 */	mtlr r0
-/* 80140C74 0013D854  4E 80 00 20 */	blr
-.global lbl_80140C78
-lbl_80140C78:
-/* 80140C78 0013D858  7C 08 02 A6 */	mflr r0
-/* 80140C7C 0013D85C  90 01 00 04 */	stw r0, 4(r1)
-/* 80140C80 0013D860  3C 00 43 30 */	lis r0, 0x4330
-/* 80140C84 0013D864  94 21 FF B8 */	stwu r1, -0x48(r1)
-/* 80140C88 0013D868  93 E1 00 44 */	stw r31, 0x44(r1)
-/* 80140C8C 0013D86C  93 C1 00 40 */	stw r30, 0x40(r1)
-/* 80140C90 0013D870  93 A1 00 3C */	stw r29, 0x3c(r1)
-/* 80140C94 0013D874  7C 7D 1B 78 */	mr r29, r3
-/* 80140C98 0013D878  83 E3 00 2C */	lwz r31, 0x2c(r3)
-/* 80140C9C 0013D87C  C8 42 A2 90 */	lfd f2, lbl_804D9C70@sda21(r2)
-/* 80140CA0 0013D880  80 7F 23 6C */	lwz r3, 0x236c(r31)
-/* 80140CA4 0013D884  83 DF 02 D4 */	lwz r30, 0x2d4(r31)
-/* 80140CA8 0013D888  6C 63 80 00 */	xoris r3, r3, 0x8000
-/* 80140CAC 0013D88C  C0 9F 23 74 */	lfs f4, 0x2374(r31)
-/* 80140CB0 0013D890  90 61 00 34 */	stw r3, 0x34(r1)
-/* 80140CB4 0013D894  C0 1E 00 B8 */	lfs f0, 0xb8(r30)
-/* 80140CB8 0013D898  90 01 00 30 */	stw r0, 0x30(r1)
-/* 80140CBC 0013D89C  C0 7E 00 C0 */	lfs f3, 0xc0(r30)
-/* 80140CC0 0013D8A0  C8 21 00 30 */	lfd f1, 0x30(r1)
-/* 80140CC4 0013D8A4  EC 21 10 28 */	fsubs f1, f1, f2
-/* 80140CC8 0013D8A8  EC 01 00 28 */	fsubs f0, f1, f0
-/* 80140CCC 0013D8AC  EC 03 00 32 */	fmuls f0, f3, f0
-/* 80140CD0 0013D8B0  EC 04 00 32 */	fmuls f0, f4, f0
-/* 80140CD4 0013D8B4  D0 1F 00 80 */	stfs f0, 0x80(r31)
-/* 80140CD8 0013D8B8  C0 3F 00 80 */	lfs f1, 0x80(r31)
-/* 80140CDC 0013D8BC  C0 02 A2 68 */	lfs f0, lbl_804D9C48@sda21(r2)
-/* 80140CE0 0013D8C0  FC 01 00 40 */	fcmpo cr0, f1, f0
-/* 80140CE4 0013D8C4  40 81 00 0C */	ble lbl_80140CF0
-/* 80140CE8 0013D8C8  C0 3E 00 58 */	lfs f1, 0x58(r30)
-/* 80140CEC 0013D8CC  48 00 00 0C */	b lbl_80140CF8
-lbl_80140CF0:
-/* 80140CF0 0013D8D0  C0 1E 00 58 */	lfs f0, 0x58(r30)
-/* 80140CF4 0013D8D4  FC 20 00 50 */	fneg f1, f0
-lbl_80140CF8:
-/* 80140CF8 0013D8D8  C0 1F 00 80 */	lfs f0, 0x80(r31)
-/* 80140CFC 0013D8DC  EC 00 08 28 */	fsubs f0, f0, f1
-/* 80140D00 0013D8E0  D0 1F 00 80 */	stfs f0, 0x80(r31)
-/* 80140D04 0013D8E4  C0 3F 00 80 */	lfs f1, 0x80(r31)
-/* 80140D08 0013D8E8  C0 02 A2 68 */	lfs f0, lbl_804D9C48@sda21(r2)
-/* 80140D0C 0013D8EC  FC 01 00 40 */	fcmpo cr0, f1, f0
-/* 80140D10 0013D8F0  40 80 00 0C */	bge lbl_80140D1C
-/* 80140D14 0013D8F4  FC 00 08 50 */	fneg f0, f1
-/* 80140D18 0013D8F8  48 00 00 08 */	b lbl_80140D20
-lbl_80140D1C:
-/* 80140D1C 0013D8FC  FC 00 08 90 */	fmr f0, f1
-lbl_80140D20:
-/* 80140D20 0013D900  C0 5E 00 5C */	lfs f2, 0x5c(r30)
-/* 80140D24 0013D904  FC 00 10 40 */	fcmpo cr0, f0, f2
-/* 80140D28 0013D908  40 80 00 18 */	bge lbl_80140D40
-/* 80140D2C 0013D90C  C0 02 A2 68 */	lfs f0, lbl_804D9C48@sda21(r2)
-/* 80140D30 0013D910  FC 01 00 40 */	fcmpo cr0, f1, f0
-/* 80140D34 0013D914  40 80 00 08 */	bge lbl_80140D3C
-/* 80140D38 0013D918  FC 40 10 50 */	fneg f2, f2
-lbl_80140D3C:
-/* 80140D3C 0013D91C  D0 5F 00 80 */	stfs f2, 0x80(r31)
-lbl_80140D40:
-/* 80140D40 0013D920  C0 3F 00 80 */	lfs f1, 0x80(r31)
-/* 80140D44 0013D924  C0 02 A2 68 */	lfs f0, lbl_804D9C48@sda21(r2)
-/* 80140D48 0013D928  FC 01 00 40 */	fcmpo cr0, f1, f0
-/* 80140D4C 0013D92C  40 80 00 08 */	bge lbl_80140D54
-/* 80140D50 0013D930  FC 20 08 50 */	fneg f1, f1
-lbl_80140D54:
-/* 80140D54 0013D934  D0 3F 23 58 */	stfs f1, 0x2358(r31)
-/* 80140D58 0013D938  7F E3 FB 78 */	mr r3, r31
-/* 80140D5C 0013D93C  C0 3E 00 3C */	lfs f1, 0x3c(r30)
-/* 80140D60 0013D940  C0 5E 00 40 */	lfs f2, 0x40(r30)
-/* 80140D64 0013D944  4B F3 C7 31 */	bl func_8007D494
-/* 80140D68 0013D948  80 1F 23 6C */	lwz r0, 0x236c(r31)
-/* 80140D6C 0013D94C  3C 60 43 30 */	lis r3, 0x4330
-/* 80140D70 0013D950  C8 42 A2 90 */	lfd f2, lbl_804D9C70@sda21(r2)
-/* 80140D74 0013D954  6C 00 80 00 */	xoris r0, r0, 0x8000
-/* 80140D78 0013D958  C0 1E 00 B4 */	lfs f0, 0xb4(r30)
-/* 80140D7C 0013D95C  90 01 00 34 */	stw r0, 0x34(r1)
-/* 80140D80 0013D960  90 61 00 30 */	stw r3, 0x30(r1)
-/* 80140D84 0013D964  C8 21 00 30 */	lfd f1, 0x30(r1)
-/* 80140D88 0013D968  EC 21 10 28 */	fsubs f1, f1, f2
-/* 80140D8C 0013D96C  EC 01 00 28 */	fsubs f0, f1, f0
-/* 80140D90 0013D970  FC 00 00 1E */	fctiwz f0, f0
-/* 80140D94 0013D974  D8 01 00 28 */	stfd f0, 0x28(r1)
-/* 80140D98 0013D978  80 01 00 2C */	lwz r0, 0x2c(r1)
-/* 80140D9C 0013D97C  90 1F 23 6C */	stw r0, 0x236c(r31)
-/* 80140DA0 0013D980  80 1F 23 6C */	lwz r0, 0x236c(r31)
-/* 80140DA4 0013D984  C0 1E 00 B8 */	lfs f0, 0xb8(r30)
-/* 80140DA8 0013D988  6C 00 80 00 */	xoris r0, r0, 0x8000
-/* 80140DAC 0013D98C  90 01 00 24 */	stw r0, 0x24(r1)
-/* 80140DB0 0013D990  90 61 00 20 */	stw r3, 0x20(r1)
-/* 80140DB4 0013D994  C8 21 00 20 */	lfd f1, 0x20(r1)
-/* 80140DB8 0013D998  EC 21 10 28 */	fsubs f1, f1, f2
-/* 80140DBC 0013D99C  FC 01 00 40 */	fcmpo cr0, f1, f0
-/* 80140DC0 0013D9A0  40 80 00 1C */	bge lbl_80140DDC
-/* 80140DC4 0013D9A4  3C 80 00 04 */	lis r4, 0x00040012@ha
-/* 80140DC8 0013D9A8  C0 22 A2 68 */	lfs f1, lbl_804D9C48@sda21(r2)
-/* 80140DCC 0013D9AC  38 7D 00 00 */	addi r3, r29, 0
-/* 80140DD0 0013D9B0  38 A4 00 12 */	addi r5, r4, 0x00040012@l
-/* 80140DD4 0013D9B4  38 80 00 01 */	li r4, 1
-/* 80140DD8 0013D9B8  4B FF CC 4D */	bl func_8013DA24
-lbl_80140DDC:
-/* 80140DDC 0013D9BC  80 01 00 4C */	lwz r0, 0x4c(r1)
-/* 80140DE0 0013D9C0  83 E1 00 44 */	lwz r31, 0x44(r1)
-/* 80140DE4 0013D9C4  83 C1 00 40 */	lwz r30, 0x40(r1)
-/* 80140DE8 0013D9C8  83 A1 00 3C */	lwz r29, 0x3c(r1)
-/* 80140DEC 0013D9CC  38 21 00 48 */	addi r1, r1, 0x48
-/* 80140DF0 0013D9D0  7C 08 03 A6 */	mtlr r0
-/* 80140DF4 0013D9D4  4E 80 00 20 */	blr
-.global lbl_80140DF8
-lbl_80140DF8:
-/* 80140DF8 0013D9D8  7C 08 02 A6 */	mflr r0
-/* 80140DFC 0013D9DC  90 01 00 04 */	stw r0, 4(r1)
-/* 80140E00 0013D9E0  94 21 FF E0 */	stwu r1, -0x20(r1)
-/* 80140E04 0013D9E4  93 E1 00 1C */	stw r31, 0x1c(r1)
-/* 80140E08 0013D9E8  93 C1 00 18 */	stw r30, 0x18(r1)
-/* 80140E0C 0013D9EC  7C 7E 1B 78 */	mr r30, r3
-/* 80140E10 0013D9F0  83 E3 00 2C */	lwz r31, 0x2c(r3)
-/* 80140E14 0013D9F4  C0 02 A2 68 */	lfs f0, lbl_804D9C48@sda21(r2)
-/* 80140E18 0013D9F8  C0 3F 00 80 */	lfs f1, 0x80(r31)
-/* 80140E1C 0013D9FC  80 9F 02 D4 */	lwz r4, 0x2d4(r31)
-/* 80140E20 0013DA00  FC 01 00 40 */	fcmpo cr0, f1, f0
-/* 80140E24 0013DA04  40 81 00 0C */	ble lbl_80140E30
-/* 80140E28 0013DA08  C0 24 00 58 */	lfs f1, 0x58(r4)
-/* 80140E2C 0013DA0C  48 00 00 0C */	b lbl_80140E38
-lbl_80140E30:
-/* 80140E30 0013DA10  C0 04 00 58 */	lfs f0, 0x58(r4)
-/* 80140E34 0013DA14  FC 20 00 50 */	fneg f1, f0
-lbl_80140E38:
-/* 80140E38 0013DA18  C0 1F 00 80 */	lfs f0, 0x80(r31)
-/* 80140E3C 0013DA1C  EC 00 08 28 */	fsubs f0, f0, f1
-/* 80140E40 0013DA20  D0 1F 00 80 */	stfs f0, 0x80(r31)
-/* 80140E44 0013DA24  C0 3F 00 80 */	lfs f1, 0x80(r31)
-/* 80140E48 0013DA28  C0 02 A2 68 */	lfs f0, lbl_804D9C48@sda21(r2)
-/* 80140E4C 0013DA2C  FC 01 00 40 */	fcmpo cr0, f1, f0
-/* 80140E50 0013DA30  40 80 00 0C */	bge lbl_80140E5C
-/* 80140E54 0013DA34  FC 00 08 50 */	fneg f0, f1
-/* 80140E58 0013DA38  48 00 00 08 */	b lbl_80140E60
-lbl_80140E5C:
-/* 80140E5C 0013DA3C  FC 00 08 90 */	fmr f0, f1
-lbl_80140E60:
-/* 80140E60 0013DA40  C0 44 00 5C */	lfs f2, 0x5c(r4)
-/* 80140E64 0013DA44  FC 00 10 40 */	fcmpo cr0, f0, f2
-/* 80140E68 0013DA48  40 80 00 18 */	bge lbl_80140E80
-/* 80140E6C 0013DA4C  C0 02 A2 68 */	lfs f0, lbl_804D9C48@sda21(r2)
-/* 80140E70 0013DA50  FC 01 00 40 */	fcmpo cr0, f1, f0
-/* 80140E74 0013DA54  40 80 00 08 */	bge lbl_80140E7C
-/* 80140E78 0013DA58  FC 40 10 50 */	fneg f2, f2
-lbl_80140E7C:
-/* 80140E7C 0013DA5C  D0 5F 00 80 */	stfs f2, 0x80(r31)
-lbl_80140E80:
-/* 80140E80 0013DA60  C0 24 00 3C */	lfs f1, 0x3c(r4)
-/* 80140E84 0013DA64  7F E3 FB 78 */	mr r3, r31
-/* 80140E88 0013DA68  C0 44 00 40 */	lfs f2, 0x40(r4)
-/* 80140E8C 0013DA6C  4B F3 C6 09 */	bl func_8007D494
-/* 80140E90 0013DA70  C0 22 A2 6C */	lfs f1, lbl_804D9C4C@sda21(r2)
-/* 80140E94 0013DA74  38 7F 00 00 */	addi r3, r31, 0
-/* 80140E98 0013DA78  38 80 00 00 */	li r4, 0
-/* 80140E9C 0013DA7C  4B F3 4C 55 */	bl func_80075AF0
-/* 80140EA0 0013DA80  80 7E 00 2C */	lwz r3, 0x2c(r30)
-/* 80140EA4 0013DA84  C8 42 A2 78 */	lfd f2, lbl_804D9C58@sda21(r2)
-/* 80140EA8 0013DA88  C0 02 A2 68 */	lfs f0, lbl_804D9C48@sda21(r2)
-/* 80140EAC 0013DA8C  48 00 00 14 */	b lbl_80140EC0
-lbl_80140EB0:
-/* 80140EB0 0013DA90  C0 23 23 54 */	lfs f1, 0x2354(r3)
-/* 80140EB4 0013DA94  FC 21 10 2A */	fadd f1, f1, f2
-/* 80140EB8 0013DA98  FC 20 08 18 */	frsp f1, f1
-/* 80140EBC 0013DA9C  D0 23 23 54 */	stfs f1, 0x2354(r3)
-lbl_80140EC0:
-/* 80140EC0 0013DAA0  C0 23 23 54 */	lfs f1, 0x2354(r3)
-/* 80140EC4 0013DAA4  FC 01 00 40 */	fcmpo cr0, f1, f0
-/* 80140EC8 0013DAA8  41 80 FF E8 */	blt lbl_80140EB0
-/* 80140ECC 0013DAAC  C8 42 A2 78 */	lfd f2, lbl_804D9C58@sda21(r2)
-/* 80140ED0 0013DAB0  48 00 00 14 */	b lbl_80140EE4
-lbl_80140ED4:
-/* 80140ED4 0013DAB4  C0 03 23 54 */	lfs f0, 0x2354(r3)
-/* 80140ED8 0013DAB8  FC 00 10 28 */	fsub f0, f0, f2
-/* 80140EDC 0013DABC  FC 00 00 18 */	frsp f0, f0
-/* 80140EE0 0013DAC0  D0 03 23 54 */	stfs f0, 0x2354(r3)
-lbl_80140EE4:
-/* 80140EE4 0013DAC4  C0 23 23 54 */	lfs f1, 0x2354(r3)
-/* 80140EE8 0013DAC8  FC 01 10 40 */	fcmpo cr0, f1, f2
-/* 80140EEC 0013DACC  41 81 FF E8 */	bgt lbl_80140ED4
-/* 80140EF0 0013DAD0  38 80 00 03 */	li r4, 3
-/* 80140EF4 0013DAD4  4B F3 4A 39 */	bl func_8007592C
-/* 80140EF8 0013DAD8  80 01 00 24 */	lwz r0, 0x24(r1)
-/* 80140EFC 0013DADC  83 E1 00 1C */	lwz r31, 0x1c(r1)
-/* 80140F00 0013DAE0  83 C1 00 18 */	lwz r30, 0x18(r1)
-/* 80140F04 0013DAE4  38 21 00 20 */	addi r1, r1, 0x20
-/* 80140F08 0013DAE8  7C 08 03 A6 */	mtlr r0
-/* 80140F0C 0013DAEC  4E 80 00 20 */	blr
-.global lbl_80140F10
-lbl_80140F10:
-/* 80140F10 0013DAF0  7C 08 02 A6 */	mflr r0
-/* 80140F14 0013DAF4  90 01 00 04 */	stw r0, 4(r1)
-/* 80140F18 0013DAF8  94 21 FF F8 */	stwu r1, -8(r1)
-/* 80140F1C 0013DAFC  80 63 00 2C */	lwz r3, 0x2c(r3)
-/* 80140F20 0013DB00  80 83 02 D4 */	lwz r4, 0x2d4(r3)
-/* 80140F24 0013DB04  C0 24 00 3C */	lfs f1, 0x3c(r4)
-/* 80140F28 0013DB08  C0 44 00 40 */	lfs f2, 0x40(r4)
-/* 80140F2C 0013DB0C  4B F3 C5 69 */	bl func_8007D494
-/* 80140F30 0013DB10  80 01 00 0C */	lwz r0, 0xc(r1)
-/* 80140F34 0013DB14  38 21 00 08 */	addi r1, r1, 8
-/* 80140F38 0013DB18  7C 08 03 A6 */	mtlr r0
-/* 80140F3C 0013DB1C  4E 80 00 20 */	blr
-.global lbl_80140F40
-lbl_80140F40:
-/* 80140F40 0013DB20  7C 08 02 A6 */	mflr r0
-/* 80140F44 0013DB24  90 01 00 04 */	stw r0, 4(r1)
-/* 80140F48 0013DB28  94 21 FF E0 */	stwu r1, -0x20(r1)
-/* 80140F4C 0013DB2C  93 E1 00 1C */	stw r31, 0x1c(r1)
-/* 80140F50 0013DB30  93 C1 00 18 */	stw r30, 0x18(r1)
-/* 80140F54 0013DB34  83 C3 00 2C */	lwz r30, 0x2c(r3)
-/* 80140F58 0013DB38  83 FE 02 D4 */	lwz r31, 0x2d4(r30)
-/* 80140F5C 0013DB3C  C0 3E 00 84 */	lfs f1, 0x84(r30)
-/* 80140F60 0013DB40  C0 1F 00 40 */	lfs f0, 0x40(r31)
-/* 80140F64 0013DB44  FC 00 00 50 */	fneg f0, f0
-/* 80140F68 0013DB48  FC 01 00 40 */	fcmpo cr0, f1, f0
-/* 80140F6C 0013DB4C  4C 40 13 82 */	cror 2, 0, 2
-/* 80140F70 0013DB50  40 82 00 0C */	bne lbl_80140F7C
-/* 80140F74 0013DB54  7F C3 F3 78 */	mr r3, r30
-/* 80140F78 0013DB58  4B F3 C2 F1 */	bl func_8007D268
-lbl_80140F7C:
-/* 80140F7C 0013DB5C  C0 3F 00 3C */	lfs f1, 0x3c(r31)
-/* 80140F80 0013DB60  7F C3 F3 78 */	mr r3, r30
-/* 80140F84 0013DB64  C0 5F 00 40 */	lfs f2, 0x40(r31)
-/* 80140F88 0013DB68  4B F3 C5 0D */	bl func_8007D494
-/* 80140F8C 0013DB6C  80 01 00 24 */	lwz r0, 0x24(r1)
-/* 80140F90 0013DB70  83 E1 00 1C */	lwz r31, 0x1c(r1)
-/* 80140F94 0013DB74  83 C1 00 18 */	lwz r30, 0x18(r1)
-/* 80140F98 0013DB78  38 21 00 20 */	addi r1, r1, 0x20
-/* 80140F9C 0013DB7C  7C 08 03 A6 */	mtlr r0
-/* 80140FA0 0013DB80  4E 80 00 20 */	blr
-.global lbl_80140FA4
-lbl_80140FA4:
-/* 80140FA4 0013DB84  7C 08 02 A6 */	mflr r0
-/* 80140FA8 0013DB88  90 01 00 04 */	stw r0, 4(r1)
-/* 80140FAC 0013DB8C  94 21 FF E0 */	stwu r1, -0x20(r1)
-/* 80140FB0 0013DB90  93 E1 00 1C */	stw r31, 0x1c(r1)
-/* 80140FB4 0013DB94  93 C1 00 18 */	stw r30, 0x18(r1)
-/* 80140FB8 0013DB98  7C 7E 1B 78 */	mr r30, r3
-/* 80140FBC 0013DB9C  83 E3 00 2C */	lwz r31, 0x2c(r3)
-/* 80140FC0 0013DBA0  4B F4 17 49 */	bl func_80082708
-/* 80140FC4 0013DBA4  2C 03 00 00 */	cmpwi r3, 0
-/* 80140FC8 0013DBA8  40 82 00 74 */	bne lbl_8014103C
-/* 80140FCC 0013DBAC  7F E3 FB 78 */	mr r3, r31
-/* 80140FD0 0013DBB0  4B F3 C6 05 */	bl func_8007D5D4
-/* 80140FD4 0013DBB4  C0 22 A2 70 */	lfs f1, lbl_804D9C50@sda21(r2)
-/* 80140FD8 0013DBB8  C0 1F 23 74 */	lfs f0, 0x2374(r31)
-/* 80140FDC 0013DBBC  FC 01 00 00 */	fcmpu cr0, f1, f0
-/* 80140FE0 0013DBC0  40 82 00 0C */	bne lbl_80140FEC
-/* 80140FE4 0013DBC4  38 80 01 62 */	li r4, 0x162
-/* 80140FE8 0013DBC8  48 00 00 08 */	b lbl_80140FF0
-lbl_80140FEC:
-/* 80140FEC 0013DBCC  38 80 01 63 */	li r4, 0x163
-lbl_80140FF0:
-/* 80140FF0 0013DBD0  3C A0 0C 4C */	lis r5, 0x0C4C5092@ha
-/* 80140FF4 0013DBD4  C0 3F 08 94 */	lfs f1, 0x894(r31)
-/* 80140FF8 0013DBD8  C0 42 A2 70 */	lfs f2, lbl_804D9C50@sda21(r2)
-/* 80140FFC 0013DBDC  7F C3 F3 78 */	mr r3, r30
-/* 80141000 0013DBE0  C0 62 A2 68 */	lfs f3, lbl_804D9C48@sda21(r2)
-/* 80141004 0013DBE4  38 A5 50 92 */	addi r5, r5, 0x0C4C5092@l
-/* 80141008 0013DBE8  38 C0 00 00 */	li r6, 0
-/* 8014100C 0013DBEC  4B F2 83 A1 */	bl Fighter_ActionStateChange_800693AC
-/* 80141010 0013DBF0  3C 60 80 14 */	lis r3, lbl_8013D658@ha
-/* 80141014 0013DBF4  80 BE 00 2C */	lwz r5, 0x2c(r30)
-/* 80141018 0013DBF8  38 03 D6 58 */	addi r0, r3, lbl_8013D658@l
-/* 8014101C 0013DBFC  90 05 21 E4 */	stw r0, 0x21e4(r5)
-/* 80141020 0013DC00  3C 80 80 14 */	lis r4, lbl_8013D764@ha
-/* 80141024 0013DC04  3C 60 80 14 */	lis r3, lbl_8014222C@ha
-/* 80141028 0013DC08  90 05 21 DC */	stw r0, 0x21dc(r5)
-/* 8014102C 0013DC0C  38 84 D7 64 */	addi r4, r4, lbl_8013D764@l
-/* 80141030 0013DC10  38 03 22 2C */	addi r0, r3, lbl_8014222C@l
-/* 80141034 0013DC14  90 85 21 C0 */	stw r4, 0x21c0(r5)
-/* 80141038 0013DC18  90 05 21 F8 */	stw r0, 0x21f8(r5)
-lbl_8014103C:
-/* 8014103C 0013DC1C  80 01 00 24 */	lwz r0, 0x24(r1)
-/* 80141040 0013DC20  83 E1 00 1C */	lwz r31, 0x1c(r1)
-/* 80141044 0013DC24  83 C1 00 18 */	lwz r30, 0x18(r1)
-/* 80141048 0013DC28  38 21 00 20 */	addi r1, r1, 0x20
-/* 8014104C 0013DC2C  7C 08 03 A6 */	mtlr r0
-/* 80141050 0013DC30  4E 80 00 20 */	blr
-.global lbl_80141054
-lbl_80141054:
-/* 80141054 0013DC34  7C 08 02 A6 */	mflr r0
-/* 80141058 0013DC38  90 01 00 04 */	stw r0, 4(r1)
-/* 8014105C 0013DC3C  94 21 FF E0 */	stwu r1, -0x20(r1)
-/* 80141060 0013DC40  93 E1 00 1C */	stw r31, 0x1c(r1)
-/* 80141064 0013DC44  93 C1 00 18 */	stw r30, 0x18(r1)
-/* 80141068 0013DC48  7C 7E 1B 78 */	mr r30, r3
-/* 8014106C 0013DC4C  83 E3 00 2C */	lwz r31, 0x2c(r3)
-/* 80141070 0013DC50  4B F4 16 99 */	bl func_80082708
-/* 80141074 0013DC54  2C 03 00 00 */	cmpwi r3, 0
-/* 80141078 0013DC58  40 82 00 C4 */	bne lbl_8014113C
-/* 8014107C 0013DC5C  7F E3 FB 78 */	mr r3, r31
-/* 80141080 0013DC60  4B F3 C5 55 */	bl func_8007D5D4
-/* 80141084 0013DC64  C0 42 A2 68 */	lfs f2, lbl_804D9C48@sda21(r2)
-/* 80141088 0013DC68  3C 80 00 04 */	lis r4, 0x00041092@ha
-/* 8014108C 0013DC6C  C0 3F 08 94 */	lfs f1, 0x894(r31)
-/* 80141090 0013DC70  7F C3 F3 78 */	mr r3, r30
-/* 80141094 0013DC74  FC 60 10 90 */	fmr f3, f2
-/* 80141098 0013DC78  38 A4 10 92 */	addi r5, r4, 0x00041092@l
-/* 8014109C 0013DC7C  38 80 01 64 */	li r4, 0x164
-/* 801410A0 0013DC80  38 C0 00 00 */	li r6, 0
-/* 801410A4 0013DC84  4B F2 83 09 */	bl Fighter_ActionStateChange_800693AC
-/* 801410A8 0013DC88  3C 60 80 14 */	lis r3, lbl_8013D658@ha
-/* 801410AC 0013DC8C  80 BE 00 2C */	lwz r5, 0x2c(r30)
-/* 801410B0 0013DC90  38 03 D6 58 */	addi r0, r3, lbl_8013D658@l
-/* 801410B4 0013DC94  90 05 21 E4 */	stw r0, 0x21e4(r5)
-/* 801410B8 0013DC98  3C 80 80 14 */	lis r4, lbl_8013D764@ha
-/* 801410BC 0013DC9C  3C 60 80 14 */	lis r3, lbl_8014222C@ha
-/* 801410C0 0013DCA0  90 05 21 DC */	stw r0, 0x21dc(r5)
-/* 801410C4 0013DCA4  38 84 D7 64 */	addi r4, r4, lbl_8013D764@l
-/* 801410C8 0013DCA8  38 03 22 2C */	addi r0, r3, lbl_8014222C@l
-/* 801410CC 0013DCAC  90 85 21 C0 */	stw r4, 0x21c0(r5)
-/* 801410D0 0013DCB0  38 7F 00 00 */	addi r3, r31, 0
-/* 801410D4 0013DCB4  38 80 00 00 */	li r4, 0
-/* 801410D8 0013DCB8  90 05 21 F8 */	stw r0, 0x21f8(r5)
-/* 801410DC 0013DCBC  C0 22 A2 6C */	lfs f1, lbl_804D9C4C@sda21(r2)
-/* 801410E0 0013DCC0  4B F3 4A 11 */	bl func_80075AF0
-/* 801410E4 0013DCC4  80 7E 00 2C */	lwz r3, 0x2c(r30)
-/* 801410E8 0013DCC8  C8 42 A2 78 */	lfd f2, lbl_804D9C58@sda21(r2)
-/* 801410EC 0013DCCC  C0 02 A2 68 */	lfs f0, lbl_804D9C48@sda21(r2)
-/* 801410F0 0013DCD0  48 00 00 14 */	b lbl_80141104
-lbl_801410F4:
-/* 801410F4 0013DCD4  C0 23 23 54 */	lfs f1, 0x2354(r3)
-/* 801410F8 0013DCD8  FC 21 10 2A */	fadd f1, f1, f2
-/* 801410FC 0013DCDC  FC 20 08 18 */	frsp f1, f1
-/* 80141100 0013DCE0  D0 23 23 54 */	stfs f1, 0x2354(r3)
-lbl_80141104:
-/* 80141104 0013DCE4  C0 23 23 54 */	lfs f1, 0x2354(r3)
-/* 80141108 0013DCE8  FC 01 00 40 */	fcmpo cr0, f1, f0
-/* 8014110C 0013DCEC  41 80 FF E8 */	blt lbl_801410F4
-/* 80141110 0013DCF0  C8 42 A2 78 */	lfd f2, lbl_804D9C58@sda21(r2)
-/* 80141114 0013DCF4  48 00 00 14 */	b lbl_80141128
-lbl_80141118:
-/* 80141118 0013DCF8  C0 03 23 54 */	lfs f0, 0x2354(r3)
-/* 8014111C 0013DCFC  FC 00 10 28 */	fsub f0, f0, f2
-/* 80141120 0013DD00  FC 00 00 18 */	frsp f0, f0
-/* 80141124 0013DD04  D0 03 23 54 */	stfs f0, 0x2354(r3)
-lbl_80141128:
-/* 80141128 0013DD08  C0 23 23 54 */	lfs f1, 0x2354(r3)
-/* 8014112C 0013DD0C  FC 01 10 40 */	fcmpo cr0, f1, f2
-/* 80141130 0013DD10  41 81 FF E8 */	bgt lbl_80141118
-/* 80141134 0013DD14  38 80 00 03 */	li r4, 3
-/* 80141138 0013DD18  4B F3 47 F5 */	bl func_8007592C
-lbl_8014113C:
-/* 8014113C 0013DD1C  80 01 00 24 */	lwz r0, 0x24(r1)
-/* 80141140 0013DD20  83 E1 00 1C */	lwz r31, 0x1c(r1)
-/* 80141144 0013DD24  83 C1 00 18 */	lwz r30, 0x18(r1)
-/* 80141148 0013DD28  38 21 00 20 */	addi r1, r1, 0x20
-/* 8014114C 0013DD2C  7C 08 03 A6 */	mtlr r0
-/* 80141150 0013DD30  4E 80 00 20 */	blr
-.global lbl_80141154
-lbl_80141154:
-/* 80141154 0013DD34  7C 08 02 A6 */	mflr r0
-/* 80141158 0013DD38  90 01 00 04 */	stw r0, 4(r1)
-/* 8014115C 0013DD3C  94 21 FF E0 */	stwu r1, -0x20(r1)
-/* 80141160 0013DD40  93 E1 00 1C */	stw r31, 0x1c(r1)
-/* 80141164 0013DD44  93 C1 00 18 */	stw r30, 0x18(r1)
-/* 80141168 0013DD48  7C 7E 1B 78 */	mr r30, r3
-/* 8014116C 0013DD4C  83 E3 00 2C */	lwz r31, 0x2c(r3)
-/* 80141170 0013DD50  4B F4 15 99 */	bl func_80082708
-/* 80141174 0013DD54  2C 03 00 00 */	cmpwi r3, 0
-/* 80141178 0013DD58  40 82 00 C4 */	bne lbl_8014123C
-/* 8014117C 0013DD5C  7F E3 FB 78 */	mr r3, r31
-/* 80141180 0013DD60  4B F3 C4 55 */	bl func_8007D5D4
-/* 80141184 0013DD64  C0 42 A2 68 */	lfs f2, lbl_804D9C48@sda21(r2)
-/* 80141188 0013DD68  3C 80 00 04 */	lis r4, 0x00041092@ha
-/* 8014118C 0013DD6C  C0 3F 08 94 */	lfs f1, 0x894(r31)
-/* 80141190 0013DD70  7F C3 F3 78 */	mr r3, r30
-/* 80141194 0013DD74  FC 60 10 90 */	fmr f3, f2
-/* 80141198 0013DD78  38 A4 10 92 */	addi r5, r4, 0x00041092@l
-/* 8014119C 0013DD7C  38 80 01 65 */	li r4, 0x165
-/* 801411A0 0013DD80  38 C0 00 00 */	li r6, 0
-/* 801411A4 0013DD84  4B F2 82 09 */	bl Fighter_ActionStateChange_800693AC
-/* 801411A8 0013DD88  3C 60 80 14 */	lis r3, lbl_8013D658@ha
-/* 801411AC 0013DD8C  80 BE 00 2C */	lwz r5, 0x2c(r30)
-/* 801411B0 0013DD90  38 03 D6 58 */	addi r0, r3, lbl_8013D658@l
-/* 801411B4 0013DD94  90 05 21 E4 */	stw r0, 0x21e4(r5)
-/* 801411B8 0013DD98  3C 80 80 14 */	lis r4, lbl_8013D764@ha
-/* 801411BC 0013DD9C  3C 60 80 14 */	lis r3, lbl_8014222C@ha
-/* 801411C0 0013DDA0  90 05 21 DC */	stw r0, 0x21dc(r5)
-/* 801411C4 0013DDA4  38 84 D7 64 */	addi r4, r4, lbl_8013D764@l
-/* 801411C8 0013DDA8  38 03 22 2C */	addi r0, r3, lbl_8014222C@l
-/* 801411CC 0013DDAC  90 85 21 C0 */	stw r4, 0x21c0(r5)
-/* 801411D0 0013DDB0  38 7F 00 00 */	addi r3, r31, 0
-/* 801411D4 0013DDB4  38 80 00 00 */	li r4, 0
-/* 801411D8 0013DDB8  90 05 21 F8 */	stw r0, 0x21f8(r5)
-/* 801411DC 0013DDBC  C0 22 A2 6C */	lfs f1, lbl_804D9C4C@sda21(r2)
-/* 801411E0 0013DDC0  4B F3 49 11 */	bl func_80075AF0
-/* 801411E4 0013DDC4  80 7E 00 2C */	lwz r3, 0x2c(r30)
-/* 801411E8 0013DDC8  C8 42 A2 78 */	lfd f2, lbl_804D9C58@sda21(r2)
-/* 801411EC 0013DDCC  C0 02 A2 68 */	lfs f0, lbl_804D9C48@sda21(r2)
-/* 801411F0 0013DDD0  48 00 00 14 */	b lbl_80141204
-lbl_801411F4:
-/* 801411F4 0013DDD4  C0 23 23 54 */	lfs f1, 0x2354(r3)
-/* 801411F8 0013DDD8  FC 21 10 2A */	fadd f1, f1, f2
-/* 801411FC 0013DDDC  FC 20 08 18 */	frsp f1, f1
-/* 80141200 0013DDE0  D0 23 23 54 */	stfs f1, 0x2354(r3)
-lbl_80141204:
-/* 80141204 0013DDE4  C0 23 23 54 */	lfs f1, 0x2354(r3)
-/* 80141208 0013DDE8  FC 01 00 40 */	fcmpo cr0, f1, f0
-/* 8014120C 0013DDEC  41 80 FF E8 */	blt lbl_801411F4
-/* 80141210 0013DDF0  C8 42 A2 78 */	lfd f2, lbl_804D9C58@sda21(r2)
-/* 80141214 0013DDF4  48 00 00 14 */	b lbl_80141228
-lbl_80141218:
-/* 80141218 0013DDF8  C0 03 23 54 */	lfs f0, 0x2354(r3)
-/* 8014121C 0013DDFC  FC 00 10 28 */	fsub f0, f0, f2
-/* 80141220 0013DE00  FC 00 00 18 */	frsp f0, f0
-/* 80141224 0013DE04  D0 03 23 54 */	stfs f0, 0x2354(r3)
-lbl_80141228:
-/* 80141228 0013DE08  C0 23 23 54 */	lfs f1, 0x2354(r3)
-/* 8014122C 0013DE0C  FC 01 10 40 */	fcmpo cr0, f1, f2
-/* 80141230 0013DE10  41 81 FF E8 */	bgt lbl_80141218
-/* 80141234 0013DE14  38 80 00 03 */	li r4, 3
-/* 80141238 0013DE18  4B F3 46 F5 */	bl func_8007592C
-lbl_8014123C:
-/* 8014123C 0013DE1C  80 01 00 24 */	lwz r0, 0x24(r1)
-/* 80141240 0013DE20  83 E1 00 1C */	lwz r31, 0x1c(r1)
-/* 80141244 0013DE24  83 C1 00 18 */	lwz r30, 0x18(r1)
-/* 80141248 0013DE28  38 21 00 20 */	addi r1, r1, 0x20
-/* 8014124C 0013DE2C  7C 08 03 A6 */	mtlr r0
-/* 80141250 0013DE30  4E 80 00 20 */	blr
-.global lbl_80141254
-lbl_80141254:
-/* 80141254 0013DE34  7C 08 02 A6 */	mflr r0
-/* 80141258 0013DE38  90 01 00 04 */	stw r0, 4(r1)
-/* 8014125C 0013DE3C  94 21 FF 88 */	stwu r1, -0x78(r1)
-/* 80141260 0013DE40  BF 41 00 60 */	stmw r26, 0x60(r1)
-/* 80141264 0013DE44  7C 7C 1B 78 */	mr r28, r3
-/* 80141268 0013DE48  83 C3 00 2C */	lwz r30, 0x2c(r3)
-/* 8014126C 0013DE4C  3C 60 80 3D */	lis r3, lbl_803D0610@ha
-/* 80141270 0013DE50  38 83 06 10 */	addi r4, r3, lbl_803D0610@l
-/* 80141274 0013DE54  83 BE 02 D4 */	lwz r29, 0x2d4(r30)
-/* 80141278 0013DE58  7F 83 E3 78 */	mr r3, r28
-/* 8014127C 0013DE5C  4B F4 16 0D */	bl func_80082888
-/* 80141280 0013DE60  C0 22 A2 70 */	lfs f1, lbl_804D9C50@sda21(r2)
-/* 80141284 0013DE64  7C 7F 1B 78 */	mr r31, r3
-/* 80141288 0013DE68  C0 1E 23 74 */	lfs f0, 0x2374(r30)
-/* 8014128C 0013DE6C  FC 01 00 00 */	fcmpu cr0, f1, f0
-/* 80141290 0013DE70  40 82 00 E4 */	bne lbl_80141374
-/* 80141294 0013DE74  80 1E 08 24 */	lwz r0, 0x824(r30)
-/* 80141298 0013DE78  54 00 06 BF */	clrlwi. r0, r0, 0x1a
-/* 8014129C 0013DE7C  7C 1A 03 78 */	mr r26, r0
-/* 801412A0 0013DE80  41 82 01 B4 */	beq lbl_80141454
-/* 801412A4 0013DE84  83 7C 00 2C */	lwz r27, 0x2c(r28)
-/* 801412A8 0013DE88  80 7B 00 B0 */	lwz r3, 0xb0(r27)
-/* 801412AC 0013DE8C  80 1B 00 B4 */	lwz r0, 0xb4(r27)
-/* 801412B0 0013DE90  90 61 00 40 */	stw r3, 0x40(r1)
-/* 801412B4 0013DE94  90 01 00 44 */	stw r0, 0x44(r1)
-/* 801412B8 0013DE98  80 1B 00 B8 */	lwz r0, 0xb8(r27)
-/* 801412BC 0013DE9C  90 01 00 48 */	stw r0, 0x48(r1)
-/* 801412C0 0013DEA0  C0 1E 08 58 */	lfs f0, 0x858(r30)
-/* 801412C4 0013DEA4  C0 5E 08 5C */	lfs f2, 0x85c(r30)
-/* 801412C8 0013DEA8  FC 00 00 50 */	fneg f0, f0
-/* 801412CC 0013DEAC  EC 20 00 72 */	fmuls f1, f0, f1
-/* 801412D0 0013DEB0  4B EE 19 61 */	bl atan2f
-/* 801412D4 0013DEB4  D0 21 00 3C */	stfs f1, 0x3c(r1)
-/* 801412D8 0013DEB8  C0 02 A2 68 */	lfs f0, lbl_804D9C48@sda21(r2)
-/* 801412DC 0013DEBC  C0 5B 07 A4 */	lfs f2, 0x7a4(r27)
-/* 801412E0 0013DEC0  FC 02 00 40 */	fcmpo cr0, f2, f0
-/* 801412E4 0013DEC4  40 80 00 08 */	bge lbl_801412EC
-/* 801412E8 0013DEC8  FC 40 10 50 */	fneg f2, f2
-lbl_801412EC:
-/* 801412EC 0013DECC  C0 21 00 40 */	lfs f1, 0x40(r1)
-/* 801412F0 0013DED0  C0 02 A2 68 */	lfs f0, lbl_804D9C48@sda21(r2)
-/* 801412F4 0013DED4  EC 21 10 2A */	fadds f1, f1, f2
-/* 801412F8 0013DED8  D0 21 00 40 */	stfs f1, 0x40(r1)
-/* 801412FC 0013DEDC  C0 5B 07 98 */	lfs f2, 0x798(r27)
-/* 80141300 0013DEE0  C0 3B 07 A0 */	lfs f1, 0x7a0(r27)
-/* 80141304 0013DEE4  EC 42 08 2A */	fadds f2, f2, f1
-/* 80141308 0013DEE8  FC 02 00 40 */	fcmpo cr0, f2, f0
-/* 8014130C 0013DEEC  40 80 00 08 */	bge lbl_80141314
-/* 80141310 0013DEF0  FC 40 10 50 */	fneg f2, f2
-lbl_80141314:
-/* 80141314 0013DEF4  C0 22 A2 74 */	lfs f1, lbl_804D9C54@sda21(r2)
-/* 80141318 0013DEF8  7F 84 E3 78 */	mr r4, r28
-/* 8014131C 0013DEFC  C0 01 00 44 */	lfs f0, 0x44(r1)
-/* 80141320 0013DF00  38 A1 00 40 */	addi r5, r1, 0x40
-/* 80141324 0013DF04  38 C1 00 3C */	addi r6, r1, 0x3c
-/* 80141328 0013DF08  EC 01 00 BA */	fmadds f0, f1, f2, f0
-/* 8014132C 0013DF0C  4C C6 31 82 */	crclr 6
-/* 80141330 0013DF10  38 60 04 06 */	li r3, 0x406
-/* 80141334 0013DF14  D0 01 00 44 */	stfs f0, 0x44(r1)
-/* 80141338 0013DF18  4B F1 EA A5 */	bl ef_Spawn
-/* 8014133C 0013DF1C  38 60 00 03 */	li r3, 3
-/* 80141340 0013DF20  38 81 00 40 */	addi r4, r1, 0x40
-/* 80141344 0013DF24  4B EE FB 01 */	bl func_80030E44
-/* 80141348 0013DF28  38 7B 00 00 */	addi r3, r27, 0
-/* 8014134C 0013DF2C  38 80 00 0C */	li r4, 0xc
-/* 80141350 0013DF30  38 A0 00 0A */	li r5, 0xa
-/* 80141354 0013DF34  4B F3 D8 59 */	bl func_8007EBAC
-/* 80141358 0013DF38  3C 80 00 04 */	lis r4, 0x0003D0D6@ha
-/* 8014135C 0013DF3C  38 7B 00 00 */	addi r3, r27, 0
-/* 80141360 0013DF40  38 84 D0 D6 */	addi r4, r4, 0x0003D0D6@l
-/* 80141364 0013DF44  38 A0 00 7F */	li r5, 0x7f
-/* 80141368 0013DF48  38 C0 00 40 */	li r6, 0x40
-/* 8014136C 0013DF4C  4B F4 6D DD */	bl func_80088148
-/* 80141370 0013DF50  48 00 00 E4 */	b lbl_80141454
-lbl_80141374:
-/* 80141374 0013DF54  80 1E 08 24 */	lwz r0, 0x824(r30)
-/* 80141378 0013DF58  54 00 05 33 */	rlwinm. r0, r0, 0, 0x14, 0x19
-/* 8014137C 0013DF5C  7C 1A 03 78 */	mr r26, r0
-/* 80141380 0013DF60  41 82 00 D4 */	beq lbl_80141454
-/* 80141384 0013DF64  83 7C 00 2C */	lwz r27, 0x2c(r28)
-/* 80141388 0013DF68  C0 02 A2 80 */	lfs f0, lbl_804D9C60@sda21(r2)
-/* 8014138C 0013DF6C  80 7B 00 B0 */	lwz r3, 0xb0(r27)
-/* 80141390 0013DF70  80 1B 00 B4 */	lwz r0, 0xb4(r27)
-/* 80141394 0013DF74  90 61 00 30 */	stw r3, 0x30(r1)
-/* 80141398 0013DF78  90 01 00 34 */	stw r0, 0x34(r1)
-/* 8014139C 0013DF7C  80 1B 00 B8 */	lwz r0, 0xb8(r27)
-/* 801413A0 0013DF80  90 01 00 38 */	stw r0, 0x38(r1)
-/* 801413A4 0013DF84  C0 3E 08 58 */	lfs f1, 0x858(r30)
-/* 801413A8 0013DF88  C0 5E 08 5C */	lfs f2, 0x85c(r30)
-/* 801413AC 0013DF8C  FC 20 08 50 */	fneg f1, f1
-/* 801413B0 0013DF90  EC 21 00 32 */	fmuls f1, f1, f0
-/* 801413B4 0013DF94  4B EE 18 7D */	bl atan2f
-/* 801413B8 0013DF98  D0 21 00 2C */	stfs f1, 0x2c(r1)
-/* 801413BC 0013DF9C  C0 02 A2 68 */	lfs f0, lbl_804D9C48@sda21(r2)
-/* 801413C0 0013DFA0  C0 5B 07 AC */	lfs f2, 0x7ac(r27)
-/* 801413C4 0013DFA4  FC 02 00 40 */	fcmpo cr0, f2, f0
-/* 801413C8 0013DFA8  40 80 00 08 */	bge lbl_801413D0
-/* 801413CC 0013DFAC  FC 40 10 50 */	fneg f2, f2
-lbl_801413D0:
-/* 801413D0 0013DFB0  C0 21 00 30 */	lfs f1, 0x30(r1)
-/* 801413D4 0013DFB4  C0 02 A2 68 */	lfs f0, lbl_804D9C48@sda21(r2)
-/* 801413D8 0013DFB8  EC 21 10 28 */	fsubs f1, f1, f2
-/* 801413DC 0013DFBC  D0 21 00 30 */	stfs f1, 0x30(r1)
-/* 801413E0 0013DFC0  C0 5B 07 98 */	lfs f2, 0x798(r27)
-/* 801413E4 0013DFC4  C0 3B 07 A0 */	lfs f1, 0x7a0(r27)
-/* 801413E8 0013DFC8  EC 42 08 2A */	fadds f2, f2, f1
-/* 801413EC 0013DFCC  FC 02 00 40 */	fcmpo cr0, f2, f0
-/* 801413F0 0013DFD0  40 80 00 08 */	bge lbl_801413F8
-/* 801413F4 0013DFD4  FC 40 10 50 */	fneg f2, f2
-lbl_801413F8:
-/* 801413F8 0013DFD8  C0 22 A2 74 */	lfs f1, lbl_804D9C54@sda21(r2)
-/* 801413FC 0013DFDC  7F 84 E3 78 */	mr r4, r28
-/* 80141400 0013DFE0  C0 01 00 34 */	lfs f0, 0x34(r1)
-/* 80141404 0013DFE4  38 A1 00 30 */	addi r5, r1, 0x30
-/* 80141408 0013DFE8  38 C1 00 2C */	addi r6, r1, 0x2c
-/* 8014140C 0013DFEC  EC 01 00 BA */	fmadds f0, f1, f2, f0
-/* 80141410 0013DFF0  4C C6 31 82 */	crclr 6
-/* 80141414 0013DFF4  38 60 04 06 */	li r3, 0x406
-/* 80141418 0013DFF8  D0 01 00 34 */	stfs f0, 0x34(r1)
-/* 8014141C 0013DFFC  4B F1 E9 C1 */	bl ef_Spawn
-/* 80141420 0013E000  38 60 00 03 */	li r3, 3
-/* 80141424 0013E004  38 81 00 30 */	addi r4, r1, 0x30
-/* 80141428 0013E008  4B EE FA 1D */	bl func_80030E44
-/* 8014142C 0013E00C  38 7B 00 00 */	addi r3, r27, 0
-/* 80141430 0013E010  38 80 00 0C */	li r4, 0xc
-/* 80141434 0013E014  38 A0 00 0A */	li r5, 0xa
-/* 80141438 0013E018  4B F3 D7 75 */	bl func_8007EBAC
-/* 8014143C 0013E01C  3C 80 00 04 */	lis r4, 0x0003D0D6@ha
-/* 80141440 0013E020  38 7B 00 00 */	addi r3, r27, 0
-/* 80141444 0013E024  38 84 D0 D6 */	addi r4, r4, 0x0003D0D6@l
-/* 80141448 0013E028  38 A0 00 7F */	li r5, 0x7f
-/* 8014144C 0013E02C  38 C0 00 40 */	li r6, 0x40
-/* 80141450 0013E030  4B F4 6C F9 */	bl func_80088148
-lbl_80141454:
-/* 80141454 0013E034  2C 1A 00 00 */	cmpwi r26, 0
-/* 80141458 0013E038  41 82 00 B8 */	beq lbl_80141510
-/* 8014145C 0013E03C  80 7E 23 6C */	lwz r3, 0x236c(r30)
-/* 80141460 0013E040  3C 00 43 30 */	lis r0, 0x4330
-/* 80141464 0013E044  C8 42 A2 90 */	lfd f2, lbl_804D9C70@sda21(r2)
-/* 80141468 0013E048  6C 63 80 00 */	xoris r3, r3, 0x8000
-/* 8014146C 0013E04C  C0 1D 00 D4 */	lfs f0, 0xd4(r29)
-/* 80141470 0013E050  90 61 00 5C */	stw r3, 0x5c(r1)
-/* 80141474 0013E054  90 01 00 58 */	stw r0, 0x58(r1)
-/* 80141478 0013E058  C8 21 00 58 */	lfd f1, 0x58(r1)
-/* 8014147C 0013E05C  EC 21 10 28 */	fsubs f1, f1, f2
-/* 80141480 0013E060  EC 01 00 32 */	fmuls f0, f1, f0
-/* 80141484 0013E064  FC 00 00 1E */	fctiwz f0, f0
-/* 80141488 0013E068  D8 01 00 50 */	stfd f0, 0x50(r1)
-/* 8014148C 0013E06C  80 01 00 54 */	lwz r0, 0x54(r1)
-/* 80141490 0013E070  90 1E 23 6C */	stw r0, 0x236c(r30)
-/* 80141494 0013E074  80 1E 23 6C */	lwz r0, 0x236c(r30)
-/* 80141498 0013E078  2C 00 00 00 */	cmpwi r0, 0
-/* 8014149C 0013E07C  40 80 00 0C */	bge lbl_801414A8
-/* 801414A0 0013E080  38 00 00 00 */	li r0, 0
-/* 801414A4 0013E084  90 1E 23 6C */	stw r0, 0x236c(r30)
-lbl_801414A8:
-/* 801414A8 0013E088  C0 3E 23 58 */	lfs f1, 0x2358(r30)
-/* 801414AC 0013E08C  C0 1D 00 D4 */	lfs f0, 0xd4(r29)
-/* 801414B0 0013E090  EC 01 00 32 */	fmuls f0, f1, f0
-/* 801414B4 0013E094  D0 1E 23 58 */	stfs f0, 0x2358(r30)
-/* 801414B8 0013E098  C0 3E 00 EC */	lfs f1, 0xec(r30)
-/* 801414BC 0013E09C  C0 1D 00 D4 */	lfs f0, 0xd4(r29)
-/* 801414C0 0013E0A0  FC 20 08 50 */	fneg f1, f1
-/* 801414C4 0013E0A4  EC 01 00 32 */	fmuls f0, f1, f0
-/* 801414C8 0013E0A8  D0 1E 00 EC */	stfs f0, 0xec(r30)
-/* 801414CC 0013E0AC  C0 3E 00 80 */	lfs f1, 0x80(r30)
-/* 801414D0 0013E0B0  C0 1D 00 D4 */	lfs f0, 0xd4(r29)
-/* 801414D4 0013E0B4  FC 20 08 50 */	fneg f1, f1
-/* 801414D8 0013E0B8  EC 01 00 32 */	fmuls f0, f1, f0
-/* 801414DC 0013E0BC  D0 1E 00 80 */	stfs f0, 0x80(r30)
-/* 801414E0 0013E0C0  C0 3E 00 EC */	lfs f1, 0xec(r30)
-/* 801414E4 0013E0C4  C0 02 A2 68 */	lfs f0, lbl_804D9C48@sda21(r2)
-/* 801414E8 0013E0C8  FC 01 00 40 */	fcmpo cr0, f1, f0
-/* 801414EC 0013E0CC  40 81 00 0C */	ble lbl_801414F8
-/* 801414F0 0013E0D0  C0 02 A2 70 */	lfs f0, lbl_804D9C50@sda21(r2)
-/* 801414F4 0013E0D4  48 00 00 08 */	b lbl_801414FC
-lbl_801414F8:
-/* 801414F8 0013E0D8  C0 02 A2 80 */	lfs f0, lbl_804D9C60@sda21(r2)
-lbl_801414FC:
-/* 801414FC 0013E0DC  D0 1E 23 74 */	stfs f0, 0x2374(r30)
-/* 80141500 0013E0E0  38 7E 00 00 */	addi r3, r30, 0
-/* 80141504 0013E0E4  38 80 00 00 */	li r4, 0
-/* 80141508 0013E0E8  C0 22 A2 6C */	lfs f1, lbl_804D9C4C@sda21(r2)
-/* 8014150C 0013E0EC  4B F3 45 E5 */	bl func_80075AF0
-lbl_80141510:
-/* 80141510 0013E0F0  2C 1F 00 00 */	cmpwi r31, 0
-/* 80141514 0013E0F4  40 82 00 CC */	bne lbl_801415E0
-/* 80141518 0013E0F8  7F C3 F3 78 */	mr r3, r30
-/* 8014151C 0013E0FC  4B F3 C0 B9 */	bl func_8007D5D4
-/* 80141520 0013E100  C0 42 A2 68 */	lfs f2, lbl_804D9C48@sda21(r2)
-/* 80141524 0013E104  3C 80 0C 4C */	lis r4, 0x0C4C509A@ha
-/* 80141528 0013E108  C0 3E 08 94 */	lfs f1, 0x894(r30)
-/* 8014152C 0013E10C  7F 83 E3 78 */	mr r3, r28
-/* 80141530 0013E110  FC 60 10 90 */	fmr f3, f2
-/* 80141534 0013E114  38 A4 50 9A */	addi r5, r4, 0x0C4C509A@l
-/* 80141538 0013E118  38 80 01 66 */	li r4, 0x166
-/* 8014153C 0013E11C  38 C0 00 00 */	li r6, 0
-/* 80141540 0013E120  4B F2 7E 6D */	bl Fighter_ActionStateChange_800693AC
-/* 80141544 0013E124  3C 60 80 14 */	lis r3, lbl_8013D658@ha
-/* 80141548 0013E128  80 BC 00 2C */	lwz r5, 0x2c(r28)
-/* 8014154C 0013E12C  38 03 D6 58 */	addi r0, r3, lbl_8013D658@l
-/* 80141550 0013E130  90 05 21 E4 */	stw r0, 0x21e4(r5)
-/* 80141554 0013E134  3C 80 80 14 */	lis r4, lbl_8013D764@ha
-/* 80141558 0013E138  3C 60 80 14 */	lis r3, lbl_8014222C@ha
-/* 8014155C 0013E13C  90 05 21 DC */	stw r0, 0x21dc(r5)
-/* 80141560 0013E140  38 84 D7 64 */	addi r4, r4, lbl_8013D764@l
-/* 80141564 0013E144  38 03 22 2C */	addi r0, r3, lbl_8014222C@l
-/* 80141568 0013E148  90 85 21 C0 */	stw r4, 0x21c0(r5)
-/* 8014156C 0013E14C  90 05 21 F8 */	stw r0, 0x21f8(r5)
-/* 80141570 0013E150  80 7C 00 2C */	lwz r3, 0x2c(r28)
-/* 80141574 0013E154  C8 42 A2 78 */	lfd f2, lbl_804D9C58@sda21(r2)
-/* 80141578 0013E158  C0 02 A2 68 */	lfs f0, lbl_804D9C48@sda21(r2)
-/* 8014157C 0013E15C  48 00 00 14 */	b lbl_80141590
-lbl_80141580:
-/* 80141580 0013E160  C0 23 23 54 */	lfs f1, 0x2354(r3)
-/* 80141584 0013E164  FC 21 10 2A */	fadd f1, f1, f2
-/* 80141588 0013E168  FC 20 08 18 */	frsp f1, f1
-/* 8014158C 0013E16C  D0 23 23 54 */	stfs f1, 0x2354(r3)
-lbl_80141590:
-/* 80141590 0013E170  C0 23 23 54 */	lfs f1, 0x2354(r3)
-/* 80141594 0013E174  FC 01 00 40 */	fcmpo cr0, f1, f0
-/* 80141598 0013E178  41 80 FF E8 */	blt lbl_80141580
-/* 8014159C 0013E17C  C8 42 A2 78 */	lfd f2, lbl_804D9C58@sda21(r2)
-/* 801415A0 0013E180  48 00 00 14 */	b lbl_801415B4
-lbl_801415A4:
-/* 801415A4 0013E184  C0 03 23 54 */	lfs f0, 0x2354(r3)
-/* 801415A8 0013E188  FC 00 10 28 */	fsub f0, f0, f2
-/* 801415AC 0013E18C  FC 00 00 18 */	frsp f0, f0
-/* 801415B0 0013E190  D0 03 23 54 */	stfs f0, 0x2354(r3)
-lbl_801415B4:
-/* 801415B4 0013E194  C0 23 23 54 */	lfs f1, 0x2354(r3)
-/* 801415B8 0013E198  FC 01 10 40 */	fcmpo cr0, f1, f2
-/* 801415BC 0013E19C  41 81 FF E8 */	bgt lbl_801415A4
-/* 801415C0 0013E1A0  38 80 00 03 */	li r4, 3
-/* 801415C4 0013E1A4  4B F3 43 69 */	bl func_8007592C
-/* 801415C8 0013E1A8  C0 22 A2 6C */	lfs f1, lbl_804D9C4C@sda21(r2)
-/* 801415CC 0013E1AC  38 7E 00 00 */	addi r3, r30, 0
-/* 801415D0 0013E1B0  38 80 00 00 */	li r4, 0
-/* 801415D4 0013E1B4  4B F3 45 1D */	bl func_80075AF0
-/* 801415D8 0013E1B8  C0 1D 00 54 */	lfs f0, 0x54(r29)
-/* 801415DC 0013E1BC  D0 1E 23 5C */	stfs f0, 0x235c(r30)
-lbl_801415E0:
-/* 801415E0 0013E1C0  BB 41 00 60 */	lmw r26, 0x60(r1)
-/* 801415E4 0013E1C4  80 01 00 7C */	lwz r0, 0x7c(r1)
-/* 801415E8 0013E1C8  38 21 00 78 */	addi r1, r1, 0x78
-/* 801415EC 0013E1CC  7C 08 03 A6 */	mtlr r0
-/* 801415F0 0013E1D0  4E 80 00 20 */	blr
-.global lbl_801415F4
-lbl_801415F4:
-/* 801415F4 0013E1D4  7C 08 02 A6 */	mflr r0
-/* 801415F8 0013E1D8  90 01 00 04 */	stw r0, 4(r1)
-/* 801415FC 0013E1DC  94 21 FF D8 */	stwu r1, -0x28(r1)
-/* 80141600 0013E1E0  93 E1 00 24 */	stw r31, 0x24(r1)
-/* 80141604 0013E1E4  93 C1 00 20 */	stw r30, 0x20(r1)
-/* 80141608 0013E1E8  7C 7E 1B 78 */	mr r30, r3
-/* 8014160C 0013E1EC  83 E3 00 2C */	lwz r31, 0x2c(r3)
-/* 80141610 0013E1F0  C0 02 A2 68 */	lfs f0, lbl_804D9C48@sda21(r2)
-/* 80141614 0013E1F4  C0 3F 00 EC */	lfs f1, 0xec(r31)
-/* 80141618 0013E1F8  80 7F 02 D4 */	lwz r3, 0x2d4(r31)
-/* 8014161C 0013E1FC  FC 01 00 40 */	fcmpo cr0, f1, f0
-/* 80141620 0013E200  40 80 00 08 */	bge lbl_80141628
-/* 80141624 0013E204  FC 20 08 50 */	fneg f1, f1
-lbl_80141628:
-/* 80141628 0013E208  C0 03 00 74 */	lfs f0, 0x74(r3)
-/* 8014162C 0013E20C  FC 01 00 40 */	fcmpo cr0, f1, f0
-/* 80141630 0013E210  40 81 00 18 */	ble lbl_80141648
-/* 80141634 0013E214  3C 60 80 3D */	lis r3, lbl_803D0610@ha
-/* 80141638 0013E218  38 83 06 10 */	addi r4, r3, lbl_803D0610@l
-/* 8014163C 0013E21C  38 7E 00 00 */	addi r3, r30, 0
-/* 80141640 0013E220  4B F4 12 49 */	bl func_80082888
-/* 80141644 0013E224  48 00 00 14 */	b lbl_80141658
-lbl_80141648:
-/* 80141648 0013E228  3C 60 80 3D */	lis r3, lbl_803D0610@ha
-/* 8014164C 0013E22C  38 83 06 10 */	addi r4, r3, lbl_803D0610@l
-/* 80141650 0013E230  38 7E 00 00 */	addi r3, r30, 0
-/* 80141654 0013E234  4B F4 13 25 */	bl func_80082978
-lbl_80141658:
-/* 80141658 0013E238  2C 03 00 00 */	cmpwi r3, 0
-/* 8014165C 0013E23C  40 82 00 5C */	bne lbl_801416B8
-/* 80141660 0013E240  7F E3 FB 78 */	mr r3, r31
-/* 80141664 0013E244  4B F3 BF 71 */	bl func_8007D5D4
-/* 80141668 0013E248  C0 42 A2 68 */	lfs f2, lbl_804D9C48@sda21(r2)
-/* 8014166C 0013E24C  3C 80 0C 4C */	lis r4, 0x0C4C5092@ha
-/* 80141670 0013E250  C0 3F 08 94 */	lfs f1, 0x894(r31)
-/* 80141674 0013E254  7F C3 F3 78 */	mr r3, r30
-/* 80141678 0013E258  FC 60 10 90 */	fmr f3, f2
-/* 8014167C 0013E25C  38 A4 50 92 */	addi r5, r4, 0x0C4C5092@l
-/* 80141680 0013E260  38 80 01 67 */	li r4, 0x167
-/* 80141684 0013E264  38 C0 00 00 */	li r6, 0
-/* 80141688 0013E268  4B F2 7D 25 */	bl Fighter_ActionStateChange_800693AC
-/* 8014168C 0013E26C  3C 60 80 14 */	lis r3, lbl_8013D658@ha
-/* 80141690 0013E270  80 BE 00 2C */	lwz r5, 0x2c(r30)
-/* 80141694 0013E274  38 03 D6 58 */	addi r0, r3, lbl_8013D658@l
-/* 80141698 0013E278  90 05 21 E4 */	stw r0, 0x21e4(r5)
-/* 8014169C 0013E27C  3C 80 80 14 */	lis r4, lbl_8013D764@ha
-/* 801416A0 0013E280  3C 60 80 14 */	lis r3, lbl_8014222C@ha
-/* 801416A4 0013E284  90 05 21 DC */	stw r0, 0x21dc(r5)
-/* 801416A8 0013E288  38 84 D7 64 */	addi r4, r4, lbl_8013D764@l
-/* 801416AC 0013E28C  38 03 22 2C */	addi r0, r3, lbl_8014222C@l
-/* 801416B0 0013E290  90 85 21 C0 */	stw r4, 0x21c0(r5)
-/* 801416B4 0013E294  90 05 21 F8 */	stw r0, 0x21f8(r5)
-lbl_801416B8:
-/* 801416B8 0013E298  80 01 00 2C */	lwz r0, 0x2c(r1)
-/* 801416BC 0013E29C  83 E1 00 24 */	lwz r31, 0x24(r1)
-/* 801416C0 0013E2A0  83 C1 00 20 */	lwz r30, 0x20(r1)
-/* 801416C4 0013E2A4  38 21 00 28 */	addi r1, r1, 0x28
-/* 801416C8 0013E2A8  7C 08 03 A6 */	mtlr r0
-/* 801416CC 0013E2AC  4E 80 00 20 */	blr
-.global lbl_801416D0
-lbl_801416D0:
-/* 801416D0 0013E2B0  7C 08 02 A6 */	mflr r0
-/* 801416D4 0013E2B4  90 01 00 04 */	stw r0, 4(r1)
-/* 801416D8 0013E2B8  94 21 FF E8 */	stwu r1, -0x18(r1)
-/* 801416DC 0013E2BC  93 E1 00 14 */	stw r31, 0x14(r1)
-/* 801416E0 0013E2C0  93 C1 00 10 */	stw r30, 0x10(r1)
-/* 801416E4 0013E2C4  7C 7E 1B 78 */	mr r30, r3
-/* 801416E8 0013E2C8  83 E3 00 2C */	lwz r31, 0x2c(r3)
-/* 801416EC 0013E2CC  4B F4 10 1D */	bl func_80082708
-/* 801416F0 0013E2D0  2C 03 00 00 */	cmpwi r3, 0
-/* 801416F4 0013E2D4  40 82 00 24 */	bne lbl_80141718
-/* 801416F8 0013E2D8  7F E3 FB 78 */	mr r3, r31
-/* 801416FC 0013E2DC  4B F3 BE D9 */	bl func_8007D5D4
-/* 80141700 0013E2E0  3C 80 0C 4C */	lis r4, 0x0C4C5092@ha
-/* 80141704 0013E2E4  C0 3F 08 94 */	lfs f1, 0x894(r31)
-/* 80141708 0013E2E8  38 7E 00 00 */	addi r3, r30, 0
-/* 8014170C 0013E2EC  38 A4 50 92 */	addi r5, r4, 0x0C4C5092@l
-/* 80141710 0013E2F0  38 80 00 01 */	li r4, 1
-/* 80141714 0013E2F4  4B FF C3 11 */	bl func_8013DA24
-lbl_80141718:
-/* 80141718 0013E2F8  80 01 00 1C */	lwz r0, 0x1c(r1)
-/* 8014171C 0013E2FC  83 E1 00 14 */	lwz r31, 0x14(r1)
-/* 80141720 0013E300  83 C1 00 10 */	lwz r30, 0x10(r1)
-/* 80141724 0013E304  38 21 00 18 */	addi r1, r1, 0x18
-/* 80141728 0013E308  7C 08 03 A6 */	mtlr r0
-/* 8014172C 0013E30C  4E 80 00 20 */	blr
-.global lbl_80141730
-lbl_80141730:
-/* 80141730 0013E310  7C 08 02 A6 */	mflr r0
-/* 80141734 0013E314  90 01 00 04 */	stw r0, 4(r1)
-/* 80141738 0013E318  94 21 FF E0 */	stwu r1, -0x20(r1)
-/* 8014173C 0013E31C  93 E1 00 1C */	stw r31, 0x1c(r1)
-/* 80141740 0013E320  93 C1 00 18 */	stw r30, 0x18(r1)
-/* 80141744 0013E324  7C 7E 1B 78 */	mr r30, r3
-/* 80141748 0013E328  83 E3 00 2C */	lwz r31, 0x2c(r3)
-/* 8014174C 0013E32C  4B F4 05 C1 */	bl func_80081D0C
-/* 80141750 0013E330  2C 03 00 00 */	cmpwi r3, 0
-/* 80141754 0013E334  41 82 00 74 */	beq lbl_801417C8
-/* 80141758 0013E338  7F E3 FB 78 */	mr r3, r31
-/* 8014175C 0013E33C  4B F3 C0 A1 */	bl func_8007D7FC
-/* 80141760 0013E340  C0 22 A2 70 */	lfs f1, lbl_804D9C50@sda21(r2)
-/* 80141764 0013E344  C0 1F 23 74 */	lfs f0, 0x2374(r31)
-/* 80141768 0013E348  FC 01 00 00 */	fcmpu cr0, f1, f0
-/* 8014176C 0013E34C  40 82 00 0C */	bne lbl_80141778
-/* 80141770 0013E350  38 80 01 5A */	li r4, 0x15a
-/* 80141774 0013E354  48 00 00 08 */	b lbl_8014177C
-lbl_80141778:
-/* 80141778 0013E358  38 80 01 5B */	li r4, 0x15b
-lbl_8014177C:
-/* 8014177C 0013E35C  3C A0 0C 4C */	lis r5, 0x0C4C5092@ha
-/* 80141780 0013E360  C0 3F 08 94 */	lfs f1, 0x894(r31)
-/* 80141784 0013E364  C0 42 A2 70 */	lfs f2, lbl_804D9C50@sda21(r2)
-/* 80141788 0013E368  7F C3 F3 78 */	mr r3, r30
-/* 8014178C 0013E36C  C0 62 A2 68 */	lfs f3, lbl_804D9C48@sda21(r2)
-/* 80141790 0013E370  38 A5 50 92 */	addi r5, r5, 0x0C4C5092@l
-/* 80141794 0013E374  38 C0 00 00 */	li r6, 0
-/* 80141798 0013E378  4B F2 7C 15 */	bl Fighter_ActionStateChange_800693AC
-/* 8014179C 0013E37C  3C 60 80 14 */	lis r3, lbl_8013D658@ha
-/* 801417A0 0013E380  80 BE 00 2C */	lwz r5, 0x2c(r30)
-/* 801417A4 0013E384  38 03 D6 58 */	addi r0, r3, lbl_8013D658@l
-/* 801417A8 0013E388  90 05 21 E4 */	stw r0, 0x21e4(r5)
-/* 801417AC 0013E38C  3C 80 80 14 */	lis r4, lbl_8013D764@ha
-/* 801417B0 0013E390  3C 60 80 14 */	lis r3, lbl_8014222C@ha
-/* 801417B4 0013E394  90 05 21 DC */	stw r0, 0x21dc(r5)
-/* 801417B8 0013E398  38 84 D7 64 */	addi r4, r4, lbl_8013D764@l
-/* 801417BC 0013E39C  38 03 22 2C */	addi r0, r3, lbl_8014222C@l
-/* 801417C0 0013E3A0  90 85 21 C0 */	stw r4, 0x21c0(r5)
-/* 801417C4 0013E3A4  90 05 21 F8 */	stw r0, 0x21f8(r5)
-lbl_801417C8:
-/* 801417C8 0013E3A8  80 01 00 24 */	lwz r0, 0x24(r1)
-/* 801417CC 0013E3AC  83 E1 00 1C */	lwz r31, 0x1c(r1)
-/* 801417D0 0013E3B0  83 C1 00 18 */	lwz r30, 0x18(r1)
-/* 801417D4 0013E3B4  38 21 00 20 */	addi r1, r1, 0x20
-/* 801417D8 0013E3B8  7C 08 03 A6 */	mtlr r0
-/* 801417DC 0013E3BC  4E 80 00 20 */	blr
-.global lbl_801417E0
-lbl_801417E0:
-/* 801417E0 0013E3C0  7C 08 02 A6 */	mflr r0
-/* 801417E4 0013E3C4  90 01 00 04 */	stw r0, 4(r1)
-/* 801417E8 0013E3C8  94 21 FF E0 */	stwu r1, -0x20(r1)
-/* 801417EC 0013E3CC  93 E1 00 1C */	stw r31, 0x1c(r1)
-/* 801417F0 0013E3D0  93 C1 00 18 */	stw r30, 0x18(r1)
-/* 801417F4 0013E3D4  7C 7E 1B 78 */	mr r30, r3
-/* 801417F8 0013E3D8  83 E3 00 2C */	lwz r31, 0x2c(r3)
-/* 801417FC 0013E3DC  4B F4 05 11 */	bl func_80081D0C
-/* 80141800 0013E3E0  2C 03 00 00 */	cmpwi r3, 0
-/* 80141804 0013E3E4  41 82 00 C4 */	beq lbl_801418C8
-/* 80141808 0013E3E8  7F E3 FB 78 */	mr r3, r31
-/* 8014180C 0013E3EC  4B F3 BF F1 */	bl func_8007D7FC
-/* 80141810 0013E3F0  C0 42 A2 68 */	lfs f2, lbl_804D9C48@sda21(r2)
-/* 80141814 0013E3F4  3C 80 00 04 */	lis r4, 0x00041092@ha
-/* 80141818 0013E3F8  C0 3F 08 94 */	lfs f1, 0x894(r31)
-/* 8014181C 0013E3FC  7F C3 F3 78 */	mr r3, r30
-/* 80141820 0013E400  FC 60 10 90 */	fmr f3, f2
-/* 80141824 0013E404  38 A4 10 92 */	addi r5, r4, 0x00041092@l
-/* 80141828 0013E408  38 80 01 5C */	li r4, 0x15c
-/* 8014182C 0013E40C  38 C0 00 00 */	li r6, 0
-/* 80141830 0013E410  4B F2 7B 7D */	bl Fighter_ActionStateChange_800693AC
-/* 80141834 0013E414  3C 60 80 14 */	lis r3, lbl_8013D658@ha
-/* 80141838 0013E418  80 BE 00 2C */	lwz r5, 0x2c(r30)
-/* 8014183C 0013E41C  38 03 D6 58 */	addi r0, r3, lbl_8013D658@l
-/* 80141840 0013E420  90 05 21 E4 */	stw r0, 0x21e4(r5)
-/* 80141844 0013E424  3C 80 80 14 */	lis r4, lbl_8013D764@ha
-/* 80141848 0013E428  3C 60 80 14 */	lis r3, lbl_8014222C@ha
-/* 8014184C 0013E42C  90 05 21 DC */	stw r0, 0x21dc(r5)
-/* 80141850 0013E430  38 84 D7 64 */	addi r4, r4, lbl_8013D764@l
-/* 80141854 0013E434  38 03 22 2C */	addi r0, r3, lbl_8014222C@l
-/* 80141858 0013E438  90 85 21 C0 */	stw r4, 0x21c0(r5)
-/* 8014185C 0013E43C  38 7F 00 00 */	addi r3, r31, 0
-/* 80141860 0013E440  38 80 00 00 */	li r4, 0
-/* 80141864 0013E444  90 05 21 F8 */	stw r0, 0x21f8(r5)
-/* 80141868 0013E448  C0 22 A2 6C */	lfs f1, lbl_804D9C4C@sda21(r2)
-/* 8014186C 0013E44C  4B F3 42 85 */	bl func_80075AF0
-/* 80141870 0013E450  80 7E 00 2C */	lwz r3, 0x2c(r30)
-/* 80141874 0013E454  C8 42 A2 78 */	lfd f2, lbl_804D9C58@sda21(r2)
-/* 80141878 0013E458  C0 02 A2 68 */	lfs f0, lbl_804D9C48@sda21(r2)
-/* 8014187C 0013E45C  48 00 00 14 */	b lbl_80141890
-lbl_80141880:
-/* 80141880 0013E460  C0 23 23 54 */	lfs f1, 0x2354(r3)
-/* 80141884 0013E464  FC 21 10 2A */	fadd f1, f1, f2
-/* 80141888 0013E468  FC 20 08 18 */	frsp f1, f1
-/* 8014188C 0013E46C  D0 23 23 54 */	stfs f1, 0x2354(r3)
-lbl_80141890:
-/* 80141890 0013E470  C0 23 23 54 */	lfs f1, 0x2354(r3)
-/* 80141894 0013E474  FC 01 00 40 */	fcmpo cr0, f1, f0
-/* 80141898 0013E478  41 80 FF E8 */	blt lbl_80141880
-/* 8014189C 0013E47C  C8 42 A2 78 */	lfd f2, lbl_804D9C58@sda21(r2)
-/* 801418A0 0013E480  48 00 00 14 */	b lbl_801418B4
-lbl_801418A4:
-/* 801418A4 0013E484  C0 03 23 54 */	lfs f0, 0x2354(r3)
-/* 801418A8 0013E488  FC 00 10 28 */	fsub f0, f0, f2
-/* 801418AC 0013E48C  FC 00 00 18 */	frsp f0, f0
-/* 801418B0 0013E490  D0 03 23 54 */	stfs f0, 0x2354(r3)
-lbl_801418B4:
-/* 801418B4 0013E494  C0 23 23 54 */	lfs f1, 0x2354(r3)
-/* 801418B8 0013E498  FC 01 10 40 */	fcmpo cr0, f1, f2
-/* 801418BC 0013E49C  41 81 FF E8 */	bgt lbl_801418A4
-/* 801418C0 0013E4A0  38 80 00 03 */	li r4, 3
-/* 801418C4 0013E4A4  4B F3 40 69 */	bl func_8007592C
-lbl_801418C8:
-/* 801418C8 0013E4A8  80 01 00 24 */	lwz r0, 0x24(r1)
-/* 801418CC 0013E4AC  83 E1 00 1C */	lwz r31, 0x1c(r1)
-/* 801418D0 0013E4B0  83 C1 00 18 */	lwz r30, 0x18(r1)
-/* 801418D4 0013E4B4  38 21 00 20 */	addi r1, r1, 0x20
-/* 801418D8 0013E4B8  7C 08 03 A6 */	mtlr r0
-/* 801418DC 0013E4BC  4E 80 00 20 */	blr
-.global lbl_801418E0
-lbl_801418E0:
-/* 801418E0 0013E4C0  7C 08 02 A6 */	mflr r0
-/* 801418E4 0013E4C4  90 01 00 04 */	stw r0, 4(r1)
-/* 801418E8 0013E4C8  94 21 FF E0 */	stwu r1, -0x20(r1)
-/* 801418EC 0013E4CC  93 E1 00 1C */	stw r31, 0x1c(r1)
-/* 801418F0 0013E4D0  93 C1 00 18 */	stw r30, 0x18(r1)
-/* 801418F4 0013E4D4  7C 7E 1B 78 */	mr r30, r3
-/* 801418F8 0013E4D8  83 E3 00 2C */	lwz r31, 0x2c(r3)
-/* 801418FC 0013E4DC  4B F4 04 11 */	bl func_80081D0C
-/* 80141900 0013E4E0  2C 03 00 00 */	cmpwi r3, 0
-/* 80141904 0013E4E4  41 82 00 C4 */	beq lbl_801419C8
-/* 80141908 0013E4E8  7F E3 FB 78 */	mr r3, r31
-/* 8014190C 0013E4EC  4B F3 BE F1 */	bl func_8007D7FC
-/* 80141910 0013E4F0  C0 42 A2 68 */	lfs f2, lbl_804D9C48@sda21(r2)
-/* 80141914 0013E4F4  3C 80 00 04 */	lis r4, 0x00041092@ha
-/* 80141918 0013E4F8  C0 3F 08 94 */	lfs f1, 0x894(r31)
-/* 8014191C 0013E4FC  7F C3 F3 78 */	mr r3, r30
-/* 80141920 0013E500  FC 60 10 90 */	fmr f3, f2
-/* 80141924 0013E504  38 A4 10 92 */	addi r5, r4, 0x00041092@l
-/* 80141928 0013E508  38 80 01 5D */	li r4, 0x15d
-/* 8014192C 0013E50C  38 C0 00 00 */	li r6, 0
-/* 80141930 0013E510  4B F2 7A 7D */	bl Fighter_ActionStateChange_800693AC
-/* 80141934 0013E514  3C 60 80 14 */	lis r3, lbl_8013D658@ha
-/* 80141938 0013E518  80 BE 00 2C */	lwz r5, 0x2c(r30)
-/* 8014193C 0013E51C  38 03 D6 58 */	addi r0, r3, lbl_8013D658@l
-/* 80141940 0013E520  90 05 21 E4 */	stw r0, 0x21e4(r5)
-/* 80141944 0013E524  3C 80 80 14 */	lis r4, lbl_8013D764@ha
-/* 80141948 0013E528  3C 60 80 14 */	lis r3, lbl_8014222C@ha
-/* 8014194C 0013E52C  90 05 21 DC */	stw r0, 0x21dc(r5)
-/* 80141950 0013E530  38 84 D7 64 */	addi r4, r4, lbl_8013D764@l
-/* 80141954 0013E534  38 03 22 2C */	addi r0, r3, lbl_8014222C@l
-/* 80141958 0013E538  90 85 21 C0 */	stw r4, 0x21c0(r5)
-/* 8014195C 0013E53C  38 7F 00 00 */	addi r3, r31, 0
-/* 80141960 0013E540  38 80 00 00 */	li r4, 0
-/* 80141964 0013E544  90 05 21 F8 */	stw r0, 0x21f8(r5)
-/* 80141968 0013E548  C0 22 A2 6C */	lfs f1, lbl_804D9C4C@sda21(r2)
-/* 8014196C 0013E54C  4B F3 41 85 */	bl func_80075AF0
-/* 80141970 0013E550  80 7E 00 2C */	lwz r3, 0x2c(r30)
-/* 80141974 0013E554  C8 42 A2 78 */	lfd f2, lbl_804D9C58@sda21(r2)
-/* 80141978 0013E558  C0 02 A2 68 */	lfs f0, lbl_804D9C48@sda21(r2)
-/* 8014197C 0013E55C  48 00 00 14 */	b lbl_80141990
-lbl_80141980:
-/* 80141980 0013E560  C0 23 23 54 */	lfs f1, 0x2354(r3)
-/* 80141984 0013E564  FC 21 10 2A */	fadd f1, f1, f2
-/* 80141988 0013E568  FC 20 08 18 */	frsp f1, f1
-/* 8014198C 0013E56C  D0 23 23 54 */	stfs f1, 0x2354(r3)
-lbl_80141990:
-/* 80141990 0013E570  C0 23 23 54 */	lfs f1, 0x2354(r3)
-/* 80141994 0013E574  FC 01 00 40 */	fcmpo cr0, f1, f0
-/* 80141998 0013E578  41 80 FF E8 */	blt lbl_80141980
-/* 8014199C 0013E57C  C8 42 A2 78 */	lfd f2, lbl_804D9C58@sda21(r2)
-/* 801419A0 0013E580  48 00 00 14 */	b lbl_801419B4
-lbl_801419A4:
-/* 801419A4 0013E584  C0 03 23 54 */	lfs f0, 0x2354(r3)
-/* 801419A8 0013E588  FC 00 10 28 */	fsub f0, f0, f2
-/* 801419AC 0013E58C  FC 00 00 18 */	frsp f0, f0
-/* 801419B0 0013E590  D0 03 23 54 */	stfs f0, 0x2354(r3)
-lbl_801419B4:
-/* 801419B4 0013E594  C0 23 23 54 */	lfs f1, 0x2354(r3)
-/* 801419B8 0013E598  FC 01 10 40 */	fcmpo cr0, f1, f2
-/* 801419BC 0013E59C  41 81 FF E8 */	bgt lbl_801419A4
-/* 801419C0 0013E5A0  38 80 00 03 */	li r4, 3
-/* 801419C4 0013E5A4  4B F3 3F 69 */	bl func_8007592C
-lbl_801419C8:
-/* 801419C8 0013E5A8  80 01 00 24 */	lwz r0, 0x24(r1)
-/* 801419CC 0013E5AC  83 E1 00 1C */	lwz r31, 0x1c(r1)
-/* 801419D0 0013E5B0  83 C1 00 18 */	lwz r30, 0x18(r1)
-/* 801419D4 0013E5B4  38 21 00 20 */	addi r1, r1, 0x20
-/* 801419D8 0013E5B8  7C 08 03 A6 */	mtlr r0
-/* 801419DC 0013E5BC  4E 80 00 20 */	blr
-.global lbl_801419E0
-lbl_801419E0:
-/* 801419E0 0013E5C0  7C 08 02 A6 */	mflr r0
-/* 801419E4 0013E5C4  90 01 00 04 */	stw r0, 4(r1)
-/* 801419E8 0013E5C8  94 21 FF 78 */	stwu r1, -0x88(r1)
-/* 801419EC 0013E5CC  BF 41 00 70 */	stmw r26, 0x70(r1)
-/* 801419F0 0013E5D0  7C 7C 1B 78 */	mr r28, r3
-/* 801419F4 0013E5D4  83 E3 00 2C */	lwz r31, 0x2c(r3)
-/* 801419F8 0013E5D8  C0 22 A2 70 */	lfs f1, lbl_804D9C50@sda21(r2)
-/* 801419FC 0013E5DC  C0 1F 23 74 */	lfs f0, 0x2374(r31)
-/* 80141A00 0013E5E0  83 DF 02 D4 */	lwz r30, 0x2d4(r31)
-/* 80141A04 0013E5E4  FC 01 00 00 */	fcmpu cr0, f1, f0
-/* 80141A08 0013E5E8  40 82 00 20 */	bne lbl_80141A28
-/* 80141A0C 0013E5EC  3C 60 80 3D */	lis r3, lbl_803D0610@ha
-/* 80141A10 0013E5F0  38 A3 06 10 */	addi r5, r3, lbl_803D0610@l
-/* 80141A14 0013E5F4  38 7C 00 00 */	addi r3, r28, 0
-/* 80141A18 0013E5F8  38 80 00 01 */	li r4, 1
-/* 80141A1C 0013E5FC  4B F4 09 81 */	bl func_8008239C
-/* 80141A20 0013E600  7C 7D 1B 78 */	mr r29, r3
-/* 80141A24 0013E604  48 00 00 1C */	b lbl_80141A40
-lbl_80141A28:
-/* 80141A28 0013E608  3C 60 80 3D */	lis r3, lbl_803D0610@ha
-/* 80141A2C 0013E60C  38 A3 06 10 */	addi r5, r3, lbl_803D0610@l
-/* 80141A30 0013E610  38 7C 00 00 */	addi r3, r28, 0
-/* 80141A34 0013E614  38 80 FF FF */	li r4, -1
-/* 80141A38 0013E618  4B F4 09 65 */	bl func_8008239C
-/* 80141A3C 0013E61C  7C 7D 1B 78 */	mr r29, r3
-lbl_80141A40:
-/* 80141A40 0013E620  C0 22 A2 70 */	lfs f1, lbl_804D9C50@sda21(r2)
-/* 80141A44 0013E624  C0 1F 23 74 */	lfs f0, 0x2374(r31)
-/* 80141A48 0013E628  FC 01 00 00 */	fcmpu cr0, f1, f0
-/* 80141A4C 0013E62C  40 82 00 E4 */	bne lbl_80141B30
-/* 80141A50 0013E630  80 1F 08 24 */	lwz r0, 0x824(r31)
-/* 80141A54 0013E634  54 00 06 BF */	clrlwi. r0, r0, 0x1a
-/* 80141A58 0013E638  7C 1A 03 78 */	mr r26, r0
-/* 80141A5C 0013E63C  41 82 01 B4 */	beq lbl_80141C10
-/* 80141A60 0013E640  83 7C 00 2C */	lwz r27, 0x2c(r28)
-/* 80141A64 0013E644  80 7B 00 B0 */	lwz r3, 0xb0(r27)
-/* 80141A68 0013E648  80 1B 00 B4 */	lwz r0, 0xb4(r27)
-/* 80141A6C 0013E64C  90 61 00 50 */	stw r3, 0x50(r1)
-/* 80141A70 0013E650  90 01 00 54 */	stw r0, 0x54(r1)
-/* 80141A74 0013E654  80 1B 00 B8 */	lwz r0, 0xb8(r27)
-/* 80141A78 0013E658  90 01 00 58 */	stw r0, 0x58(r1)
-/* 80141A7C 0013E65C  C0 1F 08 58 */	lfs f0, 0x858(r31)
-/* 80141A80 0013E660  C0 5F 08 5C */	lfs f2, 0x85c(r31)
-/* 80141A84 0013E664  FC 00 00 50 */	fneg f0, f0
-/* 80141A88 0013E668  EC 20 00 72 */	fmuls f1, f0, f1
-/* 80141A8C 0013E66C  4B EE 11 A5 */	bl atan2f
-/* 80141A90 0013E670  D0 21 00 4C */	stfs f1, 0x4c(r1)
-/* 80141A94 0013E674  C0 02 A2 68 */	lfs f0, lbl_804D9C48@sda21(r2)
-/* 80141A98 0013E678  C0 5B 07 A4 */	lfs f2, 0x7a4(r27)
-/* 80141A9C 0013E67C  FC 02 00 40 */	fcmpo cr0, f2, f0
-/* 80141AA0 0013E680  40 80 00 08 */	bge lbl_80141AA8
-/* 80141AA4 0013E684  FC 40 10 50 */	fneg f2, f2
-lbl_80141AA8:
-/* 80141AA8 0013E688  C0 21 00 50 */	lfs f1, 0x50(r1)
-/* 80141AAC 0013E68C  C0 02 A2 68 */	lfs f0, lbl_804D9C48@sda21(r2)
-/* 80141AB0 0013E690  EC 21 10 2A */	fadds f1, f1, f2
-/* 80141AB4 0013E694  D0 21 00 50 */	stfs f1, 0x50(r1)
-/* 80141AB8 0013E698  C0 5B 07 98 */	lfs f2, 0x798(r27)
-/* 80141ABC 0013E69C  C0 3B 07 A0 */	lfs f1, 0x7a0(r27)
-/* 80141AC0 0013E6A0  EC 42 08 2A */	fadds f2, f2, f1
-/* 80141AC4 0013E6A4  FC 02 00 40 */	fcmpo cr0, f2, f0
-/* 80141AC8 0013E6A8  40 80 00 08 */	bge lbl_80141AD0
-/* 80141ACC 0013E6AC  FC 40 10 50 */	fneg f2, f2
-lbl_80141AD0:
-/* 80141AD0 0013E6B0  C0 22 A2 74 */	lfs f1, lbl_804D9C54@sda21(r2)
-/* 80141AD4 0013E6B4  7F 84 E3 78 */	mr r4, r28
-/* 80141AD8 0013E6B8  C0 01 00 54 */	lfs f0, 0x54(r1)
-/* 80141ADC 0013E6BC  38 A1 00 50 */	addi r5, r1, 0x50
-/* 80141AE0 0013E6C0  38 C1 00 4C */	addi r6, r1, 0x4c
-/* 80141AE4 0013E6C4  EC 01 00 BA */	fmadds f0, f1, f2, f0
-/* 80141AE8 0013E6C8  4C C6 31 82 */	crclr 6
-/* 80141AEC 0013E6CC  38 60 04 06 */	li r3, 0x406
-/* 80141AF0 0013E6D0  D0 01 00 54 */	stfs f0, 0x54(r1)
-/* 80141AF4 0013E6D4  4B F1 E2 E9 */	bl ef_Spawn
-/* 80141AF8 0013E6D8  38 60 00 03 */	li r3, 3
-/* 80141AFC 0013E6DC  38 81 00 50 */	addi r4, r1, 0x50
-/* 80141B00 0013E6E0  4B EE F3 45 */	bl func_80030E44
-/* 80141B04 0013E6E4  38 7B 00 00 */	addi r3, r27, 0
-/* 80141B08 0013E6E8  38 80 00 0C */	li r4, 0xc
-/* 80141B0C 0013E6EC  38 A0 00 0A */	li r5, 0xa
-/* 80141B10 0013E6F0  4B F3 D0 9D */	bl func_8007EBAC
-/* 80141B14 0013E6F4  3C 80 00 04 */	lis r4, 0x0003D0D6@ha
-/* 80141B18 0013E6F8  38 7B 00 00 */	addi r3, r27, 0
-/* 80141B1C 0013E6FC  38 84 D0 D6 */	addi r4, r4, 0x0003D0D6@l
-/* 80141B20 0013E700  38 A0 00 7F */	li r5, 0x7f
-/* 80141B24 0013E704  38 C0 00 40 */	li r6, 0x40
-/* 80141B28 0013E708  4B F4 66 21 */	bl func_80088148
-/* 80141B2C 0013E70C  48 00 00 E4 */	b lbl_80141C10
-lbl_80141B30:
-/* 80141B30 0013E710  80 1F 08 24 */	lwz r0, 0x824(r31)
-/* 80141B34 0013E714  54 00 05 33 */	rlwinm. r0, r0, 0, 0x14, 0x19
-/* 80141B38 0013E718  7C 1A 03 78 */	mr r26, r0
-/* 80141B3C 0013E71C  41 82 00 D4 */	beq lbl_80141C10
-/* 80141B40 0013E720  83 7C 00 2C */	lwz r27, 0x2c(r28)
-/* 80141B44 0013E724  C0 02 A2 80 */	lfs f0, lbl_804D9C60@sda21(r2)
-/* 80141B48 0013E728  80 7B 00 B0 */	lwz r3, 0xb0(r27)
-/* 80141B4C 0013E72C  80 1B 00 B4 */	lwz r0, 0xb4(r27)
-/* 80141B50 0013E730  90 61 00 40 */	stw r3, 0x40(r1)
-/* 80141B54 0013E734  90 01 00 44 */	stw r0, 0x44(r1)
-/* 80141B58 0013E738  80 1B 00 B8 */	lwz r0, 0xb8(r27)
-/* 80141B5C 0013E73C  90 01 00 48 */	stw r0, 0x48(r1)
-/* 80141B60 0013E740  C0 3F 08 58 */	lfs f1, 0x858(r31)
-/* 80141B64 0013E744  C0 5F 08 5C */	lfs f2, 0x85c(r31)
-/* 80141B68 0013E748  FC 20 08 50 */	fneg f1, f1
-/* 80141B6C 0013E74C  EC 21 00 32 */	fmuls f1, f1, f0
-/* 80141B70 0013E750  4B EE 10 C1 */	bl atan2f
-/* 80141B74 0013E754  D0 21 00 3C */	stfs f1, 0x3c(r1)
-/* 80141B78 0013E758  C0 02 A2 68 */	lfs f0, lbl_804D9C48@sda21(r2)
-/* 80141B7C 0013E75C  C0 5B 07 AC */	lfs f2, 0x7ac(r27)
-/* 80141B80 0013E760  FC 02 00 40 */	fcmpo cr0, f2, f0
-/* 80141B84 0013E764  40 80 00 08 */	bge lbl_80141B8C
-/* 80141B88 0013E768  FC 40 10 50 */	fneg f2, f2
-lbl_80141B8C:
-/* 80141B8C 0013E76C  C0 21 00 40 */	lfs f1, 0x40(r1)
-/* 80141B90 0013E770  C0 02 A2 68 */	lfs f0, lbl_804D9C48@sda21(r2)
-/* 80141B94 0013E774  EC 21 10 28 */	fsubs f1, f1, f2
-/* 80141B98 0013E778  D0 21 00 40 */	stfs f1, 0x40(r1)
-/* 80141B9C 0013E77C  C0 5B 07 98 */	lfs f2, 0x798(r27)
-/* 80141BA0 0013E780  C0 3B 07 A0 */	lfs f1, 0x7a0(r27)
-/* 80141BA4 0013E784  EC 42 08 2A */	fadds f2, f2, f1
-/* 80141BA8 0013E788  FC 02 00 40 */	fcmpo cr0, f2, f0
-/* 80141BAC 0013E78C  40 80 00 08 */	bge lbl_80141BB4
-/* 80141BB0 0013E790  FC 40 10 50 */	fneg f2, f2
-lbl_80141BB4:
-/* 80141BB4 0013E794  C0 22 A2 74 */	lfs f1, lbl_804D9C54@sda21(r2)
-/* 80141BB8 0013E798  7F 84 E3 78 */	mr r4, r28
-/* 80141BBC 0013E79C  C0 01 00 44 */	lfs f0, 0x44(r1)
-/* 80141BC0 0013E7A0  38 A1 00 40 */	addi r5, r1, 0x40
-/* 80141BC4 0013E7A4  38 C1 00 3C */	addi r6, r1, 0x3c
-/* 80141BC8 0013E7A8  EC 01 00 BA */	fmadds f0, f1, f2, f0
-/* 80141BCC 0013E7AC  4C C6 31 82 */	crclr 6
-/* 80141BD0 0013E7B0  38 60 04 06 */	li r3, 0x406
-/* 80141BD4 0013E7B4  D0 01 00 44 */	stfs f0, 0x44(r1)
-/* 80141BD8 0013E7B8  4B F1 E2 05 */	bl ef_Spawn
-/* 80141BDC 0013E7BC  38 60 00 03 */	li r3, 3
-/* 80141BE0 0013E7C0  38 81 00 40 */	addi r4, r1, 0x40
-/* 80141BE4 0013E7C4  4B EE F2 61 */	bl func_80030E44
-/* 80141BE8 0013E7C8  38 7B 00 00 */	addi r3, r27, 0
-/* 80141BEC 0013E7CC  38 80 00 0C */	li r4, 0xc
-/* 80141BF0 0013E7D0  38 A0 00 0A */	li r5, 0xa
-/* 80141BF4 0013E7D4  4B F3 CF B9 */	bl func_8007EBAC
-/* 80141BF8 0013E7D8  3C 80 00 04 */	lis r4, 0x0003D0D6@ha
-/* 80141BFC 0013E7DC  38 7B 00 00 */	addi r3, r27, 0
-/* 80141C00 0013E7E0  38 84 D0 D6 */	addi r4, r4, 0x0003D0D6@l
-/* 80141C04 0013E7E4  38 A0 00 7F */	li r5, 0x7f
-/* 80141C08 0013E7E8  38 C0 00 40 */	li r6, 0x40
-/* 80141C0C 0013E7EC  4B F4 65 3D */	bl func_80088148
-lbl_80141C10:
-/* 80141C10 0013E7F0  2C 1A 00 00 */	cmpwi r26, 0
-/* 80141C14 0013E7F4  41 82 00 80 */	beq lbl_80141C94
-/* 80141C18 0013E7F8  80 7F 23 6C */	lwz r3, 0x236c(r31)
-/* 80141C1C 0013E7FC  3C 00 43 30 */	lis r0, 0x4330
-/* 80141C20 0013E800  C8 42 A2 90 */	lfd f2, lbl_804D9C70@sda21(r2)
-/* 80141C24 0013E804  6C 63 80 00 */	xoris r3, r3, 0x8000
-/* 80141C28 0013E808  C0 1E 00 D4 */	lfs f0, 0xd4(r30)
-/* 80141C2C 0013E80C  90 61 00 6C */	stw r3, 0x6c(r1)
-/* 80141C30 0013E810  90 01 00 68 */	stw r0, 0x68(r1)
-/* 80141C34 0013E814  C8 21 00 68 */	lfd f1, 0x68(r1)
-/* 80141C38 0013E818  EC 21 10 28 */	fsubs f1, f1, f2
-/* 80141C3C 0013E81C  EC 01 00 32 */	fmuls f0, f1, f0
-/* 80141C40 0013E820  FC 00 00 1E */	fctiwz f0, f0
-/* 80141C44 0013E824  D8 01 00 60 */	stfd f0, 0x60(r1)
-/* 80141C48 0013E828  80 01 00 64 */	lwz r0, 0x64(r1)
-/* 80141C4C 0013E82C  90 1F 23 6C */	stw r0, 0x236c(r31)
-/* 80141C50 0013E830  80 1F 23 6C */	lwz r0, 0x236c(r31)
-/* 80141C54 0013E834  2C 00 00 00 */	cmpwi r0, 0
-/* 80141C58 0013E838  40 80 00 0C */	bge lbl_80141C64
-/* 80141C5C 0013E83C  38 00 00 00 */	li r0, 0
-/* 80141C60 0013E840  90 1F 23 6C */	stw r0, 0x236c(r31)
-lbl_80141C64:
-/* 80141C64 0013E844  C0 3F 23 58 */	lfs f1, 0x2358(r31)
-/* 80141C68 0013E848  C0 1E 00 D4 */	lfs f0, 0xd4(r30)
-/* 80141C6C 0013E84C  EC 01 00 32 */	fmuls f0, f1, f0
-/* 80141C70 0013E850  D0 1F 23 58 */	stfs f0, 0x2358(r31)
-/* 80141C74 0013E854  C0 3F 00 80 */	lfs f1, 0x80(r31)
-/* 80141C78 0013E858  C0 1E 00 D4 */	lfs f0, 0xd4(r30)
-/* 80141C7C 0013E85C  FC 20 08 50 */	fneg f1, f1
-/* 80141C80 0013E860  EC 01 00 32 */	fmuls f0, f1, f0
-/* 80141C84 0013E864  D0 1F 00 80 */	stfs f0, 0x80(r31)
-/* 80141C88 0013E868  C0 1F 23 74 */	lfs f0, 0x2374(r31)
-/* 80141C8C 0013E86C  FC 00 00 50 */	fneg f0, f0
-/* 80141C90 0013E870  D0 1F 23 74 */	stfs f0, 0x2374(r31)
-lbl_80141C94:
-/* 80141C94 0013E874  2C 1D 00 00 */	cmpwi r29, 0
-/* 80141C98 0013E878  41 82 02 14 */	beq lbl_80141EAC
-/* 80141C9C 0013E87C  C0 5F 00 84 */	lfs f2, 0x84(r31)
-/* 80141CA0 0013E880  C0 3E 00 78 */	lfs f1, 0x78(r30)
-/* 80141CA4 0013E884  C0 02 A2 68 */	lfs f0, lbl_804D9C48@sda21(r2)
-/* 80141CA8 0013E888  EC 22 00 72 */	fmuls f1, f2, f1
-/* 80141CAC 0013E88C  FC 01 00 40 */	fcmpo cr0, f1, f0
-/* 80141CB0 0013E890  40 80 00 08 */	bge lbl_80141CB8
-/* 80141CB4 0013E894  FC 20 08 50 */	fneg f1, f1
-lbl_80141CB8:
-/* 80141CB8 0013E898  D0 3F 00 84 */	stfs f1, 0x84(r31)
-/* 80141CBC 0013E89C  C0 1E 00 7C */	lfs f0, 0x7c(r30)
-/* 80141CC0 0013E8A0  FC 01 00 40 */	fcmpo cr0, f1, f0
-/* 80141CC4 0013E8A4  40 80 01 1C */	bge lbl_80141DE0
-/* 80141CC8 0013E8A8  7F E3 FB 78 */	mr r3, r31
-/* 80141CCC 0013E8AC  4B F3 BB 31 */	bl func_8007D7FC
-/* 80141CD0 0013E8B0  C0 42 A2 68 */	lfs f2, lbl_804D9C48@sda21(r2)
-/* 80141CD4 0013E8B4  3C 80 0C 4C */	lis r4, 0x0C4C509A@ha
-/* 80141CD8 0013E8B8  C0 3F 08 94 */	lfs f1, 0x894(r31)
-/* 80141CDC 0013E8BC  7F 83 E3 78 */	mr r3, r28
-/* 80141CE0 0013E8C0  FC 60 10 90 */	fmr f3, f2
-/* 80141CE4 0013E8C4  38 A4 50 9A */	addi r5, r4, 0x0C4C509A@l
-/* 80141CE8 0013E8C8  38 80 01 5E */	li r4, 0x15e
-/* 80141CEC 0013E8CC  38 C0 00 00 */	li r6, 0
-/* 80141CF0 0013E8D0  4B F2 76 BD */	bl Fighter_ActionStateChange_800693AC
-/* 80141CF4 0013E8D4  3C 60 80 14 */	lis r3, lbl_8013D658@ha
-/* 80141CF8 0013E8D8  80 BC 00 2C */	lwz r5, 0x2c(r28)
-/* 80141CFC 0013E8DC  38 03 D6 58 */	addi r0, r3, lbl_8013D658@l
-/* 80141D00 0013E8E0  90 05 21 E4 */	stw r0, 0x21e4(r5)
-/* 80141D04 0013E8E4  3C 80 80 14 */	lis r4, lbl_8013D764@ha
-/* 80141D08 0013E8E8  3C 60 80 14 */	lis r3, lbl_8014222C@ha
-/* 80141D0C 0013E8EC  90 05 21 DC */	stw r0, 0x21dc(r5)
-/* 80141D10 0013E8F0  38 84 D7 64 */	addi r4, r4, lbl_8013D764@l
-/* 80141D14 0013E8F4  38 03 22 2C */	addi r0, r3, lbl_8014222C@l
-/* 80141D18 0013E8F8  90 85 21 C0 */	stw r4, 0x21c0(r5)
-/* 80141D1C 0013E8FC  90 05 21 F8 */	stw r0, 0x21f8(r5)
-/* 80141D20 0013E900  C0 3F 23 58 */	lfs f1, 0x2358(r31)
-/* 80141D24 0013E904  C0 1F 23 74 */	lfs f0, 0x2374(r31)
-/* 80141D28 0013E908  EC 01 00 32 */	fmuls f0, f1, f0
-/* 80141D2C 0013E90C  D0 1F 00 EC */	stfs f0, 0xec(r31)
-/* 80141D30 0013E910  D0 1F 00 80 */	stfs f0, 0x80(r31)
-/* 80141D34 0013E914  C0 42 A2 68 */	lfs f2, lbl_804D9C48@sda21(r2)
-/* 80141D38 0013E918  D0 5F 00 88 */	stfs f2, 0x88(r31)
-/* 80141D3C 0013E91C  D0 5F 00 84 */	stfs f2, 0x84(r31)
-/* 80141D40 0013E920  80 7C 00 2C */	lwz r3, 0x2c(r28)
-/* 80141D44 0013E924  C8 22 A2 78 */	lfd f1, lbl_804D9C58@sda21(r2)
-/* 80141D48 0013E928  48 00 00 14 */	b lbl_80141D5C
-lbl_80141D4C:
-/* 80141D4C 0013E92C  C0 03 23 54 */	lfs f0, 0x2354(r3)
-/* 80141D50 0013E930  FC 00 08 2A */	fadd f0, f0, f1
-/* 80141D54 0013E934  FC 00 00 18 */	frsp f0, f0
-/* 80141D58 0013E938  D0 03 23 54 */	stfs f0, 0x2354(r3)
-lbl_80141D5C:
-/* 80141D5C 0013E93C  C0 03 23 54 */	lfs f0, 0x2354(r3)
-/* 80141D60 0013E940  FC 00 10 40 */	fcmpo cr0, f0, f2
-/* 80141D64 0013E944  41 80 FF E8 */	blt lbl_80141D4C
-/* 80141D68 0013E948  C8 42 A2 78 */	lfd f2, lbl_804D9C58@sda21(r2)
-/* 80141D6C 0013E94C  48 00 00 14 */	b lbl_80141D80
-lbl_80141D70:
-/* 80141D70 0013E950  C0 03 23 54 */	lfs f0, 0x2354(r3)
-/* 80141D74 0013E954  FC 00 10 28 */	fsub f0, f0, f2
-/* 80141D78 0013E958  FC 00 00 18 */	frsp f0, f0
-/* 80141D7C 0013E95C  D0 03 23 54 */	stfs f0, 0x2354(r3)
-lbl_80141D80:
-/* 80141D80 0013E960  C0 23 23 54 */	lfs f1, 0x2354(r3)
-/* 80141D84 0013E964  FC 01 10 40 */	fcmpo cr0, f1, f2
-/* 80141D88 0013E968  41 81 FF E8 */	bgt lbl_80141D70
-/* 80141D8C 0013E96C  38 80 00 03 */	li r4, 3
-/* 80141D90 0013E970  4B F3 3B 9D */	bl func_8007592C
-/* 80141D94 0013E974  C0 22 A2 6C */	lfs f1, lbl_804D9C4C@sda21(r2)
-/* 80141D98 0013E978  38 7F 00 00 */	addi r3, r31, 0
-/* 80141D9C 0013E97C  38 80 00 00 */	li r4, 0
-/* 80141DA0 0013E980  4B F3 3D 51 */	bl func_80075AF0
-/* 80141DA4 0013E984  C0 1F 08 44 */	lfs f0, 0x844(r31)
-/* 80141DA8 0013E988  C0 5F 08 48 */	lfs f2, 0x848(r31)
-/* 80141DAC 0013E98C  FC 20 00 50 */	fneg f1, f0
-/* 80141DB0 0013E990  4B EE 0E 81 */	bl atan2f
-/* 80141DB4 0013E994  D0 21 00 5C */	stfs f1, 0x5c(r1)
-/* 80141DB8 0013E998  38 9C 00 00 */	addi r4, r28, 0
-/* 80141DBC 0013E99C  38 BF 00 B0 */	addi r5, r31, 0xb0
-/* 80141DC0 0013E9A0  4C C6 31 82 */	crclr 6
-/* 80141DC4 0013E9A4  38 DF 00 2C */	addi r6, r31, 0x2c
-/* 80141DC8 0013E9A8  38 E1 00 5C */	addi r7, r1, 0x5c
-/* 80141DCC 0013E9AC  38 60 03 FF */	li r3, 0x3ff
-/* 80141DD0 0013E9B0  4B F1 E0 0D */	bl ef_Spawn
-/* 80141DD4 0013E9B4  C0 1E 00 44 */	lfs f0, 0x44(r30)
-/* 80141DD8 0013E9B8  D0 1F 23 5C */	stfs f0, 0x235c(r31)
-/* 80141DDC 0013E9BC  48 00 00 C4 */	b lbl_80141EA0
-lbl_80141DE0:
-/* 80141DE0 0013E9C0  C0 5F 06 20 */	lfs f2, 0x620(r31)
-/* 80141DE4 0013E9C4  C0 02 A2 68 */	lfs f0, lbl_804D9C48@sda21(r2)
-/* 80141DE8 0013E9C8  FC 02 00 40 */	fcmpo cr0, f2, f0
-/* 80141DEC 0013E9CC  40 80 00 0C */	bge lbl_80141DF8
-/* 80141DF0 0013E9D0  FC 20 10 50 */	fneg f1, f2
-/* 80141DF4 0013E9D4  48 00 00 08 */	b lbl_80141DFC
-lbl_80141DF8:
-/* 80141DF8 0013E9D8  FC 20 10 90 */	fmr f1, f2
-lbl_80141DFC:
-/* 80141DFC 0013E9DC  C0 1E 00 68 */	lfs f0, 0x68(r30)
-/* 80141E00 0013E9E0  FC 01 00 40 */	fcmpo cr0, f1, f0
-/* 80141E04 0013E9E4  40 81 00 44 */	ble lbl_80141E48
-/* 80141E08 0013E9E8  C0 02 A2 68 */	lfs f0, lbl_804D9C48@sda21(r2)
-/* 80141E0C 0013E9EC  FC 02 00 40 */	fcmpo cr0, f2, f0
-/* 80141E10 0013E9F0  40 81 00 0C */	ble lbl_80141E1C
-/* 80141E14 0013E9F4  C0 02 A2 70 */	lfs f0, lbl_804D9C50@sda21(r2)
-/* 80141E18 0013E9F8  48 00 00 08 */	b lbl_80141E20
-lbl_80141E1C:
-/* 80141E1C 0013E9FC  C0 02 A2 80 */	lfs f0, lbl_804D9C60@sda21(r2)
-lbl_80141E20:
-/* 80141E20 0013EA00  D0 1F 23 74 */	stfs f0, 0x2374(r31)
-/* 80141E24 0013EA04  38 7F 00 00 */	addi r3, r31, 0
-/* 80141E28 0013EA08  38 80 00 00 */	li r4, 0
-/* 80141E2C 0013EA0C  C0 3F 23 58 */	lfs f1, 0x2358(r31)
-/* 80141E30 0013EA10  C0 1F 23 74 */	lfs f0, 0x2374(r31)
-/* 80141E34 0013EA14  EC 01 00 32 */	fmuls f0, f1, f0
-/* 80141E38 0013EA18  D0 1F 00 EC */	stfs f0, 0xec(r31)
-/* 80141E3C 0013EA1C  D0 1F 00 80 */	stfs f0, 0x80(r31)
-/* 80141E40 0013EA20  C0 22 A2 6C */	lfs f1, lbl_804D9C4C@sda21(r2)
-/* 80141E44 0013EA24  4B F3 3C AD */	bl func_80075AF0
-lbl_80141E48:
-/* 80141E48 0013EA28  80 7C 00 2C */	lwz r3, 0x2c(r28)
-/* 80141E4C 0013EA2C  C8 42 A2 78 */	lfd f2, lbl_804D9C58@sda21(r2)
-/* 80141E50 0013EA30  C0 02 A2 68 */	lfs f0, lbl_804D9C48@sda21(r2)
-/* 80141E54 0013EA34  48 00 00 14 */	b lbl_80141E68
-lbl_80141E58:
-/* 80141E58 0013EA38  C0 23 23 54 */	lfs f1, 0x2354(r3)
-/* 80141E5C 0013EA3C  FC 21 10 2A */	fadd f1, f1, f2
-/* 80141E60 0013EA40  FC 20 08 18 */	frsp f1, f1
-/* 80141E64 0013EA44  D0 23 23 54 */	stfs f1, 0x2354(r3)
-lbl_80141E68:
-/* 80141E68 0013EA48  C0 23 23 54 */	lfs f1, 0x2354(r3)
-/* 80141E6C 0013EA4C  FC 01 00 40 */	fcmpo cr0, f1, f0
-/* 80141E70 0013EA50  41 80 FF E8 */	blt lbl_80141E58
-/* 80141E74 0013EA54  C8 42 A2 78 */	lfd f2, lbl_804D9C58@sda21(r2)
-/* 80141E78 0013EA58  48 00 00 14 */	b lbl_80141E8C
-lbl_80141E7C:
-/* 80141E7C 0013EA5C  C0 03 23 54 */	lfs f0, 0x2354(r3)
-/* 80141E80 0013EA60  FC 00 10 28 */	fsub f0, f0, f2
-/* 80141E84 0013EA64  FC 00 00 18 */	frsp f0, f0
-/* 80141E88 0013EA68  D0 03 23 54 */	stfs f0, 0x2354(r3)
-lbl_80141E8C:
-/* 80141E8C 0013EA6C  C0 23 23 54 */	lfs f1, 0x2354(r3)
-/* 80141E90 0013EA70  FC 01 10 40 */	fcmpo cr0, f1, f2
-/* 80141E94 0013EA74  41 81 FF E8 */	bgt lbl_80141E7C
-/* 80141E98 0013EA78  38 80 00 03 */	li r4, 3
-/* 80141E9C 0013EA7C  4B F3 3A 91 */	bl func_8007592C
-lbl_80141EA0:
-/* 80141EA0 0013EA80  38 00 00 00 */	li r0, 0
-/* 80141EA4 0013EA84  90 1F 23 48 */	stw r0, 0x2348(r31)
-/* 80141EA8 0013EA88  48 00 00 FC */	b lbl_80141FA4
-lbl_80141EAC:
-/* 80141EAC 0013EA8C  7F 83 E3 78 */	mr r3, r28
-/* 80141EB0 0013EA90  4B F3 F3 E9 */	bl func_80081298
-/* 80141EB4 0013EA94  2C 03 00 00 */	cmpwi r3, 0
-/* 80141EB8 0013EA98  41 82 00 EC */	beq lbl_80141FA4
-/* 80141EBC 0013EA9C  83 7C 00 28 */	lwz r27, 0x28(r28)
-/* 80141EC0 0013EAA0  83 DC 00 2C */	lwz r30, 0x2c(r28)
-/* 80141EC4 0013EAA4  28 1B 00 00 */	cmplwi r27, 0
-/* 80141EC8 0013EAA8  3B BE 22 30 */	addi r29, r30, 0x2230
-/* 80141ECC 0013EAAC  40 82 00 14 */	bne lbl_80141EE0
-/* 80141ED0 0013EAB0  38 6D 87 F8 */	addi r3, r13, lbl_804D3E98@sda21
-/* 80141ED4 0013EAB4  38 80 02 F8 */	li r4, 0x2f8
-/* 80141ED8 0013EAB8  38 AD 88 00 */	addi r5, r13, lbl_804D3EA0@sda21
-/* 80141EDC 0013EABC  48 24 63 45 */	bl __assert
-lbl_80141EE0:
-/* 80141EE0 0013EAC0  28 1D 00 00 */	cmplwi r29, 0
-/* 80141EE4 0013EAC4  40 82 00 14 */	bne lbl_80141EF8
-/* 80141EE8 0013EAC8  38 6D 87 F8 */	addi r3, r13, lbl_804D3E98@sda21
-/* 80141EEC 0013EACC  38 80 02 F9 */	li r4, 0x2f9
-/* 80141EF0 0013EAD0  38 AD 88 08 */	addi r5, r13, lbl_804D3EA8@sda21
-/* 80141EF4 0013EAD4  48 24 63 2D */	bl __assert
-lbl_80141EF8:
-/* 80141EF8 0013EAD8  80 7D 00 00 */	lwz r3, 0(r29)
-/* 80141EFC 0013EADC  80 1D 00 04 */	lwz r0, 4(r29)
-/* 80141F00 0013EAE0  90 7B 00 2C */	stw r3, 0x2c(r27)
-/* 80141F04 0013EAE4  90 1B 00 30 */	stw r0, 0x30(r27)
-/* 80141F08 0013EAE8  80 1D 00 08 */	lwz r0, 8(r29)
-/* 80141F0C 0013EAEC  90 1B 00 34 */	stw r0, 0x34(r27)
-/* 80141F10 0013EAF0  80 1B 00 14 */	lwz r0, 0x14(r27)
-/* 80141F14 0013EAF4  54 00 01 8D */	rlwinm. r0, r0, 0, 6, 6
-/* 80141F18 0013EAF8  40 82 00 4C */	bne lbl_80141F64
-/* 80141F1C 0013EAFC  28 1B 00 00 */	cmplwi r27, 0
-/* 80141F20 0013EB00  41 82 00 44 */	beq lbl_80141F64
-/* 80141F24 0013EB04  40 82 00 14 */	bne lbl_80141F38
-/* 80141F28 0013EB08  38 6D 87 F8 */	addi r3, r13, lbl_804D3E98@sda21
-/* 80141F2C 0013EB0C  38 80 02 34 */	li r4, 0x234
-/* 80141F30 0013EB10  38 AD 88 00 */	addi r5, r13, lbl_804D3EA0@sda21
-/* 80141F34 0013EB14  48 24 62 ED */	bl __assert
-lbl_80141F38:
-/* 80141F38 0013EB18  80 9B 00 14 */	lwz r4, 0x14(r27)
-/* 80141F3C 0013EB1C  38 60 00 00 */	li r3, 0
-/* 80141F40 0013EB20  54 80 02 11 */	rlwinm. r0, r4, 0, 8, 8
-/* 80141F44 0013EB24  40 82 00 10 */	bne lbl_80141F54
-/* 80141F48 0013EB28  54 80 06 73 */	rlwinm. r0, r4, 0, 0x19, 0x19
-/* 80141F4C 0013EB2C  41 82 00 08 */	beq lbl_80141F54
-/* 80141F50 0013EB30  38 60 00 01 */	li r3, 1
-lbl_80141F54:
-/* 80141F54 0013EB34  2C 03 00 00 */	cmpwi r3, 0
-/* 80141F58 0013EB38  40 82 00 0C */	bne lbl_80141F64
-/* 80141F5C 0013EB3C  7F 63 DB 78 */	mr r3, r27
-/* 80141F60 0013EB40  48 23 13 89 */	bl HSD_JObjSetMtxDirtySub
-lbl_80141F64:
-/* 80141F64 0013EB44  C8 22 A2 60 */	lfd f1, lbl_804D9C40@sda21(r2)
-/* 80141F68 0013EB48  7F C3 F3 78 */	mr r3, r30
-/* 80141F6C 0013EB4C  C0 1E 00 2C */	lfs f0, 0x2c(r30)
-/* 80141F70 0013EB50  38 80 00 00 */	li r4, 0
-/* 80141F74 0013EB54  FC 21 00 32 */	fmul f1, f1, f0
-/* 80141F78 0013EB58  FC 20 08 18 */	frsp f1, f1
-/* 80141F7C 0013EB5C  4B F3 3B 75 */	bl func_80075AF0
-/* 80141F80 0013EB60  C0 02 A2 68 */	lfs f0, lbl_804D9C48@sda21(r2)
-/* 80141F84 0013EB64  C0 3E 23 60 */	lfs f1, 0x2360(r30)
-/* 80141F88 0013EB68  FC 00 08 00 */	fcmpu cr0, f0, f1
-/* 80141F8C 0013EB6C  41 82 00 08 */	beq lbl_80141F94
-/* 80141F90 0013EB70  D0 3E 00 2C */	stfs f1, 0x2c(r30)
-lbl_80141F94:
-/* 80141F94 0013EB74  C0 02 A2 68 */	lfs f0, lbl_804D9C48@sda21(r2)
-/* 80141F98 0013EB78  7F 83 E3 78 */	mr r3, r28
-/* 80141F9C 0013EB7C  D0 1E 23 60 */	stfs f0, 0x2360(r30)
-/* 80141FA0 0013EB80  4B F3 F3 D1 */	bl func_80081370
-lbl_80141FA4:
-/* 80141FA4 0013EB84  BB 41 00 70 */	lmw r26, 0x70(r1)
-/* 80141FA8 0013EB88  80 01 00 8C */	lwz r0, 0x8c(r1)
-/* 80141FAC 0013EB8C  38 21 00 88 */	addi r1, r1, 0x88
-/* 80141FB0 0013EB90  7C 08 03 A6 */	mtlr r0
-/* 80141FB4 0013EB94  4E 80 00 20 */	blr
-.global lbl_80141FB8
-lbl_80141FB8:
-/* 80141FB8 0013EB98  7C 08 02 A6 */	mflr r0
-/* 80141FBC 0013EB9C  90 01 00 04 */	stw r0, 4(r1)
-/* 80141FC0 0013EBA0  94 21 FF D8 */	stwu r1, -0x28(r1)
-/* 80141FC4 0013EBA4  93 E1 00 24 */	stw r31, 0x24(r1)
-/* 80141FC8 0013EBA8  93 C1 00 20 */	stw r30, 0x20(r1)
-/* 80141FCC 0013EBAC  3B C3 00 00 */	addi r30, r3, 0
-/* 80141FD0 0013EBB0  3C 60 80 3D */	lis r3, lbl_803D0610@ha
-/* 80141FD4 0013EBB4  83 FE 00 2C */	lwz r31, 0x2c(r30)
-/* 80141FD8 0013EBB8  38 83 06 10 */	addi r4, r3, lbl_803D0610@l
-/* 80141FDC 0013EBBC  38 7E 00 00 */	addi r3, r30, 0
-/* 80141FE0 0013EBC0  4B F4 04 C1 */	bl func_800824A0
-/* 80141FE4 0013EBC4  2C 03 00 00 */	cmpwi r3, 0
-/* 80141FE8 0013EBC8  41 82 00 70 */	beq lbl_80142058
-/* 80141FEC 0013EBCC  7F E3 FB 78 */	mr r3, r31
-/* 80141FF0 0013EBD0  4B F3 B8 0D */	bl func_8007D7FC
-/* 80141FF4 0013EBD4  C0 42 A2 68 */	lfs f2, lbl_804D9C48@sda21(r2)
-/* 80141FF8 0013EBD8  3C 80 0C 4C */	lis r4, 0x0C4C5092@ha
-/* 80141FFC 0013EBDC  C0 3F 08 94 */	lfs f1, 0x894(r31)
-/* 80142000 0013EBE0  7F C3 F3 78 */	mr r3, r30
-/* 80142004 0013EBE4  FC 60 10 90 */	fmr f3, f2
-/* 80142008 0013EBE8  38 A4 50 92 */	addi r5, r4, 0x0C4C5092@l
-/* 8014200C 0013EBEC  38 80 01 5F */	li r4, 0x15f
-/* 80142010 0013EBF0  38 C0 00 00 */	li r6, 0
-/* 80142014 0013EBF4  4B F2 73 99 */	bl Fighter_ActionStateChange_800693AC
-/* 80142018 0013EBF8  3C 60 80 14 */	lis r3, lbl_8013D658@ha
-/* 8014201C 0013EBFC  80 BE 00 2C */	lwz r5, 0x2c(r30)
-/* 80142020 0013EC00  38 03 D6 58 */	addi r0, r3, lbl_8013D658@l
-/* 80142024 0013EC04  90 05 21 E4 */	stw r0, 0x21e4(r5)
-/* 80142028 0013EC08  3C 80 80 14 */	lis r4, lbl_8013D764@ha
-/* 8014202C 0013EC0C  3C 60 80 14 */	lis r3, lbl_8014222C@ha
-/* 80142030 0013EC10  90 05 21 DC */	stw r0, 0x21dc(r5)
-/* 80142034 0013EC14  38 84 D7 64 */	addi r4, r4, lbl_8013D764@l
-/* 80142038 0013EC18  38 03 22 2C */	addi r0, r3, lbl_8014222C@l
-/* 8014203C 0013EC1C  90 85 21 C0 */	stw r4, 0x21c0(r5)
-/* 80142040 0013EC20  90 05 21 F8 */	stw r0, 0x21f8(r5)
-/* 80142044 0013EC24  C0 1F 00 80 */	lfs f0, 0x80(r31)
-/* 80142048 0013EC28  D0 1F 00 EC */	stfs f0, 0xec(r31)
-/* 8014204C 0013EC2C  C0 02 A2 68 */	lfs f0, lbl_804D9C48@sda21(r2)
-/* 80142050 0013EC30  D0 1F 00 88 */	stfs f0, 0x88(r31)
-/* 80142054 0013EC34  D0 1F 00 84 */	stfs f0, 0x84(r31)
-lbl_80142058:
-/* 80142058 0013EC38  80 01 00 2C */	lwz r0, 0x2c(r1)
-/* 8014205C 0013EC3C  83 E1 00 24 */	lwz r31, 0x24(r1)
-/* 80142060 0013EC40  83 C1 00 20 */	lwz r30, 0x20(r1)
-/* 80142064 0013EC44  38 21 00 28 */	addi r1, r1, 0x28
-/* 80142068 0013EC48  7C 08 03 A6 */	mtlr r0
-/* 8014206C 0013EC4C  4E 80 00 20 */	blr
-.global lbl_80142070
-lbl_80142070:
-/* 80142070 0013EC50  7C 08 02 A6 */	mflr r0
-/* 80142074 0013EC54  90 01 00 04 */	stw r0, 4(r1)
-/* 80142078 0013EC58  94 21 FF E8 */	stwu r1, -0x18(r1)
-/* 8014207C 0013EC5C  93 E1 00 14 */	stw r31, 0x14(r1)
-/* 80142080 0013EC60  93 C1 00 10 */	stw r30, 0x10(r1)
-/* 80142084 0013EC64  7C 7E 1B 78 */	mr r30, r3
-/* 80142088 0013EC68  83 E3 00 2C */	lwz r31, 0x2c(r3)
-/* 8014208C 0013EC6C  4B F3 FC 81 */	bl func_80081D0C
-/* 80142090 0013EC70  2C 03 00 00 */	cmpwi r3, 0
-/* 80142094 0013EC74  41 82 00 24 */	beq lbl_801420B8
-/* 80142098 0013EC78  7F E3 FB 78 */	mr r3, r31
-/* 8014209C 0013EC7C  4B F3 B7 61 */	bl func_8007D7FC
-/* 801420A0 0013EC80  3C 80 0C 4C */	lis r4, 0x0C4C5092@ha
-/* 801420A4 0013EC84  C0 3F 08 94 */	lfs f1, 0x894(r31)
-/* 801420A8 0013EC88  38 7E 00 00 */	addi r3, r30, 0
-/* 801420AC 0013EC8C  38 A4 50 92 */	addi r5, r4, 0x0C4C5092@l
-/* 801420B0 0013EC90  38 80 00 00 */	li r4, 0
-/* 801420B4 0013EC94  4B FF B9 71 */	bl func_8013DA24
-lbl_801420B8:
-/* 801420B8 0013EC98  80 01 00 1C */	lwz r0, 0x1c(r1)
-/* 801420BC 0013EC9C  83 E1 00 14 */	lwz r31, 0x14(r1)
-/* 801420C0 0013ECA0  83 C1 00 10 */	lwz r30, 0x10(r1)
-/* 801420C4 0013ECA4  38 21 00 18 */	addi r1, r1, 0x18
-/* 801420C8 0013ECA8  7C 08 03 A6 */	mtlr r0
-/* 801420CC 0013ECAC  4E 80 00 20 */	blr
-.global lbl_801420D0
-lbl_801420D0:
-/* 801420D0 0013ECB0  7C 08 02 A6 */	mflr r0
-/* 801420D4 0013ECB4  90 01 00 04 */	stw r0, 4(r1)
-/* 801420D8 0013ECB8  94 21 FF C8 */	stwu r1, -0x38(r1)
-/* 801420DC 0013ECBC  BF 41 00 20 */	stmw r26, 0x20(r1)
-/* 801420E0 0013ECC0  7C 7E 1B 78 */	mr r30, r3
-/* 801420E4 0013ECC4  80 A3 00 2C */	lwz r5, 0x2c(r3)
-/* 801420E8 0013ECC8  3C 60 80 3D */	lis r3, lbl_803D0610@ha
-/* 801420EC 0013ECCC  38 83 06 10 */	addi r4, r3, lbl_803D0610@l
-/* 801420F0 0013ECD0  83 E5 02 D4 */	lwz r31, 0x2d4(r5)
-/* 801420F4 0013ECD4  3B 45 00 00 */	addi r26, r5, 0
-/* 801420F8 0013ECD8  38 7E 00 00 */	addi r3, r30, 0
-/* 801420FC 0013ECDC  4B F4 03 A5 */	bl func_800824A0
-/* 80142100 0013ECE0  2C 03 00 00 */	cmpwi r3, 0
-/* 80142104 0013ECE4  41 82 01 14 */	beq lbl_80142218
-/* 80142108 0013ECE8  83 BE 00 28 */	lwz r29, 0x28(r30)
-/* 8014210C 0013ECEC  83 7E 00 2C */	lwz r27, 0x2c(r30)
-/* 80142110 0013ECF0  28 1D 00 00 */	cmplwi r29, 0
-/* 80142114 0013ECF4  3B 9B 22 30 */	addi r28, r27, 0x2230
-/* 80142118 0013ECF8  40 82 00 14 */	bne lbl_8014212C
-/* 8014211C 0013ECFC  38 6D 87 F8 */	addi r3, r13, lbl_804D3E98@sda21
-/* 80142120 0013ED00  38 80 02 F8 */	li r4, 0x2f8
-/* 80142124 0013ED04  38 AD 88 00 */	addi r5, r13, lbl_804D3EA0@sda21
-/* 80142128 0013ED08  48 24 60 F9 */	bl __assert
-lbl_8014212C:
-/* 8014212C 0013ED0C  28 1C 00 00 */	cmplwi r28, 0
-/* 80142130 0013ED10  40 82 00 14 */	bne lbl_80142144
-/* 80142134 0013ED14  38 6D 87 F8 */	addi r3, r13, lbl_804D3E98@sda21
-/* 80142138 0013ED18  38 80 02 F9 */	li r4, 0x2f9
-/* 8014213C 0013ED1C  38 AD 88 08 */	addi r5, r13, lbl_804D3EA8@sda21
-/* 80142140 0013ED20  48 24 60 E1 */	bl __assert
-lbl_80142144:
-/* 80142144 0013ED24  80 7C 00 00 */	lwz r3, 0(r28)
-/* 80142148 0013ED28  80 1C 00 04 */	lwz r0, 4(r28)
-/* 8014214C 0013ED2C  90 7D 00 2C */	stw r3, 0x2c(r29)
-/* 80142150 0013ED30  90 1D 00 30 */	stw r0, 0x30(r29)
-/* 80142154 0013ED34  80 1C 00 08 */	lwz r0, 8(r28)
-/* 80142158 0013ED38  90 1D 00 34 */	stw r0, 0x34(r29)
-/* 8014215C 0013ED3C  80 1D 00 14 */	lwz r0, 0x14(r29)
-/* 80142160 0013ED40  54 00 01 8D */	rlwinm. r0, r0, 0, 6, 6
-/* 80142164 0013ED44  40 82 00 4C */	bne lbl_801421B0
-/* 80142168 0013ED48  28 1D 00 00 */	cmplwi r29, 0
-/* 8014216C 0013ED4C  41 82 00 44 */	beq lbl_801421B0
-/* 80142170 0013ED50  40 82 00 14 */	bne lbl_80142184
-/* 80142174 0013ED54  38 6D 87 F8 */	addi r3, r13, lbl_804D3E98@sda21
-/* 80142178 0013ED58  38 80 02 34 */	li r4, 0x234
-/* 8014217C 0013ED5C  38 AD 88 00 */	addi r5, r13, lbl_804D3EA0@sda21
-/* 80142180 0013ED60  48 24 60 A1 */	bl __assert
-lbl_80142184:
-/* 80142184 0013ED64  80 9D 00 14 */	lwz r4, 0x14(r29)
-/* 80142188 0013ED68  38 60 00 00 */	li r3, 0
-/* 8014218C 0013ED6C  54 80 02 11 */	rlwinm. r0, r4, 0, 8, 8
-/* 80142190 0013ED70  40 82 00 10 */	bne lbl_801421A0
-/* 80142194 0013ED74  54 80 06 73 */	rlwinm. r0, r4, 0, 0x19, 0x19
-/* 80142198 0013ED78  41 82 00 08 */	beq lbl_801421A0
-/* 8014219C 0013ED7C  38 60 00 01 */	li r3, 1
-lbl_801421A0:
-/* 801421A0 0013ED80  2C 03 00 00 */	cmpwi r3, 0
-/* 801421A4 0013ED84  40 82 00 0C */	bne lbl_801421B0
-/* 801421A8 0013ED88  7F A3 EB 78 */	mr r3, r29
-/* 801421AC 0013ED8C  48 23 11 3D */	bl HSD_JObjSetMtxDirtySub
-lbl_801421B0:
-/* 801421B0 0013ED90  C8 22 A2 60 */	lfd f1, lbl_804D9C40@sda21(r2)
-/* 801421B4 0013ED94  7F 63 DB 78 */	mr r3, r27
-/* 801421B8 0013ED98  C0 1B 00 2C */	lfs f0, 0x2c(r27)
-/* 801421BC 0013ED9C  38 80 00 00 */	li r4, 0
-/* 801421C0 0013EDA0  FC 21 00 32 */	fmul f1, f1, f0
-/* 801421C4 0013EDA4  FC 20 08 18 */	frsp f1, f1
-/* 801421C8 0013EDA8  4B F3 39 29 */	bl func_80075AF0
-/* 801421CC 0013EDAC  C0 02 A2 68 */	lfs f0, lbl_804D9C48@sda21(r2)
-/* 801421D0 0013EDB0  C0 3B 23 60 */	lfs f1, 0x2360(r27)
-/* 801421D4 0013EDB4  FC 00 08 00 */	fcmpu cr0, f0, f1
-/* 801421D8 0013EDB8  41 82 00 08 */	beq lbl_801421E0
-/* 801421DC 0013EDBC  D0 3B 00 2C */	stfs f1, 0x2c(r27)
-lbl_801421E0:
-/* 801421E0 0013EDC0  C0 02 A2 68 */	lfs f0, lbl_804D9C48@sda21(r2)
-/* 801421E4 0013EDC4  7F 43 D3 78 */	mr r3, r26
-/* 801421E8 0013EDC8  D0 1B 23 60 */	stfs f0, 0x2360(r27)
-/* 801421EC 0013EDCC  4B F3 B6 11 */	bl func_8007D7FC
-/* 801421F0 0013EDD0  C0 02 A2 68 */	lfs f0, lbl_804D9C48@sda21(r2)
-/* 801421F4 0013EDD4  C0 3F 00 D8 */	lfs f1, 0xd8(r31)
-/* 801421F8 0013EDD8  FC 00 08 00 */	fcmpu cr0, f0, f1
-/* 801421FC 0013EDDC  40 82 00 10 */	bne lbl_8014220C
-/* 80142200 0013EDE0  7F C3 F3 78 */	mr r3, r30
-/* 80142204 0013EDE4  4B F4 80 B9 */	bl func_8008A2BC
-/* 80142208 0013EDE8  48 00 00 10 */	b lbl_80142218
-lbl_8014220C:
-/* 8014220C 0013EDEC  38 7E 00 00 */	addi r3, r30, 0
-/* 80142210 0013EDF0  38 80 00 00 */	li r4, 0
-/* 80142214 0013EDF4  4B F9 3A 9D */	bl func_800D5CB0
-lbl_80142218:
-/* 80142218 0013EDF8  BB 41 00 20 */	lmw r26, 0x20(r1)
-/* 8014221C 0013EDFC  80 01 00 3C */	lwz r0, 0x3c(r1)
-/* 80142220 0013EE00  38 21 00 38 */	addi r1, r1, 0x38
-/* 80142224 0013EE04  7C 08 03 A6 */	mtlr r0
-/* 80142228 0013EE08  4E 80 00 20 */	blr
-lbl_8014222C:
-/* 8014222C 0013EE0C  7C 08 02 A6 */	mflr r0
-/* 80142230 0013EE10  38 80 00 00 */	li r4, 0
-/* 80142234 0013EE14  90 01 00 04 */	stw r0, 4(r1)
-/* 80142238 0013EE18  94 21 FF E0 */	stwu r1, -0x20(r1)
-/* 8014223C 0013EE1C  93 E1 00 1C */	stw r31, 0x1c(r1)
-/* 80142240 0013EE20  83 E3 00 2C */	lwz r31, 0x2c(r3)
-/* 80142244 0013EE24  C8 22 A2 60 */	lfd f1, lbl_804D9C40@sda21(r2)
-/* 80142248 0013EE28  C0 1F 00 2C */	lfs f0, 0x2c(r31)
-/* 8014224C 0013EE2C  7F E3 FB 78 */	mr r3, r31
-/* 80142250 0013EE30  FC 21 00 32 */	fmul f1, f1, f0
-/* 80142254 0013EE34  FC 20 08 18 */	frsp f1, f1
-/* 80142258 0013EE38  4B F3 38 99 */	bl func_80075AF0
-/* 8014225C 0013EE3C  C0 1F 00 80 */	lfs f0, 0x80(r31)
-/* 80142260 0013EE40  FC 00 00 50 */	fneg f0, f0
-/* 80142264 0013EE44  D0 1F 00 80 */	stfs f0, 0x80(r31)
-/* 80142268 0013EE48  C0 1F 00 EC */	lfs f0, 0xec(r31)
-/* 8014226C 0013EE4C  FC 00 00 50 */	fneg f0, f0
-/* 80142270 0013EE50  D0 1F 00 EC */	stfs f0, 0xec(r31)
-/* 80142274 0013EE54  C0 1F 00 E4 */	lfs f0, 0xe4(r31)
-/* 80142278 0013EE58  FC 00 00 50 */	fneg f0, f0
-/* 8014227C 0013EE5C  D0 1F 00 E4 */	stfs f0, 0xe4(r31)
-/* 80142280 0013EE60  C0 1F 23 50 */	lfs f0, 0x2350(r31)
-/* 80142284 0013EE64  FC 00 00 50 */	fneg f0, f0
-/* 80142288 0013EE68  D0 1F 23 50 */	stfs f0, 0x2350(r31)
-/* 8014228C 0013EE6C  C0 1F 23 54 */	lfs f0, 0x2354(r31)
-/* 80142290 0013EE70  FC 00 00 50 */	fneg f0, f0
-/* 80142294 0013EE74  D0 1F 23 54 */	stfs f0, 0x2354(r31)
-/* 80142298 0013EE78  C0 1F 23 58 */	lfs f0, 0x2358(r31)
-/* 8014229C 0013EE7C  FC 00 00 50 */	fneg f0, f0
-/* 801422A0 0013EE80  D0 1F 23 58 */	stfs f0, 0x2358(r31)
-/* 801422A4 0013EE84  C0 1F 23 5C */	lfs f0, 0x235c(r31)
-/* 801422A8 0013EE88  FC 00 00 50 */	fneg f0, f0
-/* 801422AC 0013EE8C  D0 1F 23 5C */	stfs f0, 0x235c(r31)
-/* 801422B0 0013EE90  C0 1F 23 60 */	lfs f0, 0x2360(r31)
-/* 801422B4 0013EE94  FC 00 00 50 */	fneg f0, f0
-/* 801422B8 0013EE98  D0 1F 23 60 */	stfs f0, 0x2360(r31)
-/* 801422BC 0013EE9C  C0 1F 23 74 */	lfs f0, 0x2374(r31)
-/* 801422C0 0013EEA0  FC 00 00 50 */	fneg f0, f0
-/* 801422C4 0013EEA4  D0 1F 23 74 */	stfs f0, 0x2374(r31)
-/* 801422C8 0013EEA8  C0 1F 23 78 */	lfs f0, 0x2378(r31)
-/* 801422CC 0013EEAC  FC 00 00 50 */	fneg f0, f0
-/* 801422D0 0013EEB0  D0 1F 23 78 */	stfs f0, 0x2378(r31)
-/* 801422D4 0013EEB4  80 01 00 24 */	lwz r0, 0x24(r1)
-/* 801422D8 0013EEB8  83 E1 00 1C */	lwz r31, 0x1c(r1)
-/* 801422DC 0013EEBC  38 21 00 20 */	addi r1, r1, 0x20
-/* 801422E0 0013EEC0  7C 08 03 A6 */	mtlr r0
-/* 801422E4 0013EEC4  4E 80 00 20 */	blr
-
-.section .sdata
-    .balign 8
-=======
-.section .data
-    .balign 8
-
-.global as_table_purin
-as_table_purin:
-    .int 295
-    .float 0.0
-    .4byte 0x01000000
-    .4byte func_800D7590
-    .4byte func_800D7614
-    .4byte func_800D7634
-    .4byte func_800D767C
-    .4byte func_800761C8
-    .int 296
-    .float 0.0
-    .4byte 0x01000000
-    .4byte func_800D7590
-    .4byte func_800D7614
-    .4byte func_800D7634
-    .4byte func_800D767C
-    .4byte func_800761C8
-    .int 297
-    .float 0.0
-    .4byte 0x01000000
-    .4byte func_800D7590
-    .4byte func_800D7614
-    .4byte func_800D7634
-    .4byte func_800D767C
-    .4byte func_800761C8
-    .int 298
-    .float 0.0
-    .4byte 0x01000000
-    .4byte func_800D7590
-    .4byte func_800D7614
-    .4byte func_800D7634
-    .4byte func_800D767C
-    .4byte func_800761C8
-    .int 299
-    .float 0.0
-    .4byte 0x01000000
-    .4byte func_800D7590
-    .4byte func_800D7614
-    .4byte func_800D7634
-    .4byte func_800D767C
-    .4byte func_800761C8
-    .int 300
-    .4byte 0x00340211
-    .4byte 0x12000000
-    .4byte lbl_8013E014
-    .4byte lbl_8013FF00
-    .4byte lbl_80140620
-    .4byte lbl_80140FA4
-    .4byte func_800761C8
-    .int 301
-    .4byte 0x00340211
-    .4byte 0x12000000
-    .4byte lbl_8013E014
-    .4byte lbl_8013FF00
-    .4byte lbl_80140620
-    .4byte lbl_80140FA4
-    .4byte func_800761C8
-    .int 302
-    .4byte 0x003C0211
-    .4byte 0x12000000
-    .4byte lbl_8013E0F0
-    .4byte lbl_8013FF04
-    .4byte lbl_80140650
-    .4byte lbl_80141054
-    .4byte func_800761C8
-    .int 303
-    .4byte 0x003C0211
-    .4byte 0x12000000
-    .4byte lbl_8013E2A0
-    .4byte lbl_80140064
-    .4byte lbl_80140680
-    .4byte lbl_80141154
-    .4byte func_800761C8
-    .int 304
-    .4byte 0x00340211
-    .4byte 0x12000000
-    .4byte lbl_8013E410
-    .4byte lbl_801401C4
-    .4byte lbl_801406B0
-    .4byte lbl_80141254
-    .4byte func_800761C8
-    .int 305
-    .4byte 0x00340211
-    .4byte 0x12000000
-    .4byte lbl_8013E7E0
-    .4byte lbl_80140344
-    .4byte lbl_801408B8
-    .4byte lbl_801415F4
-    .4byte func_800761C8
-    .int 306
-    .4byte 0x00340211
-    .4byte 0x12000000
-    .4byte lbl_8013EAD8
-    .4byte lbl_80140348
-    .4byte lbl_80140BAC
-    .4byte lbl_801416D0
-    .4byte func_800761C8
-    .int 307
-    .4byte 0x00340211
-    .4byte 0x12000000
-    .4byte lbl_8013EAD8
-    .4byte lbl_80140348
-    .4byte lbl_80140BAC
-    .4byte lbl_801416D0
-    .4byte func_800761C8
-    .int 308
-    .4byte 0x00340611
-    .4byte 0x12000000
-    .4byte lbl_8013EDB0
-    .4byte lbl_8014034C
-    .4byte lbl_80140BE8
-    .4byte lbl_80141730
-    .4byte func_800761C8
-    .int 309
-    .4byte 0x00340611
-    .4byte 0x12000000
-    .4byte lbl_8013EDB0
-    .4byte lbl_8014034C
-    .4byte lbl_80140BE8
-    .4byte lbl_80141730
-    .4byte func_800761C8
-    .int 310
-    .4byte 0x003C0611
-    .4byte 0x12000000
-    .4byte lbl_8013EE84
-    .4byte lbl_80140350
-    .4byte lbl_80140C18
-    .4byte lbl_801417E0
-    .4byte func_800761C8
-    .int 311
-    .4byte 0x003C0611
-    .4byte 0x12000000
-    .4byte lbl_8013F034
-    .4byte lbl_801404B0
-    .4byte lbl_80140C48
-    .4byte lbl_801418E0
-    .4byte func_800761C8
-    .int 312
-    .4byte 0x00340611
-    .4byte 0x12000000
-    .4byte lbl_8013F1A4
-    .4byte lbl_80140610
-    .4byte lbl_80140C78
-    .4byte lbl_801419E0
-    .4byte func_800761C8
-    .int 313
-    .4byte 0x00340211
-    .4byte 0x12000000
-    .4byte lbl_8013F708
-    .4byte lbl_80140614
-    .4byte lbl_80140DF8
-    .4byte lbl_80141FB8
-    .4byte func_800761C8
-    .int 314
-    .4byte 0x00340611
-    .4byte 0x12000000
-    .4byte lbl_8013F9C0
-    .4byte lbl_80140618
-    .4byte lbl_80140F10
-    .4byte lbl_80142070
-    .4byte func_800761C8
-    .int 315
-    .4byte 0x00340611
-    .4byte 0x12000000
-    .4byte lbl_8013F9C0
-    .4byte lbl_80140618
-    .4byte lbl_80140F10
-    .4byte lbl_80142070
-    .4byte func_800761C8
-    .int 316
-    .4byte 0x00340611
-    .4byte 0x12000000
-    .4byte lbl_8013FCAC
-    .4byte lbl_8014061C
-    .4byte lbl_80140F40
-    .4byte lbl_801420D0
-    .4byte func_800761C8
-    .int 317
-    .4byte 0x00340212
-    .4byte 0x13000000
-    .4byte lbl_8013D30C
-    .4byte lbl_8013D384
-    .4byte lbl_8013D38C
-    .4byte lbl_8013D518
-    .4byte func_800761C8
-    .int 318
-    .4byte 0x00340612
-    .4byte 0x13000000
-    .4byte lbl_8013D348
-    .4byte lbl_8013D388
-    .4byte lbl_8013D3AC
-    .4byte lbl_8013D554
-    .4byte func_800761C8
-    .int 319
-    .4byte 0x00340013
-    .4byte 0x14000000
-    .4byte lbl_8013CB68
-    .4byte lbl_8013CC60
-    .4byte lbl_8013CC68
-    .4byte lbl_8013CCA8
-    .4byte func_800761C8
-    .int 320
-    .4byte 0x00340413
-    .4byte 0x14000000
-    .4byte lbl_8013CBE4
-    .4byte lbl_8013CC64
-    .4byte lbl_8013CC88
-    .4byte lbl_8013CCE4
-    .4byte func_800761C8
-    .int 321
-    .4byte 0x00340013
-    .4byte 0x14000000
-    .4byte lbl_8013CB68
-    .4byte lbl_8013CC60
-    .4byte lbl_8013CC68
-    .4byte lbl_8013CCA8
-    .4byte func_800761C8
-    .int 322
-    .4byte 0x00340413
-    .4byte 0x14000000
-    .4byte lbl_8013CBE4
-    .4byte lbl_8013CC64
-    .4byte lbl_8013CC88
-    .4byte lbl_8013CCE4
-    .4byte func_800761C8
-    .int 323
-    .4byte 0x00340014
-    .4byte 0x15000000
-    .4byte lbl_8013CFCC
-    .4byte lbl_8013D044
-    .4byte lbl_8013D04C
-    .4byte lbl_8013D08C
-    .4byte func_800761C8
-    .int 324
-    .4byte 0x00340414
-    .4byte 0x15000000
-    .4byte lbl_8013D008
-    .4byte lbl_8013D048
-    .4byte lbl_8013D06C
-    .4byte lbl_8013D0C8
-    .4byte func_800761C8
-    .int 325
-    .4byte 0x00340014
-    .4byte 0x15000000
-    .4byte lbl_8013CFCC
-    .4byte lbl_8013D044
-    .4byte lbl_8013D04C
-    .4byte lbl_8013D08C
-    .4byte func_800761C8
-    .int 326
-    .4byte 0x00340414
-    .4byte 0x15000000
-    .4byte lbl_8013D008
-    .4byte lbl_8013D048
-    .4byte lbl_8013D06C
-    .4byte lbl_8013D0C8
-    .4byte func_800761C8
-
-.global lbl_803D02F0
-lbl_803D02F0:
-    .asciz "PlPr.dat"
-    .balign 4
-
-.global lbl_803D02FC
-lbl_803D02FC:
-    .asciz "ftDataPurin"
-    .balign 4
-
-.global lbl_803D0308
-lbl_803D0308:
-    .asciz "PlPrNr.dat"
-    .balign 4
-
-.global lbl_803D0314
-lbl_803D0314:
-    .asciz "PlyPurin5K_Share_joint"
-    .balign 4
-
-.global lbl_803D032C
-lbl_803D032C:
-    .asciz "PlyPurin5K_Share_matanim_joint"
-    .balign 4
-
-.global lbl_803D034C
-lbl_803D034C:
-    .asciz "PlPrRe.dat"
-    .balign 4
-
-.global lbl_803D0358
-lbl_803D0358:
-    .asciz "PlyPurin5KRe_Share_joint"
-    .balign 4
-
-.global lbl_803D0374
-lbl_803D0374:
-    .asciz "PlyPurin5KRe_Share_matanim_joint"
-    .balign 4
-
-.global lbl_803D0398
-lbl_803D0398:
-    .asciz "PlPrBu.dat"
-    .balign 4
-
-.global lbl_803D03A4
-lbl_803D03A4:
-    .asciz "PlyPurin5KBu_Share_joint"
-    .balign 4
-
-.global lbl_803D03C0
-lbl_803D03C0:
-    .asciz "PlyPurin5KBu_Share_matanim_joint"
-    .balign 4
-
-.global lbl_803D03E4
-lbl_803D03E4:
-    .asciz "PlPrGr.dat"
-    .balign 4
-
-.global lbl_803D03F0
-lbl_803D03F0:
-    .asciz "PlyPurin5KGr_Share_joint"
-    .balign 4
-
-.global lbl_803D040C
-lbl_803D040C:
-    .asciz "PlyPurin5KGr_Share_matanim_joint"
-    .balign 4
-
-.global lbl_803D0430
-lbl_803D0430:
-    .asciz "PlPrYe.dat"
-    .balign 4
-
-.global lbl_803D043C
-lbl_803D043C:
-    .asciz "PlyPurin5KYe_Share_joint"
-    .balign 4
-
-.global lbl_803D0458
-lbl_803D0458:
-    .asciz "PlyPurin5KYe_Share_matanim_joint"
-    .balign 4
-
-.global lbl_803D047C
-lbl_803D047C:
-    .asciz "PlPrAJ.dat"
-    .balign 4
-
-.global lbl_803D0488
-lbl_803D0488:
-    .asciz "ftDemoResultMotionFilePurin"
-    .balign 4
-
-.global lbl_803D04A4
-lbl_803D04A4:
-    .asciz "ftDemoIntroMotionFilePurin"
-    .balign 4
-
-.global lbl_803D04C0
-lbl_803D04C0:
-    .asciz "ftDemoEndingMotionFilePurin"
-    .balign 4
-
-.global lbl_803D04DC
-lbl_803D04DC:
-    .asciz "ftDemoViWaitMotionFilePurin"
-    .balign 4
-
-.global lbl_803D04F8
-lbl_803D04F8:
-    .4byte lbl_803D0488
-    .4byte lbl_803D04A4
-    .4byte lbl_803D04C0
-    .4byte lbl_803D04DC
-
-.global lbl_803D0508
-lbl_803D0508:
-    .4byte lbl_803D0308
-    .4byte lbl_803D0314
-    .4byte lbl_803D032C
-    .4byte lbl_803D034C
-    .4byte lbl_803D0358
-    .4byte lbl_803D0374
-    .4byte lbl_803D0398
-    .4byte lbl_803D03A4
-    .4byte lbl_803D03C0
-    .4byte lbl_803D03E4
-    .4byte lbl_803D03F0
-    .4byte lbl_803D040C
-    .4byte lbl_803D0430
-    .4byte lbl_803D043C
-    .4byte lbl_803D0458
-
-.global lbl_803D0544
-lbl_803D0544:
-    .asciz "PlyPurinReHat_TopN_joint"
-    .balign 4
-
-.global lbl_803D0560
-lbl_803D0560:
-    .asciz "PlyPurinBuHat_TopN_joint"
-    .balign 4
-
-.global lbl_803D057C
-lbl_803D057C:
-    .asciz "PlyPurinGrHat_TopN_joint"
-    .balign 4
-
-.global lbl_803D0598
-lbl_803D0598:
-    .asciz "PlyPurinYeHat_TopN_joint"
-    .balign 4
-
-.global lbl_803D05B4
-lbl_803D05B4:
-    .float 0.0
-    .4byte lbl_803D0544
-    .4byte lbl_803D0560
-    .4byte lbl_803D057C
-    .4byte lbl_803D0598
-
-.global lbl_803D05C8
-lbl_803D05C8:
-    .double 0.00017089841967390384
-    .double 0.0008789064586380846
-
-.global lbl_803D05D8
-lbl_803D05D8:
-    .double 0.014062503343302524
-    .double 0.043749995483085516
-    .asciz "!(jobj->flags & JOBJ_USE_QUATERNION)"
-    .balign 4
-
-.global lbl_803D0610
-lbl_803D0610:
-    .double 131072.0
-    .double -512.0001230239868
-    .double 512.0001230239868
-
-
 .section .sdata
     .balign 8
 
-
->>>>>>> c0a1b7ec
 .global lbl_804D3E98
 lbl_804D3E98:
     .asciz "jobj.h"
     .balign 4
-
 .global lbl_804D3EA0
 lbl_804D3EA0:
     .asciz "jobj"
     .balign 4
-
 .global lbl_804D3EA8
 lbl_804D3EA8:
     .asciz "scale"
     .balign 4
 
+
 .section .sdata2
     .balign 8
-<<<<<<< HEAD
-=======
 
-
->>>>>>> c0a1b7ec
 .global lbl_804D9C10
 lbl_804D9C10:
     .float -1.0
-
 .global lbl_804D9C14
 lbl_804D9C14:
     .float 0.0
-
 .global lbl_804D9C18
 lbl_804D9C18:
     .double 0.0078125
-
 .global lbl_804D9C20
 lbl_804D9C20:
     .float -1.0
-
 .global lbl_804D9C24
 lbl_804D9C24:
     .float 0.0
-
 .global lbl_804D9C28
 lbl_804D9C28:
     .double 0.0078125
-
 .global lbl_804D9C30
 lbl_804D9C30:
     .float 0.0
-
 .global lbl_804D9C34
 lbl_804D9C34:
     .float 0.01745329238474369
-
 .global lbl_804D9C38
 lbl_804D9C38:
     .double 0.0078125
-
 .global lbl_804D9C40
 lbl_804D9C40:
     .double 1.5707963267948966
-
 .global lbl_804D9C48
 lbl_804D9C48:
     .float 0.0
-
 .global lbl_804D9C4C
 lbl_804D9C4C:
     .float 1.5707963705062866
-
 .global lbl_804D9C50
 lbl_804D9C50:
     .float 1.0
-
 .global lbl_804D9C54
 lbl_804D9C54:
     .float 0.5
-
 .global lbl_804D9C58
 lbl_804D9C58:
     .double 6.283185307179586
-
 .global lbl_804D9C60
 lbl_804D9C60:
     .float -1.0
-
 .global lbl_804D9C64
 lbl_804D9C64:
     .float 9.999999747378752e-05
-
 .global lbl_804D9C68
 lbl_804D9C68:
     .float 0.01745329238474369
     .float 0.0
-
 .global lbl_804D9C70
 lbl_804D9C70:
     .double 4503601774854144.0
-
 .global lbl_804D9C78
 lbl_804D9C78:
     .double 0.2
-
 .global lbl_804D9C80
 lbl_804D9C80:
     .double 4.71238898038469
-
 .global lbl_804D9C88
 lbl_804D9C88:
     .double 3.141592653589793
-
 .global lbl_804D9C90
 lbl_804D9C90:
     .double -2.046363295829523e-13