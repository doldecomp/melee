--- conflicted
+++ resolved
@@ -17,8 +17,14 @@
 from pathlib import Path
 from typing import Iterator, List, Optional
 
-from tools.project import (LibDict, Object, ProjectConfig, calculate_progress,
-                           generate_build, is_windows)
+from tools.project import (
+    LibDict,
+    Object,
+    ProjectConfig,
+    calculate_progress,
+    generate_build,
+    is_windows,
+)
 
 # Game versions
 DEFAULT_VERSION = 0
@@ -100,7 +106,6 @@
     help="print verbose output",
 )
 parser.add_argument(
-<<<<<<< HEAD
     "--msg-style",
     choices=["mpw", "std", "gcc", "ide", "parseable"],
     default="std",
@@ -129,12 +134,12 @@
     dest="require_protos",
     action="store_true",
     help="require function prototypes",
-=======
+)
+parser.add_argument(
     "--non-matching",
     dest="non_matching",
     action="store_true",
     help="builds equivalent (but non-matching) or modded objects",
->>>>>>> 5e799049
 )
 args = parser.parse_args()
 
@@ -176,12 +181,7 @@
 config.ldflags = [
     "-fp hardware",
     "-nodefaults",
-<<<<<<< HEAD
     "-warn off",
-=======
-    # "-warn off",
-    # "-listclosure", # Uncomment for Wii linkers
->>>>>>> 5e799049
 ]
 # Use for any additional files that should cause a re-configure when modified
 config.reconfig_deps = []
@@ -376,9 +376,11 @@
     )
 
 
-Matching = True                   # Object matches and should be linked
-NonMatching = False               # Object does not match and should not be linked
-Equivalent = config.non_matching  # Object should be linked when configured with --non-matching
+Matching = True  # Object matches and should be linked
+NonMatching = False  # Object does not match and should not be linked
+Equivalent = (
+    config.non_matching
+)  # Object should be linked when configured with --non-matching
 
 config.warn_missing_config = True
 config.warn_missing_source = True
