--- conflicted
+++ resolved
@@ -15,11 +15,7 @@
 import argparse
 import sys
 from pathlib import Path
-<<<<<<< HEAD
 from typing import Iterator, List
-=======
-from typing import Any, Dict, List
->>>>>>> 95c866aa
 
 from tools.project import (
     LibDict,
@@ -76,6 +72,7 @@
 parser.add_argument(
     "--no-asm",
     action="store_true",
+    default=True,
     help="don't incorporate .s files from asm directory",
 )
 parser.add_argument(
@@ -94,11 +91,7 @@
     "--dtk",
     metavar="BINARY | DIR",
     type=Path,
-<<<<<<< HEAD
-    help="path to decomp-toolkit source or binary (optional)",
-=======
     help="path to decomp-toolkit binary or source (optional)",
->>>>>>> 95c866aa
 )
 parser.add_argument(
     "--sjiswrap",
@@ -163,11 +156,7 @@
 # Tool versions
 config.binutils_tag = "2.42-1"
 config.compilers_tag = "20231018"
-<<<<<<< HEAD
-config.dtk_tag = "v0.7.4"
-=======
 config.dtk_tag = "v0.7.5"
->>>>>>> 95c866aa
 config.sjiswrap_tag = "v1.1.1"
 config.wibo_tag = "0.6.11"
 
@@ -178,13 +167,14 @@
     "-mgekko",
     "--strip-local-absolute",
     "-I include",
-    f"-I build/{config.version}/include",
+    "-I src",
     f"--defsym version={version_num}",
 ]
 config.ldflags = [
     "-fp hardware",
     "-nodefaults",
-    # "-listclosure", # Uncomment for Wii linkers
+    "-msgstyle gcc",
+    "-warn off",
 ]
 
 # Progress
