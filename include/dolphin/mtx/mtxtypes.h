--- conflicted
+++ resolved
@@ -20,14 +20,11 @@
 
 typedef struct
 {
-<<<<<<< HEAD
-=======
     s32 x, y, z;
 } S32Vec, *S32VecPtr;
 
 typedef struct
 {
->>>>>>> 1f1f2f07
 	f32 x, y, z, w;
 } Quaternion, *QuaternionPtr, Qtrn, *QtrnPtr;
 
