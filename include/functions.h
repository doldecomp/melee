--- conflicted
+++ resolved
@@ -374,11 +374,6 @@
 
 void func_8008688C();
 
-<<<<<<< HEAD
-=======
-s32 func_80086BE0(struct _HSD_GObj *);
-
->>>>>>> bcb257c8
 s32 func_80087120(struct _HSD_GObj *);
 
 s32 func_800872A4(struct _HSD_GObj *);
@@ -817,16 +812,7 @@
 
 #pragma region "asm/dolphin/mtx/mtx.s"
 void PSMTXIdentity(Mtx m);
-<<<<<<< HEAD
-void PSMTXCopy(Mtx src, Mtx dst);
-void PSMTXConcat(Mtx, Mtx, Mtx);
-void PSMTXTranspose(Mtx src, Mtx xPose);
 u32 PSMTXInverse(const Mtx src, Mtx inv);
-void PSMTXRotRad(Mtx m, u8 axis, f32 rad);
-void PSMTXRotTrig(Mtx m, u8 axis, f32 sin, f32 cos);
-=======
-u32 PSMTXInverse(const Mtx src, Mtx inv);
->>>>>>> bcb257c8
 void PSMTXRotAxisRad(Mtx m, const Vec *axis, f32 rad);
 void PSMTXTrans(Mtx m, f32 x_trans, f32 y_trans, f32 z_trans);
 void PSMTXScale(Mtx m, f32 x_scale, f32 y_scale, f32 z_scale);
@@ -898,10 +884,6 @@
 
 void splArcLengthPoint(Vec *, struct _HSD_Spline *, f32);
 void func_80379310();
-<<<<<<< HEAD
-
-=======
->>>>>>> bcb257c8
 void func_8037A250();
 
 void *func_8037ABC8(struct _HSD_ObjAllocData *data);
