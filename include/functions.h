--- conflicted
+++ resolved
@@ -1,9827 +1,935 @@
-<<<<<<< HEAD
-#ifndef _functions_h_
-#define _functions_h_
-
-#include <dolphin/types.h>
-#include <dolphin/mtx/mtxtypes.h>
-
-typedef struct _HSD_GObj HSD_GObj;
-typedef struct _Fighter Fighter;
-typedef struct _Item Item;
-typedef struct _Article Article;
-
-/* .init section */
-// ? memcpy(?);
-// ? TRK_memcpy(?);
-// ? TRK_memset(?);
-// ? gTRKInterruptVectorTable(?);
-// ? func_800051CC(?);
-// ? __check_pad3(?);
-// ? __start(?);
-// ? func_80005340(?);
-// ? func_8000535C(?);
-// ? func_8000541C(?);
-// ? func_8000543C(?);
-
-/* .text section */
-// ? Command_Execute(?);
-// ? func_80005BB0(?);
-// ? func_80005C44(?);
-// ? func_80005EBC(?);
-// ? func_80005FC0(?);
-// ? func_80006094(?);
-// ? func_800067F8(?);
-// ? func_80006E58(?);
-// ? func_800077A0(?);
-// ? func_80007AFC(?);
-// ? func_80007B78(?);
-// ? func_80007BCC(?);
-void *HSD_JObjUnkMtxPtr(); // asm/melee/lb/lbcollision.s
-// ? func_80007DD8(?);
-// ? func_80007ECC(?);
-// ? func_8000805C(?);
-s32 func_80008248(s32, struct ftHurt *, void *, f32, f32, f32);
-// ? func_800083C4(?);
-// ? func_80008428(?);
-// ? func_80008434(?);
-// ? func_80008440(?);
-// ? func_800084FC(?);
-// ? func_80008688(?);
-// ? func_80008820(?);
-// ? func_800089B8(?);
-// ? func_80008A5C(?);
-// ? func_80008D30(?);
-// ? func_80008DA4(?);
-// ? func_80008FC8(?);
-// ? func_800096B4(?);
-// ? func_80009DD4(?);
-// ? func_80009F54(?);
-// ? func_8000A044(?);
-// ? func_8000A10C(?);
-// ? func_8000A1A8(?);
-// ? func_8000A244(?);
-// ? func_8000A460(?);
-// ? func_8000A584(?);
-// ? func_8000A78C(?);
-// ? func_8000A95C(?);
-// ? func_8000AB2C(?);
-// ? func_8000ACFC(?);
-// ? lbLang_GetLanguageSetting(?);
-// ? lbLang_SetLanguageSetting(?);
-// ? lbLang_IsSettingJP(?);
-// ? lbLang_IsSettingUS(?);
-// ? lbLang_GetSavedLanguage(?);
-// ? lbLang_SetSavedLanguage(?);
-// ? lbLang_IsSavedLanguageJP(?);
-// ? lbLang_IsSavedLanguageUS(?);
-// ? func_8000AEC8(?);
-// ? func_8000AEE4(?);
-// ? func_8000AF24(?);
-// ? func_8000AF74(?);
-// ? func_8000AFBC(?);
-// ? func_8000B028(?);
-// ? func_8000B074(?);
-// ? func_8000B09C(?);
-// ? func_8000B134(?);
-void func_8000B1CC(struct _HSD_JObj *, Vec *, Vec *);
-// ? func_8000B4FC(?);
-// ? func_8000B5DC(?);
-// ? func_8000B6A4(?);
-// ? func_8000B760(?);
-// ? func_8000B804(?);
-// ? func_8000BA0C(?);
-// ? func_8000BA44(?);
-// ? func_8000BB24(?);
-// ? func_8000BC04(?);
-// ? func_8000BD28(?);
-f32 func_8000BDB4(struct _HSD_JObj *);
-// ? func_8000BE40(?);
-// ? func_8000BECC(?);
-// ? func_8000BFF0(?);
-// ? func_8000C07C(?);
-// ? func_8000C0E8(?);
-// ? func_8000C160(?);
-void func_8000C1C0(struct _HSD_JObj *, struct _HSD_JObj *);
-void func_8000C228(struct _HSD_JObj *, struct _HSD_JObj *);
-// ? func_8000C290(?);
-// ? func_8000C2F8(?);
-// ? func_8000C390(?);
-void func_8000C420(struct _HSD_JObj *, u32, f32);
-// ? func_8000C490(?);
-// ? func_8000C7BC(?);
-// ? func_8000C868(?);
-// ? func_8000CB60(?);
-// ? func_8000CC5C(?);
-// ? func_8000CC8C(?);
-// ? func_8000CCA4(?);
-// ? func_8000CCBC(?);
-// ? func_8000CD60(?);
-// ? func_8000CD90(?);
-// ? func_8000CDA8(?);
-// ? func_8000CDC0(?);
-// ? func_8000CE30(?);
-// ? func_8000CE40(?);
-// ? func_8000CE50(?);
-// ? func_8000CEE0(?);
-// ? func_8000CF74(?);
-// ? func_8000D008(?);
-s32 func_8000D148(f32, f32, f32, f32, f32, f32, f32);
-// ? func_8000D2EC(?);
-// ? func_8000D3B0(?);
-// ? func_8000D46C(?);
-// ? func_8000D4A0(?);
-// ? func_8000D4C4(?);
-// ? func_8000D4F8(?);
-// ? func_8000D530(?);
-// ? func_8000D5BC(?);
-// ? lbvector_Angle(?);
-// ? lbvector_AngleXY(?);
-// ? lbvector_RotateAboutUnitAxis(?);
-// ? func_8000DB00(?);
-// ? lbvector_Mirror(?);
-// ? lbvector_CosAngle(?);
-// ? lbvector_Lerp(?);
-// ? func_8000DE38(?);
-// ? lbvector_EulerAnglesFromONB(?);
-// ? lbvector_EulerAnglesFromPartialONB(?);
-// ? lbvector_ApplyEulerRotation(?);
-// ? lbvector_sqrtf_accurate(?);
-// ? lbvector_WorldToScreen(?);
-// ? lbvector_CreateEulerMatrix(?);
-// ? lbvector_8000E838(?);
-void func_8000E9F0(Vec *, s32, f32);
-void func_8000ED54();
-void func_8000EE8C();
-// ? func_8000EEE0(?);
-// ? func_8000EFEC(?);
-// ? func_8000F214(?);
-// ? func_8000F38C(?);
-// ? func_8000F9F8(?);
-// ? func_8000FA94(?);
-// ? func_8000FCDC(?);
-// ? func_8000FD18(?);
-// ? func_8000FD48(?);
-// ? func_800100B0(?);
-// ? func_800101C8(?);
-// ? func_800103B8(?);
-// ? func_800103D8(?);
-void func_8001044C(void *, void *, s32, f32, s32, s32, s32, s32);
-// ? func_800115F4(?);
-// ? func_80011710(?);
-// ? func_800117F4(?);
-void func_800119DC(Vec *, s32, f32, f32, f32);
-void func_80011A50(Vec *, s32, f32, f32, f32, f32, f32, f32, f32);
-// ? func_80011ABC(?);
-// ? func_80011AC4(?);
-// ? func_80011B74(?);
-// ? func_80011C18(?);
-// ? func_80011E24(?);
-// ? func_8001204C(?);
-// ? func_800121FC(?);
-// ? func_800122C8(?);
-// ? func_800122F0(?);
-// ? func_8001271C(?);
-// ? func_8001285C(?);
-// ? func_80012994(?);
-// ? func_800138CC(?);
-// ? func_800138D8(?);
-// ? func_800138EC(?);
-// ? func_80013B14(?);
-// ? func_80014258(?);
-// ? func_80014498(?);
-// ? func_800144C8(?);
-// ? func_80014534(?);
-void func_80014574(u8, s32, s32, s32);
-void func_800145C0(u8);
-// ? func_800145F4(?);
-// ? func_80014638(?);
-// ? func_80014770(?);
-// ? func_800149E0(?);
-// ? func_80014ABC(?);
-// ? func_80014BD0(?);
-// ? func_80014D2C(?);
-// ? func_80014E24(?);
-// ? func_80014EEC(?);
-// ? func_80014F7C(?);
-// ? func_80014FC8(?);
-// ? func_800150F0(?);
-// ? func_8001529C(?);
-// ? func_80015320(?);
-// ? func_800154BC(?);
-// ? func_800154D4(?);
-// ? func_800155A4(?);
-// ? func_8001564C(?);
-// ? func_800158D0(?);
-// ? func_800158E8(?);
-// ? func_80015900(?);
-// ? func_80015BB8(?);
-struct _HSD_Archive *func_80015BD0(s32, s32);
-// ? func_80015CA8(?);
-// ? func_80015D6C(?);
-// ? func_80015DF8(?);
-// ? func_80015F3C(?);
-// ? lbFile_800161A0(?);
-// ? func_800161C4(?);
-// ? func_80016204(?);
-// ? func_8001634C(?);
-// ? func_800163D8(?);
-// ? func_800164A4(?);
-// ? func_80016580(?);
-// ? func_8001668C(?);
-// ? func_80016760(?);
-// ? func_800168A0(?);
-// ? lbArchive_InitializeDAT(?);
-// ? func_80016AF0(?);
-// ? func_80016BE0(?);
-void func_80016C64(char *, void **, char *, s32, ...); // from lbarchive.s, vararg may start earlier
-void *func_80016DBC(void *, ...);
-// ? func_80016EFC(?);
-// ? func_80016F80(?);
-// ? func_80017040(?);
-s32 func_800171CC(void *, ...);
-// ? func_80017340(?);
-// ? func_800174BC(?);
-// ? func_800174E8(?);
-// ? func_80017598(?);
-// ? func_80017644(?);
-// ? func_80017700(?);
-// ? func_80017740(?);
-// ? func_800178E8(?);
-// ? func_80017960(?);
-// ? func_80017AB0(?);
-// ? func_80017CC4(?);
-// ? func_80017E64(?);
-// ? func_80017EBC(?);
-// ? func_8001819C(?);
-// ? func_8001822C(?);
-// ? func_8001823C(?);
-// ? func_80018254(?);
-// ? func_800187F4(?);
-// ? func_800189EC(?);
-// ? func_80018A2C(?);
-// ? func_80018C2C(?);
-// ? func_80018C6C(?);
-// ? func_80018CF4(?);
-// ? func_80018F58(?);
-// ? func_80018F68(?);
-// ? func_80019230(?);
-// ? func_800192A8(?);
-// ? func_800195D0(?);
-// ? func_80019628(?);
-// ? func_80019880(?);
-// ? func_80019894(?);
-// ? func_800198E0(?);
-// ? func_80019900(?);
-// ? func_80019A30(?);
-// ? func_80019A48(?);
-// ? func_80019AAC(?);
-// ? func_80019BB8(?);
-// ? func_80019C38(?);
-// ? func_80019CB0(?);
-// ? func_80019EF0(?);
-// ? func_8001A184(?);
-// ? func_8001A3A4(?);
-// ? func_8001A4CC(?);
-// ? func_8001A594(?);
-// ? func_8001A860(?);
-// ? func_8001A8A4(?);
-// ? func_8001A9CC(?);
-// ? func_8001AAE4(?);
-// ? func_8001AC04(?);
-// ? func_8001ACEC(?);
-// ? func_8001AE38(?);
-// ? func_8001AF84(?);
-// ? func_8001B068(?);
-// ? func_8001B14C(?);
-// ? func_8001B614(?);
-// ? func_8001B6E0(?);
-// ? func_8001B6F8(?);
-// ? func_8001B760(?);
-// ? func_8001B7E0(?);
-// ? func_8001B8C8(?);
-// ? func_8001B99C(?);
-// ? func_8001BA44(?);
-// ? func_8001BB48(?);
-// ? func_8001BC18(?);
-// ? func_8001BD34(?);
-// ? func_8001BE30(?);
-// ? func_8001BF04(?);
-// ? func_8001BFD8(?);
-// ? func_8001C0F4(?);
-// ? func_8001C2D8(?);
-// ? func_8001C404(?);
-// ? func_8001C4A8(?);
-// ? func_8001C550(?);
-// ? func_8001C5A4(?);
-// ? func_8001C5BC(?);
-// ? func_8001C600(?);
-// ? func_8001C658(?);
-// ? func_8001C820(?);
-// ? func_8001C87C(?);
-// ? func_8001C8BC(?);
-// ? func_8001CAF4(?);
-// ? func_8001CBAC(?);
-// ? func_8001CBBC(?);
-// ? func_8001CC4C(?);
-// ? func_8001CC84(?);
-// ? func_8001CDB4(?);
-// ? func_8001CE00(?);
-// ? func_8001CF18(?);
-// ? func_8001D164(?);
-// ? func_8001D1F4(?);
-// ? func_8001D21C(?);
-// ? func_8001D2BC(?);
-// ? func_8001D338(?);
-// ? func_8001D350(?);
-// ? func_8001D394(?);
-// ? func_8001D3B0(?);
-// ? func_8001D3CC(?);
-// ? func_8001D3E8(?);
-// ? func_8001D40C(?);
-// ? func_8001D4A4(?);
-// ? func_8001D5FC(?);
-// ? func_8001D7B0(?);
-// ? func_8001DA5C(?);
-// ? func_8001DC0C(?);
-// ? func_8001DE8C(?);
-// ? func_8001DF20(?);
-// ? func_8001DF6C(?);
-// ? func_8001E058(?);
-// ? func_8001E204(?);
-// ? func_8001E210(?);
-// ? func_8001E218(?);
-// ? func_8001E27C(?);
-// ? func_8001E290(?);
-// ? func_8001E2F8(?);
-// ? func_8001E6D8(?);
-// ? func_8001E7E8(?);
-f32 func_8001E8F8(u32);
-// ? func_8001F410(?);
-// ? func_8001F578(?);
-// ? func_8001F5C4(?);
-// ? func_8001F5D4(?);
-// ? func_8001F5E4(?);
-// ? func_8001F5F4(?);
-// ? func_8001F604(?);
-// ? func_8001F614(?);
-// ? func_8001F624(?);
-// ? func_8001F800(?);
-// ? func_8001F87C(?);
-// ? func_8001F890(?);
-// ? func_8001FAA0(?);
-// ? func_800205F0(?);
-// ? func_8002063C(?);
-// ? func_80020688(?);
-// ? func_800206D4(?);
-// ? func_800208EC(?);
-// ? func_800209F4(?);
-// ? func_80020E38(?);
-// ? func_80021410(?);
-// ? func_80021A10(?);
-// ? func_80021A18(?);
-s32 func_80021C48();
-// ? func_8002305C(?);
-// ? func_80023090(?);
-// ? func_800230C8(?);
-// ? func_80023130(?);
-// ? func_80023220(?);
-// ? func_800233EC(?);
-// ? func_80023694(?);
-void func_800236B8(s32);
-// ? func_800236DC(?);
-// ? func_80023710(?);
-// ? func_80023730(?);
-u32 func_800237A8(u32, u32, u32);
-// ? func_80023870(?);
-// ? func_8002392C(?);
-// ? func_80023968(?);
-// ? func_80023A44(?);
-// ? func_80023B24(?);
-void func_80023F28();
-// ? func_80024030(?);
-// ? func_800240B4(?);
-// ? func_8002411C(?);
-// ? func_80024184(?);
-// ? func_80024304(?);
-void func_8002438C(s32);
-// ? func_800243F4(?);
-// ? func_800245D4(?);
-// ? func_800245F4(?);
-// ? func_80024614(?);
-// ? func_80024634(?);
-void func_80024B1C(s32, s32);
-void func_80024B58(s32, s32);
-// ? func_80024B94(?);
-// ? func_80024BD0(?);
-// ? func_80024C08(?);
-// ? func_80024C84(?);
-// ? func_80024D50(?);
-// ? func_80024D78(?);
-// ? func_80024DC4(?);
-// ? func_80024E50(?);
-// ? func_80024E84(?);
-// ? func_80024F08(?);
-// ? func_80024F6C(?);
-// ? func_80024FDC(?);
-// ? func_80024FF4(?);
-// ? func_8002500C(?);
-// ? func_80025038(?);
-// ? func_80025064(?);
-// ? func_80025098(?);
-// ? func_800263E8(?);
-// ? func_800264E4(?);
-// ? func_80026510(?);
-// ? func_800265C4(?);
-// ? func_80026E84(?);
-// ? func_80026EBC(?);
-// ? func_80026F2C(?);
-// ? func_8002702C(?);
-// ? func_80027168(?);
-// ? func_80027648(?);
-// ? func_8002785C(?);
-// ? func_80027AB0(?);
-// ? func_80027DBC(?);
-// ? func_80027DF8(?);
-// ? func_8002835C(?);
-// ? func_8002838C(?);
-// ? func_80028690(?);
-// ? func_80028B2C(?);
-// ? func_80028B4C(?);
-// ? func_80028B6C(?);
-// ? func_80028B90(?);
-// ? func_80028B9C(?);
-// ? func_80028F5C(?);
-struct _CameraBox *func_80029020();
-// ? func_80029044(?);
-void func_800290D4();
-// ? func_80029124(?);
-// ? func_8002928C(?);
-// ? func_800293E0(?);
-// ? func_8002958C(?);
-// ? func_80029AAC(?);
-// ? func_80029BC4(?);
-// ? func_80029C88(?);
-// ? func_80029CF8(?);
-// ? func_8002A0C0(?);
-void func_8002A278(f32 x, f32 y);
-// ? func_8002A28C(?);
-// ? func_8002A4AC(?);
-// ? func_8002A768(?);
-// ? func_8002AF68(?);
-// ? func_8002B0E0(?);
-// ? func_8002B1F8(?);
-// ? func_8002B694(?);
-// ? func_8002BA00(?);
-// ? func_8002BAA8(?);
-// ? func_8002BC78(?);
-// ? func_8002BD88(?);
-// ? func_8002C010(?);
-// ? func_8002C1A8(?);
-// ? func_8002C5B4(?);
-// ? func_8002CB0C(?);
-// ? func_8002DFE4(?);
-// ? func_8002E158(?);
-// ? func_8002E234(?);
-void func_8002E6FC(u8);
-// ? func_8002E818(?);
-void func_8002E948(u32 (*)(Vec *));
-// ? func_8002EA64(?);
-void func_8002EB5C(f32);
-void func_8002EC7C(f32);
-void func_8002ED9C(f32);
-void func_8002EEC8(f32);
-void func_8002EF14(void);
-void func_8002F0E4(s32);
-s32 func_8002F260(void);
-void func_8002F274(void);
-// ? func_8002F3AC(?);
-void func_8002F474(void);
-// ? func_8002F4D4(?);
-// ? func_8002F73C(?);
-// ? func_8002F760(?);
-// ? func_8002F784(?);
-// ? func_8002F7AC(?);
-// ? func_8002F8F4(?);
-// ? func_8002F9E4(?);
-// ? func_8002FC7C(?);
-// ? func_8002FE38(?);
-// ? func_8002FEEC(?);
-// ? func_8003006C(?);
-// ? func_800300F0(?);
-// ? func_8003010C(?);
-// ? func_80030130(?);
-// ? func_80030154(?);
-// ? func_80030178(?);
-// ? func_8003019C(?);
-// ? func_80030688(?);
-// ? func_80030730(?);
-// ? func_80030740(?);
-// ? func_80030758(?);
-// ? func_80030788(?);
-// ? func_800307AC(?);
-// ? func_800307D0(?);
-void *func_80030A50(void);
-// ? func_80030A60(?);
-// ? func_80030A78(?);
-// ? func_80030A8C(?);
-// ? func_80030AA4(?);
-// ? func_80030AC4(?);
-// ? func_80030AE0(?);
-// ? func_80030AF8(?);
-// ? func_80030B0C(?);
-// ? func_80030B24(?);
-// ? func_80030B38(?);
-// ? func_80030B50(?);
-// ? func_80030B64(?);
-// ? func_80030B7C(?);
-// ? func_80030B90(?);
-// ? func_80030BA8(?);
-// ? func_80030BBC(?);
-// ? func_80030CD8(?);
-BOOL func_80030CFC(struct _CameraBox *, f32);
-// ? func_80030DE4(?);
-// ? func_80030DF8(?);
-// ? func_80030E10(?);
-// ? func_80030E34(?);
-// ? func_80030E44(?);
-// ? func_80031044(?);
-// ? func_80031060(?);
-// ? func_80031074(?);
-// ? func_8003108C(?);
-// ? func_800310A0(?);
-// ? func_800310B8(?);
-// ? func_800310E8(?);
-f32 func_80031144();
-// ? func_80031154(?);
-// ? func_8003118C(?);
-// ? func_800311CC(?);
-// ? func_800311DC(?);
-// ? func_800311EC(?);
-// ? func_80031328(?);
-// ? func_800313E0(?);
-// ? func_800315C8(?);
-// ? func_80031618(?);
-// ? func_800316B4(?);
-// ? Player_GetPtrForSlot(?);
-// ? Player_80031790(?);
-// ? Player_80031848(?);
-// ? Player_80031900(?);
-// ? Player_800319C4(?);
-// ? Player_80031AD0(?);
-// ? Player_80031CB0(?);
-// ? Player_80031D2C(?);
-// ? Player_80031DA8(?);
-// ? Player_80031DC8(?);
-// ? Player_80031EBC(?);
-// ? Player_80031FB0(?);
-// ? Player_80032070(?);
-// ? Player_8003219C(?);
-// ? Player_8003221C(?);
-// ? Player_GetPlayerState(?);
-// ? Player_GetPlayerCharacter(?);
-// ? Player_SetPlayerCharacter(?);
-s32 Player_GetPlayerSlotType(s32);
-// ? Player_8003248C(?);
-// ? Player_SetSlottype(?);
-// ? Player_800325C8(?);
-// ? Player_80032610(?);
-// ? Player_LoadPlayerCoords(?);
-// ? Player_80032768(?);
-// ? Player_80032828(?);
-// ? Player_800328D4(?);
-// ? Player_80032A04(?);
-// ? Player_SetPlayerAndEntityFacingDirection(?);
-// ? Player_80032BB0(?);
-// ? Player_SetScale(?);
-// ? Player_GetSpawnPlatformPos(?);
-// ? Player_SetSpawnPlatformPos(?);
-// ? Player_GetSomePos(?);
-// ? Player_SetSomePos(?);
-// ? Player_80032F30(?);
-// ? Player_80032FA4(?);
-// ? Player_GetFacingDirection(?);
-// ? Player_SetFacingDirection(?);
-// ? Player_SetFacingDirectionConditional(?);
-// ? Player_GetCostumeId(?);
-// ? Player_SetCostumeId(?);
-// ? Player_GetControllerIndex(?);
-// ? Player_SetControllerIndex(?);
-// ? Player_GetTeam(?);
-// ? Player_SetTeam(?);
-// ? Player_GetPlayerId(?);
-// ? Player_SetPlayerId(?);
-// ? Player_GetCpuLevel(?);
-// ? Player_SetPlayerAndEntityCpuLevel(?);
-// ? Player_GetCpuType(?);
-// ? Player_SetPlayerAndEntityCpuType(?);
-// ? Player_GetHandicap(?);
-// ? Player_SetHandicap(?);
-// ? Player_GetUnk50(?);
-// ? Player_GetAttackRatio(?);
-// ? Player_SetAttackRatio(?);
-// ? Player_GetDefenseRatio(?);
-// ? Player_SetDefenseRatio(?);
-// ? Player_GetModelScale(?);
-// ? Player_SetModelScale(?);
-// ? Player_80033BB8(?);
-// ? Player_GetStocks(?);
-// ? Player_GetP1Stock(?);
-// ? Player_SetStocks(?);
-// ? Player_LoseStock(?);
-// ? Player_GetCoins(?);
-// ? Player_SetCoins(?);
-// ? Player_GetTotalCoins(?);
-// ? Player_SetTotalCoins(?);
-// ? Player_GetUnk98(?);
-// ? Player_SetUnk98(?);
-// ? Player_GetUnk9C(?);
-// ? Player_SetUnk9C(?);
-// ? Player_GetEntity(?);
-// ? Player_GetEntityAtIndex(?);
-// ? Player_SwapTransformedStates(?);
-// ? Player_GetDamage(?);
-// ? Player_SetHUDDamage(?);
-// ? Player_SetHPByIndex(?);
-// ? Player_GetOtherStamina(?);
-// ? Player_SetOtherStamina(?);
-// ? Player_GetRemainingHP(?);
-// ? Player_GetMoreFlagsBit2(?);
-// ? Player_SetMoreFlagsBit2(?);
-// ? Player_GetMoreFlagsBit3(?);
-// ? Player_SetMoreFlagsBit3(?);
-// ? Player_SetMoreFlagsBit4(?);
-// ? Player_GetMoreFlagsBit4(?);
-// ? Player_GetMoreFlagsBit5(?);
-// ? Player_SetMoreFlagsBit5(?);
-// ? Player_GetMoreFlagsBit6(?);
-// ? Player_SetMoreFlagsBit6(?);
-// ? Player_GetFlagsAEBit0(?);
-// ? Player_SetFlagsAEBit0(?);
-// ? Player_GetRemainingHPByIndex(?);
-// ? Player_GetFalls(?);
-// ? Player_GetFallsByIndex(?);
-// ? Player_SetFalls(?);
-// ? Player_SetFallsByIndex(?);
-// ? Player_GetKOsByPlayerIndex(?);
-// ? Player_UpdateKOsBySlot(?);
-// ? Player_GetMatchFrameCount(?);
-// ? Player_UpdateMatchFrameCount(?);
-// ? Player_GetSuicideCount(?);
-// ? Player_SetSuicideCount(?);
-// ? Player_IncSuicideCount(?);
-// ? Player_800353BC(?);
-// ? Player_8003544C(?);
-// ? Player_SetFlagsBit0(?);
-// ? Player_GetNametagSlotID(?);
-// ? Player_SetNametagSlotID(?);
-// ? Player_GetFlagsBit1(?);
-// ? Player_SetFlagsBit1(?);
-// ? Player_UnsetFlagsBit1(?);
-// ? Player_GetFlagsBit3(?);
-// ? Player_SetFlagsBit3(?);
-// ? Player_GetFlagsBit4(?);
-// ? Player_GetFlagsBit5(?);
-// ? Player_SetFlagsBit5(?);
-// ? Player_GetFlagsBit6(?);
-// ? Player_SetFlagsBit6(?);
-// ? Player_GetFlagsBit7(?);
-// ? Player_SetFlagsBit7(?);
-// ? Player_GetMoreFlagsBit0(?);
-// ? Player_GetMoreFlagsBit1(?);
-// ? Player_SetMoreFlagsBit1(?);
-// ? Player_GetUnk4D(?);
-// ? Player_SetUnk4D(?);
-// ? Player_GetFlagsAEBit1(?);
-// ? Player_SetFlagsAEBit1(?);
-// ? Player_GetUnk4C(?);
-// ? Player_SetUnk4C(?);
-// ? Player_80036058(?);
-// ? Player_800360D8(?);
-// ? Player_SetStructFunc(?);
-// ? Player_GetTotalAttackCountPtr(?);
-// ? Player_GetStaleMoveTableIndexPtr(?);
-// ? Player_GetUnk6A8Ptr(?);
-// ? Player_GetStaleMoveTableIndexPtr2(?);
-// ? Player_80036394(?);
-// ? Player_80036428(?);
-// ? Player_SetUnk45(?);
-// ? Player_GetUnk45(?);
-// ? Player_UpdateJoystickCountByIndex(?);
-// ? Player_GetJoystickCountByIndex(?);
-// ? Player_800366DC(?);
-// ? Player_80036790(?);
-// ? Player_80036844(?);
-// ? Player_800368F8(?);
-// ? Player_80036978(?);
-// ? Player_InitOrResetPlayer(?);
-// ? Player_80036CF0(?);
-// ? Player_80036D24(?);
-// ? Player_InitAllPlayers(?);
-// ? Player_80036DA4(?);
-// ? Player_80036DD8(?);
-// ? Player_80036E20(?);
-// ? Player_80036EA0(?);
-// ? Player_80036F34(?);
-// ? Player_80037054(?);
-// ? func_8003715C(?);
-// ? func_80037168(?);
-// ? func_80037208(?);
-// ? func_8003722C(?);
-// ? func_800373CC(?);
-// ? func_80037590(?);
-// ? func_8003759C(?);
-// ? func_80037B08(?);
-// ? func_80037B2C(?);
-// ? func_80037BC0(?);
-void func_80037C60();
-// ? func_80037DF4(?);
-// ? func_80037ECC(?);
-// ? func_80037F00(?);
-// ? func_80038144(?);
-// ? func_800384DC(?);
-// ? func_80038628(?);
-// ? func_800386D8(?);
-// ? func_800386E8(?);
-// ? func_80038700(?);
-// ? func_80038788(?);
-// ? func_80038824(?);
-// ? func_80038898(?);
-// ? func_80038914(?);
-// ? func_8003891C(?);
-// ? func_80038F10(?);
-// ? func_80038FB8(?);
-// ? func_8003906C(?);
-// ? func_80039238(?);
-// ? func_80039418(?);
-// ? func_80039450(?);
-// ? func_80039618(?);
-// ? func_8003B044(?);
-// ? func_8003B9A4(?);
-// ? func_8003BD60(?);
-// ? func_8003C340(?);
-// ? func_8003CC84(?);
-// ? func_8003D2EC(?);
-// ? func_8003D514(?);
-// ? func_8003D60C(?);
-// ? func_8003D644(?);
-// ? func_8003DF44(?);
-// ? func_8003DFF4(?);
-void func_8003E058(s32, s32, s32, s32);
-// ? func_8003E0E8(?);
-// ? func_8003E114(?);
-// ? func_8003E150(?);
-// ? func_8003E17C(?);
-// ? func_8003E2CC(?);
-// ? func_8003E334(?);
-// ? func_8003E39C(?);
-// ? func_8003E420(?);
-// ? func_8003E4A4(?);
-// ? func_8003E70C(?);
-// ? func_8003E7D4(?);
-// ? func_8003E854(?);
-// ? func_8003E978(?);
-// ? func_8003E998(?);
-// ? func_8003EA08(?);
-// ? func_8003EA40(?);
-// ? func_8003EA74(?);
-// ? func_8003EAAC(?);
-// ? func_8003EB30(?);
-// ? func_8003EC30(?);
-void func_8003EC9C(s32, s32, f32, f32);
-// ? func_8003ED0C(?);
-// ? func_8003EE2C(?);
-// ? func_8003F294(?);
-// ? func_8003F53C(?);
-// ? func_8003F654(?);
-void func_8003FAA8(s32 slot, s32 index, Vec *pos, Vec *prevPos);
-// ? func_8003FBFC(?);
-// ? func_8003FC20(?);
-// ? func_8003FC44(?);
-// ? func_8003FC88(?);
-// ? func_8003FDA0(?);
-// ? func_8003FDC8(?);
-// ? func_8003FDF4(?);
-void func_8003FE1C();
-// ? func_8003FE40(?);
-// ? func_8003FE64(?);
-// ? func_8003FED0(?);
-// ? func_8003FF44(?);
-void func_8003FFDC(u8, s32, u8, s32, s32);
-void func_80040048(u8, s32);
-// ? func_80040120(?);
-// ? func_800401F0(?);
-// ? func_80040270(?);
-// ? func_800402D0(?);
-void func_80040330();
-// ? func_80040374(?);
-// ? func_800403C0(?);
-// ? func_800403FC(?);
-// ? func_80040460(?);
-// ? func_8004049C(?);
-// ? func_80040614(?);
-// ? func_8004065C(?);
-// ? func_80040688(?);
-// ? func_800407C8(?);
-// ? func_80040870(?);
-// ? func_80040894(?);
-// ? func_800408B8(?);
-// ? func_800408DC(?);
-// ? func_80040900(?);
-// ? func_80040924(?);
-// ? func_80040948(?);
-// ? func_80040A04(?);
-// ? func_80040A30(?);
-// ? func_80040A54(?);
-// ? func_80040A78(?);
-// ? func_80040A9C(?);
-// ? func_80040AF0(?);
-// ? func_80040B18(?);
-// ? func_80040B3C(?);
-// ? func_80040B64(?);
-void func_80040B8C();
-// ? func_80040BD8(?);
-// ? func_80040BFC(?);
-// ? func_80040C24(?);
-// ? func_80040C48(?);
-// ? func_80040C6C(?);
-// ? func_80040C90(?);
-// ? func_80040CB4(?);
-// ? func_80040CD8(?);
-// ? func_80040CFC(?);
-// ? func_80040D20(?);
-// ? func_80040D44(?);
-// ? func_80040D68(?);
-// ? func_80040D8C(?);
-// ? func_80040DB8(?);
-// ? func_80040DDC(?);
-// ? func_80040ED4(?);
-// ? func_80040FBC(?);
-// ? func_800410F4(?);
-void func_800411C4();
-void func_80041280();
-// ? func_800412D0(?);
-// ? func_80041300(?);
-// ? func_8004134C(?);
-// ? func_8004138C(?);
-// ? func_800414C0(?);
-// ? func_80041524(?);
-// ? func_800415B0(?);
-// ? func_80041720(?);
-// ? func_80041744(?);
-// ? func_80041770(?);
-// ? func_8004182C(?);
-// ? func_800418F4(?);
-// ? func_800419AC(?);
-// ? func_80041B08(?);
-// ? func_80041BC8(?);
-// ? func_80041BFC(?);
-// ? func_80041C78(?);
-// ? func_80041C8C(?);
-// ? func_80041DD0(?);
-// ? func_80041EE4(?);
-// ? func_80042078(?);
-// ? func_8004220C(?);
-// ? func_80042374(?);
-// ? func_80042384(?);
-// ? func_800424DC(?);
-// ? func_8004293C(?);
-// ? func_80042C58(?);
-// ? func_80042D24(?);
-// ? func_80042DB0(?);
-// ? func_80043268(?);
-// ? func_80043324(?);
-// ? func_80043558(?);
-// ? func_80043670(?);
-// ? func_80043680(?);
-// ? func_800436D8(?);
-// ? func_800436E4(?);
-// ? func_80043754(?);
-// ? func_800439FC(?);
-// ? func_80043ADC(?);
-// ? func_80043BBC(?);
-// ? func_80043C6C(?);
-// ? func_80043E90(?);
-// ? func_80043F40(?);
-// ? func_80044164(?);
-// ? func_800443C4(?);
-// ? func_80044628(?);
-// ? func_80044838(?);
-// ? func_80044948(?);
-// ? func_80044AD8(?);
-// ? func_80044C74(?);
-// ? func_80044E10(?);
-// ? func_800454A4(?);
-// ? func_80045B74(?);
-// ? func_80046224(?);
-// ? func_80046904(?);
-// ? func_800471F8(?);
-// ? func_8004730C(?);
-// ? func_800473CC(?);
-// ? func_800474E0(?);
-// ? func_800475F4(?);
-// ? func_800476B4(?);
-// ? func_800477E0(?);
-// ? func_800478F4(?);
-// ? func_80047A08(?);
-// ? func_80047AC8(?);
-// ? func_80047BF4(?);
-// ? func_80047D20(?);
-// ? func_80047E14(?);
-// ? func_80047F40(?);
-// ? func_8004806C(?);
-// ? func_80048160(?);
-// ? func_80048274(?);
-// ? func_80048388(?);
-// ? func_80048464(?);
-// ? func_80048578(?);
-// ? func_80048654(?);
-// ? func_80048768(?);
-// ? func_80048844(?);
-// ? func_800488F4(?);
-// ? func_80048AB0(?);
-// ? func_800491C8(?);
-// ? func_80049778(?);
-// ? func_80049EAC(?);
-// ? func_8004A45C(?);
-// ? func_8004A678(?);
-// ? func_8004A908(?);
-// ? func_8004AB80(?);
-// ? func_8004B108(?);
-// ? func_8004B21C(?);
-// ? func_8004B2DC(?);
-// ? func_8004B3F0(?);
-// ? func_8004B4B0(?);
-// ? func_8004B5C4(?);
-// ? func_8004B6D8(?);
-// ? func_8004B894(?);
-// ? func_8004BDD4(?);
-// ? func_8004C328(?);
-// ? func_8004C750(?);
-// ? func_8004C864(?);
-// ? func_8004C91C(?);
-// ? func_8004CA6C(?);
-// ? func_8004CAA0(?);
-// ? func_8004CAE8(?);
-// ? func_8004CB30(?);
-// ? func_8004CB78(?);
-// ? func_8004CBC0(?);
-// ? func_8004CBE8(?);
-void func_8004CBF4(struct _CollData *);
-// ? func_8004CC00(?);
-// ? func_8004D024(?);
-// ? func_8004D164(?);
-// ? func_8004D16C(?);
-// ? func_8004D174(?);
-// ? func_8004D17C(?);
-// ? func_8004D184(?);
-// ? func_8004D288(?);
-// ? func_8004DB78(?);
-// ? func_8004DC04(?);
-// ? func_8004DC90(?);
-// ? func_8004DD90(?);
-// ? func_8004E090(?);
-// ? func_8004E398(?);
-// ? func_8004E684(?);
-// ? func_8004E97C(?);
-// ? func_8004EBF8(?);
-// ? func_8004ED5C(?);
-// ? func_8004F008(?);
-// ? func_8004F400(?);
-// ? func_8004F8A4(?);
-// ? func_8004FC2C(?);
-// ? func_80050068(?);
-// ? func_800501CC(?);
-// ? func_8005057C(?);
-// ? func_800509B8(?);
-// ? func_80050D68(?);
-// ? func_800511A4(?);
-// ? func_800515A0(?);
-// ? func_8005199C(?);
-// ? func_80051BA8(?);
-s32 func_80051EC8(Vec *, s32, s32, s32, s32, s32, s32, f32, f32, f32, f32);
-// ? func_800524DC(?);
-// ? func_80052508(?);
-// ? func_80052534(?);
-// ? func_80052700(?);
-// ? func_800528CC(?);
-// ? func_80052A98(?);
-// ? func_80052C64(?);
-// ? func_80052E30(?);
-// ? func_80052FFC(?);
-// ? func_800531C8(?);
-// ? func_80053394(?);
-// ? func_80053448(?);
-// ? func_800534FC(?);
-// ? func_800536CC(?);
-// ? func_8005389C(?);
-// ? func_80053950(?);
-// ? func_80053A04(?);
-// ? func_80053BD4(?);
-void func_80053DA4(u32, f32 *);
-void func_80053ECC(u32, f32 *);
-void func_80053FF4(s32, Vec *);
-void func_80054158(s32, Vec *);
-// ? func_800542BC(?);
-// ? func_80054420(?);
-// ? func_80054584(?);
-// ? func_800546E8(?);
-// ? func_8005484C(?);
-// ? func_800549B0(?);
-// ? func_80054B14(?);
-// ? func_80054BC0(?);
-// ? func_80054C6C(?);
-// ? func_80054CEC(?);
-// ? func_80054D68(?);
-// ? func_80054DFC(?);
-// ? func_80054ED8(?);
-// ? func_80054F68(?);
-// ? func_800552B0(?);
-// ? func_8005541C(?);
-// ? func_800557D0(?);
-// ? func_80055C5C(?);
-// ? func_80055E24(?);
-// ? func_80055E9C(?);
-// ? func_800565DC(?);
-// ? func_8005667C(?);
-// ? func_800566D8(?);
-// ? func_800566F8(?);
-// ? func_80056710(?);
-// ? func_80056758(?);
-s32 func_800567C0(s32 /*wallID?*/, Vec * /*ecb_side_vertex?*/, Vec *result);
-// ? func_800569EC(?);
-// ? func_80056A1C(?);
-// ? func_80056A54(?);
-// ? func_80056A8C(?);
-// ? func_80056AC4(?);
-// ? func_80056AFC(?);
-// ? func_80056B34(?);
-// ? func_80056B6C(?);
-// ? func_80056C54(?);
-// ? func_80057424(?);
-// ? func_80057528(?);
-// ? func_800575B0(?);
-// ? func_80057638(?);
-// ? func_80057B4C(?);
-// ? func_80057BC0(?);
-// ? func_80057FDC(?);
-// ? func_80058044(?);
-// ? func_800580AC(?);
-// ? func_800580C8(?);
-// ? func_800580E0(?);
-// ? func_800580FC(?);
-// ? func_8005811C(?);
-// ? func_800581A4(?);
-// ? func_800581BC(?);
-// ? func_800581DC(?);
-// ? func_80058560(?);
-// ? func_80058614(?);
-// ? func_80058820(?);
-// ? func_800588C8(?);
-// ? func_800588D0(?);
-// ? func_80058970(?);
-// ? func_800589D0(?);
-// ? func_80058AA0(?);
-// ? func_80058ACC(?);
-// ? func_80058B5C(?);
-// ? func_800590F4(?);
-// ? func_80059404(?);
-// ? func_80059554(?);
-// ? func_80059E60(?);
-// ? func_80059FE0(?);
-// ? func_8005A220(?);
-// ? func_8005A2DC(?);
-// ? func_8005A340(?);
-// ? func_8005A6F8(?);
-// ? func_8005A728(?);
-// ? func_8005AB54(?);
-// ? func_8005AC14(?);
-// ? func_8005AC8C(?);
-// ? func_8005ACE8(?);
-// ? func_8005AE1C(?);
-// ? func_8005B004(?);
-// ? func_8005B334(?);
-// ? func_8005B4B8(?);
-// ? func_8005B704(?);
-// ? func_8005B780(?);
-// ? efLib_DestroyAll(?);
-// ? func_8005BBB4(?);
-// ? func_8005BE88(?);
-// ? func_8005C1B4(?);
-// ? func_8005C2BC(?);
-// ? func_8005C3DC(?);
-// ? func_8005C5C4(?);
-// ? func_8005C6F4(?);
-// ? func_8005C814(?);
-// ? func_8005C9A4(?);
-// ? func_8005C9FC(?);
-// ? func_8005CAB0(?);
-// ? func_8005CB34(?);
-// ? func_8005CC2C(?);
-// ? func_8005CC84(?);
-// ? func_8005CD2C(?);
-// ? func_8005CE48(?);
-// ? func_8005CF40(?);
-// ? func_8005D044(?);
-// ? func_8005D174(?);
-// ? func_8005F774(?);
-// ? func_8005F864(?);
-// ? func_8005F990(?);
-// ? func_8005FCD8(?);
-// ? ef_Spawn(?);
-// ? func_80061D70(?);
-// ? func_80063930(?);
-// ? func_8006729C(?);
-// ? func_8006730C(?);
-void func_8006737C(s8);
-// ? func_8006744C(?);
-void func_80067624();
-void func_80067688(void *);
-void efAsync_Spawn(struct _HSD_GObj *, void *, u32, u32, void *, ...);
-// ? func_80067980(?);
-// ? Fighter_800679B0(?);
-// ? Fighter_FirstInitialize_80067A84(?);
-// ? Fighter_LoadCommonData(?);
-// void Fighter_UpdateModelScale(HSD_GObj* fighterObj);
-// ? Fighter_UnkInitReset_80067C98(?);
-void Fighter_UnkProcessDeath_80068354(struct _HSD_GObj *);
-// ? Fighter_UnkUpdateCostumeJoint_800686E4(?);
-// ? Fighter_UnkUpdateVecFromBones_8006876C(?);
-// ? Fighter_ResetInputData_80068854(?);
-// ? Fighter_UnkInitLoad_80068914(?);
-u32 Fighter_NewSpawn_80068E40();
-// ? Fighter_80068E64(?);
-// void Fighter_80068E98();
-void Fighter_ActionStateChange_800693AC(struct _HSD_GObj *fighterObj, s32 newAction, s32 flags, struct _HSD_GObj *otherObj, f32 animStart, f32 animSpeed, f32 animBlend);
-// ? Fighter_UnkIncrementCounters_8006ABEC(?);
-// ? func_8006C0F0(?);
-// ? Fighter_UnkTakeDamage_8006CC30(?);
-// void Fighter_TakeDamage_8006CC7C(f32, struct _Fighter*);
-// ? Fighter_8006CDA4(?);
-// ? Fighter_8006CF5C(?);
-// ? Fighter_UnkSetFlag_8006CFBC(?);
-// ? Fighter_8006CFE0(?);
-// ? Fighter_UnkRecursiveFunc_8006D044(?);
-// ? Fighter_8006D10C(?);
-// ? func_8006DBF4(?);
-// ? func_8006DCF4(?);
-// ? func_8006DE00(?);
-// ? func_8006DF0C(?);
-// ? func_8006E054(?);
-// ? func_8006E7B8(?);
-void func_8006E9B4();
-void func_8006EBA4(struct _HSD_GObj *);
-void func_8006EBE8(struct _HSD_GObj *fighterObj, f32, f32, f32);
-// ? func_8006EDD0(?);
-// ? func_8006EED4(?);
-void func_8006F0FC(struct _HSD_GObj *fighterObj, f32);
-void ftAnim_SetAnimRate(struct _HSD_GObj *, f32);
-BOOL ftAnim_IsFramesRemaining(struct _HSD_GObj *);
-// ? func_8006F368(?);
-// ? func_8006F3DC(?);
-f32 func_8006F484(void *);
-// ? func_8006F4C8(?);
-// ? func_8006F628(?);
-// ? func_8006F7C8(?);
-// ? func_8006F954(?);
-// ? func_8006F994(?);
-// ? func_8006FA58(?);
-// ? func_8006FB88(?);
-// ? func_8006FCE4(?);
-// ? func_8006FE08(?);
-void func_8006FE48();
-// ? func_8006FE9C(?);
-// ? func_8006FF74(?);
-// ? func_80070010(?);
-// ? func_80070108(?);
-// ? func_80070200(?);
-void func_80070308();
-// ? func_80070458(?);
-void func_800704F0(struct _HSD_GObj *, s32, f32);
-// ? func_800705E0(?);
-void func_80070654();
-// ? func_80070710(?);
-// ? func_80070734(?);
-void func_80070758();
-void func_8007077C();
-// ? func_800707B0(?);
-// ? func_80070904(?);
-// ? func_80070A10(?);
-void ftAnim_ApplyPartAnim(struct _HSD_GObj *, s32, s32, f32);
-void func_80070C48(struct _HSD_GObj *, s32);
-void func_80070CC4(struct _HSD_GObj *, s32);
-void func_80070E74();
-void func_80070F28();
-void func_80070FB4(struct _HSD_GObj *, s32, s32);
-s32 func_80070FD0(struct _Fighter *);
-// ? func_80071028(?);
-// ? func_800711DC(?);
-// ? func_800715EC(?);
-// ? func_80071B50(?);
-// ? func_80071CA4(?);
-// ? func_800730B8(?);
-// ? func_80073108(?);
-void func_80073240();
-void func_80073354();
-void func_8007349C();
-void func_80073758();
-// ? func_80073830(?);
-// ? func_800739B8(?);
-// ? func_80073CA8(?);
-void func_80074148();
-void func_80074170();
-// ? func_80074194(?);
-void func_800743E0();
-// ? func_8007462C(?);
-// ? func_8007482C(?);
-// ? func_8007487C(?);
-void func_800749CC();
-void func_80074A4C(struct _HSD_GObj *, u32, s32);
-// ? func_80074A74(?);
-void func_80074A8C();
-// ? func_80074ACC(?);
-// ? func_80074B0C(?);
-// ? func_80074B6C(?);
-// ? func_80074CA0(?);
-// ? func_80074D7C(?);
-void func_80074E58();
-s32 func_8007500C(struct _Fighter *, s32);
-// ? func_80075028(?);
-// ? func_8007506C(?);
-// ? func_800750C8(?);
-// ? func_80075240(?);
-// ? func_80075304(?);
-// ? func_800753D4(?);
-// ? func_800755E8(?);
-// ? func_80075650(?);
-void func_8007584C();
-void func_8007592C(struct _Fighter *, s32, f32);
-void func_80075AF0(struct _Fighter *, s32, f32);
-void func_80075CB4(struct _Fighter *, s32, f32);
-// ? func_80075E78(?);
-// ? func_80075F48(?);
-// ? func_80076018(?);
-void func_80076064(struct _Fighter *);
-// ? func_800761C8(?);
-// ? func_800762F4(?);
-// ? func_80076320(?);
-// ? func_800763C0(?);
-// ? func_80076444(?);
-// ? func_8007646C(?);
-void func_800764DC();
-void func_80076528(struct _HSD_GObj *);
-void func_800765AC();
-void func_800765E0();
-// ? func_800765F0(?);
-// ? func_80076640(?);
-// ? func_80076764(?);
-// ? func_80076808(?);
-// ? func_800768A0(?);
-// ? func_8007699C(?);
-// ? func_80076CBC(?);
-// ? func_80076ED8(?);
-// ? func_80077464(?);
-// ? func_80077688(?);
-// ? func_80077970(?);
-// ? func_80077C60(?);
-// ? func_80078384(?);
-// ? func_80078488(?);
-// ? func_800784B4(?);
-// ? func_80078538(?);
-// ? func_8007861C(?);
-// ? func_80078710(?);
-void func_80078754();
-// ? func_800787B4(?);
-// ? func_800788D4(?);
-// ? func_8007891C(?);
-// ? func_80078998(?);
-void func_80078A2C();
-void func_80078C70();
-void func_8007925C();
-// ? func_80079AB0(?);
-// ? func_80079C70(?);
-// ? func_80079EA8(?);
-// ? func_8007A06C(?);
-void func_8007AB48();
-void func_8007AB80();
-void func_8007ABD0(struct _Hitbox *, u32 damageAmount, struct _HSD_GObj *);
-// ? func_8007AC68(?);
-// ? func_8007AC9C(?);
-// ? func_8007AD18(?);
-void func_8007AE80();
-void func_8007AEE0(struct _HSD_GObj *);
-// ? func_8007AEF8(?);
-// ? func_8007AF10(?);
-void func_8007AF28(struct _HSD_GObj *fighterObj);
-// ? func_8007AF60(?);
-// ? func_8007AFC8(?);
-void func_8007AFF8(struct _HSD_GObj *);
-// ? func_8007B064(?);
-void func_8007B0C0(struct _HSD_GObj *, s32);
-// ? func_8007B128(?);
-void func_8007B1B8(struct _HSD_GObj *, f32 *, void (*)(struct _HSD_GObj *));
-// ? ftColl_CreateReflectHit(?);
-// ? ftColl_CreateAbsorbHit(?);
-void func_8007B320();
-void func_8007B4E0();
-// ? func_8007B5AC(?);
-void func_8007B62C();
-// ? func_8007B6A0(?);
-void func_8007B6EC();
-void func_8007B760();
-// ? func_8007B7A4(?);
-// ? func_8007B7FC(?);
-// ? func_8007B868(?);
-// ? func_8007B8A8(?);
-void func_8007B8CC();
-void func_8007B8E8();
-void func_getWindOffsetVec_8007B924(struct _HSD_GObj *, Vec *out_wind);
-void func_8007BA0C();
-void func_8007BAC0();
-f32 func_8007BBCC(struct _HSD_GObj *);
-void func_8007BC90();
-void func_8007BE3C(struct _HSD_GObj *);
-void func_8007C114();
-void func_8007C17C(struct _HSD_GObj *);
-void func_8007C224();
-// ? func_8007C2E0(?);
-void func_8007C4BC();
-void func_8007C630(struct _HSD_GObj *);
-void func_8007C6DC();
-void func_8007C77C();
-void func_8007C930(struct _Fighter *, f32);
-// ? func_8007C98C(?);
-// ? func_8007CA80(?);
-// ? func_8007CADC(?);
-void func_8007CB74(struct _HSD_GObj *);
-// ? func_8007CC1C(?);
-void func_8007CC78(struct _Fighter *, f32);
-void func_8007CCA0(struct _Fighter *, f32);
-// ? func_8007CCE8(?);
-f32 func_8007CD6C(f32 value, f32 decrement);
-f32 func_8007CDA4(struct _Fighter *);
-f32 func_8007CDF8(struct _Fighter *);
-void func_8007CE4C(struct _Fighter *, f32);
-void func_8007CE94(struct _Fighter *, f32);
-// ? func_8007CEF4(?);
-BOOL func_8007CF58(struct _Fighter *);
-// ? func_8007D050(?);
-// ? func_8007D140(?);
-// ? func_8007D174(?);
-// ? func_8007D268(?);
-// ? func_8007D28C(?);
-// ? func_8007D2E8(?);
-void func_8007D344(struct _Fighter *, f32, f32, f32);
-// ? func_8007D3A8(?);
-// ? func_8007D440(?);
-// ? func_8007D468(?);
-void func_8007D494(struct _Fighter *, f32, f32);
-void func_8007D4B8(struct _Fighter *);
-// ? func_8007D4E4(?);
-// ? ftComm_ClampFalllSpeed(?);
-// ? func_8007D508(?);
-// ? func_8007D528(?);
-void func_8007D5BC();
-void func_8007D5D4(struct _Fighter *);
-// ? func_8007D60C(?);
-// ? func_8007D698(?);
-void func_8007D6A4(struct _Fighter *);
-void func_8007D780(struct _Fighter *);
-void func_8007D7FC(struct _Fighter *);
-void func_8007D92C(struct _HSD_GObj *);
-// ? func_8007D964(?);
-// ? func_8007D99C(?);
-// ? func_8007D9D4(?);
-void func_8007D9FC(struct _Fighter *);
-// ? func_8007DA24(?);
-f32 func_8007DA74(s32, u32, f32);
-void func_8007DB24();
-void func_8007DB58();
-// void func_8007DBCC(Fighter*, s32);
-// ? func_8007DC08(?);
-// ? func_8007DD7C(?);
-// ? func_8007DFD0(?);
-void func_8007E0E4();
-void func_8007E2A4();
-void func_8007E2D0(struct _Fighter *, s16, void (*)(struct _HSD_GObj *), void (*)(struct _HSD_GObj *), void (*)(struct _HSD_GObj *, struct _HSD_GObj *));
-void func_8007E2F4(struct _Fighter *, s16);
-void func_8007E2FC(struct _HSD_GObj *);
-// ? func_8007E358(?);
-// ? func_8007E3EC(?);
-// ? func_8007E5AC(?);
-// ? func_8007E620(?);
-// ? func_8007E690(?);
-// ? func_8007E6DC(?);
-// ? func_8007E79C(?);
-// ? func_8007E7E4(?);
-// ? func_8007E82C(?);
-void func_8007E83C(struct _HSD_GObj *, s32, f32 div);
-s32 ftGetParasolStatus(struct _HSD_GObj *);
-void func_8007EA90(struct _Fighter *, s32);
-void func_8007EBAC(struct _Fighter *, u32, u32);
-// ? func_8007EC30(?);
-void func_8007ECD4();
-// ? func_8007ED2C(?);
-void func_8007ED50(struct _Fighter *, s32);
-void func_8007EE0C();
-// ? func_8007EEC8(?);
-// ? func_8007EF5C(?);
-void func_8007EFC0(struct _Fighter *, u32);
-// ? func_8007EFC8(?);
-void func_8007F578();
-// ? func_8007F5CC(?);
-f32 Fighter_GetModelScale(struct _Fighter *); // ftcommon.s
-// ? func_8007F6A4(?);
-// ? func_8007F804(?);
-// ? func_8007F824(?);
-// ? func_8007F86C(?);
-// ? func_8007F8B4(?);
-void func_8007F8E8();
-// ? func_8007F948(?);
-void func_8007F9B4();
-// ? func_8007FA00(?);
-// ? func_8007FA58(?);
-void func_8007FC7C(struct _HSD_GObj *, f32);
-// ? func_8007FDA0(?);
-void func_8007FE84(struct _HSD_GObj *, struct _HSD_GObj *, s32, f32);
-void func_8007FF74();
-BOOL func_8007FFD8(struct _Fighter *, f32);
-// ? func_80080144(?);
-// ? func_80080174(?);
-void func_8008021C();
-void func_8008031C();
-// ? func_80080460(?);
-// ? func_80080474(?);
-// ? func_80080484(?);
-// ? func_800804A0(?);
-f32 func_800804EC(struct _Fighter *); // DataOffset_PlayerScale_MultiplyBySomething, returns fp->x40*fp->x34
-void func_800804FC();
-// ? func_8008051C(?);
-// ? func_800805C8(?);
-// ? func_80080C28(?);
-void func_80080E18();
-// ? func_80081118(?);
-// ? func_80081140(?);
-// ? func_80081168(?);
-// ? func_80081200(?);
-// ? func_80081298(?);
-// ? func_80081370(?);
-// ? func_80081544(?);
-// ? func_800815E4(?);
-// ? func_8008169C(?);
-void func_80081938(struct _HSD_GObj *);
-void func_800819A8();
-// ? func_80081A00(?);
-void func_80081B38(struct _HSD_GObj *);
-void func_80081C88(struct _HSD_GObj *, f32);
-s32 func_80081D0C(struct _HSD_GObj *);
-// ? func_80081DD4(?);
-// ? func_80081F2C(?);
-// ? func_80082084(?);
-s32 func_800821DC();
-s32 func_8008239C(HSD_GObj *, s32, f32 *);
-// ? func_800824A0(?);
-// ? func_80082578(?);
-// ? func_80082638(?);
-s32 func_80082708(struct _HSD_GObj *);
-s32 func_800827A0(struct _HSD_GObj *);
-// ? func_80082838(?);
-// ? func_80082888(?);
-// ? func_80082978(?);
-s32 func_80082A68(struct _HSD_GObj *);
-void func_80082B1C(struct _HSD_GObj *); /* extern */
-// ? func_80082B78(?);
-// ? func_80082C74(?);
-// ? func_80082D40(?);
-struct _HSD_GObj *func_80082E3C(struct _HSD_GObj *);
-// ? func_80082F28(?);
-// ? func_80083090(?);
-void func_800831CC(struct _HSD_GObj *, s32 (*)(struct _HSD_GObj *), void (*)(struct _HSD_GObj *));
-// ? func_80083318(?);
-// ? func_80083464(?);
-// ? func_800835B0(?);
-// ? func_8008370C(?);
-// ? func_80083844(?);
-// ? func_80083910(?);
-// ? func_80083A48(?);
-void func_80083B68(struct _HSD_GObj *);
-// ? func_80083C00(?);
-// ? func_80083CE4(?);
-// ? func_80083DCC(?);
-// ? func_80083E64(?);
-void func_80083F88(struct _HSD_GObj *);
-// ? func_8008403C(?);
-void func_80084104(struct _HSD_GObj *);
-// ? func_800841B8(?);
-// ? func_80084280(?);
-// ? func_800843FC(?);
-// ? func_800844EC(?);
-// ? func_800845B4(?);
-// ? func_800846B0(?);
-// ? func_800847D0(?);
-// ? func_800848DC(?);
-// ? func_800849EC(?);
-// ? func_80084A18(?);
-f32 func_80084A40(struct _Fighter *); // Stage_GetGroundFrictionMultiplier very short function
-// ? func_80084A80(?);
-// ? func_80084BFC(?);
-// ? func_80084C38(?);
-// ? func_80084C74(?);
-// ? func_80084CB0(?);
-// ? func_80084CE4(?);
-// ? func_80084DB0(?);
-// ? func_80084E1C(?);
-void func_80084EEC(struct _HSD_GObj *);
-void func_80084F3C(struct _HSD_GObj *);
-void func_80084FA8(struct _HSD_GObj *);
-// ? func_80085004(?);
-// ? func_80085030(?);
-// ? func_80085088(?);
-// ? func_800850B4(?);
-// ? func_800850E0(?);
-void func_80085134(struct _HSD_GObj *);
-void func_80085154(struct _HSD_GObj *);
-// ? func_800851C0(?);
-// ? func_800851D0(?);
-void func_80085204(struct _HSD_GObj *);
-// ? func_8008521C(?);
-void func_800852B0();
-void func_8008549C();
-// ? func_80085560(?);
-void func_800855C8();
-void func_8008572C(u32);
-void func_8008578C();
-void func_800857E0(u32);
-void func_80085820();
-// ? func_800858E4(?);
-void func_800859A8();
-void func_80085A14(u32);
-void func_80085B10();
-// ? func_80085B98(?);
-void func_80085CD8();
-u32 func_80085E50(void *, u32);
-// ? func_80085FD4(?);
-// ? func_80086060(?);
-// ? func_800860C4(?);
-// ? func_800860E8(?);
-// ? func_80086140(?);
-// ? func_80086198(?);
-struct _HSD_GObj *func_8008627C(Vec *, struct _HSD_GObj *);
-// ? func_80086368(?);
-// ? func_800864A8(?);
-// ? func_800865C0(?);
-// ? func_800865CC(?);
-// ? func_800865D8(?);
-// ? func_800865F0(?);
-// ? func_80086630(?);
-// ? func_80086644(?);
-// ? func_80086664(?);
-// ? func_80086684(?);
-// ? ftData_SetScale(?);
-void func_800866DC(struct _HSD_GObj *, Vec *);
-// ? func_80086724(?);
-// ? func_80086764(?);
-// ? func_80086794(?);
-// ? func_800867A0(?);
-// ? func_800867CC(?);
-// ? func_800867D8(?);
-void func_800867E8();
-// ? func_80086824(?);
-void func_8008688C();
-// ? func_800868A4(?);
-// ? func_800868D4(?);
-// ? func_80086960(?);
-// ? func_80086984(?);
-// ? func_80086990(?);
-// ? func_800869D4(?);
-// ? func_800869F8(?);
-// ? func_80086A0C(?);
-// ? func_80086A18(?);
-// ? func_80086A4C(?);
-// ? func_80086A58(?);
-// ? func_80086A8C(?);
-// ? func_80086B64(?);
-// ? func_80086B74(?);
-// ? func_80086B80(?);
-// ? func_80086B90(?);
-// ? func_80086BB4(?);
-s32 func_80086BE0(struct _HSD_GObj *);
-// ? func_80086BEC(?);
-// ? func_80086C0C(?);
-// ? func_80086C18(?);
-// ? func_80086C9C(?);
-// ? func_80086D40(?);
-// ? func_80086DC4(?);
-// ? func_80086E68(?);
-// ? func_80086EB4(?);
-// ? func_80086EC0(?);
-// ? func_80086ED0(?);
-// ? func_80086F4C(?);
-// ? func_80086F80(?);
-// ? func_80086FA8(?);
-// ? func_80086FD4(?);
-// ? func_8008701C(?);
-// ? func_8008702C(?);
-// ? func_80087050(?);
-// ? func_80087074(?);
-// ? func_800870BC(?);
-// ? func_800870F0(?);
-s32 func_80087120(struct _HSD_GObj *);
-// ? func_80087140(?);
-// ? func_800871A8(?);
-// ? func_80087284(?);
-s32 func_800872A4(struct _HSD_GObj *);
-// ? func_800872B0(?);
-// ? func_800872BC(?);
-// ? func_80087300(?);
-// ? func_8008730C(?);
-// ? func_8008731C(?);
-// ? func_8008732C(?);
-// ? func_80087354(?);
-// ? func_8008737C(?);
-// ? func_800873A4(?);
-// ? func_800873CC(?);
-// ? func_800873F4(?);
-// ? func_8008741C(?);
-// ? func_80087454(?);
-// ? func_80087460(?);
-// ? func_8008746C(?);
-// ? func_800874BC(?);
-// ? func_800874CC(?);
-// ? func_80087508(?);
-// ? func_80087574(?);
-// ? func_80087610(?);
-// ? func_800876B4(?);
-// ? func_800876D4(?);
-// ? func_800876F4(?);
-// ? func_80087700(?);
-// ? func_8008770C(?);
-// ? func_80087744(?);
-// ? func_8008777C(?);
-// ? func_800877D4(?);
-// ? func_800877F8(?);
-// ? func_80087818(?);
-// ? func_80087838(?);
-// ? func_80087858(?);
-// ? func_80087878(?);
-// ? func_800878BC(?);
-// ? func_80087900(?);
-// ? func_80087944(?);
-// ? func_80087988(?);
-// ? func_800879D8(?);
-// ? func_800879F8(?);
-// ? func_80087A18(?);
-// ? func_80087A80(?);
-// ? func_80087A8C(?);
-// ? func_80087A98(?);
-// ? func_80087AA4(?);
-// ? func_80087AB4(?);
-// ? func_80087AC0(?);
-// ? func_80087AEC(?);
-// ? func_80087B34(?);
-// ? func_80087BAC(?);
-// ? func_80087BC0(?);
-// ? func_80087BEC(?);
-// ? func_80087C1C(?);
-// ? func_80087C58(?);
-// ? func_80087C64(?);
-// ? func_80087C70(?);
-// ? func_80087D0C(?);
-// ? func_8008805C(?);
-// ? func_80088080(?);
-// ? func_800880AC(?);
-void func_800880D8();
-// ? func_80088110(?);
-void func_80088148(struct _Fighter *, u32, u32, u32);
-void func_800881D8(struct _Fighter *, u32, u32, u32);
-// ? func_80088328(?);
-// ? func_80088478(?);
-// ? func_80088510(?);
-// ? func_800885A8(?);
-void func_80088640();
-// ? func_800886D8(?);
-// ? func_80088770(?);
-void func_800887CC();
-// ? func_80088828(?);
-void func_80088884();
-void func_800888E0();
-// ? func_8008893C(?);
-// ? func_80088998(?);
-// ? func_800889F4(?);
-void func_80088A50(struct _Fighter *);
-void func_80088C5C();
-void func_800890BC(struct _Fighter *);
-void func_800890D0();
-// ? func_80089118(?);
-// ? func_80089228(?);
-void func_800892A0(struct _HSD_GObj *);
-void func_800892D4(struct _Fighter *);
-// ? func_80089460(?);
-void func_800895E0();
-// ? func_80089768(?);
-void func_80089824(struct _HSD_GObj *);
-// ? func_80089884(?);
-// ? func_80089890(?);
-// ? func_8008989C(?);
-// ? func_800898A8(?);
-// ? func_800898B4(?);
-// ? func_800898C0(?);
-// ? func_80089914(?);
-// ? func_8008998C(?);
-void func_80089B08(struct _HSD_GObj *pPlayerEntityStruct);
-// ? func_8008A1B8(?);
-// ? func_8008A1FC(?);
-// ? func_8008A244(?);
-void func_8008A2BC(struct _HSD_GObj *gobj);
-// ? func_8008A324(?);
-// ? func_8008A348(?);
-// ? func_8008A4D4(?);
-// ? func_8008A698(?);
-// ? func_8008A6D8(?);
-// ? func_8008A7A8(?);
-// s32 func_8008A9F8(HSD_GObj*);
-// ? func_8008AB84(?);
-// ? func_8008ABC0(?);
-// ? func_8008ACD8(?);
-// ? func_8008AE30(?);
-// ? func_8008AF0C(?);
-// ? func_8008B194(?);
-// ? func_8008B248(?);
-// ? func_8008B3E4(?);
-// ? func_8008B498(?);
-// ? func_8008B4D4(?);
-// ? func_8008B548(?);
-// ? func_8008B584(?);
-// ? func_8008B5AC(?);
-// ? func_8008B658(?);
-// ? func_8008B788(?);
-// ? func_8008B980(?);
-// ? func_8008BA38(?);
-// ? func_8008BB44(?);
-// ? func_8008BC34(?);
-// ? func_8008BC70(?);
-// ? func_8008BFC4(?);
-// ? func_8008C114(?);
-// ? func_8008C22C(?);
-// ? func_8008C348(?);
-// ? func_8008C3E0(?);
-// ? func_8008C520(?);
-// ? func_8008C7F0(?);
-// ? func_8008C810(?);
-// ? func_8008C830(?);
-// ? func_8008C948(?);
-// ? func_8008CA38(?);
-// ? func_8008CB44(?);
-// ? func_8008CC5C(?);
-// ? func_8008CD68(?);
-// ? func_8008CE0C(?);
-// ? func_8008CE68(?);
-// ? func_8008CF70(?);
-// ? func_8008CFAC(?);
-// ? func_8008D010(?);
-// ? func_8008D08C(?);
-// ? func_8008D29C(?);
-// ? func_8008D3A4(?);
-// ? func_8008D708(?);
-f32 func_8008D7F0(struct _Fighter *);
-f32 scaleBy154_8008D8D8(f32);
-s32 func_8008D8E8(f32);
-void func_8008D930();
-// ? func_8008DA4C(?);
-// ? func_8008DB10(?);
-// ? func_8008DC0C(?);
-void func_8008DCE0(HSD_GObj *, s32, f32);
-// ? func_8008E498(?);
-// ? func_8008E5A4(?);
-void func_8008E908(struct _HSD_GObj *, f32);
-s32 func_8008E984(struct _Fighter *);
-void func_8008E9D0();
-void func_8008EB58();
-void func_8008EC90();
-// ? func_8008F744(?);
-// ? func_8008F938(?);
-// ? func_8008FB18(?);
-// ? func_8008FC94(?);
-// ? func_8008FCB8(?);
-// ? func_8008FD98(?);
-// ? func_8008FF48(?);
-// ? func_80090184(?);
-// ? func_80090574(?);
-void func_80090594();
-u32 func_80090690(struct _Fighter *, struct _Vec2 *);
-void func_80090718();
-// ? func_80090780(?);
-// ? func_80090828(?);
-// ? func_800909D0(?);
-// ? func_80090AC0(?);
-// ? func_80090B60(?);
-// ? func_80091030(?);
-// ? func_800914A4(?);
-// ? func_80091620(?);
-// ? func_80091854(?);
-// ? func_80091A2C(?);
-// ? func_80091A4C(?);
-// ? func_80091AD8(?);
-// ? func_80091B90(?);
-// ? func_80091B9C(?);
-// ? func_80091BC4(?);
-// ? func_80091D58(?);
-// ? func_80091E78(?);
-// ? func_80092158(?);
-// ? func_800921DC(?);
-// ? func_800923B4(?);
-// ? func_80092450(?);
-// ? func_800924C0(?);
-// ? func_800925A4(?);
-// ? func_80092870(?);
-// ? func_800928AC(?);
-// ? func_800928CC(?);
-// ? func_80092908(?);
-// ? func_80092B70(?);
-// ? func_80092BAC(?);
-// ? func_80092BCC(?);
-// ? func_80092BE8(?);
-// ? func_80092C54(?);
-// ? func_80092E10(?);
-// ? func_80092E30(?);
-f32 func_80092ED8(s32, void *, f32);
-// ? func_80092F2C(?);
-// ? func_80093628(?);
-// ? func_8009365C(?);
-// ? func_80093694(?);
-// ? func_8009370C(?);
-// ? func_80093850(?);
-// ? func_8009388C(?);
-// ? func_800939B4(?);
-// ? func_80093A50(?);
-// ? func_80093BC0(?);
-// ? func_80093EC0(?);
-// ? func_8009403C(?);
-// ? func_80094078(?);
-// ? func_80094098(?);
-// ? func_80094138(?);
-// ? func_80094150(?);
-// ? func_800942A0(?);
-// ? func_8009447C(?);
-// ? func_80094694(?);
-// ? func_80094790(?);
-// ? func_80094818(?);
-// ? func_800948A8(?);
-// ? func_80094B6C(?);
-// ? func_80094E54(?);
-// ? func_80094EA4(?);
-// ? func_8009515C(?);
-// ? func_800951D0(?);
-// ? func_80095254(?);
-// ? func_800952DC(?);
-// ? func_80095328(?);
-// ? func_8009563C(?);
-// ? func_80095700(?);
-void func_80095744();
-// ? func_800957F4(?);
-// ? func_800958FC(?);
-// ? func_80095A30(?);
-// ? func_80095D5C(?);
-// ? func_80095EFC(?);
-s32 func_800964FC(struct _Fighter *);
-// ? func_80096540(?);
-// ? func_800965DC(?);
-// ? func_8009665C(?);
-void func_800968C8();
-void func_80096900(struct _HSD_GObj *, s32, s32, s32, f32, f32);
-// ? func_800969D8(?);
-// ? func_80096D9C(?);
-// ? func_80096EF8(?);
-// ? func_80096F48(?);
-// ? func_800970E0(?);
-// ? func_80097130(?);
-// ? func_800971B0(?);
-void func_8009750C(HSD_GObj *);
-// ? func_80097570(?);
-// ? func_80097630(?);
-// ? func_800976A4(?);
-// ? func_800978D4(?);
-// ? func_8009794C(?);
-// ? func_80097AF4(?);
-// ? func_80097D40(?);
-// ? func_80097D88(?);
-// ? func_80097E8C(?);
-// ? func_80097F38(?);
-// ? func_800980BC(?);
-// ? func_80098160(?);
-// ? func_80098214(?);
-// ? func_80098324(?);
-// ? func_80098400(?);
-// ? func_800984D4(?);
-// ? func_8009856C(?);
-// ? func_80098634(?);
-// ? func_800986B0(?);
-// ? func_8009872C(?);
-// ? func_800987D0(?);
-// ? func_80098928(?);
-// ? func_800989D4(?);
-void func_80098B20();
-void func_80098C9C();
-// ? func_80098D90(?);
-// ? func_80098F3C(?);
-// ? func_80099010(?);
-// ? func_8009917C(?);
-// ? func_80099264(?);
-// ? func_800992A8(?);
-// ? func_80099314(?);
-// ? func_80099390(?);
-// ? func_80099438(?);
-// ? func_80099794(?);
-// ? func_8009980C(?);
-// ? func_80099894(?);
-// ? func_800998EC(?);
-// ? func_80099954(?);
-// ? func_80099A58(?);
-// ? func_80099A9C(?);
-void func_80099D9C();
-// ? func_80099E44(?);
-// ? func_80099F1C(?);
-// ? func_80099F9C(?);
-// ? func_8009A080(?);
-// ? func_8009A134(?);
-// ? func_8009A184(?);
-// ? func_8009A228(?);
-// ? func_8009A3C8(?);
-// ? func_8009A410(?);
-// ? func_8009A4A4(?);
-// ? func_8009A6B8(?);
-void func_8009A804(struct _HSD_GObj *);
-// ? func_8009A9AC(?);
-// ? func_8009AA0C(?);
-// ? func_8009AAFC(?);
-// ? func_8009AB9C(?);
-// ? func_8009AC68(?);
-// ? func_8009ACA8(?);
-// ? func_8009ADA4(?);
-// ? func_8009AE14(?);
-// ? func_8009AE38(?);
-// ? func_8009AEA4(?);
-// ? func_8009AFD4(?);
-// ? func_8009B040(?);
-// ? func_8009B170(?);
-// ? func_8009B1B8(?);
-// ? func_8009B2F8(?);
-// ? func_8009B390(?);
-// ? func_8009B4D0(?);
-// ? func_8009B518(?);
-// ? func_8009B56C(?);
-// ? func_8009B654(?);
-// ? func_8009B67C(?);
-// ? func_8009B6C8(?);
-// ? func_8009B818(?);
-// ? func_8009B860(?);
-// ? func_8009B9C8(?);
-// ? func_8009BB1C(?);
-// ? func_8009BB64(?);
-// ? func_8009BC58(?);
-// ? func_8009BD24(?);
-// ? func_8009BF3C(?);
-// ? func_8009C02C(?);
-// ? func_8009C4F8(?);
-// ? func_8009C540(?);
-// ? func_8009C5A4(?);
-// ? func_8009C640(?);
-// ? func_8009C744(?);
-// ? func_8009CB40(?);
-void func_8009CF84();
-// ? func_8009D074(?);
-// ? func_8009D18C(?);
-// ? func_8009D2A4(?);
-// ? func_8009D3BC(?);
-// ? func_8009D4D4(?);
-// ? func_8009D5EC(?);
-// ? func_8009D704(?);
-// ? func_8009D81C(?);
-// ? func_8009D920(?);
-// ? func_8009DA38(?);
-// ? func_8009DB50(?);
-// ? func_8009DC54(?);
-// ? func_8009DD94(?);
-void func_8009E0A8();
-void func_8009E0D4();
-// ? func_8009E140(?);
-// ? func_8009E1D4(?);
-// ? func_8009E318(?);
-// ? func_8009E4A8(?);
-// ? func_8009E614(?);
-// ? func_8009E714(?);
-void func_8009E7B4();
-// ? func_8009EB18(?);
-// ? func_8009EC70(?);
-// ? func_8009EDA4(?);
-// ? func_8009EE30(?);
-s32 func_8009EF68(struct _HSD_GObj *);
-// ? func_8009EFA4(?);
-// ? func_8009F0F0(?);
-// ? func_8009F184(?);
-// ? func_8009F39C(?);
-void func_8009F4A4();
-void func_8009F578();
-// ? func_8009F5AC(?);
-// ? func_8009F75C(?);
-// ? func_8009F7F8(?);
-// ? func_8009F834(?);
-// ? func_800A0098(?);
-// ? func_800A0148(?);
-// ? func_800A0384(?);
-// ? func_800A0508(?);
-// ? func_800A05F4(?);
-// ? func_800A0798(?);
-// ? func_800A08F0(?);
-// ? func_800A0AF4(?);
-// ? func_800A0C8C(?);
-// ? func_800A0CB0(?);
-void func_800A0DA4();
-// ? func_800A0F00(?);
-// ? func_800A0FB0(?);
-void func_800A101C(struct _Fighter *, s8, s8, s32);
-f32 func_800A17E4(struct _Fighter *);
-f32 func_800A1874(struct _Fighter *);
-f32 func_800A1904(struct _Fighter *);
-f32 func_800A1948(struct _Fighter *);
-s32 func_800A198C(struct _Fighter *);
-f32 func_800A1994(struct _Fighter *);
-f32 func_800A1A24(struct _Fighter *);
-// ? func_800A1AB4(?);
-// ? func_800A1B38(?);
-// ? func_800A1BA8(?);
-// ? func_800A1C44(?);
-// ? func_800A1CA8(?);
-// ? func_800A1CC4(?);
-// ? func_800A1F3C(?);
-// ? func_800A1F98(?);
-s32 func_800A2040();
-// ? func_800A20A0(?);
-// ? func_800A2170(?);
-// ? func_800A21FC(?);
-// ? func_800A229C(?);
-// ? func_800A2718(?);
-// ? func_800A28D0(?);
-// ? func_800A2998(?);
-// ? func_800A2A70(?);
-// ? func_800A2BD4(?);
-// ? func_800A2C08(?);
-// ? func_800A2C80(?);
-// ? func_800A3134(?);
-// ? func_800A3180(?);
-// ? func_800A3200(?);
-// ? func_800A3234(?);
-// ? func_800A3498(?);
-// ? func_800A3554(?);
-// ? func_800A3710(?);
-// ? func_800A3844(?);
-// ? func_800A3908(?);
-// ? func_800A4038(?);
-// ? func_800A4768(?);
-// ? func_800A49B4(?);
-// ? func_800A4A40(?);
-// ? func_800A4BEC(?);
-// ? func_800A4E8C(?);
-// ? func_800A50D4(?);
-// ? func_800A5294(?);
-// ? func_800A53DC(?);
-// ? func_800A589C(?);
-// ? func_800A5908(?);
-// ? func_800A5944(?);
-// ? func_800A5980(?);
-// ? func_800A59C0(?);
-// ? func_800A59E4(?);
-// ? func_800A5A28(?);
-// ? func_800A5A5C(?);
-// ? func_800A5A90(?);
-// ? func_800A5ACC(?);
-// ? func_800A5CE0(?);
-// ? func_800A5F4C(?);
-// ? func_800A61D8(?);
-// ? func_800A648C(?);
-// ? func_800A6700(?);
-// ? func_800A6A98(?);
-// ? func_800A6D2C(?);
-// ? func_800A6FC4(?);
-// ? func_800A75DC(?);
-// ? func_800A7AAC(?);
-// ? func_800A80E4(?);
-// ? func_800A8210(?);
-// ? func_800A866C(?);
-// ? func_800A8940(?);
-// ? func_800A8DE4(?);
-// ? func_800A8EB0(?);
-// ? func_800A92CC(?);
-// ? func_800A949C(?);
-// ? func_800A963C(?);
-// ? func_800A96B8(?);
-// ? func_800A9904(?);
-// ? func_800A9CB4(?);
-// ? func_800AA320(?);
-// ? func_800AA42C(?);
-// ? func_800AA844(?);
-// ? func_800AABC8(?);
-// ? func_800AACD0(?);
-// ? func_800AAF48(?);
-// ? func_800AB224(?);
-// ? func_800ABA34(?);
-// ? func_800ABBA8(?);
-// ? func_800AC30C(?);
-// ? func_800AC434(?);
-// ? func_800AC5A0(?);
-// ? func_800AC7D4(?);
-// ? func_800ACB44(?);
-// ? func_800ACD5C(?);
-// ? func_800AD42C(?);
-// ? func_800AD54C(?);
-// ? func_800AD7FC(?);
-// ? func_800ADC28(?);
-// ? func_800ADE48(?);
-// ? func_800AE7AC(?);
-// ? func_800AEA8C(?);
-// ? func_800AECF0(?);
-// ? func_800AEFB8(?);
-// ? func_800AF290(?);
-// ? func_800AF78C(?);
-// ? func_800AFC40(?);
-// ? func_800AFE3C(?);
-// ? func_800B00F8(?);
-// ? func_800B04DC(?);
-// ? func_800B0760(?);
-// ? func_800B0918(?);
-// ? func_800B0AF4(?);
-// ? func_800B0CA8(?);
-// ? func_800B0E98(?);
-// ? func_800B101C(?);
-// ? func_800B126C(?);
-// ? func_800B1478(?);
-// ? func_800B17D0(?);
-// ? func_800B1AB8(?);
-// ? func_800B1DA0(?);
-// ? func_800B1EF0(?);
-// ? func_800B21C8(?);
-// ? func_800B24B8(?);
-// ? func_800B2790(?);
-// ? func_800B2AFC(?);
-// ? func_800B33B0(?);
-void func_800B3900();
-// ? func_800B395C(?);
-// ? func_800B3E04(?);
-// ? func_800B462C(?);
-// ? func_800B463C(?);
-// ? func_800B46B8(?);
-// ? func_800B4778(?);
-// ? func_800B4880(?);
-// ? func_800B49F4(?);
-// ? func_800B4A78(?);
-// ? func_800B4AB0(?);
-// ? func_800B52AC(?);
-// ? func_800B5AB0(?);
-// ? func_800B6208(?);
-// ? func_800B630C(?);
-// ? func_800B63D8(?);
-// ? func_800B658C(?);
-// ? func_800B683C(?);
-// ? func_800B7180(?);
-// ? func_800B732C(?);
-// ? func_800B7638(?);
-// ? func_800B77E8(?);
-// ? func_800B885C(?);
-// ? func_800B89CC(?);
-// ? func_800B8A9C(?);
-// ? func_800B9020(?);
-// ? func_800B920C(?);
-// ? func_800B92D4(?);
-// ? func_800B9340(?);
-// ? func_800B9504(?);
-// ? func_800B9704(?);
-// ? func_800B9790(?);
-// ? func_800B98C8(?);
-// ? func_800B9A04(?);
-// ? func_800B9CBC(?);
-// ? func_800B9F6C(?);
-// ? func_800B9F90(?);
-// ? func_800BA080(?);
-// ? func_800BA160(?);
-// ? func_800BA224(?);
-// ? func_800BA2E8(?);
-// ? func_800BA674(?);
-// ? func_800BA9A0(?);
-// ? func_800BB104(?);
-// ? func_800BB220(?);
-// ? func_800BB768(?);
-// ? func_800BB9B4(?);
-// ? func_800BBC88(?);
-// ? func_800BBED4(?);
-// ? func_800BC458(?);
-// ? func_800BC4A8(?);
-// ? func_800BC9C8(?);
-// ? func_800BCAF4(?);
-// ? func_800BCC20(?);
-// ? func_800BCD00(?);
-// ? func_800BCDE0(?);
-// ? func_800BCE64(?);
-// ? func_800BD0E8(?);
-// ? func_800BD19C(?);
-// ? func_800BD620(?);
-// ? func_800BD6EC(?);
-// ? func_800BD9E0(?);
-// ? func_800BDA50(?);
-// ? func_800BDA74(?);
-// ? func_800BDB58(?);
-// ? func_800BE000(?);
-// ? func_800BE494(?);
-// ? func_800BE7E0(?);
-// ? func_800BEB28(?);
-// ? func_800BEB60(?);
-// ? func_800BEC08(?);
-// ? func_SetEntityFacingDirection(?);
-// ? func_800BF228(?);
-// ? func_800BF534(?);
-// ? func_800BF6BC(?);
-// ? func_800BFB4C(?);
-void func_800BFD04();
-// ? func_800BFD9C(?);
-void func_800BFFAC(struct _Fighter *);
-void func_800BFFD0(struct _Fighter *, s32, s32);
-void func_800C0074(struct _Fighter *);
-// ? func_800C0098(?);
-void func_800C0134();
-void func_800C0200();
-// ? func_800C0358(?);
-void func_800C0408();
-// ? func_800C0658(?);
-// ? func_800C0674(?);
-s32 func_800C0694();
-// ? func_800C06B4(?);
-// ? func_800C06C0(?);
-// ? func_800C06E8(?);
-// ? func_800C0764(?);
-// ? func_800C07F8(?);
-// ? func_800C0874(?);
-// ? func_800C08A0(?);
-void func_800C09B4(struct _HSD_GObj *);
-// ? func_800C0A28(?);
-void func_800C0A98(struct _HSD_GObj *fighterObj);
-// ? func_800C0B20(?);
-// ? func_800C0C88(?);
-// ? func_800C0CB8(?);
-// ? func_800C0D0C(?);
-// ? func_800C0FCC(?);
-// ? func_800C124C(?);
-// ? func_800C13BC(?);
-// ? func_800C15F4(?);
-// ? func_800C1718(?);
-// ? func_800C17CC(?);
-// ? func_800C18A8(?);
-// ? func_800C1D38(?);
-// ? func_800C1E0C(?);
-void func_800C1E64(struct _HSD_GObj *pPlayerEntityStruct, s32, s32, u8, f32); // UnclePunch Map file: AS_203_PassiveWalljump_Walljump
-// ? func_800C23A0(?);
-// ? func_800C23FC(?);
-// ? func_800C2600(?);
-void func_800C2FD8();
-// ? func_800C318C(?);
-// ? func_800C3390(?);
-// ? func_800C3480(?);
-// ? func_800C3538(?);
-// ? func_800C3598(?);
-// ? func_800C36DC(?);
-void func_800C37A0();
-// ? func_800C3A14(?);
-// ? func_800C3B10(?);
-// ? func_800C3BE8(?);
-// ? func_800C3CC0(?);
-// ? func_800C44CC(?);
-// ? func_800C4550(?);
-// ? func_800C4724(?);
-// ? func_800C4A38(?);
-// ? func_800C4E4C(?);
-// ? func_800C4E94(?);
-// ? func_800C4ED8(?);
-// ? func_800C4F64(?);
-// ? func_800C5074(?);
-// ? func_800C50F4(?);
-void func_800C511C();
-// ? func_800C5240(?);
-// ? func_800C5284(?);
-// ? func_800C52F4(?);
-// ? func_800C53E4(?);
-// ? func_800C5408(?);
-// ? func_800C544C(?);
-// ? func_800C548C(?);
-// ? func_800C54C4(?);
-// ? func_800C5500(?);
-// ? func_800C554C(?);
-// ? func_800C555C(?);
-// ? func_800C5588(?);
-// ? func_800C55CC(?);
-// ? func_800C5614(?);
-// ? func_800C576C(?);
-// ? func_800C57B4(?);
-// ? func_800C5A50(?);
-// ? func_800C5A98(?);
-// ? func_800C5B88(?);
-// ? func_800C5CD4(?);
-// ? func_800C5D34(?);
-// ? func_800C5DDC(?);
-// ? func_800C5E94(?);
-// ? func_800C5F60(?);
-// ? func_800C5F88(?);
-// ? func_800C60C8(?);
-// ? func_800C6110(?);
-void func_800C61B0();
-// ? func_800C6408(?);
-// ? func_800C6AFC(?);
-// ? func_800C6B6C(?);
-// ? func_800C703C(?);
-// ? func_800C7070(?);
-// ? func_800C74F4(?);
-// ? func_800C7590(?);
-// ? func_800C7800(?);
-// ? func_800C7A30(?);
-// ? func_800C7B0C(?);
-// ? func_800C7C60(?);
-// ? func_800C7CA0(?);
-// ? func_800C7DC4(?);
-void func_800C8064();
-// ? func_800C80A4(?);
-// ? func_800C8170(?);
-void func_800C8348(struct _HSD_GObj *, s32, s32);
-void func_800C8438(struct _HSD_GObj *);
-void func_800C8540();
-// ? func_800C85B8(?);
-void func_800C884C();
-void func_800C88A0(struct _Fighter *);
-// ? func_800C88D4(?);
-void func_800C89A0(struct _HSD_GObj *);
-void func_800C8A64();
-// ? func_800C8AF0(?);
-// ? func_800C8B1C(?);
-s32 func_800C8B2C();
-// ? func_800C8B60(?);
-// ? func_800C8B74(?);
-void func_800C8C84();
-void func_800C8D00();
-// ? func_800C8E40(?);
-// ? func_800C8E74(?);
-void func_800C8F6C();
-void func_800C8FC4(struct _HSD_GObj *);
-void func_800C9034();
-// ? func_800C9198(?);
-// ? func_800C92E4(?);
-// ? func_800C9468(?);
-// ? func_800C94B4(?);
-// ? func_800C9528(?);
-// ? func_800C97A8(?);
-// ? func_800C97DC(?);
-void func_800C9840(HSD_GObj *, s32, s32, f32, f32, f32);
-// ? func_800C98AC(?);
-// ? func_800C9924(?);
-// ? func_800C9C2C(?);
-// ? func_800C9C74(?);
-// ? func_800C9CEC(?);
-// ? func_800C9D40(?);
-// ? func_800C9D94(?);
-// ? func_800CA094(?);
-// ? func_800CA120(?);
-// ? func_800CA5F0(?);
-// ? func_800CA644(?);
-// ? func_800CA698(?);
-// ? func_800CA6F4(?);
-// ? func_800CA71C(?);
-// ? func_800CA77C(?);
-// ? func_800CA95C(?);
-// ? func_800CAA2C(?);
-// ? func_800CABC4(?);
-// ? func_800CAC18(?);
-s32 func_800CAE80();
-// ? func_800CAED0(?);
-// ? func_800CAF78(?);
-// ? func_800CB024(?);
-void func_800CB110(HSD_GObj *, s32, f32);
-// ? func_800CB250(?);
-// ? func_800CB334(?);
-// ? func_800CB438(?);
-// ? func_800CB4E0(?);
-// ? func_800CB59C(?);
-// ? func_800CB6EC(?);
-// ? func_800CB804(?);
-// ? func_800CB870(?);
-// ? func_800CB8E0(?);
-// ? func_800CB950(?);
-// ? func_800CBAC4(?);
-// ? func_800CBBC0(?);
-// ? func_800CBD18(?);
-// ? func_800CBE98(?);
-// ? func_800CC0E8(?);
-// ? func_800CC238(?);
-// ? func_800CC4F8(?);
-// ? func_800CC6C8(?);
-void func_800CC730(struct _HSD_GObj *);
-// ? func_800CC830(?);
-// ? func_800CC8DC(?);
-// ? func_800CC988(?);
-// ? func_800CCAAC(?);
-// ? func_800CCBE0(?);
-// ? func_800CCDA8(?);
-// ? func_800CCF58(?);
-// ? func_800CD140(?);
-// ? func_800CD1BC(?);
-// ? func_800CD204(?);
-// ? func_800CD278(?);
-// ? func_800CD2C4(?);
-// ? func_800CD350(?);
-// ? func_800CD418(?);
-// ? func_800CD4E0(?);
-// ? func_800CD5A8(?);
-// ? func_800CD82C(?);
-// ? func_800CDAB4(?);
-// ? func_800CDD14(?);
-// ? func_800CDDA0(?);
-// ? func_800CDE18(?);
-// ? func_800CDE54(?);
-// ? func_800CDE74(?);
-// ? func_800CDE94(?);
-// ? func_800CDF5C(?);
-// ? func_800CE010(?);
-// ? func_800CE3E0(?);
-// ? func_800CE480(?);
-// ? func_800CECE8(?);
-// ? func_800CED30(?);
-// ? func_800CEE70(?);
-// ? func_800CEF08(?);
-// ? func_800CEFE0(?);
-// ? func_800CF1A0(?);
-// ? func_800CF280(?);
-// ? func_800CF3C8(?);
-// ? func_800CF4DC(?);
-// ? func_800CF594(?);
-// ? func_800CF6E8(?);
-// ? func_800D0CBC(?);
-// ? func_800D0EC8(?);
-void func_800D0FA0();
-void func_800D105C(struct _HSD_GObj *);
-void func_800D14E4();
-// ? func_800D15D0(?);
-// ? func_800D170C(?);
-// ? func_800D18CC(?);
-void func_800D1A8C();
-// ? func_800D1B04(?);
-// ? func_800D1BA0(?);
-// ? func_800D1D10(?);
-void func_800D1E80();
-// ? func_800D1F6C(?);
-// ? func_800D1FFC(?);
-// ? func_800D21BC(?);
-void func_800D237C();
-// ? func_800D23F4(?);
-// ? func_800D2490(?);
-// ? func_800D2600(?);
-// ? func_800D2770(?);
-// ? func_800D27C4(?);
-// ? func_800D2818(?);
-// ? func_800D2890(?);
-// ? func_800D290C(?);
-// ? func_800D299C(?);
-// ? func_800D2A3C(?);
-// ? func_800D2AD8(?);
-// ? func_800D2B04(?);
-// ? func_800D2B30(?);
-// ? func_800D2BF8(?);
-// ? func_800D2CA0(?);
-// ? func_800D2CD4(?);
-// ? func_800D2D0C(?);
-// ? func_800D2D50(?);
-// ? func_800D2E7C(?);
-// ? func_800D2FA4(?);
-// ? func_800D3004(?);
-void func_800D3158(struct _HSD_GObj *fighterObj);
-// ? func_800D331C(?);
-// ? func_800D34E0(?);
-// ? func_800D35FC(?);
-// ? func_800D3680(?);
-// ? func_800D38B8(?);
-// ? func_800D3950(?);
-// ? func_800D3BC8(?);
-// ? func_800D3E40(?);
-// ? func_800D40B8(?);
-// ? func_800D41C4(?);
-// ? func_800D4580(?);
-// ? func_800D4780(?);
-// ? func_800D47B8(?);
-// ? func_800D481C(?);
-// ? func_800D4E50(?);
-void func_800D4F24(struct _HSD_GObj *, s32);
-// ? func_800D4FF4(?);
-// ? func_800D5600(?);
-void func_800D5AEC(HSD_GObj *, s32, s32, s32, Fighter *, f32, f32);
-// ? func_800D5BF8(?);
-void func_800D5CB0(struct _HSD_GObj *, s32, f32);
-// ? func_800D5D3C(?);
-// ? func_800D5F18(?);
-// ? func_800D5F38(?);
-// ? func_800D5F58(?);
-// ? func_800D5F84(?);
-// ? func_800D5FB0(?);
-// ? func_800D600C(?);
-// ? func_800D627C(?);
-// ? func_800D62C4(?);
-// ? func_800D638C(?);
-// ? func_800D65D8(?);
-// ? func_800D6620(?);
-s32 func_800D67C4(struct _Fighter *);
-// ? func_800D6824(?);
-s32 func_800D688C(struct _Fighter *);
-// ? func_800D68C0(?);
-s32 func_800D6928(struct _Fighter *);
-// ? func_800D695C(?);
-// ? func_800D69C4(?);
-// ? func_800D6A50(?);
-// ? func_800D6AC4(?);
-// ? func_800D6B00(?);
-// ? func_800D6B8C(?);
-// ? func_800D6C60(?);
-// ? func_800D6E34(?);
-// ? func_800D6E70(?);
-// ? func_800D6F58(?);
-// ? func_800D705C(?);
-// ? func_800D7100(?);
-void func_800D71D8();
-// ? func_800D7268(?);
-// ? func_800D72A0(?);
-// ? func_800D730C(?);
-// ? func_800D74A4(?);
-// ? func_800D769C(?);
-// ? func_800D76B8(?);
-// ? func_800D7770(?);
-// ? func_800D79B4(?);
-// ? func_800D83AC(?);
-// ? func_800D84D4(?);
-// ? func_800D86E0(?);
-// ? func_800D874C(?);
-// ? func_800D8990(?);
-// ? func_800D8A38(?);
-// ? func_800D8AE0(?);
-// ? func_800D8B9C(?);
-// ? func_800D8C54(?);
-// ? func_800D8E94(?);
-// ? func_800D8EC8(?);
-// ? func_800D9228(?);
-// ? func_800D949C(?);
-void func_800D94D8(HSD_GObj *);
-// ? func_800D952C(?);
-// ? func_800D9558(?);
-// ? func_800D9930(?);
-// ? func_800D9C64(?);
-// ? func_800D9C98(?);
-// ? func_800DA054(?);
-// ? func_800DA1D8(?);
-// ? func_800DA2B0(?);
-// ? func_800DA4C0(?);
-// ? func_800DA4FC(?);
-// ? func_800DA698(?);
-void func_800DA824(Fighter *);
-// ? func_800DA8E4(?);
-// ? func_800DAA40(?);
-// ? func_800DAC78(?);
-// ? func_800DAD18(?);
-// ? func_800DAEEC(?);
-void func_800DB368(Fighter *, Fighter *);
-void func_800DB464(HSD_GObj *);
-// ? func_800DB500(?);
-// ? func_800DB5D8(?);
-// ? func_800DB6C8(?);
-// ? func_800DB790(?);
-// ? func_800DB8A4(?);
-// ? func_800DB908(?);
-// ? func_800DBAE4(?);
-// ? func_800DBBF8(?);
-// ? func_800DC014(?);
-// ? func_800DC044(?);
-// ? func_800DC070(?);
-// ? func_800DC284(?);
-// ? func_800DC3A4(?);
-// ? func_800DC404(?);
-void func_800DC750(HSD_GObj *);
-// ? func_800DC920(?);
-// ? func_800DCE34(?);
-// ? func_800DCFD4(?);
-// ? func_800DD100(?);
-void func_800DD168(HSD_GObj *);
-// ? func_800DD1E4(?);
-// ? func_800DD398(?);
-// ? func_800DD4B0(?);
-// ? func_800DD724(?);
-// ? func_800DD92C(?);
-// ? func_800DD930(?);
-// ? func_800DDA10(?);
-// ? func_800DDA5C(?);
-// ? func_800DDA60(?);
-// ? func_800DDB40(?);
-// ? func_800DDB8C(?);
-// ? func_800DDB90(?);
-// ? func_800DDCB4(?);
-// ? func_800DDD00(?);
-// ? func_800DDD04(?);
-// ? func_800DDDE4(?);
-void func_800DE2A8(HSD_GObj *, HSD_GObj *);
-// ? func_800DE2CC(?);
-// ? func_800DE2F0(?);
-// ? func_800DE3FC(?);
-void func_800DE508(HSD_GObj *);
-// ? func_800DE5A4(?);
-void func_800DE7C0(struct _HSD_GObj *, s32, s32);
-// ? func_800DE854(?);
-// ? func_800DE920(?);
-// ? func_800DE974(?);
-// ? func_800DE9B8(?);
-// ? func_800DE9D8(?);
-// ? func_800DEA28(?);
-// ? func_800DEAE8(?);
-// ? func_800DEBD0(?);
-// ? func_800DED30(?);
-// ? func_800DEE84(?);
-void func_800DEEA8(struct _HSD_GObj *fighterObj);
-// ? func_800DEEB8(?);
-u32 func_800DEEE8(struct _Fighter *, struct _Vec2 *);
-void func_800DEF38();
-void func_800DF0D0();
-// ? func_800DF1C8(?);
-// ? func_800DF21C(?);
-// ? func_800DF2D8(?);
-// ? func_800DF30C(?);
-// ? func_800DF3A8(?);
-// ? func_800DF3DC(?);
-// ? func_800DF478(?);
-// ? func_800DF50C(?);
-// ? func_800DF608(?);
-// ? func_800DF644(?);
-// ? func_800DF678(?);
-// ? func_800DF6F8(?);
-// ? func_800DF72C(?);
-// ? func_800DF79C(?);
-// ? func_800DF7F4(?);
-// ? func_800DF844(?);
-// ? func_800DF878(?);
-// ? func_800DF8B0(?);
-// ? func_800DF8E8(?);
-// ? func_800DF910(?);
-// ? ftDonkey_800DF938(?);
-// ? ftDonkey_800DF980(?);
-// ? ftDonkey_800DFA70(?);
-// ? ftDonkey_800DFA98(?);
-// ? ftDonkey_800DFAE4(?);
-// ? ftWalkCommon_GetWalkType_800DFBF8(?);
-// ? ftWalkCommon_800DFC70(?);
-// ? ftWalkCommon_800DFCA4(?);
-// ? ftWalkCommon_800DFDDC(?);
-// ? ftWalkCommon_800DFEC8(?);
-// ? ftWalkCommon_800E0060(?);
-// ? ftDonkey_800E0134(?);
-// ? ftDonkey_800E017C(?);
-// ? ftDonkey_800E0294(?);
-// ? ftDonkey_800E0350(?);
-// ? ftDonkey_800E0378(?);
-// ? ftDonkey_800E03C0(?);
-// ? ftDonkey_800E04A4(?);
-// ? ftDonkey_800E06D8(?);
-// ? ftDonkey_800E0750(?);
-// ? ftDonkey_800E07B0(?);
-// ? ftMario_OnLoadForDrMario(?);
-// ? ftMario_LoadSpecialAttrs(?);
-// ? func_800E0D1C(?);
-// ? func_800E1178(?);
-// ? func_800E11E0(?);
-// ? func_800E132C(?);
-// ? func_800E1368(?);
-// ? func_800E13F8(?);
-// ? func_800E1428(?);
-// ? func_800E18B8(?);
-// ? func_800E198C(?);
-void ftCaptain_OnLoadForGanon(struct _Fighter *); // UnclePunch map file: FighterOnLoad_Ganondorf
-void ftCFalcon_LoadSpecialAttrs(struct _HSD_GObj *);
-// ? ftCaptain_SpecialS_RemoveGFX(?);
-// ? func_800E3EAC(?);
-// ? func_800E4D7C(?);
-// ? func_800E526C(?);
-// ? func_800E5534(?);
-// ? ftFox_OnLoadForFalco(?);
-void ftFox_LoadSpecialAttrs(struct _HSD_GObj *);
-// ? ftFox_AppealS_CheckIfUsed(?);
-// ? ftFox_AppealS_CheckInput(?);
-// ? ftFox_AppealS_Action(?);
-// ? ftFox_FtGetHoldJoint(?);
-// ? ftFox_ItGetHoldJoint(?);
-// ? ftFox_CheckRemoveBlaster(?);
-// ? ftFox_GetBlasterAction(?);
-// ? ftFox_CheckBlasterAction(?);
-// ? ftFox_ClearBlaster(?);
-void ftFox_RemoveBlaster(struct _HSD_GObj *);
-// ? ftFox_Throw_Anim(?);
-// ? ftFox_SpecialHiHold_GroundToAir(?);
-// ? ftFox_SpecialHiHoldAir_AirToGround(?);
-// ? ftFox_SpecialHi_GroundToAir(?);
-// ? ftFox_SpecialAirHi_AirToGround(?);
-// ? ftFox_SpecialAirHi_Action(?);
-// ? ftFox_SpecialHiFall_Action(?);
-// ? ftFox_SpecialHiFall_AirToGround(?);
-// ? ftFox_SpecialHiLanding_GroundToAir(?);
-// ? ftFox_SpecialHiBound_Action(?);
-// ? ftFox_SpecialLwStart_CheckPass(?);
-// ? ftFox_SpecialLwStart_Pass(?);
-// ? ftFox_SpecialLwStart_GroundToAir(?);
-// ? ftFox_SpecialAirLwStart_AirToGround(?);
-// ? ftFox_SpecialLwLoop_CheckPass(?);
-// ? ftFox_SpecialLwLoop_Pass(?);
-// ? ftFox_SpecialLwLoop_GroundToAir(?);
-// ? ftFox_SpecialAirLwLoop_AirToGround(?);
-// ? ftFox_SpecialLw_CreateReflectHit(?);
-// ? ftFox_SpecialLwLoop_Action(?);
-// ? ftFox_SpecialAirLwLoop_Action(?);
-// ? ftFox_SpecialLw_Turn(?);
-// ? ftFox_SpecialLwTurn_GroundToAir(?);
-// ? ftFox_SpecialAirLwTurn_GroundToAir(?);
-// ? ftFox_SpecialLwTurn_Check(?);
-// ? ftFox_SpecialLwHit_Check(?);
-// ? ftFox_SpecialLwHit_GroundToAir(?);
-// ? ftFox_SpecialAirLwHit_AirToGround(?);
-// ? ftFox_SpecialLwHit_SetCall(?);
-// ? ftFox_SpecialLwEnd_GroundToAir(?);
-// ? ftFox_SpecialAirLwEnd_AirToGround(?);
-// ? ftFox_SpecialLwEnd_Action(?);
-// ? ftFox_SpecialAirLwEnd_Action(?);
-// ? ftFox_SpecialS_CheckGhostRemove(?);
-// ? ftFox_SpecialS_GetCmdVar2(?);
-// ? ftFox_SpecialS_CopyGhostPosIndexed(?);
-// ? ftFox_SpecialS_ReturnFloatVarIndexed(?);
-// ? ftFox_SpecialSStart_GroundToAir(?);
-// ? ftFox_SpecialAirSStart_AirToGround(?);
-// ? ftFox_SpecialS_GroundToAir(?);
-// ? ftFox_SpecialAirS_AirToGround(?);
-// ? ftFox_SpecialS_Action(?);
-// ? ftFox_SpecialAirS_Action(?);
-// ? ftFox_SpecialSEnd_Action(?);
-// ? ftFox_SpecialAirSEnd_Action(?);
-// ? func_800EAD64(?);
-// ? ftLink_OnLoadForCLink(?);
-// void ftLink_OnItemPickup(HSD_GObj*, int);
-// ? func_800EB1FC(?);
-// ? ftLink_LoadSpecialAttrs(?);
-// ? func_800EB3BC(?);
-// ? func_800EB42C(?);
-// ? func_800EB618(?);
-// ? func_800EB75C(?);
-// ? func_800EBE64(?);
-// ? func_800EBEC4(?);
-// ? func_800EBEEC(?);
-// ? func_800EBF20(?);
-// ? func_800EBFCC(?);
-// ? func_800EBFDC(?);
-// ? func_800EC00C(?);
-// ? func_800EC03C(?);
-void func_800EC06C();
-// ? func_800EC0C4(?);
-// ? func_800EC4B4(?);
-// ? func_800ECBC4(?);
-// ? func_800ECC0C(?);
-// ? func_800ECC6C(?);
-// ? func_800ECCCC(?);
-void func_800ECD04(HSD_GObj *);
-void func_800ECD58(HSD_GObj *);
-// ? func_800EEB00(?);
-// ? func_800EEB1C(?);
-// ? func_800EEC34(?);
-void func_800EED50(s32, s32);
-// ? func_800EEEC4(?);
-// ? func_800EF040(?);
-// ? func_800EF0E4(?);
-// ? func_800EF35C(?);
-// ? func_800EF438(?);
-// ? func_800EF69C(?);
-// ? func_800F1420(?);
-// ? func_800F16D0(?);
-// ? func_800F190C(?);
-// ? func_800F19AC(?);
-// ? func_800F1A8C(?);
-// ? func_800F1BAC(?);
-// ? func_800F1CD8(?);
-void func_800F1D24();
-// ? func_800F1DAC(?);
-// ? func_800F1F1C(?);
-// ? func_800F1F68(?);
-// ? func_800F21C0(?);
-// ? func_800F22D4(?);
-// ? func_800F331C(?);
-// ? func_800F346C(?);
-// ? func_800F3570(?);
-// ? func_800F36DC(?);
-// ? func_800F37EC(?);
-// ? func_800F3B28(?);
-// ? func_800F5318(?);
-// ? func_800F539C(?);
-// ? func_800F5524(?);
-// ? func_800F5800(?);
-// ? func_800F5820(?);
-// ? func_800F5874(?);
-// ? func_800F5898(?);
-// ? func_800F58AC(?);
-// ? func_800F58D8(?);
-// ? func_800F5954(?);
-// ? func_800F597C(?);
-// ? func_800F598C(?);
-// ? func_800F5A04(?);
-// ? func_800F5A38(?);
-// ? func_800F5A60(?);
-// ? func_800F5A70(?);
-// ? func_800F5A88(?);
-// ? func_800F5A98(?);
-// ? func_800F5AB0(?);
-// ? func_800F5AC0(?);
-// ? func_800F5AD8(?);
-// ? func_800F5AF0(?);
-// ? func_800F5B00(?);
-// ? func_800F5B10(?);
-// ? func_800F5B20(?);
-// ? func_800F5B3C(?);
-// ? func_800F5B4C(?);
-// ? func_800F5B5C(?);
-void func_800F5BA4();
-void func_800F5C34();
-// ? func_800F5D04(?);
-// ? func_800F5DE8(?);
-// ? func_800F5EA8(?);
-// ? func_800F5F68(?);
-// ? func_800F6070(?);
-// ? func_800F6388(?);
-// ? func_800F63EC(?);
-// ? func_800F6BB0(?);
-// ? func_800F9070(?);
-// ? func_800F9090(?);
-// ? func_800F951C(?);
-// ? func_800F9598(?);
-// ? func_800FA588(?);
-// ? func_800FA7D4(?);
-// ? func_800FA83C(?);
-// ? func_800FA878(?);
-// ? func_800FB394(?);
-// ? func_800FB418(?);
-// ? func_800FB444(?);
-// ? func_800FB470(?);
-// ? func_800FB500(?);
-// ? func_800FB5F4(?);
-// ? func_800FB6DC(?);
-// ? func_800FB800(?);
-// ? func_800FB840(?);
-// ? func_800FCC14(?);
-// ? func_800FCC6C(?);
-// ? func_800FCCBC(?);
-// ? func_800FCD04(?);
-// ? func_800FCD60(?);
-// ? func_800FCDE0(?);
-// ? func_800FDC00(?);
-// ? func_800FDC70(?);
-// ? func_800FDD14(?);
-// ? func_800FDD4C(?);
-// ? func_800FDDF4(?);
-// ? func_800FDEB4(?);
-// ? func_800FDEE0(?);
-// ? func_800FDF30(?);
-// ? func_800FEC78(?);
-// ? func_800FECBC(?);
-// ? func_800FECE8(?);
-// ? func_80100DE0(?);
-// ? func_80100F94(?);
-// ? func_801010D4(?);
-// ? func_8010131C(?);
-// ? func_8010140C(?);
-// ? func_80105E8C(?);
-// ? func_80105F3C(?);
-// ? func_80105FF0(?);
-// ? func_80106020(?);
-// ? func_8010603C(?);
-// ? func_80106F44(?);
-// ? func_80106F9C(?);
-// ? func_80106FEC(?);
-// ? func_80107040(?);
-// ? func_8010709C(?);
-// ? func_80107130(?);
-// ? func_801071FC(?);
-// ? func_80107410(?);
-// ? func_80108CE8(?);
-// ? func_80108D04(?);
-// ? func_80109238(?);
-// ? func_80109260(?);
-// ? func_80109290(?);
-// ? func_8010929C(?);
-// ? func_801092AC(?);
-// ? func_801092BC(?);
-// ? func_801092CC(?);
-// ? func_801092DC(?);
-// ? func_801092F4(?);
-// ? func_8010930C(?);
-// ? func_80109324(?);
-// ? func_8010933C(?);
-// ? func_80109354(?);
-// ? func_80109380(?);
-// ? func_801093A0(?);
-// ? func_801093B4(?);
-// ? func_8010A8BC(?);
-// ? func_8010AA2C(?);
-// ? func_8010AC78(?);
-// ? func_8010B868(?);
-// ? func_8010B8E0(?);
-// ? func_8010BB50(?);
-// ? func_8010BBC8(?);
-// ? func_8010BC40(?);
-// ? func_8010BC90(?);
-// ? func_8010BF90(?);
-// ? func_8010C06C(?);
-// ? func_8010C148(?);
-// ? func_8010C1E8(?);
-// ? func_8010C3C0(?);
-// ? func_8010C3F4(?);
-// ? func_8010C47C(?);
-// ? func_8010C4AC(?);
-// ? func_8010C8D8(?);
-// ? func_8010C9CC(?);
-// ? func_8010CC6C(?);
-// ? func_8010CCD4(?);
-// ? func_8010CD44(?);
-// ? func_8010D074(?);
-// ? func_8010D0A8(?);
-// ? func_8010D130(?);
-// ? func_8010D160(?);
-// ? func_8010D580(?);
-// ? func_8010D5F0(?);
-// ? func_8010D660(?);
-// ? func_8010D6D0(?);
-// ? ftDonkey_8010DE88(?);
-// ? ftDonkey_8010DFF8(?);
-// ? ftDonkey_8010E464(?);
-// ? ftDonkey_8010E4EC(?);
-// ? ftDonkey_DestroyAllEffectsPlus(?);
-// ? ftDonkey_DestroyAllEffects_SpecialHi(?);
-// ? func_80110490(?);
-// ? func_80110610(?);
-// ? func_80110788(?);
-// ? func_80110980(?);
-// ? func_80110A80(?);
-// ? func_80110AEC(?);
-// ? func_80110BCC(?);
-// ? func_80110E4C(?);
-// ? func_80110E88(?);
-// ? func_80110F18(?);
-// ? func_80110F58(?);
-// ? func_80110F64(?);
-// ? func_80110F70(?);
-// ? func_801110E8(?);
-// ? func_80111440(?);
-// ? func_801114E4(?);
-// ? func_80111830(?);
-// ? func_80111988(?);
-// ? func_80111CB0(?);
-// ? func_80111D54(?);
-// ? func_80111DF8(?);
-// ? func_80111EB4(?);
-// ? func_80111F70(?);
-// ? func_80111FA0(?);
-// ? func_80111FBC(?);
-// ? func_801120D4(?);
-// ? func_80112F48(?);
-// ? func_80112FA8(?);
-// ? func_80113324(?);
-// ? func_80113390(?);
-// ? func_8011374C(?);
-// ? func_801137C8(?);
-// ? func_80113838(?);
-// ? func_80113A30(?);
-// ? func_80113E40(?);
-// ? func_80113EAC(?);
-// ? func_80113F68(?);
-// ? func_8011444C(?);
-// ? func_801144B8(?);
-// ? func_80114680(?);
-// ? func_801146EC(?);
-// ? func_ftNess_GetAbsorbHeal(?);
-// ? ftNess_AttackS4_Action(?);
-// ? ftNess_CheckNessBatRemove(?);
-void ftNess_ItemNessBatRemove(struct _HSD_GObj *);
-// ? ftNess_ItemNessBatSetNULL(?);
-// ? ftNess_YoyoCheckTimedRehit(?);
-// ? ftNess_YoyoApplyDamage(?);
-// ? ftNess_YoyoCheckEnvColl(?);
-// ? ftNess_YoyoSetUnkPos(?);
-// ? ftNess_YoyoSetHitPos(?);
-// ? ftNess_YoyoSetHitPosUnk(?);
-// ? ftNess_YoyoCheckNoObstruct(?);
-// ? ftNess_YoyoSetVarAll(?);
-// ? ftNess_YoyoApplySmash(?);
-// ? ftNess_YoyoSetChargeDamage(?);
-// ? ftNess_YoyoThink_IsRemove(?);
-// ? ftNess_YoyoSetUnkRate(?);
-// ? ftNess_YoyoCreateItem(?);
-// ? ftNess_YoyoItemSetFlag(?);
-void ftNess_YoyoItemDespawn(struct _HSD_GObj *);
-// ? ftNess_YoyoItemSetUnk2(?);
-// ? ftNess_AttackHi4_Action(?);
-// ? ftNess_AttackHi4_Charge_Action(?);
-// ? ftNess_AttackHi4_Release_Action(?);
-// ? ftNess_AttackLw4_Action(?);
-// ? ftNess_AttackLw4_Charge_Action(?);
-// ? ftNess_AttackLw4_Release_Action(?);
-// ? ftNess_CheckSpecialNHold(?);
-// ? ftNess_SpecialNSetNULL(?);
-void ftNess_ItemPKFlushSetNULL(struct _HSD_GObj *);
-// ? ftNess_SpecialHiStopGFX(?);
-// ? ftNess_ItemPKThunder_CheckNessCollide(?);
-// ? ftNess_CheckSpecialHiHold(?);
-// ? ftNess_ItemPKThunderRemove(?);
-void ftNess_SpecialHiTakeDamage(struct _HSD_GObj *);
-// ? ftNess_ItemPKThunderCheckOwn(?);
-// ? ftNess_SpecialAirHi_CollisionModVel(?);
-// ? ftNess_SpecialHi_Action(?);
-// ? ftNess_SpecialAirHi_Action(?);
-// ? ftNess_SpecialLwStart_GroundToAir(?);
-// ? ftNess_SpecialAirLwStart_AirToGround(?);
-// ? ftNess_SpecialLwHold_GroundToAir(?);
-// ? ftNess_SpecialAirLwHold_AirToGround(?);
-// ? ftNess_SpecialLwHold_Action(?);
-// ? ftNess_SpecialAirLwHold_Action(?);
-// ? ftNess_SpecialLwTurn_GroundToAir(?);
-// ? ftNess_SpecialAirLwTurn_AirToGround(?);
-// ? ftNess_SpecialLwHold_GroundOrAir(?);
-// ? ftNess_SpecialLwHit_GroundToAir(?);
-// ? ftNess_SpecialAirLwHit_AirToGround(?);
-// ? ftNess_AbsorbThink_DecideAction(?);
-// ? ftNess_SpecialLwEnd_GroundToAir(?);
-// ? ftNess_SpecialAirLwEnd_AirToGround(?);
-// ? ftNess_SpecialLwEnd_Action(?);
-// ? ftNess_SpecialAirLwEnd_Action(?);
-// ? ftIceClimber_OnLoadForNana(?);
-// ? func_8011F16C(?);
-// ? func_8011F190(?);
-// ? func_8011F68C(?);
-// ? func_8011F6FC(?);
-// ? func_8011F720(?);
-// ? func_8011F964(?);
-// ? func_80120E68(?);
-// ? func_80120FE0(?);
-// ? func_801210C8(?);
-// ? func_8012114C(?);
-// ? func_80121164(?);
-// ? func_801217EC(?);
-// ? func_8012184C(?);
-// ? func_801218AC(?);
-// ? func_801218F8(?);
-// ? func_80121CE0(?);
-// ? func_80121D40(?);
-// ? func_80121DA0(?);
-// ? func_80121DD8(?);
-// ? func_80121FD8(?);
-// ? func_80122038(?);
-// ? func_80122098(?);
-// ? func_801220D4(?);
-// ? func_801222E8(?);
-// ? func_80122348(?);
-// ? func_80122380(?);
-// ? func_801227AC(?);
-// ? func_8012280C(?);
-// ? func_80122898(?);
-// ? ftIceClimber_SpecialLw_StartAction(?);
-// ? func_8012300C(?);
-// ? func_8012309C(?);
-// ? func_801230D0(?);
-// ? func_801232A4(?);
-// ? func_801233F8(?);
-// ? func_80123720(?);
-// ? func_8012378C(?);
-// ? func_801237F8(?);
-// ? func_801238E4(?);
-// ? func_80123954(?);
-// ? func_80123B10(?);
-// ? func_80123B3C(?);
-// ? func_80123BF0(?);
-// ? Pika_CopyAttributes_801243AC(?);
-void ftPikachu_LoadSpecialAttrs(struct _HSD_GObj *);
-// ? ftPikachu_ActionChange_801250FC(?);
-// ? ftPikachu_ActionChange_8012515C(?);
-// ? ftPikachu_ActionChange_80125414(?);
-// ? ftPikachu_ActionChange_80125474(?);
-// ? ftPikachu_ActionChange_801254D4(?);
-// ? ftPikachu_ActionChange_80125528(?);
-// ? ftPikachu_ActionChange_80125774(?);
-// ? ftPikachu_ActionChange_801257D4(?);
-// ? ftPikachu_ActionChange_80125834(?);
-// ? ftPikachu_ActionChange_801258A0(?);
-// ? ftPikachu_ActionChange_80125A54(?);
-// ? ftPikachu_ActionChange_80125CD0(?);
-// ? ftPikachu_ActionChange_80125D28(?);
-// ? ftPikachu_ActionChange_80126084(?);
-// ? ftPikachu_ActionChange_801260E4(?);
-// ? ftPikachu_8012642C(?);
-// ? ftPikachu_ActionChange_80126A2C(?);
-// ? ftPikachu_ActionChange_80126AA4(?);
-// ? ftPikachu_80126C0C(?);
-// ? ftPikachu_80126E1C(?);
-// ? ftPikachu_80127064(?);
-// ? ftPikachu_ActionChange_8012744C(?);
-// ? ftPikachu_ActionChangeUpdateVel_801274AC(?);
-// ? ftPikachu_ActionChangeUpdateVel_80127534(?);
-// ? ftPikachu_CheckProperty_801275CC(?);
-// ? ftPikachu_80127608(?);
-// ? ftPikachu_SetState_8012764C(?);
-// ? ftPikachu_8012765C(?);
-// ? ftSamus_801287C4(?);
-// ? ftSamus_80128944(?);
-// ? ftSamus_80128A1C(?);
-f32 ftSamus_80128AC8(HSD_GObj *fighterObj, f32 farg1, f32 farg2);
-void ftSamus_80128B1C(HSD_GObj *, f32, f32, f32);
-// ? ftSamus_80129048(?);
-// ? ftSamus_801290A4(?);
-// ? ftSamus_80129100(?);
-// ? ftSamus_80129158(?);
-// ? ftSamus_801291A8(?);
-// ? ftSamus_801291F0(?);
-// ? ftSamus_80129258(?);
-// ? ftSamus_801292E4(?);
-// ? ftSamus_801293BC(?);
-// ? ftSamus_8012A068(?);
-// ? ftSamus_8012A168(?);
-// ? ftSamus_8012A640(?);
-// ? ftSamus_8012AEBC(?);
-// ? ftSamus_8012AF38(?);
-// ? ftSamus_8012B570(?);
-// ? ftSamus_8012B5F0(?);
-// ? ftSamus_8012B668(?);
-// ? func_8012B6E8(?);
-// ? func_8012B804(?);
-// ? func_8012B8A4(?);
-// ? func_8012B918(?);
-// ? ftYoshi_8012BAC0(?);
-// ? func_8012BDA0(?);
-// ? func_8012BE3C(?);
-// ? func_8012BECC(?);
-// ? func_8012C1D4(?);
-// ? func_8012C49C(?);
-// ? func_8012C600(?);
-// ? func_8012C850(?);
-// ? func_8012C914(?);
-// ? func_8012CC1C(?);
-// ? func_8012CC6C(?);
-// ? func_8012CC94(?);
-// ? func_8012CCC4(?);
-// ? func_8012CCD0(?);
-// ? func_8012CCE0(?);
-// ? func_8012CCF0(?);
-// ? func_8012CD00(?);
-// ? func_8012CD10(?);
-// ? func_8012CD28(?);
-// ? func_8012CD40(?);
-// ? func_8012CD58(?);
-// ? func_8012CD70(?);
-// ? func_8012CD88(?);
-// ? func_8012CDB4(?);
-// ? func_8012CDD4(?);
-// ? func_8012DF00(?);
-// ? func_8012DF18(?);
-// ? func_8012DF8C(?);
-// ? func_8012E270(?);
-// ? func_8012E944(?);
-// ? func_8012EA04(?);
-// ? func_8012EAD8(?);
-// ? func_8012EB48(?);
-// ? func_8012F0DC(?);
-// ? func_8012F35C(?);
-// ? func_80132A64(?);
-// ? ftKoopa_OnLoadForGKoopa(?);
-// ? ftKoopa_LoadSpecialAttrs(?);
-// ? func_80132DC0(?);
-// ? func_80132DD0(?);
-// ? func_80132DE0(?);
-// ? func_80132DF0(?);
-// ? func_80132E00(?);
-// ? func_80132E10(?);
-// ? func_80132E20(?);
-// ? func_80132E30(?);
-// ? func_801348C0(?);
-// ? func_80134988(?);
-// ? func_80134A5C(?);
-// ? func_80134ACC(?);
-// ? func_80134D78(?);
-// ? func_80134DE0(?);
-// ? func_80134E1C(?);
-// ? func_80135780(?);
-// ? func_80135C08(?);
-void ftMars_OnLoadForRoy(struct _Fighter *);
-void ftMars_LoadSpecialAttrs(struct _HSD_GObj *);
-// ? func_80136A1C(?);
-// ? func_80136A7C(?);
-// ? func_80136DB4(?);
-// ? func_80136E14(?);
-// ? func_80136E74(?);
-// ? func_80136EAC(?);
-// ? func_801371FC(?);
-// ? func_801372A8(?);
-// ? func_80137354(?);
-// ? func_801373B8(?);
-// ? func_801376E8(?);
-// ? func_80137748(?);
-// ? func_80137940(?);
-// ? func_801379D0(?);
-// ? func_80137A9C(?);
-// ? func_80137CBC(?);
-// ? func_80137D60(?);
-// ? func_80137E0C(?);
-// ? func_80137FF8(?);
-// ? func_8013809C(?);
-// ? func_80138148(?);
-// ? func_80138D38(?);
-// ? func_80138DD0(?);
-// ? func_80139080(?);
-// ? func_801390E0(?);
-// ? ftZelda_801395C8(?);
-// ? func_801396E0(?);
-// ? func_80139B44(?);
-// ? func_80139BB0(?);
-// ? func_80139F6C(?);
-// ? func_80139FE8(?);
-// ? func_8013A058(?);
-// ? func_8013A244(?);
-// ? func_8013A648(?);
-// ? func_8013A6A8(?);
-// ? func_8013A764(?);
-// ? func_8013AC88(?);
-// ? func_8013AD1C(?);
-// ? func_8013B1CC(?);
-// ? func_8013B238(?);
-// ? func_8013B400(?);
-// ? func_8013B46C(?);
-// ? func_8013B540(?);
-// ? func_8013B574(?);
-// ? func_8013B5C4(?);
-// ? func_8013B5EC(?);
-// ? func_8013C360(?);
-// ? func_8013C494(?);
-// ? func_8013CD34(?);
-// ? func_8013CDD8(?);
-// ? func_8013D104(?);
-// ? func_8013D19C(?);
-// ? func_8013D590(?);
-// ? func_8013D5F0(?);
-// ? func_8013D8E4(?);
-// ? func_8013DA24(?);
-// ? func_8013DC64(?);
-// ? func_8013DD54(?);
-// ? ftLuigi_SpecialSStart_GroundToAir(?);
-// ? ftLuigi_SpecialAirSStart_AirToGround(?);
-// ? ftLuigi_SpecialSHold_GroundToAir(?);
-// ? ftLuigi_SpecialAirSHold_AirToGround(?);
-// ? ftLuigi_SpecialSHold_Action(?);
-// ? ftLuigi_SpecialAirSHold_Action(?);
-// ? ftLuigi_SpecialSLaunch_GroundToAir(?);
-// ? ftLuigi_SpecialAirSLaunch_AirToGround(?);
-// ? ftLuigi_SpecialSLaunch_Action(?);
-// ? ftLuigi_SpecialAirSLaunch_Action(?);
-// ? ftLuigi_SpecialSMisfire_GroundToAir(?);
-// ? ftLuigi_SpecialAirSMisfire_AirToGround(?);
-// ? ftLuigi_SpecialSMisfire_Action(?);
-// ? ftLuigi_SpecialAirSMisfire_Action(?);
-// ? ftLuigi_SpecialSFly_Action(?);
-// ? ftLuigi_SpecialSEnd_Action(?);
-// ? ftLuigi_SpecialAirSEnd_Action(?);
-// ? ftMewtwo_SpecialHi_SetStartGFX(?);
-// ? ftMewtwo_SpecialHiStart_GroundToAir(?);
-// ? ftMewtwo_SpecialAirHiStart_AirToGround(?);
-// ? ftMewtwo_SpecialHi_GroundToAir(?);
-// ? ftMewtwo_SpecialAirHi_AirToGround(?);
-// ? ftMewtwo_SpecialHi_Action(?);
-// ? ftMewtwo_SpecialAirHi_Action(?);
-// ? ftMewtwo_SpecialHiLost_GroundToAir(?);
-// ? ftMewtwo_SpecialHiLost_Action(?);
-// ? ftMewtwo_SpecialAirHiLost_Action(?);
-// ? ftMewtwo_SpecialLw_ClearDisableGObj(?);
-// ? ftMewtwo_SpecialLw_RemoveDisable(?);
-// ? func_80146CCC(?);
-// ? func_80146D24(?);
-// ? func_80146D74(?);
-// ? func_80146DC8(?);
-// ? func_80146E30(?);
-// ? func_80146ED0(?);
-// ? func_80146FA8(?);
-// ? func_801471C8(?);
-// ? func_80148B78(?);
-// ? ftCLink_OnItemPickup(?);
-// ? func_80149018(?);
-// ? func_8014919C(?);
-// ? func_8014920C(?);
-void func_80149268(HSD_GObj *);
-// ? func_801492C4(?);
-// ? func_801492F4(?);
-// ? func_80149318(?);
-// ? func_801497CC(?);
-// ? func_80149844(?);
-// ? func_801498A0(?);
-// ? func_801498EC(?);
-// ? func_80149910(?);
-// ? ftGameWatch_OnDamage(?);
-// ? ftGameWatch_8014A538(?);
-// ? ftGameWatch_8014A7F4(?);
-// ? ftGameWatch_8014A814(?);
-// ? ftGameWatch_ItemTorchSetFlag(?);
-// ? ftGameWatch_ItemTorchOnDamage(?);
-// ? ftGameWatch_ItemTorchExitHitlag(?);
-// ? ftGameWatch_ItemCheckTorchRemove(?);
-// ? ftGameWatch_AttackS4_Action(?);
-// ? ftGameWatch_ItemManholeRemove(?);
-// ? ftGameWatch_ItemManholeOnDamage(?);
-// ? ftGameWatch_ItemManholeExitHitlag(?);
-// ? ftGameWatch_ItemCheckManholeRemove(?);
-// ? ftGameWatch_AttackLw3_Action(?);
-// ? ftGameWatch_ItemParachuteOnLand(?);
-// ? ftGameWatch_ItemParachuteSetFlag(?);
-// ? ftGameWatch_ItemParachuteRemove(?);
-// ? ftGameWatch_ItemCheckParachuteRemove(?);
-// ? ftGameWatch_ItemTurtleOnLand(?);
-// ? ftGameWatch_ItemTurtleSetFlag(?);
-// ? ftGameWatch_ItemTurtleRemove(?);
-// ? ftGameWatch_ItemCheckTurtleRemove(?);
-// ? ftGameWatch_ItemSparkyOnLand(?);
-// ? ftGameWatch_ItemSparkySetFlag(?);
-// ? ftGameWatch_ItemSparkyRemove(?);
-// ? ftGameWatch_AttackAir_ExitItemHitlag(?);
-// ? ftGameWatch_ItemCheckSparkyRemove(?);
-// ? ftGameWatch_AttackAir_DecideAction(?);
-// ? ftGameWatch_AttackAirN_Action(?);
-// ? ftGameWatch_AttackAirB_Action(?);
-// ? ftGameWatch_AttackAirHi_Action(?);
-// ? ftGameWatch_LandingAirN_Init(?);
-// ? ftGameWatch_LandingAirB_Init(?);
-// ? ftGameWatch_LandingAirHi_Init(?);
-// ? ftGameWatch_Attack11_DecideAction(?);
-// ? ftGameWatch_ItemGreenhouseSetFlag(?);
-// ? ftGameWatch_ItemGreenhouseRemove(?);
-// ? ftGameWatch_ItemGreenhouseExitHitlag(?);
-// ? ftGameWatch_ItemGreenhouse_CheckAll(?);
-// ? ftGameWatch_ItemGreenhouse_CheckAttack11(?);
-// ? ftGameWatch_Attack11_Action(?);
-// ? ftGameWatch_Attack100Start_Action(?);
-// ? ftGameWatch_Attack100Loop_Action(?);
-// ? ftGameWatch_ItemJudgementSetFlag(?);
-// ? ftGameWatch_ItemJudgementRemove(?);
-// ? ftGameWatch_ItemJudgementExitHitlag(?);
-// ? ftGameWatch_ItemCheckJudgementRemove(?);
-// ? ftGameWatch_SpecialS_GetRandomInt(?);
-// ? ftGameWatch_SpecialS_GroundToAir(?);
-// ? ftGameWatch_SpecialAirS_AirToGround(?);
-// ? ftGameWatch_ItemPanicSetFlag(?);
-// ? ftGameWatch_ItemPanicRemove(?);
-// ? ftGameWatch_ItemPanicExitHitlag(?);
-// ? ftGameWatch_ItemCheckPanicRemove(?);
-// ? ftGameWatch_SpecialLw_UpdateBucketModel(?);
-// ? ftGameWatch_SpecialLw_GroundToAir(?);
-// ? ftGameWatch_SpecialAirLw_AirToGround(?);
-// ? ftGameWatch_SpecialLw_UpdateAction(?);
-// ? ftGameWatch_SpecialAirLw_UpdateAction(?);
-// ? ftGameWatch_SpecialLwCatch_GroundToAir(?);
-// ? ftGameWatch_SpecialAirLwCatch_AirToGround(?);
-// ? ftGameWatch_AbsorbThink_DecideAction(?);
-// ? ftGameWatch_SpecialLwShoot_GroundToAir(?);
-// ? ftGameWatch_SpecialAirLwShoot_AirToGround(?);
-// ? ftGameWatch_SpecialLwShoot_ReleaseOil(?);
-// ? ftGameWatch_SpecialAirLwShoot_ReleaseOil(?);
-// ? ftGameWatch_ItemCheckRescueRemove(?);
-// ? ftGameWatch_ItemRescueSetNULL(?);
-// ? ftGameWatch_ItemRescueRemove(?);
-// ? ftGameWatch_SpecialAirHi_Anim(?);
-// ? ftGameWatch_SpecialAirHi_IASA(?);
-// ? ftGameWatch_SpecialAirHi_Phys(?);
-// ? ftGameWatch_SpecialAirHi_Coll(?);
-// ? func_8014EA3C(?);
-// ? func_8014EAAC(?);
-// ? func_8014EB1C(?);
-// ? func_8014EB8C(?);
-// ? func_8014FA30(?);
-// ? func_8014FBA4(?);
-void func_8014FE10();
-void func_8014FE58();
-// ? func_8014FE5C(?);
-// ? func_8014FF1C(?);
-void func_80150144(struct _HSD_GObj *);
-// ? func_80150894(?);
-void func_80150C8C(struct _HSD_GObj *);
-void func_80150D28(struct _HSD_GObj *);
-void func_80150DC4(struct _HSD_GObj *, void *, Vec *);
-void func_80151018(struct _HSD_GObj *gobj);
-void func_801510B0(struct _HSD_GObj *);
-// ? func_80151484(?);
-void func_80151918(struct _HSD_GObj *);
-void func_80151AC8(struct _HSD_GObj *);
-void func_80151CA8(struct _HSD_GObj *);
-void func_80151EB4(struct _HSD_GObj *);
-void func_801520D8(struct _HSD_GObj *);
-void func_8015247C(struct _HSD_GObj *);
-void func_801525E0(struct _HSD_GObj *);
-void func_80152880(struct _HSD_GObj *);
-void func_80152CD8(struct _HSD_GObj *);
-void func_80152F80(struct _HSD_GObj *);
-void func_801530A4(struct _HSD_GObj *);
-void func_801533CC(struct _HSD_GObj *);
-void func_8015364C(struct _HSD_GObj *, struct _HSD_JObj *, f32, f32);
-void func_80153730(struct _HSD_GObj *);
-void func_80153820(struct _HSD_GObj *);
-void func_80153910(struct _HSD_GObj *);
-void func_80153A64(struct _HSD_GObj *);
-void func_801541C8(struct _HSD_GObj *, void *);
-void func_801542E0(struct _HSD_GObj *);
-void func_801545A0(struct _HSD_GObj *);
-void func_801546D8(HSD_GObj *);
-// ? func_8015483C(?);
-void func_80154A78(HSD_GObj *);
-void func_80154C78(struct _HSD_GObj *);
-void func_80154CF8(struct _HSD_GObj *, struct _Fighter *);
-void func_80154E78(struct _HSD_GObj *);
-void func_80155014(struct _HSD_GObj *);
-void func_80155818(HSD_GObj *);
-void func_80155B80(struct _HSD_GObj *);
-// ? func_80155C94(?);
-void func_80155D1C(struct _HSD_GObj *);
-void func_80155D6C(HSD_GObj *, s32);
-void func_80155FCC();
-void func_80156014();
-// ? func_80156018(?);
-// ? func_801560D8(?);
-// ? func_80156310(?);
-// ? func_80156AD8(?);
-// ? func_80157170(?);
-// ? func_8015737C(?);
-// ? func_8015764C(?);
-// ? func_801577F8(?);
-// ? func_801579F4(?);
-// ? func_80157B58(?);
-// ? func_80157DF8(?);
-// ? func_801583E4(?);
-// ? func_8015868C(?);
-// ? func_80158B3C(?);
-// ? func_80158DFC(?);
-// ? func_80158F34(?);
-// ? func_80159098(?);
-// ? func_801592D4(?);
-// ? func_801594D4(?);
-// ? func_80159670(?);
-// ? func_801597F0(?);
-// ? func_80159F40(?);
-// ? func_8015A030(?);
-// ? func_8015A184(?);
-void func_8015A2B0(HSD_GObj *);
-void func_8015A3F4(HSD_GObj *);
-// ? func_8015A560(?);
-// ? func_8015A888(?);
-// ? func_8015ABD0(?);
-// ? func_8015AC50(?);
-// ? func_8015ADD0(?);
-// ? func_8015B174(?);
-// ? func_8015B670(?);
-// ? func_8015B778(?);
-// ? func_8015B800(?);
-// ? func_8015B850(?);
-// ? func_8015B8FC(?);
-// ? func_8015B998(?);
-// ? func_8015BA34(?);
-// ? func_8015BC88(?);
-void func_8015BD20(struct _HSD_GObj *);
-void func_8015BD24(s32, f32 *, f32, s32, s32, s32);
-void func_8015BDB4(struct _HSD_GObj *);
-void func_8015BE40(struct _HSD_GObj *gobj, Vec *, f32 *, f32, f32);
-void func_8015BF74(struct _HSD_GObj *, f32);
-void func_8015C010(struct _HSD_GObj *, f32);
-void func_8015C09C(struct _HSD_GObj *, f32);
-void func_8015C190(struct _HSD_GObj *);
-void func_8015C208(struct _HSD_GObj *, Vec *);
-struct _HSD_GObj *func_8015C244(struct _HSD_GObj *, Vec *);
-// ? func_8015C270(?);
-// ? func_8015C2A8(?);
-// ? func_8015C2E0(?);
-BOOL func_8015C31C(void);
-// ? func_8015C358(?);
-BOOL func_8015C3A0(void);
-struct _HSD_GObj *func_8015C3E8(s32);
-s32 func_8015C44C(s32);
-s32 func_8015C4C4(void);
-// ? func_8015C530(?);
-void func_8015C5F8(struct _HSD_GObj *);
-// ? func_8015C6BC(?);
-// ? func_8015C74C(?);
-// ? func_8015C7EC(?);
-// ? func_8015C88C(?);
-// ? func_8015C92C(?);
-// ? func_8015C9CC(?);
-// ? func_8015CA6C(?);
-// ? func_8015CB7C(?);
-// ? func_8015CB9C(?);
-// ? func_8015CC14(?);
-// ? func_8015CC34(?);
-// ? func_8015CC40(?);
-// ? func_8015CC4C(?);
-// ? func_8015CC58(?);
-// ? func_8015CC64(?);
-// ? func_8015CC78(?);
-// ? func_8015CC84(?);
-// ? func_8015CC90(?);
-// ? func_8015CC9C(?);
-// ? func_8015CCE4(?);
-// ? func_8015CCF0(?);
-// ? func_8015CCFC(?);
-// ? func_8015CD08(?);
-// ? func_8015CD14(?);
-// ? func_8015CD20(?);
-// ? func_8015CD2C(?);
-// ? func_8015CD38(?);
-// ? func_8015CD44(?);
-// ? func_8015CD50(?);
-// ? func_8015CD5C(?);
-// ? func_8015CD68(?);
-// ? func_8015CD74(?);
-// ? func_8015CD80(?);
-// ? func_8015CD8C(?);
-// ? func_8015CD98(?);
-// ? func_8015CDA4(?);
-// ? func_8015CDB0(?);
-// ? func_8015CDBC(?);
-// ? func_8015CDC8(?);
-// ? func_8015CDD4(?);
-// ? func_8015CDE0(?);
-// ? func_8015CDEC(?);
-s8 *func_8015CE44(s32, s32);
-// ? func_8015CEB4(?);
-// ? func_8015CEFC(?);
-// ? func_8015CF5C(?);
-// ? func_8015CF70(?);
-// ? func_8015CF84(?);
-// ? func_8015CFB4(?);
-// ? func_8015CFCC(?);
-// ? func_8015D00C(?);
-// ? func_8015D06C(?);
-// ? func_8015D084(?);
-// ? func_8015D0C0(?);
-// ? func_8015D0D8(?);
-// ? func_8015D0F4(?);
-// ? func_8015D134(?);
-// ? func_8015D194(?);
-// ? func_8015D1AC(?);
-// ? func_8015D1C8(?);
-// ? func_8015D1E8(?);
-// ? func_8015D200(?);
-// ? func_8015D21C(?);
-// ? func_8015D25C(?);
-// ? func_8015D2BC(?);
-// ? func_8015D2D4(?);
-// ? func_8015D2F0(?);
-// ? func_8015D310(?);
-// ? func_8015D328(?);
-// ? func_8015D344(?);
-// ? func_8015D384(?);
-// ? func_8015D3E4(?);
-// ? func_8015D3FC(?);
-// ? func_8015D418(?);
-// ? func_8015D438(?);
-// ? func_8015D450(?);
-// ? func_8015D48C(?);
-// ? func_8015D4A8(?);
-// ? func_8015D4E8(?);
-// ? func_8015D5DC(?);
-// ? func_8015D640(?);
-// ? func_8015D6A4(?);
-// ? func_8015D6BC(?);
-// ? func_8015D6D8(?);
-// ? func_8015D6F8(?);
-// ? func_8015D710(?);
-// ? func_8015D72C(?);
-// ? func_8015D74C(?);
-// ? func_8015D764(?);
-// ? func_8015D780(?);
-// ? func_8015D7A4(?);
-// ? func_8015D7BC(?);
-// ? func_8015D7D4(?);
-// ? func_8015D7EC(?);
-// ? func_8015D804(?);
-// ? func_8015D818(?);
-void func_8015D888(u32);
-// ? func_8015D8B0(?);
-// ? func_8015D8D8(?);
-void func_8015D8FC(u32);
-// ? func_8015D924(?);
-s32 func_8015D94C(u32);
-// ? func_8015D970(?);
-// ? func_8015D984(?);
-// ? func_8015D9F4(?);
-// ? func_8015DA1C(?);
-// ? func_8015DA40(?);
-// ? func_8015DA68(?);
-// ? func_8015DA90(?);
-// ? func_8015DAB4(?);
-// ? func_8015DADC(?);
-// ? func_8015DB00(?);
-// ? func_8015DB0C(?);
-// ? func_8015DB18(?);
-// ? func_8015DB2C(?);
-// ? func_8015DB6C(?);
-// ? func_8015DB80(?);
-// ? func_8015DBF4(?);
-// ? func_8015EA80(?);
-// ? func_8015ECB0(?);
-// ? func_8015ECBC(?);
-// ? func_8015ED30(?);
-// ? func_8015ED3C(?);
-// ? func_8015ED4C(?);
-// ? func_8015ED5C(?);
-// ? func_8015ED68(?);
-// ? func_8015ED74(?);
-// ? func_8015ED80(?);
-// ? func_8015ED8C(?);
-// ? func_8015ED98(?);
-// ? func_8015EDA4(?);
-// ? func_8015EDB0(?);
-// ? func_8015EDBC(?);
-// ? func_8015EDC8(?);
-// ? func_8015EDD4(?);
-// ? func_8015EDE4(?);
-// ? func_8015EDF8(?);
-// ? func_8015EE0C(?);
-// ? func_8015EE1C(?);
-// ? func_8015EE30(?);
-// ? func_8015EE44(?);
-// ? func_8015EE54(?);
-// ? func_8015EE68(?);
-// ? func_8015EE90(?);
-// ? func_8015EEA0(?);
-// ? func_8015EEB4(?);
-// ? func_8015EEC8(?);
-// ? func_8015EF30(?);
-// ? func_8015EF84(?);
-// ? func_8015F150(?);
-// ? func_8015F260(?);
-// ? func_8015F464(?);
-// ? func_8015F490(?);
-// ? func_8015F4BC(?);
-// ? func_8015F4E8(?);
-// ? func_8015F4F4(?);
-// ? func_8015F500(?);
-// ? func_8015F588(?);
-// ? func_8015F600(?);
-// ? func_8015FA34(?);
-// ? func_8015FB68(?);
-// ? func_8015FBA4(?);
-// ? func_8015FC74(?);
-// ? func_8015FCC0(?);
-// ? func_8015FDA4(?);
-// ? main(?);
-// ? func_801601C4(?);
-// ? func_80160244(?);
-// ? func_801602C0(?);
-// ? func_801603B0(?);
-// ? func_80160400(?);
-// ? func_80160438(?);
-// ? func_80160474(?);
-// ? func_801604DC(?);
-// ? func_80160564(?);
-// ? func_801605EC(?);
-// ? func_80160638(?);
-// ? func_801606A8(?);
-// ? func_80160710(?);
-// ? func_8016075C(?);
-// ? func_801607A8(?);
-// ? func_801607F4(?);
-// ? func_80160840(?);
-// ? func_80160854(?);
-// ? func_80160968(?);
-// ? func_80160980(?);
-// ? func_801609E0(?);
-// ? func_80160A60(?);
-// ? func_80160B40(?);
-// ? func_80160C90(?);
-// ? func_80160DE8(?);
-// ? func_80160F58(?);
-// ? func_80161004(?);
-// ? func_80161154(?);
-// ? func_80161C90(?);
-// ? func_80162068(?);
-// ? func_80162170(?);
-// ? func_801623A4(?);
-// ? func_801623D8(?);
-// ? func_801623FC(?);
-// ? func_8016247C(?);
-// ? func_80162574(?);
-// ? func_8016260C(?);
-// ? func_8016279C(?);
-// ? func_80162800(?);
-// ? func_801628C4(?);
-// ? func_80162968(?);
-// ? func_801629B4(?);
-// ? func_80162A00(?);
-// ? func_80162A4C(?);
-// ? func_80162A98(?);
-// ? func_80162B4C(?);
-// ? func_80162B98(?);
-// ? func_80162BD8(?);
-// ? func_80162BFC(?);
-// ? func_80162C48(?);
-// ? func_80162CCC(?);
-// ? func_80162D1C(?);
-// ? func_80162D6C(?);
-// ? func_80162DD4(?);
-// ? func_80162DF8(?);
-// ? func_80162E44(?);
-// ? func_80162EC8(?);
-// ? func_80162F18(?);
-// ? func_80162F68(?);
-// ? func_80162FD0(?);
-// ? func_80162FF4(?);
-// ? func_80163040(?);
-// ? func_80163114(?);
-// ? func_80163164(?);
-// ? func_801631CC(?);
-// ? func_801631F0(?);
-// ? func_80163274(?);
-// ? func_80163298(?);
-// ? func_8016332C(?);
-// ? func_80163374(?);
-// ? func_801634D4(?);
-// ? func_8016365C(?);
-// ? func_80163690(?);
-// ? func_801636D8(?);
-// ? func_80163838(?);
-// ? func_801639C0(?);
-// ? func_801639F4(?);
-// ? func_80163A3C(?);
-// ? func_80163B9C(?);
-// ? func_80163DC4(?);
-// ? func_80163DE8(?);
-// ? func_80163E3C(?);
-// ? func_80163E60(?);
-// ? func_80163EB4(?);
-// ? func_80163ED8(?);
-// ? func_80163F2C(?);
-// ? func_80163F50(?);
-// ? func_80163FA4(?);
-// ? func_8016400C(?);
-// ? func_80164024(?);
-// ? func_8016403C(?);
-// ? func_801640B0(?);
-// ? func_8016419C(?);
-// ? func_801641B4(?);
-// ? func_801641CC(?);
-// ? func_801641E4(?);
-// ? func_80164250(?);
-// ? func_801642A0(?);
-// ? func_80164330(?);
-// ? func_80164430(?);
-// ? func_80164504(?);
-// ? func_80164600(?);
-// ? func_8016468C(?);
-// ? func_801647D0(?);
-// ? func_801647F8(?);
-BOOL func_80164840(u8);
-// ? func_80164910(?);
-// ? func_80164A0C(?);
-// ? func_80164ABC(?);
-// ? func_80164B48(?);
-// ? func_80164F18(?);
-// ? func_8016505C(?);
-// ? func_80165084(?);
-// ? func_801650E8(?);
-// ? func_80165108(?);
-// ? func_80165190(?);
-// ? func_801651FC(?);
-// ? func_801652B0(?);
-// ? func_80165388(?);
-// ? func_801653C8(?);
-// ? func_801653E8(?);
-// ? func_80165418(?);
-// ? func_801654A0(?);
-// ? func_80165548(?);
-// ? func_801656A8(?);
-// ? func_8016588C(?);
-// ? func_80165AC0(?);
-// ? func_80165D60(?);
-// ? func_80165E7C(?);
-// ? func_80165FA4(?);
-// ? func_801661E0(?);
-// ? func_80166378(?);
-// ? func_80166A8C(?);
-// ? func_80166A98(?);
-// ? func_80166CBC(?);
-// ? func_80166CCC(?);
-// ? func_80167140(?);
-// ? func_80167194(?);
-// ? func_8016719C(?);
-// ? func_80167320(?);
-// ? func_80167470(?);
-// ? func_801674C4(?);
-// ? func_8016758C(?);
-// ? func_80167638(?);
-// ? func_801677C0(?);
-// ? func_801677E8(?);
-// ? func_801677F0(?);
-// ? func_801677F8(?);
-// ? func_80167858(?);
-// ? func_801678F8(?);
-// ? func_8016795C(?);
-// ? func_80167A14(?);
-// ? func_80167A64(?);
-// ? func_80167B50(?);
-// ? func_80167BC8(?);
-// ? func_80167FC4(?);
-// ? func_801685D4(?);
-// ? func_80168638(?);
-// ? func_80168710(?);
-// ? func_801688AC(?);
-// ? func_80168940(?);
-// ? func_8016895C(?);
-// ? func_801689E4(?);
-// ? func_80168A6C(?);
-// ? func_80168B34(?);
-// ? func_80168BF8(?);
-// ? func_80168C5C(?);
-// ? func_80168E54(?);
-// ? func_80168F2C(?);
-// ? func_80168F7C(?);
-// ? func_80168F88(?);
-// ? func_80168FC4(?);
-// ? func_80169000(?);
-// ? func_80169238(?);
-// ? func_80169264(?);
-// ? func_80169290(?);
-// ? func_801692BC(?);
-// ? func_801692E8(?);
-// ? func_80169364(?);
-// ? func_80169370(?);
-// ? func_80169384(?);
-// ? func_80169394(?);
-// ? func_801693A8(?);
-// ? func_801693BC(?);
-// ? func_80169434(?);
-// ? func_80169444(?);
-// ? func_801694A0(?);
-// ? func_80169520(?);
-// ? func_80169530(?);
-// ? func_80169540(?);
-// ? func_80169550(?);
-// ? func_80169574(?);
-// ? func_801695BC(?);
-// ? func_801697FC(?);
-// ? func_8016989C(?);
-// ? func_80169900(?);
-// ? func_80169A84(?);
-// ? func_80169C54(?);
-// ? func_80169F50(?);
-// ? func_8016A09C(?);
-// ? func_8016A164(?);
-// ? func_8016A1E4(?);
-// ? func_8016A1F8(?);
-// ? func_8016A21C(?);
-// ? func_8016A22C(?);
-// ? func_8016A404(?);
-// ? func_8016A414(?);
-// ? func_8016A424(?);
-// ? func_8016A434(?);
-// ? func_8016A450(?);
-// ? func_8016A46C(?);
-// ? func_8016A4C8(?);
-// ? func_8016A92C(?);
-// ? func_8016A944(?);
-// ? func_8016A97C(?);
-// ? func_8016A98C(?);
-// ? func_8016A998(?);
-// ? func_8016A9E8(?);
-// ? func_8016AC44(?);
-// ? func_8016AE38(?);
-// ? func_8016AE44(?);
-// ? func_8016AE50(?);
-// ? func_8016AE60(?);
-// ? func_8016AE80(?);
-// ? func_8016AE94(?);
-// ? func_8016AEA4(?);
-// ? func_8016AEB8(?);
-// ? func_8016AEC8(?);
-s32 func_8016AEDC(void);
-// ? func_8016AEEC(?);
-// ? func_8016AEFC(?);
-// ? func_8016AF0C(?);
-// ? func_8016AF88(?);
-// ? func_8016B004(?);
-// ? func_8016B014(?);
-// ? func_8016B094(?);
-// ? func_8016B0B4(?);
-// ? func_8016B0D4(?);
-// ? func_8016B0E8(?);
-s32 func_8016B0FC();
-// ? func_8016B110(?);
-// ? func_8016B124(?);
-// ? func_8016B138(?);
-// ? func_8016B14C(?);
-// ? func_8016B168(?);
-// ? func_8016B184(?);
-// ? func_8016B1A8(?);
-s32 func_8016B1C4();
-// ? func_8016B1D8(?);
-// ? func_8016B1EC(?);
-// ? func_8016B204(?);
-s32 func_8016B238(void);
-// ? func_8016B248(?);
-// ? func_8016B258(?);
-// ? func_8016B274(?);
-// ? func_8016B2C8(?);
-// ? func_8016B328(?);
-// ? func_8016B33C(?);
-// ? func_8016B350(?);
-// ? func_8016B364(?);
-// ? func_8016B378(?);
-// ? func_8016B388(?);
-s32 func_8016B3A0(void);
-// ? func_8016B3D8(?);
-s32 func_8016B41C();
-// ? func_8016B498(?);
-// ? func_8016B4BC(?);
-// ? func_8016B510(?);
-// ? func_8016B558(?);
-// ? func_8016B5B0(?);
-// ? func_8016B6E8(?);
-// ? func_8016B728(?);
-// ? func_8016B738(?);
-// ? func_8016B774(?);
-// ? func_8016B8D4(?);
-// ? func_8016B918(?);
-// ? func_8016BC74(?);
-// ? func_8016BF74(?);
-// ? func_8016C0C8(?);
-// ? func_8016C35C(?);
-// ? func_8016C46C(?);
-// ? func_8016C4F4(?);
-// ? func_8016C5C0(?);
-// ? func_8016C658(?);
-// ? func_8016C6C0(?);
-// ? func_8016C75C(?);
-// ? func_8016C7F0(?);
-// ? func_8016CA68(?);
-// ? func_8016CBE8(?);
-// ? func_8016CD98(?);
-// ? func_8016CF4C(?);
-// ? func_8016CFE0(?);
-// ? func_8016D538(?);
-// ? func_8016D634(?);
-// ? func_8016D8AC(?);
-// ? func_8016DCC0(?);
-// ? func_8016DEEC(?);
-// ? func_8016E124(?);
-// ? func_8016E2BC(?);
-// ? func_8016E5C0(?);
-// ? func_8016E730(?);
-// ? func_8016ECE8(?);
-// ? func_8016EDDC(?);
-// ? func_8016EF98(?);
-// ? func_8016F00C(?);
-// ? func_8016F030(?);
-// ? func_8016F088(?);
-// ? func_8016F120(?);
-// ? func_8016F140(?);
-// ? func_8016F160(?);
-// ? func_8016F180(?);
-// ? func_8016F1B8(?);
-// ? func_8016F1F0(?);
-// ? func_8016F208(?);
-// ? func_8016F280(?);
-// ? func_8016F2F8(?);
-// ? func_8016F344(?);
-// ? func_8016F39C(?);
-// ? func_8016F548(?);
-// ? func_8016F740(?);
-// ? func_8016F870(?);
-// ? func_8016F9A8(?);
-// ? func_8016FAD4(?);
-// ? func_8016FFD4(?);
-// ? func_80170110(?);
-// ? func_801701A0(?);
-// ? func_801701AC(?);
-// ? func_801701B8(?);
-// ? func_801701C0(?);
-// ? func_80171A88(?);
-// ? func_80171AD4(?);
-// ? func_80171B00(?);
-// ? func_80171B2C(?);
-// ? func_80171B64(?);
-// ? func_80171BA4(?);
-// ? func_80171DC4(?);
-// ? func_801720B4(?);
-// ? func_801720F8(?);
-// ? func_80172140(?);
-// ? func_80172174(?);
-// ? func_8017219C(?);
-// ? func_801721EC(?);
-// ? func_8017279C(?);
-// ? func_8017280C(?);
-// ? func_80172898(?);
-// ? func_8017297C(?);
-// ? func_801729EC(?);
-// ? func_80172BC4(?);
-// ? func_80172C04(?);
-// ? func_80172C44(?);
-// ? func_80172C78(?);
-// ? func_80172CC0(?);
-// ? func_80172D78(?);
-// ? func_80172DD4(?);
-// ? func_80172E74(?);
-// ? func_80172F00(?);
-// ? func_80172FAC(?);
-// ? func_80173098(?);
-// ? func_80173224(?);
-// ? func_801732D8(?);
-// ? func_8017335C(?);
-// ? func_801733D8(?);
-// ? func_8017341C(?);
-// ? func_80173460(?);
-// ? func_80173498(?);
-// ? func_801734D0(?);
-// ? func_801736DC(?);
-// ? func_801736E8(?);
-// ? func_80173754(?);
-// ? func_801737D8(?);
-// ? func_80173834(?);
-// ? func_8017390C(?);
-// ? func_80173AA4(?);
-// ? func_80173B30(?);
-// ? func_80173BC4(?);
-// ? func_80173C70(?);
-// ? func_80173D3C(?);
-// ? func_80173DE4(?);
-// ? func_80173EEC(?);
-// ? func_80174180(?);
-// ? func_801741FC(?);
-// ? func_80174238(?);
-// ? func_80174274(?);
-// ? func_80174284(?);
-// ? func_80174338(?);
-// ? func_8017435C(?);
-// ? func_80174380(?);
-// ? func_801743A4(?);
-// ? func_801743C4(?);
-// ? func_80174468(?);
-// ? func_801748EC(?);
-// ? func_80174920(?);
-// ? func_80174A60(?);
-// ? func_80174B4C(?);
-// ? func_80174FD0(?);
-// ? func_8017507C(?);
-// ? func_80175240(?);
-// ? func_8017556C(?);
-// ? func_801756E0(?);
-// ? func_80175880(?);
-// ? func_80175A94(?);
-// ? func_80175C5C(?);
-// ? func_80175D34(?);
-// ? func_80175DC8(?);
-// ? func_80176A6C(?);
-// ? func_80176BF0(?);
-// ? func_80176D3C(?);
-// ? func_80176F60(?);
-// ? func_801771C0(?);
-// ? func_80177724(?);
-// ? func_80177748(?);
-// ? func_80177920(?);
-// ? func_80177B7C(?);
-// ? func_80177DD0(?);
-// ? func_80178050(?);
-// ? func_801785B0(?);
-// ? func_80178BB4(?);
-// ? func_801791E4(?);
-// ? func_801795D4(?);
-// ? func_801796F0(?);
-// ? func_80179854(?);
-// ? func_80179990(?);
-// ? func_80179F6C(?);
-// ? func_80179F84(?);
-// ? func_8017A004(?);
-// ? func_8017A078(?);
-// ? func_8017A318(?);
-// ? func_8017A67C(?);
-// ? func_8017A9B4(?);
-// ? func_8017AA78(?);
-// ? func_8017AD04(?);
-// ? func_8017AD28(?);
-// ? func_8017AD48(?);
-// ? func_8017AD78(?);
-// ? func_8017ADA8(?);
-// ? func_8017AE0C(?);
-// ? func_8017B010(?);
-// ? func_8017B21C(?);
-// ? func_8017BE84(?);
-// ? func_8017BE8C(?);
-// ? func_8017BEC8(?);
-// ? func_8017C0C8(?);
-// ? func_8017C984(?);
-// ? func_8017C9A8(?);
-// ? func_8017CA38(?);
-// ? func_8017CBAC(?);
-// ? func_8017CD94(?);
-// ? func_8017CE34(?);
-// ? func_8017D7AC(?);
-// ? func_8017D9C0(?);
-// ? func_8017DB58(?);
-// ? func_8017DB6C(?);
-// ? func_8017DB78(?);
-// ? func_8017DB88(?);
-// ? func_8017DD7C(?);
-// ? func_8017DE54(?);
-// ? func_8017DEC8(?);
-// ? func_8017DF28(?);
-// ? func_8017DF90(?);
-// ? func_8017DFF4(?);
-// ? func_8017E068(?);
-// ? func_8017E0E4(?);
-// ? func_8017E160(?);
-// ? func_8017E21C(?);
-// ? func_8017E280(?);
-// ? func_8017E318(?);
-// ? func_8017E3C8(?);
-// ? func_8017E424(?);
-// ? func_8017E430(?);
-// ? func_8017E440(?);
-// ? func_8017E48C(?);
-// ? func_8017E4C4(?);
-// ? func_8017E7E0(?);
-// ? func_8017E8A4(?);
-// ? func_8017EB30(?);
-// ? func_8017EDDC(?);
-// ? func_8017EE40(?);
-// ? func_8017F008(?);
-// ? func_8017F09C(?);
-// ? func_8017F14C(?);
-// ? func_8017F1B8(?);
-// ? func_8017F294(?);
-// ? func_8017F2A4(?);
-// ? func_8017F47C(?);
-// ? func_8017F608(?);
-// ? func_8017FA1C(?);
-// ? func_8017FBA4(?);
-// ? func_801803FC(?);
-// ? func_80180630(?);
-// ? func_80180AC0(?);
-// ? func_80180AE4(?);
-// ? func_80180AF4(?);
-// ? func_80180B18(?);
-// ? func_80180BA0(?);
-// ? func_80181708(?);
-// ? func_80181A00(?);
-// ? func_80181A14(?);
-// ? func_80181A24(?);
-// ? func_80181A34(?);
-// ? func_80181A44(?);
-// ? func_80181AC8(?);
-// ? func_80181B64(?);
-// ? func_80181BFC(?);
-// ? func_80181C80(?);
-// ? func_80182510(?);
-// ? func_80182554(?);
-// ? func_80182578(?);
-// ? func_80182B5C(?);
-// ? func_80182DF0(?);
-// ? func_8018325C(?);
-// ? func_80184138(?);
-// ? func_801851C0(?);
-// ? func_80185408(?);
-// ? func_801855BC(?);
-// ? func_80185A0C(?);
-// ? func_80185D64(?);
-// ? func_80185E34(?);
-// ? func_80185F5C(?);
-// ? func_80186080(?);
-// ? func_801861B8(?);
-// ? func_80186400(?);
-// ? func_80186634(?);
-// ? func_801873F0(?);
-// ? func_801874FC(?);
-// ? func_80187714(?);
-// ? func_801883C0(?);
-// ? func_8018841C(?);
-// ? func_80188454(?);
-// ? func_8018846C(?);
-// ? func_801884F8(?);
-// ? func_80188550(?);
-// ? func_80188644(?);
-// ? func_80188738(?);
-// ? func_80188910(?);
-// ? func_80188B3C(?);
-// ? func_80188D3C(?);
-// ? func_80189B88(?);
-// ? func_80189CDC(?);
-// ? func_8018A000(?);
-// ? func_8018A188(?);
-// ? func_8018A1D8(?);
-// ? func_8018A228(?);
-// ? func_8018A364(?);
-// ? func_8018A514(?);
-// ? func_8018A970(?);
-// ? func_8018AA74(?);
-// ? func_8018C8D4(?);
-// ? func_8018D50C(?);
-// ? func_8018DC18(?);
-// ? func_8018DF68(?);
-// ? func_8018E618(?);
-// ? func_8018E85C(?);
-// ? func_8018EC48(?);
-// ? func_8018EC7C(?);
-// ? func_8018ECA8(?);
-// ? func_8018F00C(?);
-// ? func_8018F1B0(?);
-// ? func_8018F310(?);
-// ? func_8018F3BC(?);
-// ? func_8018F3D0(?);
-// ? func_8018F410(?);
-// ? func_8018F4A0(?);
-// ? func_8018F508(?);
-// ? func_8018F5F0(?);
-// ? func_8018F62C(?);
-// ? func_8018F634(?);
-// ? func_8018F640(?);
-// ? func_8018F674(?);
-// ? func_8018F6A8(?);
-// ? func_8018F6DC(?);
-// ? func_8018F6FC(?);
-// ? func_8018F71C(?);
-// ? func_8018F74C(?);
-// ? func_8018F808(?);
-// ? func_8018F888(?);
-// ? func_8018FA24(?);
-// ? func_8018FBD8(?);
-// ? func_8018FBE0(?);
-// ? func_8018FDC4(?);
-// ? func_8018FF9C(?);
-// ? func_80190174(?);
-// ? func_801901F8(?);
-// ? func_8019027C(?);
-// ? func_801902F0(?);
-// ? func_8019035C(?);
-// ? func_8019044C(?);
-// ? func_80190480(?);
-// ? func_801904D0(?);
-// ? func_80190520(?);
-// ? func_801905F0(?);
-// ? func_80190ABC(?);
-// ? func_80190EA4(?);
-// ? func_80190FE4(?);
-// ? func_80192938(?);
-// ? func_80192BB0(?);
-// ? func_80192E6C(?);
-// ? func_80193230(?);
-// ? func_80193308(?);
-// ? func_801935B8(?);
-// ? func_80196510(?);
-// ? func_8019655C(?);
-// ? func_80196564(?);
-// ? func_80196594(?);
-// ? func_801965C4(?);
-// ? func_80196684(?);
-// ? func_801967E0(?);
-// ? func_80196CF8(?);
-// ? func_80198BA0(?);
-// ? func_80198C60(?);
-// ? func_80198D18(?);
-// ? func_80198EBC(?);
-// ? func_80199AF0(?);
-// ? func_8019A158(?);
-// ? func_8019A71C(?);
-// ? func_8019A828(?);
-// ? func_8019A86C(?);
-// ? func_8019AF50(?);
-// ? func_8019B458(?);
-// ? func_8019B81C(?);
-// ? func_8019B860(?);
-// ? func_8019BA04(?);
-// ? func_8019BA08(?);
-// ? func_8019D1BC(?);
-// ? func_8019DD60(?);
-// ? func_8019E634(?);
-// ? func_8019EE80(?);
-// ? func_8019EF08(?);
-// ? func_8019EFC4(?);
-// ? func_8019F1D0(?);
-// ? func_8019F2D4(?);
-// ? func_8019F9C4(?);
-// ? func_801A0FEC(?);
-// ? func_801A10FC(?);
-// ? func_801A1134(?);
-// ? func_801A12C4(?);
-// ? func_801A165C(?);
-// ? func_801A185C(?);
-// ? func_801A1944(?);
-// ? func_801A19AC(?);
-// ? func_801A1A3C(?);
-// ? func_801A1AC0(?);
-// ? func_801A1D38(?);
-// ? func_801A2224(?);
-// ? func_801A2334(?);
-// ? func_801A253C(?);
-// ? func_801A25C8(?);
-// ? func_801A2640(?);
-// ? func_801A2650(?);
-// ? func_801A3048(?);
-// ? func_801A33BC(?);
-// ? func_801A3680(?);
-// ? func_801A36A0(?);
-// ? func_801A36C0(?);
-// ? func_801A36E0(?);
-// ? func_801A3714(?);
-// ? func_801A3820(?);
-// ? func_801A3A74(?);
-// ? func_801A3E88(?);
-// ? func_801A3EF4(?);
-// ? func_801A3F48(?);
-// ? func_801A4014(?);
-// ? func_801A427C(?);
-// ? func_801A4284(?);
-// ? func_801A428C(?);
-// ? func_801A42A0(?);
-// ? func_801A42B4(?);
-// ? func_801A42C4(?);
-// ? func_801A42D4(?);
-// ? func_801A42E8(?);
-// ? func_801A42F8(?);
-// ? func_801A4310(?);
-// ? func_801A4320(?);
-// ? func_801A4330(?);
-// ? func_801A4340(?);
-// ? func_801A43A0(?);
-// ? func_801A4510(?);
-s32 func_801A45E8(s32);
-// ? func_801A4624(?);
-// ? func_801A4634(?);
-// ? func_801A4674(?);
-// ? func_801A46B8(?);
-// ? func_801A48A4(?);
-// ? func_801A4970(?);
-// ? func_801A4B08(?);
-// ? func_801A4B1C(?);
-// ? func_801A4B40(?);
-// ? func_801A4B50(?);
-// ? func_801A4B60(?);
-// ? func_801A4B74(?);
-// ? func_801A4B88(?);
-// ? func_801A4B90(?);
-// ? func_801A4B9C(?);
-// ? func_801A4BA8(?);
-// ? func_801A4BB8(?);
-// ? func_801A4BC8(?);
-// ? func_801A4BD4(?);
-// ? func_801A4CE0(?);
-// ? func_801A4D34(?);
-// ? func_801A50A0(?);
-// ? func_801A50AC(?);
-// ? func_801A5244(?);
-// ? func_801A5250(?);
-// ? func_801A5258(?);
-// ? func_801A52D0(?);
-// ? func_801A5360(?);
-// ? func_801A55C4(?);
-// ? func_801A5618(?);
-// ? func_801A5680(?);
-// ? func_801A5754(?);
-// ? func_801A57A8(?);
-// ? func_801A583C(?);
-// ? func_801A5AF0(?);
-// ? func_801A5C3C(?);
-// ? func_801A5EC8(?);
-// ? func_801A5F00(?);
-// ? func_801A5F64(?);
-// ? func_801A659C(?);
-// ? func_801A6630(?);
-// ? func_801A68D8(?);
-// ? func_801A6C54(?);
-// ? func_801A6DC0(?);
-// ? func_801A6EE4(?);
-// ? func_801A7B00(?);
-// ? func_801A8114(?);
-// ? func_801A85E4(?);
-// ? func_801A8D54(?);
-// ? func_801A9094(?);
-// ? func_801A9630(?);
-// ? func_801A9DD0(?);
-// ? func_801ACC94(?);
-// ? func_801AD088(?);
-// ? func_801AD254(?);
-// ? func_801ADB04(?);
-// ? func_801ADDD8(?);
-// ? func_801ADE1C(?);
-// ? func_801AE050(?);
-// ? func_801AE44C(?);
-// ? func_801AE544(?);
-// ? func_801AE640(?);
-// ? func_801AE74C(?);
-// ? func_801AE848(?);
-// ? func_801AEBB0(?);
-// ? func_801AECC4(?);
-// ? func_801AEDC8(?);
-// ? func_801AEE6C(?);
-// ? func_801AF0D4(?);
-// ? func_801AF250(?);
-// ? func_801B0348(?);
-// ? func_801B0474(?);
-// ? func_801B05F4(?);
-// ? func_801B0620(?);
-// ? func_801B0664(?);
-// ? func_801B06B0(?);
-// ? func_801B0730(?);
-// ? func_801B07B4(?);
-// ? func_801B07E8(?);
-// ? func_801B23F0(?);
-// ? func_801B2BA4(?);
-// ? func_801B2D54(?);
-// ? func_801B4064(?);
-// ? func_801B5324(?);
-// ? func_801B6320(?);
-// ? func_801B688C(?);
-// ? func_801B69C0(?);
-// ? func_801B9600(?);
-// ? func_801B97C4(?);
-// ? func_801BA8FC(?);
-// ? func_801BA938(?);
-// ? func_801BAB40(?);
-// ? func_801BAC9C(?);
-// ? func_801BBB64(?);
-// ? func_801BC00C(?);
-// ? func_801BC488(?);
-// ? func_801BC4F4(?);
-// ? func_801BC670(?);
-// ? func_801BCC9C(?);
-// ? func_801BEB68(?);
-// ? func_801BEB74(?);
-// ? func_801BEB80(?);
-// ? func_801BEB8C(?);
-// ? func_801BEBA8(?);
-// ? func_801BEBC0(?);
-// ? func_801BEBF8(?);
-// ? func_801BEC54(?);
-// ? func_801BEFA4(?);
-// ? func_801BEFB0(?);
-// ? func_801BEFC0(?);
-// ? func_801BEFD0(?);
-// ? func_801BEFE0(?);
-// ? func_801BEFF0(?);
-// ? func_801BF000(?);
-// ? func_801BF010(?);
-// ? func_801BF020(?);
-// ? func_801BF030(?);
-// ? func_801BF040(?);
-// ? func_801BF050(?);
-// ? func_801BF128(?);
-// ? func_801BF3F8(?);
-// ? func_801BF634(?);
-// ? func_801BF648(?);
-// ? func_801BF65C(?);
-// ? func_801BF670(?);
-// ? func_801BF684(?);
-// ? func_801BF694(?);
-// ? func_801BF6A8(?);
-// ? func_801BF6B8(?);
-// ? func_801BF6C8(?);
-// ? func_801BF6D8(?);
-// ? func_801BF6E8(?);
-// ? func_801BF6F8(?);
-// ? func_801BF708(?);
-// ? func_801BF718(?);
-// ? func_801BFC60(?);
-// ? func_801BFFB0(?);
-// ? func_801C0378(?);
-f32 func_801C0498(void);
-// ? func_801C04BC(?);
-// ? func_801C0508(?);
-// ? func_801C052C(?);
-// ? func_801C0544(?);
-// ? func_801C055C(?);
-// ? func_801C0574(?);
-// ? func_801C058C(?);
-// ? func_801C05A4(?);
-// ? func_801C05BC(?);
-// ? func_801C05D4(?);
-// ? func_801C05EC(?);
-// ? func_801C0604(?);
-// ? func_801C0618(?);
-// ? func_801C062C(?);
-// ? func_801C0640(?);
-// ? func_801C06B8(?);
-// ? func_801C0754(?);
-// ? func_801C0800(?);
-// ? func_801C0A70(?);
-// ? func_801C0F78(?);
-// ? func_801C0FB8(?);
-// ? func_801C1074(?);
-// ? func_801C10B8(?);
-// ? func_801C1154(?);
-// ? func_801C1158(?);
-// ? func_801C11AC(?);
-// ? func_801C126C(?);
-// ? func_801C13D0(?);
-struct _HSD_GObj *func_801C14D0(s32);
-// ? func_801C1A20(?);
-// ? func_801C1D6C(?);
-// ? func_801C1D84(?);
-// ? func_801C1D98(?);
-// ? func_801C1DAC(?);
-// ? func_801C1DC0(?);
-// ? func_801C1DD4(?);
-// ? func_801C1DE4(?);
-// ? func_801C1E00(?);
-// ? func_801C1E18(?);
-// ? func_801C1E84(?);
-// ? func_801C1E94(?);
-// ? func_801C1FFC(?);
-// ? func_801C205C(?);
-// ? func_801C2090(?);
-// ? func_801C20D0(?);
-// ? func_801C20E0(?);
-// ? func_801C2374(?);
-// ? func_801C247C(?);
-// ? func_801C24F8(?);
-BOOL func_801C28AC(s32, u32, s32 *);
-// ? func_801C28CC(?);
-// ? func_801C2AD8(?);
-// ? func_801C2AE8(?);
-struct _HSD_GObj *func_801C2BA4(s32);
-// ? func_801C2BBC(?);
-// ? func_801C2BD4(?);
-// ? func_801C2C8C(?);
-struct _HSD_JObj *func_801C2CF4(s32);
-// ? func_801C2D0C(?);
-BOOL func_801C2D24(s32, Vec *);
-BOOL func_801C2ED0(struct _HSD_JObj *, s32);
-// ? func_801C2FE0(?);
-// ? func_801C3128(?);
-// ? func_801C3214(?);
-// ? func_801C3260(?);
-// ? func_801C32AC(?);
-// ? func_801C32D4(?);
-// ? func_801C33C0(?);
-// ? func_801C34AC(?);
-// ? func_801C36F4(?);
-// ? func_801C3880(?);
-// ? func_801C3890(?);
-// ? func_801C38A0(?);
-// ? func_801C38AC(?);
-// ? func_801C38BC(?);
-// ? func_801C38D0(?);
-// ? func_801C38EC(?);
-// ? func_801C3900(?);
-// ? func_801C392C(?);
-// ? func_801C3950(?);
-// ? func_801C3960(?);
-// ? func_801C3970(?);
-// ? func_801C3980(?);
-// ? func_801C3990(?);
-// ? func_801C39A0(?);
-// ? func_801C39B0(?);
-void func_801C39C0();
-void func_801C3BB4();
-// ? func_801C3D44(?);
-// ? func_801C3DB4(?);
-// ? func_801C3E18(?);
-// ? func_801C3F20(?);
-struct _HSD_JObj *func_801C3FA4(struct _HSD_GObj *, s32);
-// ? func_801C4100(?);
-s32 func_801C4210(void);
-void func_801C42AC();
-// ? func_801C4338(?);
-// ? func_801C4368(?);
-// ? func_801C438C(?);
-// ? func_801C43A4(?);
-// ? func_801C43C4(?);
-// ? func_801C445C(?);
-// ? func_801C466C(?);
-// ? func_801C498C(?);
-// ? func_801C49B4(?);
-void *func_801C49F8(void); // get stage's "yakumono" ("about"?) param
-// ? func_801C4A08(?);
-// ? func_801C4B50(?);
-// ? func_801C4D70(?);
-// ? func_801C4DA0(?);
-// ? func_801C4DD0(?);
-// ? func_801C4E20(?);
-// ? func_801C4E70(?);
-// ? func_801C4FAC(?);
-// ? func_801C53EC(?);
-// ? func_801C5414(?);
-// ? func_801C5440(?);
-// ? func_801C54DC(?);
-// ? func_801C5544(?);
-// ? func_801C55AC(?);
-// ? func_801C5630(?);
-// ? func_801C5694(?);
-// ? func_801C5700(?);
-// ? func_801C5740(?);
-// ? func_801C5750(?);
-// ? func_801C5764(?);
-// ? func_801C5774(?);
-// ? func_801C5784(?);
-// ? func_801C5794(?);
-// ? func_801C57A4(?);
-// ? func_801C57C8(?);
-// ? func_801C57F0(?);
-// ? func_801C5800(?);
-// ? func_801C5840(?);
-// ? func_801C5878(?);
-// ? func_801C58E0(?);
-// ? func_801C5940(?);
-// ? func_801C5A28(?);
-// ? func_801C5A60(?);
-void func_801C5A84();
-// ? func_801C5A94(?);
-void func_801C5AA4();
-// ? func_801C5ABC(?);
-// ? func_801C5AD0(?);
-// ? func_801C5AEC(?);
-// ? func_801C5B90(?);
-void func_801C5DB0(struct _HSD_GObj *, s32);
-// ? func_801C5FC0(?);
-// ? func_801C6038(?);
-// ? func_801C6228(?);
-// ? func_801C6288(?);
-// ? func_801C62B4(?);
-// ? func_801C6324(?);
-// ? func_801C6330(?);
-// ? func_801C6478(?);
-// ? func_801C65B0(?);
-// ? func_801C6620(?);
-// ? func_801C6710(?);
-// ? func_801C67A8(?);
-// ? func_801C683C(?);
-// ? func_801C68F4(?);
-// ? func_801C6960(?);
-// ? func_801C69FC(?);
-// ? func_801C6A54(?);
-// ? func_801C6C0C(?);
-// ? func_801C6F50(?);
-// ? func_801C706C(?);
-// ? func_801C70E0(?);
-// ? func_801C7228(?);
-// ? func_801C752C(?);
-// ? func_801C775C(?);
-// ? func_801C77FC(?);
-// ? func_801C787C(?);
-// ? func_801C78FC(?);
-// ? func_801C7980(?);
-// ? func_801C7A04(?);
-// ? func_801C7A94(?);
-// ? func_801C7B24(?);
-// ? func_801C7BA0(?);
-// ? func_801C7C1C(?);
-void func_801C7FF8(struct _HSD_GObj *, s32, s32, s32, f32, f32);
-// ? func_801C8098(?);
-void func_801C8138();
-// ? func_801C8318(?);
-// ? func_801C83D0(?);
-// ? func_801C84A4(?);
-// ? func_801C8578(?);
-// ? func_801C86D4(?);
-// ? func_801C8780(?);
-// ? func_801C87D0(?);
-// ? func_801C8858(?);
-// ? func_801C897C(?);
-// ? func_801C8A04(?);
-// ? func_801C8B28(?);
-// ? func_801C8B68(?);
-// ? func_801C8CDC(?);
-// ? func_801C8CFC(?);
-// ? func_801C8D44(?);
-// ? func_801C8D98(?);
-// ? func_801C8DE0(?);
-// ? func_801C8E08(?);
-// ? func_801C8E28(?);
-// ? func_801C8E48(?);
-// ? func_801C8E68(?);
-// ? func_801C92C0(?);
-// ? func_801C9490(?);
-// ? func_801C94D8(?);
-void func_801C95C4(struct _HSD_GObj *);
-// ? func_801C9604(?);
-// ? func_801C9698(?);
-// ? func_801C96E8(?);
-// ? func_801C96F8(?);
-// ? func_801C97DC(?);
-// ? func_801C9808(?);
-// ? func_801C9834(?);
-// ? func_801C9854(?);
-// ? func_801C9874(?);
-// ? func_801C98A0(?);
-// ? func_801C9908(?);
-// ? func_801C99C0(?);
-// ? func_801C9A10(?);
-// ? func_801C9A70(?);
-// ? func_801C9B20(?);
-// ? func_801C9B6C(?);
-// ? func_801C9B8C(?);
-// ? func_801C9CEC(?);
-// ? func_801C9E40(?);
-// ? func_801C9E50(?);
-// ? func_801C9E60(?);
-// ? func_801C9EE8(?);
-// ? func_801CA0B4(?);
-// ? func_801CA0F8(?);
-// ? func_801CA1C0(?);
-// ? func_801CA224(?);
-// ? func_801CA284(?);
-// ? func_801CA394(?);
-// ? func_801CA43C(?);
-// ? func_801CA67C(?);
-// ? func_801CA8B4(?);
-// ? func_801CAC14(?);
-// ? func_801CACB8(?);
-// ? func_801CADE0(?);
-// ? func_801CAE04(?);
-// ? func_801CAEB0(?);
-// ? func_801CAEF0(?);
-// ? func_801CAF08(?);
-// ? func_801CAFBC(?);
-// ? func_801CBCE8(?);
-// ? func_801CC358(?);
-// ? func_801CCB18(?);
-// ? func_801CCBDC(?);
-// ? func_801CCD98(?);
-// ? func_801CD090(?);
-// ? func_801CD2D4(?);
-// ? func_801CD4D0(?);
-// ? func_801CDF54(?);
-// ? func_801CDFD8(?);
-// ? func_801CE054(?);
-// ? func_801CE19C(?);
-// ? func_801CE3AC(?);
-// ? func_801CF7B0(?);
-// ? func_801CF868(?);
-// ? func_801CFBD4(?);
-// ? func_801D0298(?);
-// ? func_801D02B8(?);
-// ? func_801D0A9C(?);
-// ? func_801D0BBC(?);
-// ? func_801D0D24(?);
-// ? func_801D0D84(?);
-// ? func_801D0FF0(?);
-// ? func_801D10F8(?);
-// ? func_801D1E20(?);
-// ? func_801D1EF8(?);
-// ? func_801D21E4(?);
-// ? func_801D2278(?);
-// ? func_801D2344(?);
-// ? func_801D2528(?);
-// ? func_801D2A60(?);
-// ? func_801D2BEC(?);
-// ? func_801D2D78(?);
-// ? func_801D2E24(?);
-// ? func_801D3138(?);
-// ? func_801D32D0(?);
-// ? func_801D3460(?);
-// ? func_801D384C(?);
-// ? func_801D39A0(?);
-// ? func_801D3A0C(?);
-// ? func_801D3B4C(?);
-// ? func_801D3BBC(?);
-// ? func_801D3F40(?);
-// ? func_801D4040(?);
-// ? func_801D4084(?);
-// ? func_801D40C8(?);
-// ? func_801D410C(?);
-// ? func_801D4150(?);
-// ? func_801D4194(?);
-// ? func_801D42B8(?);
-// ? func_801D4354(?);
-// ? func_801D435C(?);
-// ? func_801D4548(?);
-// ? func_801D4FF8(?);
-// ? func_801D511C(?);
-// ? func_801D5340(?);
-// ? func_801D69B0(?);
-// ? func_801D6AFC(?);
-// ? func_801D7134(?);
-// ? func_801D77E0(?);
-// ? func_801D7BBC(?);
-// ? func_801D7E78(?);
-// ? func_801D7F78(?);
-// ? func_801D8058(?);
-// ? func_801D8078(?);
-// ? func_801D8270(?);
-// ? func_801D828C(?);
-// ? func_801D8314(?);
-// ? func_801D8558(?);
-// ? func_801DA0C4(?);
-// ? func_801DA254(?);
-// ? func_801DA3E8(?);
-// ? func_801DA3F4(?);
-// ? func_801DA4FC(?);
-// ? func_801DA528(?);
-// ? func_801DAA08(?);
-// ? func_801DAE70(?);
-// ? func_801DB088(?);
-// ? func_801DB3CC(?);
-// ? func_801DBB60(?);
-// ? func_801DC260(?);
-// ? func_801DC408(?);
-// ? func_801DC744(?);
-// ? func_801DC9DC(?);
-// ? func_801DCCC8(?);
-// ? func_801DCCFC(?);
-// ? func_801DCE1C(?);
-// ? func_801DD534(?);
-// ? func_801DDCF0(?);
-// ? func_801DDD4C(?);
-// ? func_801DDDA8(?);
-// ? func_801DDE88(?);
-// ? func_801DEC08(?);
-// ? func_801DEC94(?);
-// ? func_801DED50(?);
-// ? func_801E03C8(?);
-// ? func_801E0678(?);
-// ? func_801E08CC(?);
-// ? func_801E0A74(?);
-// ? func_801E0E40(?);
-// ? func_801E0F34(?);
-// ? func_801E1348(?);
-// ? func_801E1878(?);
-// ? func_801E1970(?);
-// ? func_801E1BF0(?);
-// ? func_801E2110(?);
-// ? func_801E2228(?);
-// ? func_801E2550(?);
-// ? func_801E2598(?);
-// ? func_801E25C4(?);
-// ? func_801E2738(?);
-// ? func_801E277C(?);
-// ? func_801E2A6C(?);
-// ? func_801E2AF4(?);
-// ? func_801E2B80(?);
-// ? func_801E2C34(?);
-// ? func_801E2CE8(?);
-// ? func_801E2D14(?);
-// ? func_801E2D90(?);
-// ? func_801E2E50(?);
-// ? func_801E2EA0(?);
-// ? func_801E2FCC(?);
-// ? func_801E30D8(?);
-// ? func_801E3418(?);
-// ? func_801E366C(?);
-// ? func_801E37F4(?);
-// ? func_801E5140(?);
-// ? func_801E5194(?);
-// ? func_801E5214(?);
-// ? func_801E5538(?);
-// ? func_801E56FC(?);
-// ? func_801E59F8(?);
-// ? func_801E8794(?);
-// ? func_801E8978(?);
-// ? func_801E89DC(?);
-// ? func_801E8A1C(?);
-// ? func_801E8B84(?);
-// ? func_801E8D04(?);
-// ? func_801EAB50(?);
-// ? func_801EACE8(?);
-// ? func_801EB004(?);
-// ? func_801EB4AC(?);
-// ? func_801EBAF8(?);
-// ? func_801EC58C(?);
-// ? func_801EC6C0(?);
-// ? func_801ECB50(?);
-// ? func_801ED694(?);
-// ? func_801EDF44(?);
-// ? func_801EE398(?);
-// ? func_801EEF00(?);
-// ? func_801EF424(?);
-// ? func_801EF7D8(?);
-// ? func_801EF844(?);
-// ? func_801EFD0C(?);
-// ? func_801F04B8(?);
-// ? func_801F0948(?);
-// ? func_801F094C(?);
-// ? func_801F0D20(?);
-// ? func_801F0F4C(?);
-// ? func_801F106C(?);
-// ? func_801F1328(?);
-// ? func_801F1A34(?);
-// ? func_801F28A8(?);
-// ? func_801F290C(?);
-// ? func_801F2AB0(?);
-// ? func_801F2DD0(?);
-// ? func_801F3B70(?);
-// ? func_801F3F10(?);
-// ? func_801F4300(?);
-// ? func_801F5D4C(?);
-// ? func_801F5E28(?);
-// ? func_801F62F8(?);
-// ? func_801F63F4(?);
-// ? func_801F660C(?);
-// ? func_801F66A4(?);
-// ? func_801F67A4(?);
-// ? func_801F71E8(?);
-// ? func_801F785C(?);
-// ? func_801F8CDC(?);
-// ? func_801F91EC(?);
-// ? func_801F929C(?);
-// ? func_801F9668(?);
-// ? func_801F96E0(?);
-// ? func_801F98A8(?);
-// ? func_801F993C(?);
-// ? func_801F9ACC(?);
-// ? func_801FA0BC(?);
-// ? func_801FA364(?);
-// ? func_801FA500(?);
-// ? func_801FA6D8(?);
-// ? func_801FA728(?);
-// ? func_801FA7F0(?);
-// ? func_801FA854(?);
-// ? func_801FA9B4(?);
-// ? func_801FAD84(?);
-// ? func_801FB0AC(?);
-// ? func_801FB3F0(?);
-// ? func_801FBA34(?);
-// ? func_801FBAA0(?);
-// ? func_801FBC4C(?);
-// ? func_801FBCEC(?);
-// ? func_801FC018(?);
-// ? func_801FC110(?);
-// ? func_801FC4A0(?);
-// ? func_801FC664(?);
-// ? func_801FCAAC(?);
-// ? func_801FCB10(?);
-// ? func_801FCCDC(?);
-// ? func_801FCF2C(?);
-// ? func_801FD018(?);
-// ? func_801FD0B4(?);
-// ? func_801FD368(?);
-// ? func_801FD3CC(?);
-// ? func_801FD448(?);
-// ? func_801FD4CC(?);
-// ? func_801FD744(?);
-// ? func_801FD7A8(?);
-// ? func_801FD824(?);
-// ? func_801FD9EC(?);
-// ? func_801FDFB4(?);
-// ? func_801FE0C4(?);
-// ? func_801FE6D8(?);
-// ? func_801FEE54(?);
-// ? func_801FF068(?);
-// ? func_801FF0E0(?);
-// ? func_801FF150(?);
-// ? func_801FF2C8(?);
-// ? func_801FFADC(?);
-// ? func_80200540(?);
-// ? func_8020071C(?);
-// ? func_80200B48(?);
-// ? func_80200C04(?);
-// ? func_80201110(?);
-// ? func_80201288(?);
-// ? func_80201410(?);
-// ? func_80201588(?);
-// ? func_80201918(?);
-// ? func_80201988(?);
-// ? func_80201B60(?);
-// ? func_80201D20(?);
-// ? func_8020203C(?);
-// ? func_802022A4(?);
-// ? func_8020266C(?);
-// ? func_80202C78(?);
-// ? func_80203560(?);
-// ? func_80203624(?);
-// ? func_8020362C(?);
-// ? func_80203EAC(?);
-// ? func_80204B88(?);
-// ? func_802052E0(?);
-// ? func_80205DF8(?);
-// ? func_80205E84(?);
-// ? func_80205F30(?);
-// ? func_80206BF0(?);
-// ? func_80206CB0(?);
-// ? func_80206D10(?);
-// ? func_80207044(?);
-// ? func_8020754C(?);
-// ? func_8020836C(?);
-// ? func_80208564(?);
-// ? func_802086EC(?);
-// ? func_802087B0(?);
-// ? func_802088C0(?);
-// ? func_8020A21C(?);
-// ? func_8020A8A4(?);
-// ? func_8020AA40(?);
-// ? func_8020AB58(?);
-// ? func_8020AC44(?);
-// ? func_8020AF38(?);
-// ? func_8020B020(?);
-// ? func_8020B0AC(?);
-// ? func_8020B260(?);
-// ? func_8020B548(?);
-// ? func_8020B9D4(?);
-// ? func_8020C238(?);
-// ? func_8020C530(?);
-// ? func_8020C85C(?);
-// ? func_8020CD20(?);
-// ? func_8020DA9C(?);
-// ? func_8020DAB4(?);
-// ? func_8020DD64(?);
-// ? func_8020DE48(?);
-// ? func_8020DED4(?);
-// ? func_8020E080(?);
-// ? func_8020E314(?);
-// ? func_8020E5A8(?);
-// ? func_8020E854(?);
-// ? func_8020F31C(?);
-// ? func_8020F52C(?);
-// ? func_802105AC(?);
-// ? func_802105C8(?);
-// ? func_80210650(?);
-// ? func_802108B4(?);
-// ? func_8021128C(?);
-// ? func_80211E08(?);
-// ? func_802125F0(?);
-// ? func_80212CD4(?);
-// ? func_80212EF4(?);
-// ? func_80212FC0(?);
-// ? func_80213030(?);
-// ? func_80213128(?);
-// ? func_80213224(?);
-// ? func_80213250(?);
-// ? func_80213524(?);
-// ? func_80213AB4(?);
-// ? func_8021483C(?);
-// ? func_80214B58(?);
-// ? func_80214FA8(?);
-// ? func_802150C4(?);
-// ? func_80215358(?);
-// ? func_802159B8(?);
-// ? func_80215D54(?);
-// ? func_80215ED8(?);
-// ? func_802166C4(?);
-// ? func_80216C20(?);
-// ? func_80216F48(?);
-// ? func_80218060(?);
-// ? func_802181B4(?);
-// ? func_80218260(?);
-// ? func_802183E4(?);
-// ? func_80218888(?);
-// ? func_80218ED4(?);
-// ? func_80218FC0(?);
-// ? func_802190D0(?);
-// ? func_80219204(?);
-// ? func_80219230(?);
-// ? func_802195CC(?);
-// ? func_80219C34(?);
-// ? func_80219C50(?);
-// ? func_80219D84(?);
-// ? func_8021A7F4(?);
-// ? func_8021B2E8(?);
-// ? func_8021B5C4(?);
-// ? func_8021B920(?);
-// ? func_8021C40C(?);
-// ? func_8021C500(?);
-// ? func_8021C640(?);
-// ? func_8021C6AC(?);
-// ? func_8021C82C(?);
-// ? func_8021E500(?);
-// ? func_8021EA30(?);
-// ? func_8021EAF8(?);
-// ? func_8021EC58(?);
-// ? func_8021ED74(?);
-// ? func_8021EDD4(?);
-// ? func_8021EF10(?);
-// ? func_8021EFEC(?);
-// ? func_8021F4E8(?);
-// ? func_8021F628(?);
-// ? func_8021F70C(?);
-// ? func_8021F79C(?);
-// ? func_8021F8E4(?);
-// ? func_8021FBE8(?);
-// ? func_8021FD04(?);
-// ? func_8021FFE8(?);
-// ? func_802202CC(?);
-// ? func_802205B0(?);
-// ? func_8022089C(?);
-// ? func_80220C2C(?);
-// ? func_80220FB4(?);
-// ? func_80221288(?);
-// ? func_80221408(?);
-// ? func_802216EC(?);
-// ? func_802219D0(?);
-// ? func_80221CB4(?);
-// ? func_80221F98(?);
-// ? func_80222284(?);
-// ? func_80222674(?);
-// ? func_80222958(?);
-// ? func_80222C3C(?);
-// ? func_80222F20(?);
-// ? func_8022320C(?);
-// ? func_80223624(?);
-// ? func_80223908(?);
-// ? func_80223BEC(?);
-// ? func_80223ED0(?);
-// ? func_802241B4(?);
-// ? func_80224498(?);
-// ? func_80224784(?);
-// ? Stage_GetCamBoundsLeftOffset(?);
-// ? Stage_GetCamBoundsRightOffset(?);
-// ? Stage_GetCamBoundsTopOffset(?);
-// ? Stage_GetCamBoundsBottomOffset(?);
-// ? Stage_GetCamPanAngleRadians(?);
-// ? Stage_GetCamMaxDepth(?);
-// ? Stage_GetCamZoomRate(?);
-// ? Stage_GetCamInfoX20(?);
-// ? Stage_GetCamInfoX24(?);
-// ? Stage_GetCamFixedZoom(?);
-// ? Stage_GetCamTrackRatio(?);
-// ? Stage_GetCamTrackSmooth(?);
-// ? Stage_GetBlastZoneRightOffset(?);
-// ? Stage_GetBlastZoneLeftOffset(?);
-// ? Stage_GetBlastZoneTopOffset(?);
-// ? Stage_GetBlastZoneBottomOffset(?);
-// ? Stage_CalcUnkCamY(?);
-// ? Stage_CalcUnkCamYBounds(?);
-// ? Stage_UnkSetVecTCam_Offset(?);
-// ? Stage_GetPauseCamZPosMin(?);
-// ? Stage_GetPauseCamZPosInit(?);
-// ? Stage_GetPauseCamZPosMax(?);
-// ? Stage_GetCamAngleRadiansUp(?);
-// ? Stage_GetCamAngleRadiansDown(?);
-// ? Stage_GetCamAngleRadiansLeft(?);
-// ? Stage_GetCamAngleRadiansRight(?);
-// ? Stage_80224CAC(?);
-// ? Stage_SetVecToFixedCamPos(?);
-// ? Stage_GetCamFixedFov(?);
-// ? Stage_80224DC8(?);
-// ? Stage_80224E38(?);
-// ? Stage_80224E64(?);
-// ? Stage_80224FDC(?);
-// ? Stage_80225074(?);
-s32 Stage_80225194(void);
-// ? Stage_8022519C(?);
-// ? Stage_802251B4(?);
-// ? Stage_802251E8(?);
-// ? Stage_8022524C(?);
-// ? Stage_80225298(?);
-// ? Stage_802252E4(?);
-// ? Stage_8022532C(?);
-// ? func_80225374(?);
-// ? func_802254B8(?);
-// ? func_8022558C(?);
-// ? func_802255A4(?);
-// ? func_802255BC(?);
-// ? func_802255D4(?);
-// ? func_802256CC(?);
-// ? func_80225A00(?);
-// ? func_80225A54(?);
-// ? func_80225B0C(?);
-// ? func_80225B20(?);
-// ? func_80225B34(?);
-// ? func_80225B48(?);
-// ? func_80225B9C(?);
-// ? func_80225BF0(?);
-// ? func_80225C44(?);
-// ? func_80225C8C(?);
-// ? func_80225CD4(?);
-// ? func_80225D1C(?);
-// ? func_80225D2C(?);
-// ? func_80225D40(?);
-// ? func_80225D54(?);
-// ? func_80225D64(?);
-// ? func_80225D7C(?);
-// ? func_80225DD8(?);
-// ? func_80225E6C(?);
-// ? func_80225F20(?);
-// ? func_802260D4(?);
-// ? func_802261BC(?);
-// ? func_802262E0(?);
-// ? func_802264C4(?);
-// ? func_8022659C(?);
-// ? func_8022666C(?);
-// ? func_80226730(?);
-// ? func_802267C8(?);
-// ? func_802268B8(?);
-// ? func_8022697C(?);
-// ? func_802269C0(?);
-// ? func_80226BD4(?);
-// ? func_80226E00(?);
-// ? func_80226E0C(?);
-// ? func_802270C4(?);
-// ? func_8022713C(?);
-// ? func_80227174(?);
-// ? func_80227188(?);
-// ? func_80227484(?);
-// ? func_802277E8(?);
-// ? func_80227904(?);
-// ? func_802279E8(?);
-// ? func_80227B64(?);
-// ? func_80227BA8(?);
-// ? func_80227CAC(?);
-// ? func_80227D38(?);
-// ? func_80227EB0(?);
-// ? func_80227FE0(?);
-// ? func_80228124(?);
-// ? func_80228318(?);
-// ? func_802283F0(?);
-// ? func_80228620(?);
-// ? func_8022873C(?);
-// ? func_802287C4(?);
-// ? func_802287D8(?);
-// ? func_80228820(?);
-// ? func_8022886C(?);
-// ? func_8022887C(?);
-// ? func_8022892C(?);
-// ? func_802289F8(?);
-// ? func_80228A64(?);
-// ? func_80228C4C(?);
-// ? func_80228CF4(?);
-// ? func_80228D18(?);
-// ? func_80228D38(?);
-// ? func_80228E54(?);
-// ? func_8022900C(?);
-// ? func_802291A0(?);
-// ? func_80229220(?);
-// ? func_80229240(?);
-// ? func_802295AC(?);
-// ? func_80229624(?);
-// ? func_80229860(?);
-// ? func_80229894(?);
-// ? func_80229938(?);
-// ? func_80229A04(?);
-// ? func_80229A7C(?);
-// ? func_80229B2C(?);
-// ? func_80229DC0(?);
-// ? func_80229F60(?);
-// ? func_8022A440(?);
-// ? func_8022A5D0(?);
-// ? func_8022ADD8(?);
-// ? func_8022B3A0(?);
-// ? func_8022BCF8(?);
-// ? func_8022BD6C(?);
-// ? func_8022BD8C(?);
-// ? func_8022BE34(?);
-// ? func_8022BEDC(?);
-// ? func_8022BFBC(?);
-// ? func_8022C010(?);
-// ? func_8022C068(?);
-// ? func_8022C304(?);
-// ? func_8022E950(?);
-// ? func_8022E978(?);
-// ? func_8022EA08(?);
-// ? func_8022EA78(?);
-// ? func_8022EB24(?);
-// ? func_8022EB78(?);
-// ? func_8022EBDC(?);
-// ? func_8022EC18(?);
-// ? func_8022ED6C(?);
-// ? func_8022EE84(?);
-// ? func_8022EFD8(?);
-// ? func_8022F0F0(?);
-// ? func_8022F138(?);
-// ? func_8022F1A8(?);
-// ? func_8022F218(?);
-// ? func_8022F268(?);
-// ? func_8022F298(?);
-// ? func_8022F3D8(?);
-// ? func_8022F410(?);
-// ? func_8022F470(?);
-// ? func_8022F4CC(?);
-// ? func_8022FB88(?);
-// ? func_8022FD18(?);
-// ? func_8022FEC8(?);
-// ? func_80230198(?);
-// ? func_80230274(?);
-// ? func_802307F8(?);
-// ? func_802308F0(?);
-// ? func_80230D18(?);
-// ? func_80230E38(?);
-// ? func_80231634(?);
-// ? func_8023164C(?);
-// ? func_80231714(?);
-// ? func_802317E4(?);
-// ? func_80231804(?);
-// ? func_80231F80(?);
-// ? func_80232458(?);
-// ? func_802324E4(?);
-// ? func_80232660(?);
-// ? func_802327A4(?);
-// ? func_80232D4C(?);
-// ? func_80233218(?);
-// ? func_802339FC(?);
-// ? func_80233A98(?);
-// ? func_80233B68(?);
-// ? func_8023405C(?);
-// ? func_80234104(?);
-// ? func_8023453C(?);
-// ? func_80235020(?);
-// ? func_802351A0(?);
-// ? func_802358C0(?);
-// ? func_8023593C(?);
-// ? func_802359C8(?);
-// ? func_80235C58(?);
-// ? func_80235DC8(?);
-// ? func_80236178(?);
-// ? func_802364A0(?);
-// ? func_80236548(?);
-// ? func_80236CBC(?);
-// ? func_80237410(?);
-// ? func_8023749C(?);
-// ? func_8023754C(?);
-// ? func_80237594(?);
-// ? func_802375EC(?);
-// ? func_80237654(?);
-// ? func_802377A8(?);
-// ? func_80237834(?);
-// ? func_802379BC(?);
-// ? func_80237A04(?);
-// ? func_80237A68(?);
-// ? func_80237D94(?);
-// ? func_80237F78(?);
-// ? func_8023817C(?);
-// ? func_802385A0(?);
-// ? func_802385D4(?);
-// ? func_80238698(?);
-// ? func_80238754(?);
-// ? func_802388D4(?);
-// ? func_80238964(?);
-// ? func_80238A04(?);
-// ? func_80238AE0(?);
-// ? func_80238C34(?);
-// ? func_80239878(?);
-// ? func_80239A24(?);
-// ? func_80239EBC(?);
-// ? func_80239F5C(?);
-// ? func_80239FFC(?);
-// ? func_8023A058(?);
-// ? func_8023A290(?);
-// ? func_8023A59C(?);
-// ? func_8023A9B4(?);
-// ? func_8023AC40(?);
-// ? func_8023B084(?);
-// ? func_8023B0F8(?);
-// ? func_8023B224(?);
-// ? func_8023B314(?);
-// ? func_8023B3FC(?);
-// ? func_8023BAA8(?);
-// ? func_8023BD4C(?);
-// ? func_8023BEE0(?);
-// ? func_8023BFE4(?);
-// ? func_8023C148(?);
-// ? func_8023C290(?);
-// ? func_8023C54C(?);
-// ? func_8023CE4C(?);
-// ? func_8023D130(?);
-// ? func_8023D3E8(?);
-// ? func_8023DA08(?);
-// ? func_8023E0D8(?);
-// ? func_8023E264(?);
-// ? func_8023E32C(?);
-// ? func_8023E630(?);
-// ? func_8023E6D0(?);
-// ? func_8023EA08(?);
-// ? func_8023EA2C(?);
-// ? func_8023EA40(?);
-// ? func_8023EA54(?);
-// ? func_8023EAC4(?);
-// ? func_8023EB84(?);
-// ? func_8023ECC4(?);
-// ? func_8023EE38(?);
-// ? func_8023EF70(?);
-// ? func_8023EFE4(?);
-// ? func_8023F068(?);
-// ? func_8023F0DC(?);
-// ? func_8023F14C(?);
-// ? func_8023F238(?);
-// ? func_8023F334(?);
-// ? func_8023F3A8(?);
-// ? func_8023F400(?);
-// ? func_8023F45C(?);
-// ? func_8023F4CC(?);
-// ? func_8023F578(?);
-// ? func_8023F8CC(?);
-// ? func_8023FA6C(?);
-// ? func_8023FC28(?);
-// ? func_8023FDD8(?);
-// ? func_80240D94(?);
-// ? func_80241310(?);
-// ? func_80241668(?);
-// ? func_80241730(?);
-// ? func_802417D0(?);
-// ? func_80241B4C(?);
-// ? func_80241E78(?);
-// ? func_8024227C(?);
-// ? func_802427B4(?);
-// ? func_80242B38(?);
-// ? func_80242C0C(?);
-// ? func_802433AC(?);
-// ? func_80243434(?);
-// ? func_802437E8(?);
-// ? func_80243A3C(?);
-// ? func_80243A5C(?);
-// ? func_80243A84(?);
-// ? func_80243AB4(?);
-// ? func_80243ADC(?);
-// ? func_80243BBC(?);
-// ? func_80244330(?);
-// ? func_8024469C(?);
-// ? func_80244C74(?);
-// ? func_80244D80(?);
-// ? func_80245068(?);
-// ? func_80245178(?);
-// ? func_802453B0(?);
-// ? func_8024541C(?);
-// ? func_80245684(?);
-// ? func_8024589C(?);
-// ? func_80245AE4(?);
-// ? func_80245BA4(?);
-// ? func_80246D40(?);
-// ? func_80246F2C(?);
-// ? func_80247008(?);
-// ? func_8024714C(?);
-// ? func_802474C4(?);
-// ? func_802480B4(?);
-// ? func_8024829C(?);
-// ? func_80248444(?);
-// ? func_80248644(?);
-// ? func_80248ED4(?);
-// ? func_80249174(?);
-// ? func_80249C08(?);
-// ? func_8024A09C(?);
-// ? func_8024A4BC(?);
-// ? func_8024A6C4(?);
-// ? func_8024A790(?);
-// ? func_8024A958(?);
-// ? func_8024AA70(?);
-// ? func_8024ABF8(?);
-// ? func_8024AD58(?);
-// ? func_8024BCA0(?);
-// ? func_8024BEE0(?);
-// ? func_8024C3C4(?);
-// ? func_8024C5C0(?);
-// ? func_8024CB94(?);
-// ? func_8024CD64(?);
-// ? func_8024CE74(?);
-// ? func_8024D014(?);
-// ? func_8024D0CC(?);
-// ? func_8024D15C(?);
-// ? func_8024D4E0(?);
-// ? func_8024D5B0(?);
-// ? func_8024D7E0(?);
-// ? func_8024E420(?);
-// ? func_8024E524(?);
-// ? func_8024E838(?);
-// ? func_8024E940(?);
-// ? func_8024EA6C(?);
-// ? func_8024EBC8(?);
-// ? func_8024EEC0(?);
-// ? func_8024FE4C(?);
-// ? func_80250170(?);
-// ? func_8025035C(?);
-// ? func_8025072C(?);
-// ? func_8025092C(?);
-// ? func_80250C7C(?);
-// ? func_80250DE4(?);
-// ? func_80250FF8(?);
-// ? func_802513F4(?);
-// ? func_802517E0(?);
-// ? func_8025186C(?);
-// ? func_80251A08(?);
-// ? func_80251AA4(?);
-// ? func_80251AFC(?);
-// ? func_80251D58(?);
-// ? func_80251F04(?);
-// ? func_802522B8(?);
-// ? func_80252720(?);
-// ? func_80252758(?);
-// ? func_802528F8(?);
-// ? func_802529B4(?);
-// ? func_80252ADC(?);
-// ? func_80252F8C(?);
-// ? func_80253184(?);
-// ? func_8025329C(?);
-// ? func_80253640(?);
-// ? func_80253964(?);
-// ? func_80253AE4(?);
-// ? func_80253BE0(?);
-// ? func_80253E90(?);
-// ? func_80253F60(?);
-// ? func_80254014(?);
-// ? func_8025409C(?);
-// ? func_80254298(?);
-// ? func_8025441C(?);
-// ? func_80257F24(?);
-// ? func_80258940(?);
-// ? func_80258A08(?);
-// ? func_80258BC4(?);
-// ? func_80258D50(?);
-// ? func_80258DBC(?);
-// ? func_802591BC(?);
-// ? func_80259604(?);
-// ? func_8025963C(?);
-// ? func_80259868(?);
-// ? func_802599EC(?);
-// ? func_80259C28(?);
-// ? func_80259ED8(?);
-// ? func_8025BBD4(?);
-// ? func_8025BC08(?);
-// ? func_8025BC20(?);
-// ? func_8025BD30(?);
-// ? func_8025C020(?);
-// ? func_8025D1C4(?);
-// ? func_8025D5AC(?);
-// ? func_8025DAA0(?);
-// ? func_8025DB34(?);
-// ? func_8025EE8C(?);
-// ? func_8025FB50(?);
-// ? func_8025FDEC(?);
-// ? mnCharSel_CostumeChange(?);
-// ? func_80264070(?);
-// ? func_802640A0(?);
-// ? func_80266F3C(?);
-// ? func_80266F70(?);
-// ? func_80266FA8(?);
-// ? func_80266FCC(?);
-// ? func_80267130(?);
-// ? func_80267454(?);
-// ? func_802674AC(?);
-// ? func_802675A8(?);
-// ? func_802676F4(?);
-// ? func_8026784C(?);
-// ? func_80267978(?);
-// ? func_80267AA8(?);
-// ? func_802680CC(?);
-// ? func_8026814C(?);
-// ? func_802682F0(?);
-// ? func_8026849C(?);
-// ? func_80268560(?);
-// ? func_8026862C(?);
-// ? func_80268B18(?);
-// ? func_80268B5C(?);
-// ? func_80268B9C(?);
-// ? func_80268BE0(?);
-// ? func_80268D34(?);
-// ? func_80268DD4(?);
-// ? func_80268E40(?);
-// ? func_80268E5C(?);
-// ? func_802694CC(?);
-// ? func_802696CC(?);
-// ? func_802697D4(?);
-// ? func_80269978(?);
-// ? func_80269CA0(?);
-// ? func_80269CC4(?);
-// ? func_80269DC8(?);
-// ? func_80269F14(?);
-// ? func_8026A0A0(?);
-// ? func_8026A0FC(?);
-// ? func_8026A158(?);
-// ? func_8026A1E8(?);
-// ? func_8026A810(?);
-// ? func_8026A848(?);
-void func_8026A8EC();
-// ? func_8026AB54(?);
-void func_8026ABD8(struct _HSD_GObj *, Vec *, f32);
-// ? it_Throw(?);
-// ? func_8026AD20(?);
-// ? func_8026ADC0(?);
-// ? func_8026AE60(?);
-// ? func_8026AE84(?);
-// ? func_8026AF0C(?);
-// ? func_8026AFA0(?);
-// ? func_8026B034(?);
-// ? func_8026B074(?);
-// ? func_8026B0B4(?);
-// ? func_8026B1A4(?);
-// ? func_8026B1D4(?);
-// ? func_8026B294(?);
-BOOL func_8026B2B4(struct _HSD_GObj *);
-// ? func_8026B2D8(?);
-s32 itGetKind(struct _HSD_GObj *); // itGetKind
-s32 func_8026B30C(struct _HSD_GObj *);
-s32 func_8026B320(struct _HSD_GObj *);
-// ? func_8026B334(?);
-// ? func_8026B344(?);
-// ? func_8026B378(?);
-// ? func_8026B384(?);
-// ? func_8026B390(?);
-// ? func_8026B3A8(?);
-// ? func_8026B3C0(?);
-void func_8026B3F8(struct _Article *, s32);
-// ? func_8026B40C(?);
-// ? func_8026B424(?);
-// ? func_8026B47C(?);
-// ? func_8026B4F0(?);
-f32 func_8026B54C(struct _HSD_GObj *);
-f32 func_8026B560(struct _HSD_GObj *);
-f32 func_8026B574(struct _HSD_GObj *);
-s32 func_8026B588();
-BOOL func_8026B594(struct _HSD_GObj *);
-// ? func_8026B5E4(?);
-// ? func_8026B634(?);
-// ? func_8026B684(?);
-// ? func_8026B6A8(?);
-// ? func_8026B6C8(?);
-// ? func_8026B718(?);
-// ? func_8026B724(?);
-// ? func_8026B73C(?);
-// ? func_8026B774(?);
-// ? func_8026B7A4(?);
-// ? func_8026B7B0(?);
-// ? func_8026B7BC(?);
-// ? func_8026B7CC(?);
-// ? func_8026B7D8(?);
-// ? func_8026B7E0(?);
-// ? func_8026B7E8(?);
-void func_8026B7F8();
-// ? func_8026B894(?);
-// ? func_8026B924(?);
-// ? func_8026B960(?);
-// ? func_8026B9A8(?);
-// ? func_8026BAE8(?);
-// ? func_8026BB20(?);
-// ? func_8026BB44(?);
-// ? func_8026BB68(?);
-// ? func_8026BB88(?);
-// ? func_8026BBCC(?);
-// ? func_8026BC14(?);
-// ? func_8026BC68(?);
-// ? func_8026BC78(?);
-// ? func_8026BC84(?);
-// ? func_8026BC90(?);
-// ? func_8026BCF4(?);
-// ? func_8026BD0C(?);
-// ? func_8026BD24(?);
-// ? func_8026BD3C(?);
-// ? func_8026BD54(?);
-// ? func_8026BD6C(?);
-// ? func_8026BD84(?);
-// ? func_8026BD9C(?);
-// ? func_8026BDB4(?);
-// ? func_8026BDCC(?);
-// ? func_8026BE28(?);
-// ? func_8026BE84(?);
-// ? func_8026C100(?);
-// ? func_8026C16C(?);
-// ? func_8026C1B4(?);
-// ? func_8026C1D4(?);
-// ? func_8026C1E8(?);
-// ? func_8026C220(?);
-// ? func_8026C258(?);
-// ? func_8026C334(?);
-// ? func_8026C368(?);
-// ? func_8026C3FC(?);
-// ? func_8026C42C(?);
-// ? func_8026C47C(?);
-// ? func_8026C530(?);
-// ? func_8026C65C(?);
-// ? func_8026C704(?);
-// ? func_8026C75C(?);
-// ? func_8026CA4C(?);
-// ? func_8026CB3C(?);
-// ? func_8026CB9C(?);
-// ? func_8026CD50(?);
-// ? func_8026CF04(?);
-// ? func_8026D018(?);
-// ? func_8026D258(?);
-// ? func_8026D324(?);
-// ? func_8026D3CC(?);
-// ? func_8026D564(?);
-// ? func_8026D5CC(?);
-// ? func_8026D604(?);
-// ? func_8026D62C(?);
-// ? func_8026D6F4(?);
-// ? func_8026D78C(?);
-// ? func_8026D82C(?);
-// ? func_8026D8A4(?);
-// ? func_8026D938(?);
-// ? func_8026D9A0(?);
-// ? func_8026DA08(?);
-// ? func_8026DA70(?);
-// ? func_8026DAA8(?);
-// ? func_8026DB40(?);
-// ? func_8026DBC8(?);
-// ? func_8026DC24(?);
-// ? func_8026DD5C(?);
-// ? func_8026DDFC(?);
-// ? func_8026DE98(?);
-// ? func_8026DF34(?);
-// ? func_8026DFB0(?);
-// ? func_8026E058(?);
-// ? func_8026E0F4(?);
-// ? func_8026E15C(?);
-// ? func_8026E248(?);
-// ? func_8026E32C(?);
-// ? func_8026E414(?);
-// ? func_8026E4D0(?);
-// ? func_8026E5A0(?);
-// ? func_8026E664(?);
-// ? func_8026E71C(?);
-// ? func_8026E7E0(?);
-// ? func_8026E8C4(?);
-// ? func_8026E9A4(?);
-// ? func_8026EA20(?);
-// ? func_8026EA9C(?);
-// ? func_8026EB18(?);
-// ? func_8026EBC8(?);
-// ? func_8026EC54(?);
-// ? func_8026ECE0(?);
-// ? func_8026EECC(?);
-// ? func_8026F3AC(?);
-// ? func_8026F3D4(?);
-// ? func_8026F53C(?);
-// ? func_8026F5C8(?);
-// ? func_8026F6BC(?);
-// ? func_8026F7C8(?);
-// ? func_8026F8B4(?);
-// ? func_8026F9A0(?);
-// ? func_8026F9AC(?);
-// ? func_8026FA2C(?);
-// ? func_8026FAC4(?);
-// ? func_8026FC00(?);
-// ? func_8026FCF8(?);
-// ? func_8026FE68(?);
-// ? func_802701BC(?);
-// ? func_802703E8(?);
-// ? func_802706D0(?);
-// ? func_80270CD8(?);
-// ? func_80270E30(?);
-// ? func_8027129C(?);
-// ? func_8027137C(?);
-// ? func_8027146C(?);
-// ? func_802714C0(?);
-// ? func_80271508(?);
-// ? func_80271534(?);
-// ? func_80271590(?);
-// ? func_8027163C(?);
-// ? func_80271830(?);
-// ? func_80271A58(?);
-// ? func_80271B60(?);
-// ? func_80271D2C(?);
-// ? func_80271F78(?);
-// ? func_802721B8(?);
-// ? func_80272280(?);
-// ? func_80272298(?);
-// ? func_802722B0(?);
-// ? func_80272304(?);
-// ? func_8027236C(?);
-// ? func_802723FC(?);
-// ? func_80272460(?);
-// ? func_80272560(?);
-// ? func_802725D4(?);
-// ? func_80272674(?);
-// ? func_80272784(?);
-// ? func_80272818(?);
-// ? func_80272828(?);
-// ? func_80272860(?);
-// ? func_802728C8(?);
-// ? func_80272940(?);
-// ? func_80272980(?);
-// ? func_80272A18(?);
-// ? func_80272A3C(?);
-// ? func_80272A60(?);
-// ? func_80272AC4(?);
-// ? func_80272B40(?);
-// ? func_80272BA4(?);
-// ? func_80272C08(?);
-// ? func_80272C6C(?);
-// ? func_80272C90(?);
-// ? func_80272CC0(?);
-// ? func_80272D1C(?);
-// ? func_80272D40(?);
-// ? itColl_BounceOffVictim(?);
-// ? func_80272DE4(?);
-// ? func_80272F7C(?);
-// ? func_80273030(?);
-// ? itColl_BounceOffShield(?);
-// ? func_80273130(?);
-// ? func_80273168(?);
-// ? func_802731A4(?);
-// ? func_802731E0(?);
-// ? func_8027321C(?);
-// ? func_8027327C(?);
-// ? func_802732E4(?);
-// ? func_80273318(?);
-// ? func_80273408(?);
-// ? func_80273454(?);
-// ? func_8027346C(?);
-// ? func_80273484(?);
-// ? func_8027349C(?);
-// ? func_802734B4(?);
-// ? func_80273500(?);
-// ? func_80273598(?);
-// ? func_80273600(?);
-// ? func_80273648(?);
-// ? func_80273670(?);
-// ? func_80273748(?);
-// ? func_80273B50(?);
-// ? func_80273F34(?);
-// ? func_80274198(?);
-// ? func_802741F4(?);
-// ? func_80274250(?);
-// ? func_8027429C(?);
-// ? func_802742F4(?);
-// ? func_80274484(?);
-// ? func_80274574(?);
-// ? func_80274594(?);
-// ? func_80274658(?);
-// ? func_802746F8(?);
-// ? func_80274740(?);
-// ? func_80274990(?);
-// ? func_80274A64(?);
-// ? func_80274C60(?);
-// ? func_80274C78(?);
-// ? func_80274C88(?);
-// ? func_80274CAC(?);
-// ? func_80274D04(?);
-// ? func_80274D6C(?);
-// ? func_80274DAC(?);
-// ? func_80274DFC(?);
-// ? func_80274E44(?);
-// ? func_80274ECC(?);
-// ? func_80274ED8(?);
-// ? func_80274EE8(?);
-// ? func_80274EF8(?);
-// ? func_80274F10(?);
-// ? func_80274F28(?);
-// ? func_80274F48(?);
-// ? func_80274FDC(?);
-// ? func_80275070(?);
-// ? func_802750E8(?);
-// ? func_802750F8(?);
-// ? func_80275158(?);
-// ? func_80275174(?);
-// ? func_8027518C(?);
-// ? func_802751D8(?);
-// ? func_80275210(?);
-// ? func_80275228(?);
-// ? func_80275240(?);
-// ? func_80275258(?);
-// ? func_80275270(?);
-// ? func_80275288(?);
-// ? func_802752D8(?);
-// ? func_80275328(?);
-// ? func_80275390(?);
-// ? func_802753BC(?);
-// ? func_802753DC(?);
-// ? func_80275414(?);
-// ? func_8027542C(?);
-// ? func_80275444(?);
-// ? func_80275474(?);
-// ? func_802754A4(?);
-// ? func_802754BC(?);
-// ? func_802754D4(?);
-// ? func_80275504(?);
-// ? func_80275534(?);
-// ? func_80275594(?);
-// ? func_802755C0(?);
-// ? func_80275640(?);
-// ? func_802756D0(?);
-// ? func_802756E0(?);
-// ? func_8027570C(?);
-// ? func_8027572C(?);
-// ? func_8027574C(?);
-// ? func_80275788(?);
-// ? func_80275820(?);
-// ? func_80275870(?);
-// ? func_802758D4(?);
-// ? func_802759DC(?);
-// ? func_80275BC8(?);
-// ? func_80275D5C(?);
-// ? func_80275DFC(?);
-// ? func_80275E98(?);
-// ? func_80276100(?);
-// ? func_80276174(?);
-// ? func_80276214(?);
-// ? func_80276278(?);
-// ? func_802762B0(?);
-// ? func_802762BC(?);
-// ? func_802762D8(?);
-// ? func_80276308(?);
-// ? func_80276348(?);
-// ? func_802763B8(?);
-// ? func_802763E0(?);
-// ? func_80276408(?);
-// ? func_8027649C(?);
-// ? func_802765BC(?);
-// ? func_80276934(?);
-// ? func_80276CB8(?);
-// ? func_80276CEC(?);
-// ? func_80276D9C(?);
-// ? func_80276FC4(?);
-// ? func_80277040(?);
-// ? func_8027737C(?);
-// ? func_80277544(?);
-// ? func_802775F0(?);
-// ? func_8027770C(?);
-// ? func_8027781C(?);
-// ? func_80277C40(?);
-// ? func_80277F90(?);
-// ? func_80278108(?);
-// ? func_80278574(?);
-// ? func_8027870C(?);
-// ? func_802787B4(?);
-// ? func_80278800(?);
-// ? func_80278F2C(?);
-// ? func_8027978C(?);
-// ? func_802799E4(?);
-// ? func_80279B64(?);
-// ? func_80279B88(?);
-// ? func_80279BBC(?);
-// ? func_80279BE0(?);
-// ? func_80279C48(?);
-// ? func_80279CDC(?);
-// ? func_80279D38(?);
-// ? func_80279D5C(?);
-// ? func_80279E24(?);
-// ? func_80279FF8(?);
-// ? func_8027A09C(?);
-// ? func_8027A118(?);
-// ? func_8027A13C(?);
-// ? func_8027A160(?);
-// ? func_8027A344(?);
-// ? func_8027A364(?);
-// ? func_8027A4D4(?);
-// ? func_8027A780(?);
-// ? func_8027A9B8(?);
-// ? func_8027AAA0(?);
-// ? func_8027AB64(?);
-// ? func_8027ADEC(?);
-// ? func_8027AE34(?);
-// ? func_8027AF50(?);
-// ? func_8027B070(?);
-// ? func_8027B0C4(?);
-// ? func_8027B1F4(?);
-// ? func_8027B288(?);
-// ? func_8027B330(?);
-// ? func_8027B378(?);
-// ? func_8027B408(?);
-void func_8027B4A4();
-// ? func_8027B508(?);
-// ? func_8027B564(?);
-void *func_8027B5B0(s32, s32, struct _HSD_JObj *, s32, s32);
-// ? func_8027B730(?);
-// ? func_8027B798(?);
-// ? func_8027B964(?);
-// ? func_8027BA54(?);
-// ? func_8027BB1C(?);
-// ? func_8027BBF4(?);
-// ? func_8027C0A8(?);
-// ? func_8027C0CC(?);
-// ? func_8027C0F0(?);
-// ? func_8027C56C(?);
-// ? func_8027C794(?);
-// ? func_8027C79C(?);
-// ? func_8027C824(?);
-// ? func_8027C8B0(?);
-// ? func_8027C8D0(?);
-// ? func_8027C9D8(?);
-// ? func_8027CA7C(?);
-// ? func_8027CAD8(?);
-// ? func_8027CB3C(?);
-// ? func_8027CBA4(?);
-// ? func_8027CBFC(?);
-// ? func_8027CC88(?);
-// ? func_8027CE18(?);
-// ? func_8027CE44(?);
-// ? func_8027CE64(?);
-// ? func_8027CF30(?);
-// ? func_8027CFE8(?);
-// ? func_8027D148(?);
-// ? func_8027D2DC(?);
-// ? func_8027D670(?);
-// ? func_8027D730(?);
-// ? func_8027D820(?);
-// ? func_8027DE18(?);
-// ? func_8027E978(?);
-// ? func_8027EE04(?);
-// ? func_8027F42C(?);
-// ? func_8027F8E0(?);
-// ? func_80280B60(?);
-// ? func_80280DC0(?);
-// ? func_802817A0(?);
-// ? func_80281C6C(?);
-// ? func_80282074(?);
-// ? func_80282B14(?);
-// ? func_80282BFC(?);
-// ? func_80282DE4(?);
-// ? func_80283AE4(?);
-// ? func_80283BD4(?);
-// ? func_80283DD4(?);
-// ? func_802841B4(?);
-// ? func_8028428C(?);
-// ? func_80284358(?);
-// ? func_802846D4(?);
-// ? func_80284854(?);
-// ? func_80284974(?);
-// ? func_802849F0(?);
-// ? func_80284D54(?);
-// ? func_80284E30(?);
-// ? func_80284FC4(?);
-// ? func_80285024(?);
-// ? func_80285084(?);
-// ? func_80285140(?);
-// ? func_802851FC(?);
-// ? func_802852B8(?);
-// ? func_80285300(?);
-// ? func_80285314(?);
-// ? func_80285424(?);
-// ? func_802855F8(?);
-// ? func_80286088(?);
-// ? func_80286248(?);
-// ? func_80286340(?);
-// ? func_802863BC(?);
-// ? func_8028655C(?);
-// ? func_80286AA4(?);
-// ? func_80286BA0(?);
-// ? func_802870A4(?);
-// ? func_802874F0(?);
-// ? func_80287690(?);
-// ? func_80287D0C(?);
-// ? func_80287F20(?);
-// ? func_80288194(?);
-// ? func_802881B4(?);
-// ? func_802881FC(?);
-// ? func_8028833C(?);
-// ? func_802885C8(?);
-// ? func_802886C4(?);
-// ? func_80288818(?);
-// ? func_80288C88(?);
-// ? func_80288DC4(?);
-// ? func_80288EFC(?);
-// ? func_80288FDC(?);
-// ? func_80289094(?);
-// ? func_80289158(?);
-// ? func_80289218(?);
-// ? func_802896CC(?);
-// ? func_802897C8(?);
-// ? func_80289910(?);
-// ? func_80289A00(?);
-// ? func_80289B50(?);
-// ? func_80289BE8(?);
-// ? func_8028A114(?);
-// ? func_8028A190(?);
-// ? func_8028A3CC(?);
-// ? func_8028A544(?);
-// ? func_8028AC74(?);
-// ? func_8028AD44(?);
-// ? func_8028B08C(?);
-// ? func_8028B17C(?);
-// ? func_8028B3E0(?);
-// ? func_8028B618(?);
-// ? func_8028B8D8(?);
-// ? func_8028B988(?);
-// ? func_8028BAD8(?);
-// ? func_8028BC2C(?);
-// ? func_8028BE54(?);
-// ? func_8028C018(?);
-// ? func_8028C3A8(?);
-// ? func_8028C898(?);
-// ? func_8028CB24(?);
-// ? func_8028CFE0(?);
-// ? func_8028D100(?);
-// ? func_8028D26C(?);
-// ? func_8028D390(?);
-// ? func_8028D3B8(?);
-// ? func_8028D4E4(?);
-// ? func_8028D56C(?);
-// ? func_8028D7F0(?);
-// ? func_8028DAE4(?);
-// ? func_8028E170(?);
-// ? func_8028E774(?);
-// ? func_8028E79C(?);
-// ? func_8028E860(?);
-// ? func_8028E938(?);
-// ? func_8028EB88(?);
-// ? func_8028EC98(?);
-// ? func_8028ECE0(?);
-// ? func_8028ECF0(?);
-// ? func_8028ED50(?);
-// ? func_8028EDBC(?);
-// ? func_8028F1D8(?);
-// ? func_8028F434(?);
-// ? func_8028F7C8(?);
-// ? func_8028F8E4(?);
-// ? func_8028F968(?);
-// ? func_8028F9B8(?);
-// ? func_8028F9D8(?);
-// ? func_8028FAF4(?);
-// ? func_8028FC5C(?);
-// ? func_8028FD7C(?);
-// ? func_8028FE90(?);
-// ? func_8028FF8C(?);
-// ? func_80290114(?);
-// ? func_80290238(?);
-// ? func_802905D8(?);
-// ? func_80290614(?);
-// ? func_80290938(?);
-// ? func_80290A7C(?);
-// ? func_80290C38(?);
-// ? func_80290CE8(?);
-// ? func_80290DD4(?);
-// ? func_80290F00(?);
-// ? func_80290FE0(?);
-// ? func_80291254(?);
-// ? func_8029131C(?);
-// ? func_80291344(?);
-// ? func_80291BE0(?);
-// ? func_80291CCC(?);
-// ? func_80291CF4(?);
-// ? func_80291D38(?);
-// ? func_80291DAC(?);
-// ? func_80291F14(?);
-// ? func_80291FA8(?);
-// ? func_80292030(?);
-// ? func_802920B8(?);
-// ? func_80292394(?);
-// ? func_802923BC(?);
-// ? func_80292488(?);
-// ? func_802927E8(?);
-// ? func_8029282C(?);
-// ? func_8029290C(?);
-// ? func_80292998(?);
-// ? func_802929C8(?);
-// ? func_802929F8(?);
-// ? func_80292A28(?);
-// ? func_80292D48(?);
-// ? func_80292E64(?);
-// ? func_80292EAC(?);
-// ? func_80292EF8(?);
-// ? func_80292F14(?);
-// ? func_80292FF0(?);
-// ? func_8029313C(?);
-// ? func_80293660(?);
-// ? func_8029385C(?);
-// ? func_80293BE8(?);
-// ? func_80293DCC(?);
-// ? func_80293E34(?);
-// ? func_8029402C(?);
-// ? func_802941A4(?);
-// ? func_80294364(?);
-// ? func_80294430(?);
-// ? func_802944AC(?);
-// ? func_80294624(?);
-// ? func_802946B0(?);
-// ? func_802947CC(?);
-// ? func_80294B58(?);
-// ? func_80294DC0(?);
-void func_80294E78(struct _HSD_GObj *, f32);
-// ? func_80294EB0(?);
-// ? func_802950D4(?);
-// ? func_80295138(?);
-// ? func_802951C0(?);
-// ? func_80295498(?);
-// ? func_80295748(?);
-// ? func_80295770(?);
-// ? func_8029583C(?);
-// ? func_80295D04(?);
-// ? func_80295F38(?);
-// ? func_802960B8(?);
-// ? func_802960CC(?);
-// ? func_802961E8(?);
-// ? func_802962E0(?);
-// ? func_80296694(?);
-// ? func_802969D8(?);
-// ? func_80296E88(?);
-// ? func_80296EA8(?);
-// ? func_80296EF0(?);
-// ? func_80297154(?);
-// ? func_802975F4(?);
-// ? func_80297790(?);
-// ? func_802979D4(?);
-// ? func_80298168(?);
-// ? func_802982AC(?);
-// ? func_802988E4(?);
-// ? func_802989C8(?);
-// ? func_80298DEC(?);
-// ? func_80298ED0(?);
-// ? func_802993E0(?);
-// ? func_80299528(?);
-// ? func_802996D0(?);
-// ? func_802998A0(?);
-// ? func_802999E4(?);
-// ? func_80299C48(?);
-// ? func_80299D7C(?);
-// ? func_80299E48(?);
-// ? func_80299FB4(?);
-// ? func_8029A114(?);
-// ? func_8029A218(?);
-// ? func_8029A31C(?);
-// ? func_8029A498(?);
-struct _HSD_GObj *func_8029A748(struct _HSD_GObj *, Vec *, u8, f32);
-void func_8029A89C(struct _HSD_GObj *, f32);
-void func_8029A8F4(struct _HSD_GObj *, Vec *, f32);
-// ? func_8029B0C8(?);
-// ? func_8029B268(?);
-// ? func_8029B348(?);
-// ? func_8029B46C(?);
-// ? func_8029B6F8(?);
-// ? func_8029B7C0(?);
-// ? func_8029BAB8(?);
-// ? func_8029BB90(?);
-// ? func_8029C4D4(?);
-// ? func_8029C504(?);
-// ? func_8029C6A4(?);
-// ? func_8029C6CC(?);
-// ? func_8029CD78(?);
-// ? func_8029CEB4(?);
-// ? func_8029CFF0(?);
-// ? func_8029D798(?);
-// ? func_8029D968(?);
-// ? func_8029D9A4(?);
-// ? func_8029DB5C(?);
-// ? func_8029DD58(?);
-// ? func_8029F18C(?);
-// ? func_8029F69C(?);
-// ? func_8029FDBC(?);
-// ? func_8029FE64(?);
-// ? func_802A013C(?);
-// ? func_802A0534(?);
-// ? func_802A07B4(?);
-// ? func_802A0810(?);
-// ? func_802A0930(?);
-// ? func_802A0C34(?);
-// ? func_802A10E4(?);
-// ? func_802A13EC(?);
-// ? func_802A15EC(?);
-// ? func_802A16E4(?);
-// ? func_802A1948(?);
-// ? func_802A19E0(?);
-// ? func_802A2428(?);
-// ? func_802A24D0(?);
-// ? func_802A2568(?);
-// ? func_802A2B10(?);
-// ? func_802A2BA4(?);
-// ? func_802A3C98(?);
-// ? func_802A3D90(?);
-// ? func_802A3E50(?);
-// ? func_802A40D0(?);
-// ? func_802A42F4(?);
-// ? func_802A43B8(?);
-// ? func_802A43EC(?);
-// ? func_802A4420(?);
-// ? func_802A4454(?);
-// ? func_802A44CC(?);
-// ? func_802A4758(?);
-// ? func_802A49B0(?);
-// ? func_802A4BFC(?);
-// ? func_802A5320(?);
-// ? func_802A5770(?);
-// ? func_802A5AE0(?);
-// ? func_802A5E28(?);
-// ? func_802A5FE0(?);
-// ? func_802A6474(?);
-// ? func_802A678C(?);
-// ? func_802A6944(?);
-// ? func_802A6A78(?);
-// ? func_802A6DC8(?);
-// ? func_802A6F80(?);
-// ? func_802A7168(?);
-// ? func_802A7384(?);
-// ? func_802A7688(?);
-// ? func_802A76EC(?);
-// ? func_802A7764(?);
-// ? func_802A77DC(?);
-// ? func_802A7840(?);
-// ? func_802A78B8(?);
-// ? func_802A793C(?);
-// ? func_802A79A0(?);
-// ? func_802A7A04(?);
-// ? func_802A7AAC(?);
-// ? func_802A7E40(?);
-// ? func_802A8330(?);
-// ? func_802A8398(?);
-// ? func_802A83E0(?);
-// ? func_802A850C(?);
-// ? func_802A8A7C(?);
-// ? func_802A8C7C(?);
-// ? func_802A9458(?);
-// ? func_802AA054(?);
-// ? func_802AA1D8(?);
-// ? func_802AA494(?);
-// ? func_802AA55C(?);
-// ? func_802AA7E4(?);
-// ? func_802AA7F0(?);
-// ? func_802AA810(?);
-// ? func_802AA8C0(?);
-// ? func_802AAA50(?);
-// ? func_802AAA80(?);
-// ? func_802AB3F0(?);
-// ? func_802AB468(?);
-// ? func_802AB4B8(?);
-// ? func_802AB568(?);
-// ? func_802AB58C(?);
-// ? func_802AB90C(?);
-// ? func_802AB9C0(?);
-// ? func_802ABA4C(?);
-// ? func_802AC43C(?);
-// ? func_802AC58C(?);
-// ? func_802AC5D8(?);
-// ? func_802AC604(?);
-// ? func_802AC8A8(?);
-// ? func_802AC9F8(?);
-// ? func_802ACBA0(?);
-// ? func_802ACEBC(?);
-// ? func_802AD160(?);
-// ? func_802AD478(?);
-// ? func_802AD590(?);
-// ? func_802AD6B8(?);
-// ? func_802ADA1C(?);
-// ? func_802ADAF0(?);
-// ? func_802ADC34(?);
-// ? func_802ADC54(?);
-// ? func_802ADDD0(?);
-// ? func_802ADF10(?);
-// ? func_802AE1D0(?);
-// ? func_802AE200(?);
-// ? func_802AE538(?);
-// ? func_802AE608(?);
-// ? func_802AE63C(?);
-// ? func_802AE7B8(?);
-// ? func_802AE8A8(?);
-// ? func_802AE994(?);
-// ? func_802AEAB4(?);
-// ? func_802AF1A4(?);
-// ? func_802AF304(?);
-// ? func_802AF32C(?);
-// ? func_802AF940(?);
-// ? func_802AFA70(?);
-// ? func_802AFBA4(?);
-// ? func_802AFD8C(?);
-// ? func_802AFEA8(?);
-// ? func_802AFF08(?);
-// ? func_802B00F4(?);
-// ? func_802B18B0(?);
-// ? func_802B19AC(?);
-// ? func_802B1C60(?);
-// ? func_802B1D40(?);
-s32 func_802B1DEC(u32);
-u32 func_802B1DF8(HSD_GObj *, Vec *, Vec *, s32, s32, s32);
-s32 func_802B1FC8(u32);
-void func_802B1FE8(u32, Vec *);
-// ? func_802B2080(?);
-// ? func_802B211C(?);
-// ? func_802B22B8(?);
-// ? func_802B2560(?);
-// ? func_802B2674(?);
-// ? func_802B26C0(?);
-// ? func_802B26E0(?);
-// ? func_802B2890(?);
-// ? func_802B28C8(?);
-// ? func_802B2A10(?);
-// ? func_802B2B08(?);
-// ? func_802B2C38(?);
-// ? func_802B2FC8(?);
-// ? func_802B322C(?);
-// ? func_802B3368(?);
-// ? func_802B338C(?);
-// ? func_802B3544(?);
-// ? func_802B3554(?);
-// ? func_802B3EFC(?);
-// ? func_802B3F20(?);
-// ? func_802B3F88(?);
-// ? func_802B4224(?);
-// ? func_802B43B0(?);
-// ? func_802B43D0(?);
-// ? func_802B4AC8(?);
-// ? func_802B4BA0(?);
-// ? func_802B53CC(?);
-// ? func_802B5518(?);
-// ? func_802B55C8(?);
-void func_802B56E4(u32, Vec *, f32, f32, f32);
-// ? func_802B5974(?);
-// ? func_802B5CBC(?);
-// ? func_802B62D0(?);
-// ? func_802B63F8(?);
-// ? func_802B64FC(?);
-// ? func_802B66A8(?);
-// ? func_802B6A60(?);
-// ? func_802B6C28(?);
-// ? func_802B701C(?);
-// ? func_802B70A0(?);
-// ? func_802B7160(?);
-// ? func_802B743C(?);
-// ? func_802B75FC(?);
-// ? func_802B7B84(?);
-// ? func_802B7C18(?);
-// ? func_802B900C(?);
-// ? func_802B91C4(?);
-// ? func_802B9328(?);
-// ? func_802B99A0(?);
-// ? func_802B9CE8(?);
-// ? func_802B9FD4(?);
-// ? func_802BA194(?);
-// ? func_802BA2D8(?);
-// ? func_802BA3BC(?);
-// ? func_802BA5DC(?);
-// ? func_802BA760(?);
-// ? func_802BA97C(?);
-// ? func_802BA9B8(?);
-// ? func_802BAA08(?);
-// ? func_802BAA58(?);
-// ? func_802BAA94(?);
-// ? func_802BAAE4(?);
-// ? func_802BAB40(?);
-// ? func_802BAB7C(?);
-// ? func_802BABB8(?);
-// ? func_802BAC3C(?);
-// ? func_802BAEEC(?);
-// ? func_802BAF0C(?);
-// ? func_802BAF2C(?);
-// ? func_802BB20C(?);
-// ? func_802BB290(?);
-// ? func_802BB938(?);
-// ? func_802BBAEC(?);
-// ? func_802BBB0C(?);
-// ? func_802BBC38(?);
-// ? func_802BBD64(?);
-// ? func_802BBED0(?);
-// ? func_802BC080(?);
-// ? func_802BC94C(?);
-// ? func_802BCA30(?);
-// ? func_802BCB88(?);
-// ? func_802BCE94(?);
-// ? func_802BCED4(?);
-// ? func_802BCF2C(?);
-// ? func_802BCF84(?);
-// ? func_802BCFC4(?);
-// ? func_802BD158(?);
-// ? func_802BD248(?);
-// ? func_802BD32C(?);
-// ? func_802BD45C(?);
-// ? func_802BD4AC(?);
-// ? func_802BDA40(?);
-// ? func_802BDA64(?);
-// ? func_802BDB94(?);
-// ? func_802BDBF8(?);
-// ? func_802BDC18(?);
-// ? func_802BDC38(?);
-// ? func_802BDDB4(?);
-// ? func_802BDE18(?);
-// ? func_802BDF40(?);
-// ? func_802BDFA0(?);
-// ? func_802BDFC0(?);
-// ? func_802BE100(?);
-// ? func_802BE214(?);
-// ? func_802BE2E8(?);
-// ? func_802BE598(?);
-// ? func_802BE5B8(?);
-// ? func_802BE5D8(?);
-// ? func_802BE65C(?);
-// ? func_802BE958(?);
-// ? func_802BE9D8(?);
-// ? func_802BF030(?);
-// ? func_802BF180(?);
-// ? func_802BF28C(?);
-// ? func_802BF4A0(?);
-// ? func_802BF800(?);
-// ? func_802BF900(?);
-// ? func_802BFAFC(?);
-// ? func_802BFE5C(?);
-// ? func_802BFEC4(?);
-// ? func_802C0010(?);
-// ? func_802C01AC(?);
-// ? func_802C027C(?);
-// ? func_802C0510(?);
-// ? func_802C0850(?);
-// ? func_802C09C4(?);
-// ? func_802C0B5C(?);
-// ? func_802C0DBC(?);
-// ? func_802C0DF8(?);
-// ? func_802C1180(?);
-// ? func_802C1590(?);
-// ? func_802C16F8(?);
-// ? func_802C17DC(?);
-// ? func_802C1854(?);
-// ? func_802C1950(?);
-// ? func_802C1A58(?);
-// ? func_802C1AE4(?);
-// ? func_802C2144(?);
-// ? func_802C2248(?);
-// ? func_802C2358(?);
-// ? func_802C248C(?);
-// ? func_802C2750(?);
-// ? func_802C27D4(?);
-// ? func_802C2CA8(?);
-// ? func_802C2DB0(?);
-// ? func_802C2EC4(?);
-// ? func_802C30E8(?);
-// ? func_802C32D4(?);
-// ? func_802C33B8(?);
-// ? func_802C3520(?);
-// ? func_802C37BC(?);
-// ? func_802C3810(?);
-// ? func_802C3864(?);
-// ? func_802C3950(?);
-// ? func_802C3AF0(?);
-// ? func_802C3AFC(?);
-// ? func_802C3BAC(?);
-// ? func_802C3D44(?);
-// ? func_802C3D74(?);
-// ? func_802C4580(?);
-// ? func_802C46C4(?);
-// ? func_802C4820(?);
-// ? func_802C49E0(?);
-// ? func_802C4A40(?);
-// ? func_802C4B38(?);
-// ? func_802C4BB8(?);
-// ? func_802C4D10(?);
-// ? func_802C4F50(?);
-// ? func_802C5000(?);
-// ? func_802C519C(?);
-// ? func_802C53F0(?);
-// ? func_802C573C(?);
-// ? func_802C5B18(?);
-// ? func_802C5E5C(?);
-// ? func_802C61F4(?);
-// ? func_802C6328(?);
-// ? func_802C6374(?);
-// ? func_802C6394(?);
-// ? func_802C6430(?);
-// ? func_802C6458(?);
-// ? func_802C6480(?);
-// ? func_802C64A8(?);
-// ? func_802C65E4(?);
-// ? func_802C6718(?);
-// ? func_802C6764(?);
-// ? func_802C6784(?);
-// ? func_802C68F8(?);
-// ? func_802C6A2C(?);
-// ? func_802C6A78(?);
-// ? func_802C6A98(?);
-// ? func_802C6C38(?);
-// ? func_802C6D6C(?);
-// ? func_802C6DB8(?);
-// ? func_802C6DD8(?);
-// ? func_802C6E50(?);
-// ? func_802C6F40(?);
-// ? func_802C7074(?);
-// ? func_802C70C0(?);
-// ? func_802C70E0(?);
-// ? func_802C7158(?);
-// ? func_802C720C(?);
-// ? func_802C7340(?);
-// ? func_802C738C(?);
-// ? func_802C73AC(?);
-// ? func_802C7424(?);
-// ? func_802C74D8(?);
-// ? func_802C760C(?);
-// ? func_802C7658(?);
-// ? func_802C7678(?);
-// ? func_802C7774(?);
-// ? func_802C78B8(?);
-// ? func_802C7A84(?);
-// ? func_802C7AD0(?);
-// ? func_802C7AF0(?);
-// ? func_802C7D60(?);
-// ? func_802C7E94(?);
-// ? func_802C7EE0(?);
-// ? func_802C7F00(?);
-// ? func_802C8038(?);
-// ? func_802C8158(?);
-// ? func_802C81C8(?);
-// ? func_802C81E8(?);
-// ? func_802C8208(?);
-// ? func_802C837C(?);
-// ? func_802C84A0(?);
-// ? func_802C875C(?);
-void *func_802C8B28(struct _HSD_GObj *, Vec *, u32, f32);
-// ? func_802C8C34(?);
-// ? func_802C90E8(?);
-// ? func_802C93BC(?);
-// ? func_802C9468(?);
-// ? func_802C9670(?);
-// ? func_802C98E4(?);
-// ? func_802C9A74(?);
-// ? func_802C9B20(?);
-// ? func_802C9CC0(?);
-// ? func_802C9E8C(?);
-// ? func_802CA074(?);
-// ? func_802CA324(?);
-// ? func_802CA3F4(?);
-// ? func_802CA58C(?);
-// ? func_802CA6A0(?);
-// ? func_802CA938(?);
-// ? func_802CAA40(?);
-// ? func_802CAB10(?);
-// ? func_802CADF0(?);
-// ? func_802CB350(?);
-// ? func_802CB4F0(?);
-// ? func_802CB798(?);
-// ? func_802CB994(?);
-// ? func_802CBAA8(?);
-// ? func_802CBFE4(?);
-// ? func_802CC0EC(?);
-// ? func_802CC1CC(?);
-// ? func_802CC5D4(?);
-// ? func_802CC7D8(?);
-// ? func_802CC944(?);
-// ? func_802CCC68(?);
-// ? func_802CCE28(?);
-// ? func_802CD12C(?);
-// ? func_802CD2EC(?);
-// ? func_802CD4FC(?);
-// ? func_802CD9C0(?);
-// ? func_802CDAA8(?);
-// ? func_802CDCB4(?);
-// ? func_802CDE1C(?);
-// ? func_802CDF28(?);
-// ? func_802CE008(?);
-// ? func_802CE400(?);
-// ? func_802CE640(?);
-// ? func_802CE8D0(?);
-// ? func_802CEC24(?);
-// ? func_802CED54(?);
-// ? func_802CF0D4(?);
-// ? func_802CF4D4(?);
-// ? func_802CF744(?);
-// ? func_802CF908(?);
-// ? func_802CFB78(?);
-// ? func_802CFD3C(?);
-// ? func_802CFFAC(?);
-// ? func_802D03F8(?);
-// ? func_802D05D8(?);
-// ? func_802D0774(?);
-// ? func_802D07C0(?);
-// ? func_802D08F0(?);
-// ? func_802D09D0(?);
-// ? func_802D0C44(?);
-// ? func_802D100C(?);
-// ? func_802D1204(?);
-// ? func_802D1320(?);
-// ? func_802D1580(?);
-// ? func_802D16D4(?);
-// ? func_802D1830(?);
-// ? func_802D1A44(?);
-// ? func_802D1D40(?);
-// ? func_802D1E8C(?);
-// ? func_802D1F64(?);
-// ? func_802D208C(?);
-// ? func_802D23F4(?);
-// ? func_802D2668(?);
-// ? func_802D27B0(?);
-// ? func_802D290C(?);
-// ? func_802D2A58(?);
-// ? func_802D2BE0(?);
-// ? func_802D2D2C(?);
-// ? func_802D2EF0(?);
-// ? func_802D30C4(?);
-// ? func_802D31B4(?);
-// ? func_802D33F8(?);
-// ? func_802D3590(?);
-// ? func_802D3848(?);
-// ? func_802D39F8(?);
-// ? func_802D3BE0(?);
-// ? func_802D3C9C(?);
-// ? func_802D3D94(?);
-// ? func_802D3FA0(?);
-// ? func_802D4070(?);
-// ? func_802D4168(?);
-// ? func_802D43EC(?);
-// ? func_802D4494(?);
-// ? func_802D4510(?);
-// ? func_802D48B0(?);
-// ? func_802D4990(?);
-// ? func_802D4B54(?);
-// ? func_802D4C74(?);
-// ? func_802D4F78(?);
-// ? func_802D5124(?);
-// ? func_802D51C8(?);
-// ? func_802D533C(?);
-// ? func_802D5560(?);
-// ? func_802D5710(?);
-// ? func_802D58EC(?);
-// ? func_802D5B14(?);
-// ? func_802D5C00(?);
-// ? func_802D5E4C(?);
-// ? func_802D61C8(?);
-// ? func_802D6310(?);
-// ? func_802D64B8(?);
-// ? func_802D6674(?);
-// ? func_802D68FC(?);
-// ? func_802D6A54(?);
-// ? func_802D6DDC(?);
-// ? func_802D70A4(?);
-// ? func_802D718C(?);
-// ? func_802D747C(?);
-// ? func_802D758C(?);
-// ? func_802D775C(?);
-// ? func_802D813C(?);
-// ? func_802D81FC(?);
-// ? func_802D82C4(?);
-// ? func_802D839C(?);
-// ? func_802D848C(?);
-// ? func_802D8554(?);
-void func_802D8618(s32, Vec *, s32, s32);
-// ? func_802D8894(?);
-// ? func_802D8918(?);
-// ? func_802D9168(?);
-// ? func_802D9714(?);
-// ? func_802D98AC(?);
-// ? func_802D98C4(?);
-// ? func_802D9A2C(?);
-// ? func_802DA104(?);
-// ? func_802DA4C0(?);
-// ? func_802DA960(?);
-// ? func_802DAA10(?);
-// ? func_802DAD18(?);
-// ? func_802DAE6C(?);
-// ? func_802DB074(?);
-// ? func_802DB398(?);
-// ? func_802DB5F0(?);
-// ? func_802DB74C(?);
-// ? func_802DB8A8(?);
-// ? func_802DB9F4(?);
-// ? func_802DBA68(?);
-// ? func_802DBAF0(?);
-// ? func_802DC0AC(?);
-// ? func_802DC310(?);
-// ? func_802DC3DC(?);
-// ? func_802DC4BC(?);
-// ? func_802DC990(?);
-// ? func_802DCB9C(?);
-// ? func_802DCCCC(?);
-// ? func_802DCE00(?);
-// ? func_802DCFBC(?);
-// ? func_802DD290(?);
-// ? func_802DD2DC(?);
-// ? func_802DD4A8(?);
-// ? func_802DD78C(?);
-// ? func_802DD7F0(?);
-// ? func_802DDA84(?);
-// ? func_802DDB38(?);
-// ? func_802DDBE8(?);
-// ? func_802DDD38(?);
-// ? func_802DDEB4(?);
-// ? func_802DE040(?);
-// ? func_802DE0F0(?);
-// ? func_802DE320(?);
-// ? func_802DE434(?);
-// ? func_802DE4FC(?);
-// ? func_802DE648(?);
-// ? func_802DE6F0(?);
-// ? func_802DEC80(?);
-// ? func_802DEEF4(?);
-// ? func_802DF230(?);
-// ? func_802DF9F8(?);
-// ? func_802DFC34(?);
-// ? func_802DFC58(?);
-// ? func_802DFC90(?);
-// ? func_802DFCB0(?);
-// ? func_802DFD60(?);
-// ? func_802DFE40(?);
-// ? func_802DFF14(?);
-// ? func_802DFFA0(?);
-// ? func_802DFFB8(?);
-// ? func_802E0100(?);
-// ? func_802E0488(?);
-// ? func_802E0678(?);
-// ? func_802E0734(?);
-// ? func_802E0D9C(?);
-// ? func_802E11E0(?);
-// ? func_802E15B0(?);
-// ? func_802E1648(?);
-// ? func_802E1694(?);
-// ? func_802E16F8(?);
-// ? func_802E18B4(?);
-// ? func_802E1930(?);
-// ? func_802E1C4C(?);
-// ? func_802E1C84(?);
-// ? func_802E1E94(?);
-// ? func_802E20D8(?);
-// ? func_802E2330(?);
-// ? func_802E269C(?);
-// ? func_802E27B4(?);
-// ? func_802E2BC0(?);
-// ? func_802E2C80(?);
-// ? func_802E2DF4(?);
-// ? func_802E2E30(?);
-// ? func_802E3098(?);
-// ? func_802E3400(?);
-// ? func_802E3528(?);
-// ? func_802E35CC(?);
-// ? func_802E37A4(?);
-// ? func_802E3AC8(?);
-// ? func_802E3DA0(?);
-// ? func_802E3ED0(?);
-// ? func_802E40A4(?);
-// ? func_802E4190(?);
-// ? func_802E436C(?);
-// ? func_802E4464(?);
-// ? func_802E48B4(?);
-// ? func_802E4980(?);
-// ? func_802E4DB4(?);
-// ? func_802E4E6C(?);
-// ? func_802E503C(?);
-// ? func_802E52E0(?);
-// ? func_802E53C8(?);
-// ? func_802E57D4(?);
-// ? func_802E58A0(?);
-// ? func_802E5944(?);
-// ? func_802E595C(?);
-// ? func_802E5AC4(?);
-// ? func_802E5EF4(?);
-// ? func_802E5F00(?);
-// ? func_802E5F8C(?);
-// ? func_802E609C(?);
-// ? func_802E614C(?);
-// ? func_802E61C4(?);
-// ? func_802E628C(?);
-// ? func_802E6380(?);
-// ? func_802E657C(?);
-// ? func_802E6658(?);
-// ? func_802E66A0(?);
-// ? func_802E6888(?);
-// ? func_802E6AEC(?);
-// ? func_802E70BC(?);
-// ? func_802E72E0(?);
-// ? func_802E7654(?);
-// ? func_802E7A4C(?);
-// ? func_802E883C(?);
-// ? func_802E890C(?);
-// ? func_802E89D0(?);
-// ? func_802E8ADC(?);
-// ? func_802E9038(?);
-// ? func_802E9308(?);
-// ? func_802E93C8(?);
-// ? func_802E9494(?);
-// ? func_802E9738(?);
-// ? func_802E98E0(?);
-// ? func_802E9A00(?);
-// ? func_802E9BA0(?);
-// ? func_802E9D50(?);
-// ? func_802EA2A0(?);
-// ? func_802EA334(?);
-// ? func_802EA478(?);
-// ? func_802EA674(?);
-// ? func_802EA6F4(?);
-// ? func_802EA804(?);
-// ? func_802EA988(?);
-// ? func_802EA9FC(?);
-// ? func_802EAAEC(?);
-// ? func_802EAC8C(?);
-// ? func_802EADD8(?);
-// ? func_802EAE80(?);
-// ? func_802EAF28(?);
-// ? func_802EAF34(?);
-// ? func_802EB268(?);
-// ? func_802EB6DC(?);
-// ? func_802EB870(?);
-// ? func_802EBA00(?);
-// ? func_802EBD14(?);
-// ? func_802EBE5C(?);
-// ? func_802EBFAC(?);
-// ? func_802EC18C(?);
-// ? func_802EC1F4(?);
-// ? func_802EC35C(?);
-// ? func_802EC3F4(?);
-// ? func_802EC4D0(?);
-// ? func_802EC604(?);
-// ? func_802EC69C(?);
-// ? func_802EC830(?);
-// ? func_802EC870(?);
-// ? func_802EC9E8(?);
-// ? func_802ECA70(?);
-// ? func_802ECC8C(?);
-// ? func_802ECC98(?);
-// ? func_802ECCA4(?);
-// ? func_802ECD1C(?);
-// ? func_802ECD3C(?);
-// ? func_802ECEB0(?);
-// ? func_802ECFE0(?);
-// ? func_802ED0D0(?);
-// ? func_802ED25C(?);
-// ? func_802ED4F8(?);
-// ? func_802ED774(?);
-// ? func_802ED8BC(?);
-// ? func_802EE200(?);
-// ? func_802EE374(?);
-// ? func_802EE6A0(?);
-// ? func_802EEFA8(?);
-// ? func_802EF098(?);
-// ? func_802EF320(?);
-// ? func_802EF548(?);
-// ? func_802EFA44(?);
-// ? func_802EFB0C(?);
-// ? func_802EFC08(?);
-// ? func_802EFCC0(?);
-// ? func_802EFD84(?);
-// ? func_802EFE28(?);
-u32 func_802F0340(struct _HSD_GObj *, Vec *, Vec *, u32, u32, f32);
-void func_802F046C(s32);
-// ? func_802F0484(?);
-// ? func_802F063C(?);
-void func_802F0AE0(struct _HSD_GObj *, Vec *, Vec *, s32, s32, f32, f32, f32);
-// ? func_802F0BE8(?);
-// ? func_802F0D2C(?);
-// ? func_802F0F6C(?);
-// ? func_802F10F8(?);
-// ? func_802F1344(?);
-// ? func_802F1588(?);
-// ? func_802F2014(?);
-// ? func_802F2020(?);
-// ? func_802F202C(?);
-// ? func_802F2094(?);
-// ? func_802F23AC(?);
-// ? func_802F23EC(?);
-// ? func_802F2810(?);
-// ? func_802F28C8(?);
-// ? func_802F295C(?);
-// ? func_802F2A58(?);
-// ? func_802F2BFC(?);
-// ? func_802F2CE0(?);
-// ? func_802F2D98(?);
-// ? func_802F2E7C(?);
-// ? func_802F2F34(?);
-// ? func_802F3020(?);
-// ? func_802F3290(?);
-// ? func_802F3394(?);
-// ? func_802F33CC(?);
-// ? func_802F3404(?);
-// ? func_802F3414(?);
-// ? func_802F3424(?);
-// ? func_802F343C(?);
-// ? func_802F3690(?);
-// ? func_802F3698(?);
-// ? func_802F36A4(?);
-// ? func_802F36B0(?);
-// ? func_802F370C(?);
-// ? func_802F390C(?);
-// ? func_802F3A64(?);
-// ? func_802F3AE8(?);
-// ? func_802F405C(?);
-// ? func_802F40B8(?);
-// ? func_802F4144(?);
-// ? func_802F4248(?);
-// ? func_802F446C(?);
-// ? func_802F480C(?);
-// ? func_802F483C(?);
-// ? func_802F4898(?);
-// ? func_802F4910(?);
-// ? func_802F491C(?);
-// ? func_802F4B84(?);
-// ? func_802F4EDC(?);
-// ? func_802F5B48(?);
-// ? func_802F5EC0(?);
-// ? func_802F6194(?);
-// ? func_802F61FC(?);
-// ? func_802F6508(?);
-// ? func_802F665C(?);
-// ? func_802F66A4(?);
-// ? func_802F6788(?);
-// ? func_802F6804(?);
-// ? func_802F6898(?);
-// ? func_802F68F0(?);
-// ? func_802F6948(?);
-// ? func_802F69C0(?);
-// ? func_802F6AF8(?);
-// ? func_802F6C04(?);
-// ? func_802F6D10(?);
-// ? func_802F6E1C(?);
-// ? func_802F6E3C(?);
-// ? func_802F6EA4(?);
-// ? func_802F7034(?);
-// ? func_802F7134(?);
-// ? func_802F7220(?);
-// ? func_802F7288(?);
-// ? func_802F77F8(?);
-// ? func_802F7AF8(?);
-// ? func_802F7BB4(?);
-// ? func_802F7C30(?);
-// ? func_802F7D08(?);
-// ? func_802F7E24(?);
-// ? func_802F7E7C(?);
-// ? func_802F7EFC(?);
-// ? func_802F8298(?);
-// ? func_802F89F8(?);
-// ? func_802F96D0(?);
-// ? func_802F98E8(?);
-// ? func_802F9F48(?);
-// ? func_802FA118(?);
-// ? func_802FA2D0(?);
-// ? func_802FA5BC(?);
-// ? func_802FAEC4(?);
-// ? func_802FB390(?);
-// ? func_802FB41C(?);
-// ? func_802FB484(?);
-// ? func_802FB4EC(?);
-// ? func_802FB650(?);
-// ? func_802FB6AC(?);
-s32 func_802FB6E8(u8);
-// ? func_802FB73C(?);
-// ? func_802FC3C0(?);
-// ? func_802FC618(?);
-// ? func_802FC750(?);
-// ? func_802FC7C0(?);
-// ? func_802FC870(?);
-// ? func_802FC8E8(?);
-// ? func_802FC940(?);
-s32 func_802FC998();
-// ? func_802FC9B4(?);
-// ? func_802FCBA0(?);
-// ? func_802FCF38(?);
-// ? func_802FD28C(?);
-// ? func_802FD404(?);
-// ? func_802FD428(?);
-// ? func_802FD450(?);
-// ? func_802FD45C(?);
-// ? func_802FD468(?);
-// ? func_802FD4C8(?);
-// ? func_802FD604(?);
-// ? func_802FD65C(?);
-// ? func_802FD668(?);
-// ? func_802FD674(?);
-// ? func_802FD704(?);
-// ? func_802FD708(?);
-// ? func_802FD8A0(?);
-// ? func_802FD8C4(?);
-// ? func_802FD8E8(?);
-// ? func_802FD90C(?);
-// ? func_802FD910(?);
-// ? func_802FD91C(?);
-// ? func_802FD928(?);
-// ? func_802FD9D8(?);
-// ? func_802FE260(?);
-// ? func_802FE390(?);
-// ? func_802FE3F8(?);
-// ? func_802FE6A8(?);
-// ? func_802FE8CC(?);
-// ? func_802FE918(?);
-// ? func_802FEFAC(?);
-// ? func_802FF128(?);
-// ? func_802FF190(?);
-// ? func_802FF1B4(?);
-// ? func_802FF364(?);
-// ? func_802FF498(?);
-// ? func_802FF4FC(?);
-// ? func_802FF570(?);
-// ? func_802FF620(?);
-// ? func_802FF6A0(?);
-// ? func_802FF710(?);
-// ? func_802FF78C(?);
-// ? func_802FF7DC(?);
-// ? func_802FF884(?);
-// ? func_802FFB58(?);
-// ? func_802FFCD0(?);
-// ? func_802FFD94(?);
-// ? func_802FFEE0(?);
-// ? func_802FFF2C(?);
-// ? func_80301BA8(?);
-// ? func_80301C64(?);
-// ? func_80301E44(?);
-// ? func_80301E78(?);
-// ? func_80301FB4(?);
-// ? func_80301FBC(?);
-// ? func_803020FC(?);
-// ? func_80302164(?);
-// ? func_803022BC(?);
-// ? func_8030265C(?);
-// ? func_80302708(?);
-// ? func_803027A0(?);
-// ? func_80302810(?);
-// ? func_80302834(?);
-// ? func_803029B4(?);
-// ? func_80302A3C(?);
-// ? func_80302A88(?);
-// ? func_80302AB0(?);
-// ? func_80302AC0(?);
-// ? func_80302AD0(?);
-// ? func_80302AE0(?);
-// ? func_80302AF0(?);
-// ? func_80302B00(?);
-// ? func_80302B10(?);
-// ? func_80302B1C(?);
-// ? func_80302B48(?);
-// ? func_80302B64(?);
-// ? func_80302B90(?);
-// ? func_80302BB0(?);
-// ? func_80302BE4(?);
-// ? func_80302D0C(?);
-// ? func_80302D4C(?);
-// ? func_80302DF0(?);
-// ? func_80302DF8(?);
-// ? func_80302E00(?);
-// ? func_80302EA4(?);
-// ? func_80302FFC(?);
-// ? func_80303444(?);
-// ? func_80303720(?);
-// ? func_803039A4(?);
-// ? func_80303AC4(?);
-// ? func_80303FD4(?);
-// ? func_80304138(?);
-// ? func_80304168(?);
-// ? func_80304210(?);
-// ? func_80304334(?);
-// ? func_80304344(?);
-// ? func_80304470(?);
-// ? func_803045A0(?);
-// ? func_80304690(?);
-// ? func_80304780(?);
-// ? func_80304870(?);
-// ? func_803048C0(?);
-// ? func_80304924(?);
-// ? func_80304988(?);
-// ? func_803049F4(?);
-// ? func_80304A58(?);
-// ? func_80304B0C(?);
-// ? func_80304B94(?);
-// ? func_80304CC8(?);
-// ? func_80304D30(?);
-// ? func_80305058(?);
-// ? func_803053C4(?);
-// ? Trophy_SetUnlockState(?);
-// ? func_80305918(?);
-// ? func_80305B88(?);
-// ? func_80305C44(?);
-// ? func_80305D00(?);
-// ? func_80305DB0(?);
-// ? func_80305EB4(?);
-// ? func_80305FB8(?);
-// ? func_803060BC(?);
-// ? func_803062BC(?);
-// ? func_803062EC(?);
-// ? func_803063D4(?);
-// ? func_803064B8(?);
-// ? func_8030663C(?);
-// ? func_803067BC(?);
-// ? func_80306A48(?);
-// ? func_80306B18(?);
-// ? func_80306D14(?);
-// ? func_80306D70(?);
-// ? func_80306EEC(?);
-// ? func_80307018(?);
-// ? func_8030715C(?);
-// ? func_80307470(?);
-// ? func_803075E8(?);
-// ? func_80307828(?);
-// ? func_803078E4(?);
-// ? func_80307BA0(?);
-// ? func_80307F64(?);
-// ? func_8030813C(?);
-// ? func_80308250(?);
-// ? func_803082F8(?);
-// ? func_80308328(?);
-// ? func_80308354(?);
-// ? func_803083D8(?);
-// ? func_803084A0(?);
-// ? func_803087F4(?);
-// ? func_80308DC8(?);
-// ? func_80308F04(?);
-// ? func_80309338(?);
-// ? func_8030FA50(?);
-// ? func_8030FE48(?);
-// ? func_803102C4(?);
-// ? func_803102D0(?);
-// ? func_80310324(?);
-// ? func_80310660(?);
-// ? func_803109A0(?);
-// ? func_803114E8(?);
-// ? func_80311680(?);
-// ? func_80311788(?);
-// ? func_80311960(?);
-// ? func_80311F5C(?);
-// ? func_8031234C(?);
-// ? func_803124BC(?);
-// ? func_8031263C(?);
-// ? func_803127D4(?);
-// ? func_80312834(?);
-// ? func_80312904(?);
-// ? func_80312BAC(?);
-// ? func_80312E88(?);
-// ? func_8031305C(?);
-// ? func_80313358(?);
-// ? func_80313464(?);
-// ? func_80313508(?);
-// ? func_80313774(?);
-// ? func_8031457C(?);
-// ? func_803147C4(?);
-// ? func_803148E4(?);
-// ? func_80314AA8(?);
-// ? func_80314B54(?);
-// ? func_803153EC(?);
-// ? func_80316420(?);
-// ? func_8031753C(?);
-// ? func_80317A60(?);
-// ? func_803181BC(?);
-// ? func_8031830C(?);
-// ? func_80318714(?);
-// ? func_80318B1C(?);
-// ? func_80318CB4(?);
-// ? func_80319540(?);
-// ? func_80319994(?);
-// ? func_80319EF0(?);
-// ? func_8031B1FC(?);
-// ? func_8031B328(?);
-// ? func_8031B850(?);
-// ? func_8031B9DC(?);
-// ? func_8031BA78(?);
-// ? func_8031BB34(?);
-// ? func_8031BB94(?);
-// ? func_8031BBF4(?);
-// ? func_8031BC54(?);
-// ? func_8031BF34(?);
-// ? func_8031C1D0(?);
-// ? func_8031C2CC(?);
-// ? func_8031C2EC(?);
-// ? func_8031C354(?);
-// ? func_8031C454(?);
-// ? func_8031C5E4(?);
-// ? func_8031C8B8(?);
-// ? func_8031C99C(?);
-// ? func_8031C9B4(?);
-// ? func_8031CA04(?);
-// ? func_8031CAAC(?);
-// ? func_8031CB00(?);
-// ? func_8031D020(?);
-// ? func_8031D030(?);
-// ? func_8031D708(?);
-// ? func_8031D9E4(?);
-// ? func_8031D9F8(?);
-// ? func_8031E110(?);
-// ? func_8031E124(?);
-// ? func_8031E9B8(?);
-// ? func_8031EE84(?);
-// ? func_8031F294(?);
-// ? func_8031F980(?);
-// ? func_8031F9D8(?);
-// ? func_803204B0(?);
-// ? func_80320508(?);
-// ? func_803205F4(?);
-// ? func_803207C4(?);
-// ? func_80321178(?);
-// ? func_80321900(?);
-// ? func_80321950(?);
-// ? func_80321A00(?);
-// ? func_80321AF4(?);
-// ? func_80321BF8(?);
-// ? func_80321C28(?);
-// ? func_80321C70(?);
-// ? func_80321CA4(?);
-// ? func_80321CE8(?);
-// ? func_80321D30(?);
-// ? func_80321EBC(?);
-// ? func_8032201C(?);
-// ? func_80322178(?);
-s32 func_80322258(f32 x);
-// ? func_80322298(?);
-// ? func_803222EC(?);
-// ? func_80322314(?);
-// ? func_8032233C(?);
-// ? func_803224DC(?);
-// ? func_80322598(?);
-// ? __va_arg(?);
-// ? func_80322714(?);
-// ? func_8032275C(?);
-// ? func_80322790(?);
-// ? func_803227CC(?);
-// ? func_80322840(?);
-// ? func_803228C0(?);
-// ? func_8032291C(?);
-// ? func_80322A08(?);
-// ? func_80322B40(?);
-// ? func_80322C24(?);
-// ? func_80322D30(?);
-// ? func_80322D54(?);
-// ? func_80322D78(?);
-void __cvt_sll_flt(void);
-void __cvt_dbl_usll(void);
-// ? func_80322F20(?);
-// ? lbl_80322F9C(?);
-// ? func_803230A8(?);
-// ? func_8032345C(?);
-// ? func_80323528(?);
-// ? func_8032355C(?);
-// ? func_80323560(?);
-// ? func_80323588(?);
-// ? func_803235B0(?);
-// ? func_8032388C(?);
-// ? memcmp(?);
-// ? func_8032390C(?);
-// ? func_80323938(?);
-// ? func_80323A14(?);
-// ? func_80323AC4(?);
-// ? func_80323B88(?);
-// ? func_80323C34(?);
-// ? func_80323CF0(?);
-// ? sprintf(?);
-// ? func_80323DC8(?);
-// ? func_80323E38(?);
-// ? func_80323EB4(?);
-// ? func_80324044(?);
-// ? func_80324674(?);
-// ? func_80324CAC(?);
-// ? func_80324DE0(?);
-// ? func_803250C0(?);
-// ? func_803252E4(?);
-// ? func_803257BC(?);
-// ? func_803257C4(?);
-int __StringRead(void *, int, int);
-char *strchr(const char *, int);
-int strncmp(const char *, const char *, unsigned long);
-int strcmp(const char *, const char *);
-char *strncpy(char *__restrict, const char *__restrict, unsigned long);
-char *strcpy(char *__restrict, const char *__restrict);
-unsigned long strlen(const char *);
-// ? func_80325B24(?);
-// ? func_80325BD0(?);
-// ? func_80326098(?);
-// ? func_80326118(?);
-double fabsf__Ff(double param_1);
-f32 tanf(f32);
-float cos__Ff(f32 x);
-float sin__Ff(f32 x);
-float cosf(f32 x);
-float sinf(f32 x);
-// ? func_803265A8(?);
-// ? TRKHandleRequestEvent(?);
-// ? func_8032673C(?);
-// ? func_8032675C(?);
-// ? func_80326788(?);
-// ? TRKInitializeEventQueue(?);
-// ? func_803268D8(?);
-// ? func_803268FC(?);
-// ? func_803269BC(?);
-// ? func_80326A9C(?);
-// ? func_80326AB4(?);
-// ? TRKInitializeNub(?);
-// ? func_80326BAC(?);
-// ? func_80326BD0(?);
-// ? func_80326BF8(?);
-// ? func_80326C6C(?);
-// ? func_80326C94(?);
-// ? func_80326C9C(?);
-// ? func_80326D14(?);
-// ? func_80326DB0(?);
-// ? func_80326DDC(?);
-// ? func_80326E44(?);
-// ? func_80326E84(?);
-// ? func_80326EB4(?);
-// ? func_80326F58(?);
-// ? func_80326FE4(?);
-// ? func_80327038(?);
-// ? func_8032709C(?);
-// ? func_80327124(?);
-// ? func_8032718C(?);
-// ? func_80327208(?);
-// ? func_8032722C(?);
-// ? func_803272AC(?);
-// ? func_8032733C(?);
-// ? func_803273EC(?);
-// ? func_80327460(?);
-// ? TRKTestForPacket(?);
-// ? func_803275AC(?);
-// ? func_80327628(?);
-// ? func_80327678(?);
-// ? func_8032769C(?);
-// ? func_803276A4(?);
-// ? TRKInitializeDispatcher(?);
-// ? func_803276BC(?);
-// ? TRKMessageIntoReply(?);
-// ? func_803277D8(?);
-// ? func_80327828(?);
-// ? func_803289E4(?);
-// ? func_80328CBC(?);
-// ? func_80328E60(?);
-// ? func_80328E68(?);
-// ? func_80328E70(?);
-// ? func_80328E78(?);
-// ? func_80328F50(?);
-// ? func_80328F88(?);
-// ? func_8032904C(?);
-// ? func_80329054(?);
-// ? func_8032905C(?);
-// ? func_80329194(?);
-// ? func_803291D0(?);
-// ? func_80329334(?);
-// ? func_80329380(?);
-// ? func_8032947C(?);
-// ? func_803295C4(?);
-// ? func_8032973C(?);
-// ? func_803298B8(?);
-// ? func_803298E0(?);
-// ? func_80329984(?);
-// ? lbl_803299EC(?);
-// ? func_80329CCC(?);
-// ? func_80329DE4(?);
-// ? func_80329E48(?);
-// ? func_80329ED8(?);
-// ? func_80329F60(?);
-// ? func_80329F9C(?);
-// ? func_8032A020(?);
-// ? func_8032A090(?);
-// ? func_8032A0F8(?);
-// ? func_8032A13C(?);
-// ? func_8032A184(?);
-// ? func_8032A194(?);
-// ? func_8032A284(?);
-// ? func_8032A2C0(?);
-// ? func_8032A2D0(?);
-// ? func_8032A2E0(?);
-// ? func_8032A308(?);
-// ? func_8032A3B8(?);
-// ? func_8032A430(?);
-// ? func_8032A5B0(?);
-// ? func_8032A618(?);
-// ? InitMetroTRK(?);
-// ? func_8032A6BC(?);
-// ? func_8032A6DC(?);
-// ? func_8032A724(?);
-// ? func_8032A784(?);
-// ? func_8032A818(?);
-// ? TRKSaveExtended1Block(?);
-// ? func_8032AA20(?);
-// ? func_8032ABD8(?);
-// ? TRK_main(?);
-// ? func_8032AC28(?);
-// ? func_8032ACE8(?);
-// ? func_8032ADD0(?);
-// ? TRKInitializeIntDrivenUART(?);
-// ? func_8032AE14(?);
-// ? func_8032AE44(?);
-// ? func_8032AE74(?);
-// ? func_8032AEB8(?);
-// ? func_8032AEFC(?);
-// ? func_8032AF2C(?);
-// ? func_8032AF5C(?);
-// ? TRKTargetContinue(?);
-// ? func_8032AFDC(?);
-// ? func_8032AFE4(?);
-// ? DBGReadMailbox(?);
-// ? DBGRead(?);
-// ? DBGWrite(?);
-// ? func_8032B4E0(?);
-// ? func_8032BA64(?);
-// ? ExtHandler(?);
-// ? func_8032BBC4(?);
-// ? func_8032BC8C(?);
-// ? func_8032BF20(?);
-// ? func_8032C050(?);
-// ? func_8032C144(?);
-// ? func_8032C288(?);
-// ? func_8032C3CC(?);
-// ? func_8032C4F4(?);
-// ? func_8032C61C(?);
-// ? callbackEventStream(?);
-// ? func_8032C7D0(?);
-// ? func_8032C848(?);
-// ? func_8032C880(?);
-// ? func_8032CA60(?);
-// ? func_8032CB7C(?);
-// ? func_8032CC80(?);
-// ? func_8032CC88(?);
-// ? func_8032CD40(?);
-// ? func_8032CE40(?);
-// ? func_8032CF48(?);
-// ? func_8032CFD8(?);
-// ? func_8032D2B8(?);
-// ? func_8032D5E8(?);
-// ? func_8032D88C(?);
-// ? func_8032D954(?);
-// ? func_8032D9AC(?);
-// ? func_8032DA3C(?);
-// ? func_8032DA44(?);
-// ? func_8032DB14(?);
-// ? func_8032DBD4(?);
-// ? func_8032DCB0(?);
-// ? func_8032DDC0(?);
-// ? func_8032DFDC(?);
-// ? func_8032E1B8(?);
-// ? func_8032E504(?);
-// ? func_8032E868(?);
-// ? fioMccChannelEvent(?);
-// ? func_8032EB44(?);
-// ? func_8032EC00(?);
-// ? func_8032EC6C(?);
-// ? func_8032ED8C(?);
-// ? func_8032EE94(?);
-// ? func_8032EF48(?);
-// ? func_8032F020(?);
-// ? func_8032F0E4(?);
-// ? func_8032F228(?);
-// ? func_8032F390(?);
-// ? func_8032F39C(?);
-// ? func_8032F468(?);
-// ? __THPPrepBitStream(?);
-// ? JPEGGetFileInfo(?);
-// ? func_8032FD40(?);
-// ? func_8032FDB8(?);
-// ? func_803300E0(?);
-// ? func_80330158(?);
-// ? func_803302EC(?);
-// ? func_803303C4(?);
-// ? func_803305CC(?);
-// ? func_80330970(?);
-// ? func_80330B40(?);
-// ? func_80330C98(?);
-// ? func_80330E30(?);
-// ? func_80330F10(?);
-// ? func_803310CC(?);
-// ? func_803312F4(?);
-// ? func_80331340(?);
-// ? func_803313D0(?);
-// ? func_80331470(?);
-// ? func_80332E80(?);
-// ? func_80334880(?);
-// ? func_80334F00(?);
-// ? func_803355B0(?);
-// ? func_80335C58(?);
-// ? DBInit(?);
-// ? DBIsDebuggerPresent(?);
-// ? __DBIsExceptionMarked(?);
-// ? DBPrintf(?);
-// ? DSPCheckMailToDSP(?);
-// ? DSPCheckMailFromDSP(?);
-// ? DSPReadMailFromDSP(?);
-// ? DSPSendMailToDSP(?);
-// ? DSPInit(?);
-// ? DSPCheckInit(?);
-// ? DSPAddTask(?);
-// ? DSPAssertTask(?);
-// void __DSP_debug_printf(const char*, ...);
-// ? __DSPHandler(?);
-// ? __DSP_exec_task(?);
-// ? __DSP_boot_task(?);
-// ? __DSP_insert_task(?);
-// ? __DSP_remove_task(?);
-// ? __DVDInitWA(?);
-// ? func_80336F08(?);
-// ? func_80337018(?);
-// ? func_80337098(?);
-// ? func_80337330(?);
-// ? func_803373C4(?);
-// ? func_803373F0(?);
-// ? func_80337494(?);
-// ? func_80337520(?);
-// ? func_803375AC(?);
-// ? func_80337648(?);
-// ? DVDLowRequestAudioStatus(?);
-// ? func_8033776C(?);
-// ? func_80337808(?);
-// ? DVDLowBreak(?);
-// ? DVDLowClearCallback(?);
-// ? __DVDLowSetWAType(?);
-// ? __DVDFSInit(?);
-// ? DVDConvertPathToEntrynum(?);
-// ? DVDFastOpen(?);
-// ? func_80337CD4(?);
-// ? DVDReadAsyncPrio(?);
-// ? DVDInit(?);
-// ? func_80337FB8(?);
-// ? func_80338060(?);
-// ? func_803380FC(?);
-// ? func_80338124(?);
-// ? func_8033856C(?);
-// ? func_803386EC(?);
-// ? func_803387D0(?);
-// ? func_80338804(?);
-// ? func_80338B34(?);
-// ? func_80338C00(?);
-// ? func_80338CA0(?);
-// ? stateReady(?);
-// ? stateBusy(?);
-// ? DVDReadAbsAsyncPrio(?);
-// ? DVDReadAbsAsyncForBS(?);
-// ? DVDReadDiskID(?);
-// ? DVDReset(?);
-// ? DVDGetDriveStatus(?);
-// ? func_80339BF8(?);
-// ? func_80339C08(?);
-// ? DVDCancel(?);
-// ? func_80339F48(?);
-// ? func_80339F50(?);
-// ? func_8033A034(?);
-// ? __DVDClearWaitingQueue(?);
-// ? func_8033A188(?);
-// ? func_8033A1F0(?);
-// ? func_8033A290(?);
-// ? func_8033A2E8(?);
-// ? __DVDStoreErrorCode(?);
-// ? cb(?);
-// ? __fstLoad(?);
-
-#pragma region "asm/dolphin/mtx/mtx.s"
-void PSMTXIdentity(Mtx m);
-void PSMTXCopy(Mtx src, Mtx dst);
-void PSMTXConcat(Mtx, Mtx, Mtx);
-void PSMTXTranspose(Mtx src, Mtx xPose);
-u32 PSMTXInverse(const Mtx src, Mtx inv);
-void PSMTXRotRad(Mtx m, u8 axis, f32 rad);
-void PSMTXRotTrig(Mtx m, u8 axis, f32 sin, f32 cos);
-void PSMTXRotAxisRad(Mtx m, const Vec *axis, f32 rad);
-void PSMTXTrans(Mtx m, f32 x_trans, f32 y_trans, f32 z_trans);
-void PSMTXScale(Mtx m, f32 x_scale, f32 y_scale, f32 z_scale);
-void PSMTXQuat(Mtx m, const Quaternion *q);
-#pragma endregion
-
-// ? C_MTXLookAt(?);
-// ? C_MTXLightFrustum(?);
-// ? C_MTXLightPerspective(?);
-// ? C_MTXLightOrtho(?);
-void PSMTXMUltiVec(Mtx, Vec *, Vec *);
-// ? PSMTXMultVecSR(?);
-// ? C_MTXFrustum(?);
-// ? C_MTXPerspective(?);
-// ? C_MTXOrtho(?);
-
-#pragma region "asm/dolphin/mtx/vec.s"
-void PSVECAdd(Vec *a, Vec *b, Vec *result);
-void PSVECSubtract(Vec *a, Vec *b, Vec *result);
-void PSVECScale(Vec *src, Vec *dst, f32 scale);
-void PSVECNormalize(Vec *src, Vec *unit);
-f32 PSVECMag(Vec *v);
-f32 PSVECDotProduct(Vec *a, Vec *b);
-void PSVECCrossProduct(Vec *a, Vec *b, Vec *result);
-#pragma endregion
-
-// ? OSGetConsoleType(?);
-// ? ClearArena(?);
-// ? OSInit(?);
-// ? OSExceptionInit(?);
-// ? __OSSetExceptionHandler(?);
-// ? __OSGetExceptionHandler(?);
-// ? __OSPSInit(?);
-// ? __OSGetDIConfig(?);
-// ? OSInitAlarm(?);
-// ? OSCreateAlarm(?);
-// ? InsertAlarm(?);
-// ? OSSetAlarm(?);
-// ? func_80343A30(?);
-// ? OSCancelAlarm(?);
-// ? DLInsert(?);
-void *OSAllocFromHeap(int, u32);
-// ? OSFreeToHeap(?);
-// ? OSSetCurrentHeap(?);
-// ? OSInitAlloc(?);
-// ? OSCreateHeap(?);
-// ? OSDestroyHeap(?);
-// ? OSCheckHeap(?);
-// ? OSGetArenaHi(?);
-// ? OSGetArenaLo(?);
-// ? OSSetArenaHi(?);
-// ? OSSetArenaLo(?);
-// ? OSAllocFromArenaLo(?);
-// ? OSAllocFromArenaHi(?);
-// ? __OSInitAudioSystem(?);
-// ? __OSStopAudioSystem(?);
-// ? DCEnable(?);
-// ? DCInvalidateRange(?);
-// ? DCStoreRange(?);
-// ? DCFlushRangeNoSync(?);
-// ? DCZeroRange(?);
-// ? ICInvalidateRange(?);
-// ? ICFlashInvalidate(?);
-// ? ICEnable(?);
-// ? __LCEnable(?);
-// ? LCEnable(?);
-// ? LCDisable(?);
-// ? LCStoreBlocks(?);
-// ? LCStoreData(?);
-// ? LCQueueWait(?);
-// ? L2GlobalInvalidate(?);
-// ? __OSCacheInit(?);
-// ? OSLoadFPUContext(?);
-// ? __OSSaveFPUContext(?);
-// ? func_8034507C(?);
-// ? func_80345084(?);
-// ? OSSetCurrentContext(?);
-// ? OSGetCurrentContext(?);
-// ? OSLoadContext(?);
-// ? OSGetStackPointer(?);
-// ? OSInitContext(?);
-// ? OSDumpContext(?);
-// ? __OSContextInit(?);
-void OSReport(char *, ...);
-// ? OSSetErrorHandler(?);
-// ? __OSUnhandledException(?);
-// ? SetExiInterruptMask(?);
-// ? EXIImm(?);
-// ? EXIImmEx(?);
-// ? EXIDma(?);
-// ? EXISync(?);
-// ? EXIClearInterrupts(?);
-// ? EXISetExiCallback(?);
-// ? __EXIProbe(?);
-// ? EXIProbe(?);
-// ? EXIProbeEx(?);
-// ? EXIAttach(?);
-// ? EXIDetach(?);
-// ? EXISelect(?);
-// ? EXIDeselect(?);
-// ? EXIInit(?);
-// ? EXILock(?);
-// ? EXIUnlock(?);
-// ? EXIGetState(?);
-// ? EXIGetID(?);
-// ? OSGetFontEncode(?);
-BOOL OSDisableInterrupts();
-// ? OSEnableInterrupts(?);
-void OSRestoreInterrupts(BOOL);
-void __OSSetInterruptHandler(s32, void (*)());
-// ? __OSGetInterruptHandler(?);
-// ? __OSInterruptInit(?);
-// ? SetInterruptMask(?);
-// ? __OSMaskInterrupts(?);
-void __OSUnmaskInterrupts(s32);
-// ? __OSModuleInit(?);
-// ? OSGetCurrentContext(?);
-u32 OSGetConsoleSimulatedMemSize();
-// ? RealMode(?);
-// ? __OSInitMemoryProtection(?);
-// ? __OSUnlockAllMutex(?);
-// ? __OSCheckMutex(?);
-// ? __OSCheckDeadLock(?);
-// ? __OSCheckMutexes(?);
-// ? Run(?);
-// ? __OSReboot(?);
-// ? OSRegisterResetFunction(?);
-// ? Reset(?);
-// ? __OSDoHotReset(?);
-// ? OSResetSystem(?);
-// ? OSGetResetCode(?);
-// ? __OSResetSWInterruptHandler(?);
-// ? OSGetResetButtonState(?);
-// ? OSGetResetSwitchState(?);
-// ? WriteSramCallback(?);
-// ? WriteSram(?);
-// ? __OSInitSram(?);
-// ? __OSLockSram(?);
-// ? __OSLockSramEx(?);
-// ? UnlockSram(?);
-// ? __OSUnlockSram(?);
-// ? __OSUnlockSramEx(?);
-// ? __OSSyncSram(?);
-// ? OSGetSoundMode(?);
-// ? OSSetSoundMode(?);
-// ? OSGetProgressiveMode(?);
-// ? OSSetProgressiveMode(?);
-// ? OSGetWirelessID(?);
-// ? OSSetWirelessID(?);
-// ? SIBusy(?);
-// ? SIIsChanBusy(?);
-// ? CompleteTransfer(?);
-// ? SIEnablePollingInterrupt(?);
-// ? SIRegisterPollingHandler(?);
-// ? SIUnregisterPollingHandler(?);
-// ? SIInit(?);
-// ? __SITransfer(?);
-// ? SIGetStatus(?);
-// ? SISetCommand(?);
-// ? SITransferCommands(?);
-// ? SISetXY(?);
-// ? SIEnablePolling(?);
-// ? SIDisablePolling(?);
-// ? SIGetResponseRaw(?);
-// ? SIGetResponse(?);
-// ? SITransfer(?);
-// ? SIGetType(?);
-// ? SIGetTypeAsync(?);
-// ? SystemCallVector(?);
-// ? __OSInitSystemCall(?);
-// ? __OSThreadInit(?);
-// ? OSInitThreadQueue(?);
-// ? OSGetCurrentContext(?);
-// ? OSDisableScheduler(?);
-// ? func_8034AD88(?);
-// ? UnsetRun(?);
-// ? __OSGetEffectivePriority(?);
-// ? SetEffectivePriority(?);
-// ? __OSReschedule(?);
-// ? OSCreateThread(?);
-// ? OSCancelThread(?);
-// ? OSSleepThread(?);
-// ? CheckThreadQueue(?);
-// ? OSCheckActiveThreads(?);
-// ? OSGetTime(?);
-// ? OSGetTick(?);
-// ? __OSGetSystemTime(?);
-// ? __OSTimeToSystemTime(?);
-// ? GetDates(?);
-// ? OSTicksToCalendarTime(?);
-// ? InitializeUART(?);
-// ? func_8034C8B4(?);
-// ? unknown(?);
-// ? __init_user(?);
-// ? func_8034CADC(?);
-// ? func_8034CB30(?);
-// ? ClampStick(?);
-// ? PADClamp(?);
-// ? UpdateOrigin(?);
-// ? PADReset(?);
-// ? PADRecalibrate(?);
-// ? PADInit(?);
-// ? PADRead(?);
-// ? SIRefreshSamplingRate(?);
-// ? PADControlMotor(?);
-// ? PADSetSpec(?);
-// ? PADSetSamplingCallback(?);
-// ? __PADDisableRecalibration(?);
-// ? __VIRetraceHandler(?);
-// ? func_8034EB8C(?);
-// ? func_8034EBD0(?);
-// ? func_8034EC14(?);
-// ? func_8034ECA4(?);
-// ? func_8034EE9C(?);
-void VIWaitForRetrace(void);
-// ? func_8034F368(?);
-// ? func_8034F63C(?);
-// ? func_8034FF78(?);
-// ? func_80350094(?);
-// ? func_80350100(?);
-// ? func_8035017C(?);
-// ? func_80350184(?);
-// ? func_803501EC(?);
-// ? func_80350294(?);
-// ? func_803503A8(?);
-// ? AIRegisterDMACallback(?);
-// ? AIInitDMA(?);
-// ? AIStartDMA(?);
-// ? AISetStreamPlayState(?);
-// ? AIGetStreamPlayState(?);
-// ? AISetDSPSampleRate(?);
-// ? AIGetDSPSampleRate(?);
-// ? AISetStreamSampleRate(?);
-// ? AIGetStreamSampleRate(?);
-// ? AISetStreamVolLeft(?);
-// ? AIGetStreamVolLeft(?);
-// ? AISetStreamVolRight(?);
-// ? AIGetStreamVolRight(?);
-// ? AIInit(?);
-// ? __AICallbackStackSwitch(?);
-// ? __AI_SRC_INIT(?);
-// ? ARRegisterDMACallback(?);
-// ? ARStartDMA(?);
-// ? ARAlloc(?);
-// ? ARFree(?);
-// ? ARInit(?);
-// ? ARGetSize(?);
-// ? func_80351010(?);
-// ? __ARQServiceQueueLo(?);
-// ? ARQInit(?);
-// ? ARQPostRequest(?);
-// ? __CARDDefaultApiCallback(?);
-// ? __CARDEnableInterrupt(?);
-// ? __CARDReadStatus(?);
-// ? __CARDClearStatus(?);
-// ? Retry(?);
-// ? __CARDStart(?);
-// ? __CARDReadSegment(?);
-// ? __CARDWritePage(?);
-// ? __CARDEraseSector(?);
-// ? CARDInit(?);
-// ? __CARDSetDiskID(?);
-// ? __CARDGetControlBlock(?);
-// ? __CARDPutControlBlock(?);
-// ? CARDFreeBlocks(?);
-// ? __CARDSync(?);
-// ? bitrev(?);
-// ? ReadArrayUnlock(?);
-// ? DummyLen(?);
-// ? __CARDUnlock(?);
-// ? BlockReadCallback(?);
-// ? func_803547FC(?);
-// ? func_8035493C(?);
-// ? CARDGetXferredBytes(?);
-// ? __CARDGetFatBlock(?);
-// ? __CARDAllocBlock(?);
-// ? __CARDFreeBlock(?);
-// ? __CARDUpdateFatBlock(?);
-// ? __CARDGetDirBlock(?);
-// ? __CARDUpdateDir(?);
-// ? __CARDCheckSum(?);
-// ? VerifyID(?);
-// ? VerifyDir(?);
-// ? VerifyFAT(?);
-// ? __CARDVerify(?);
-// ? CARDCheckExAsync(?);
-// ? CARDCheckAsync(?);
-// ? CARDProbe(?);
-// ? CARDProbeEx(?);
-// ? DoMount(?);
-// ? __CARDMountCallback(?);
-// ? CARDMountAsync(?);
-// ? DoUnmount(?);
-// ? CARDUnmount(?);
-// ? FormatCallback(?);
-// ? __CARDFormatRegionAsync(?);
-// ? CARDFormatAsync(?);
-// ? __CARDCompareFileName(?);
-// ? __CARDAccess(?);
-// ? __CARDIsPublic(?);
-// ? __CARDGetFileNo(?);
-// ? CARDFastOpen(?);
-// ? CARDOpen(?);
-// ? CARDClose(?);
-// ? __CARDIsOpened(?);
-// ? CreateCallbackFat(?);
-// ? CARDCreateAsync(?);
-// ? __CARDSeek(?);
-// ? CARDReadAsync(?);
-// ? CARDRead(?);
-// ? WriteCallback(?);
-// ? CARDWriteAsync(?);
-// ? CARDWrite(?);
-// ? DeleteCallback(?);
-// ? CARDDeleteAsync(?);
-// ? UpdateIconOffsets(?);
-// ? CARDGetStatus(?);
-// ? CARDSetStatusAsync(?);
-// ? CARDRenameAsync(?);
-// ? AXInitEx(?);
-// ? __AXGetStackHead(?);
-// ? func_80358AE0(?);
-// ? __AXAllocInit(?);
-// ? func_80358C14(?);
-// ? func_80358C34(?);
-// ? func_80358C44(?);
-// ? func_80358C60(?);
-// ? func_80358CF4(?);
-// ? func_80358D74(?);
-// ? func_80358EE8(?);
-// ? __AXAuxInit(?);
-// ? func_8035906C(?);
-// ? func_803590A0(?);
-// ? func_803590BC(?);
-// ? func_803590F0(?);
-// ? func_8035910C(?);
-// ? func_8035929C(?);
-// ? func_803592A8(?);
-// ? __AXGetCommandListCycles(?);
-// ? func_803592BC(?);
-// ? func_803592F8(?);
-// ? __AXClInit(?);
-// ? __AXOutNewFrame(?);
-// ? func_80359984(?);
-// ? __AXOutInit(?);
-// ? AXRegisterCallback(?);
-// ? __AXGetStudio(?);
-// ? func_80359D98(?);
-// ? __AXSPBInit(?);
-// ? func_8035A1BC(?);
-// ? __AXGetNumVoices(?);
-// ? func_8035A258(?);
-// ? func_8035A934(?);
-// ? func_8035AB7C(?);
-// ? func_8035AB88(?);
-// ? __AXVPBInit(?);
-// ? func_8035ADC4(?);
-// ? func_8035AE20(?);
-// ? func_8035B07C(?);
-// ? func_8035B0E0(?);
-// ? func_8035B13C(?);
-// ? func_8035B194(?);
-// ? func_8035B1E0(?);
-// ? func_8035B2F0(?);
-// ? func_8035B33C(?);
-// ? func_8035B390(?);
-// ? func_8035B3E4(?);
-// ? func_8035B438(?);
-// ? func_8035B4DC(?);
-// ? func_8035B574(?);
-// ? func_8035B60C(?);
-// ? __AXGetCurrentProfile(?);
-// ? ReverbHICreate(?);
-// ? func_8035BBAC(?);
-// ? func_8035BD3C(?);
-// ? func_8035C248(?);
-// ? func_8035C344(?);
-// ? func_8035C3B4(?);
-// ? ReverbSTDCreate(?);
-// ? func_8035C910(?);
-// ? func_8035CCC4(?);
-// ? func_8035CDC0(?);
-// ? func_8035CE2C(?);
-// ? do_src1(?);
-// ? func_8035D040(?);
-// ? func_8035D22C(?);
-// ? func_8035D42C(?);
-// ? func_8035D47C(?);
-// ? AXFXDelayCallback(?);
-// ? func_8035DA60(?);
-// ? func_8035DC64(?);
-// ? func_8035DCAC(?);
-// ? func_8035DD8C(?);
-// ? func_8035DD98(?);
-// ? HSD_DobjGetFlags(?);
-// ? HSD_DObjSetFlags(?);
-// ? HSD_DObjClearFlags(?);
-// ? HSD_DObjModifyFlags(?);
-// ? HSD_DObjRemoveAnimAllByFlags(?);
-// ? HSD_DObjAddAnimAll(?);
-// ? HSD_DObjReqAnimAllByFlags(?);
-// ? HSD_DObjReqAnimAll(?);
-// ? HSD_DObjAnimAll(?);
-struct _HSD_DObj *HSD_DObjLoadDesc(struct _HSD_DObjDesc *);
-// ? HSD_DObjRemoveAll(?);
-// ? HSD_DObjAlloc(?);
-// ? HSD_DObjResolveRefsAll(?);
-// ? HSD_TObjRemoveAnimAll(?);
-// ? HSD_TObjAddAnim(?);
-// ? HSD_TObjAddAnimAll(?);
-// ? HSD_TObjReqAnimAllByFlags(?);
-// ? HSD_TObjReqAnim(?);
-// ? HSD_TObjReqAnimAll(?);
-// ? HSD_TObjAnim(?);
-// ? HSD_TObjAnimAll(?);
-// ? HSD_TObjLoadDesc(?);
-// ? HSD_TlutLoadDesc(?);
-// ? HSD_TObjTevLoadDesc(?);
-// ? _HSD_TObjGetCurrentByType(?);
-// ? TObjSetupMtx(?);
-// ? HSD_TObjSetupTextureCoordGen(?);
-// ? HSD_TObjSetupVolatileTev(?);
-// ? MakeColorGenTExp(?);
-// ? HSD_TObjAssignResources(?);
-// ? HSD_TObjSetup(?);
-// ? HSD_TexCoordID2TexGenSrc(?);
-// ? HSD_Index2TexCoord(?);
-// ? HSD_Index2TexMtx(?);
-// ? HSD_Index2TexMap(?);
-// ? HSD_TObjRemoveAll(?);
-// ? HSD_TObjGetNext(?);
-struct _HSD_TObj *allocShadowTObj();
-// ? HSD_TObjFree(?);
-// ? HSD_TlutAlloc(?);
-// ? HSD_TlutFree(?);
-// ? HSD_TObjTevAlloc(?);
-struct _HSD_ImageDesc *HSD_ImageDescAlloc();
-// ? HSD_ImageDescFree(?);
-// ? HSD_ImageDescCopyFromEFB(?);
-// ? HSD_SetupChannelMode(?);
-// ? func_80361778(?);
-// ? func_8036190C(?);
-// ? HSD_SetupRenderMode(?);
-// ? func_80361A20(?);
-// ? func_80361A64(?);
-// ? func_80361A74(?);
-// ? func_80361AD8(?);
-// ? func_80361B18(?);
-// ? func_80361BB8(?);
-// ? func_80361C60(?);
-// ? func_80361CC4(?);
-// ? func_80361D6C(?);
-// ? func_80361DC0(?);
-// ? func_80361E14(?);
-// ? func_80361E8C(?);
-// ? func_80361EE0(?);
-// ? func_80361FC4(?);
-// ? HSD_RenderInitAllocData(?);
-// ? func_803620A4(?);
-// ? func_803623D0(?);
-// ? func_80362400(?);
-// ? func_80362478(?);
-// ? func_803624A8(?);
-// ? HSD_StateInitTev(?);
-// ? func_803624E4(?);
-// ? func_803624EC(?);
-// ? func_80362518(?);
-// ? func_80362548(?);
-// ? func_80362640(?);
-// ? func_803626B8(?);
-// ? func_80362768(?);
-// ? func_80362908(?);
-// ? func_803629D8(?);
-// ? func_80362AA4(?);
-// ? HSD_MObjSetCurrent(?);
-// ? HSD_MObjSetFlags(?);
-// ? HSD_MObjClearFlags(?);
-// ? HSD_MObjRemoveAnimByFlags(?);
-// ? HSD_MObjAddAnim(?);
-// ? HSD_MObjReqAnimByFlags(?);
-// ? HSD_MObjReqAnim(?);
-// ? HSD_MObjAnim(?);
-struct _HSD_MObj *HSD_MObjLoadDesc(struct _HSD_MObjDesc *);
-// ? HSD_MObjCompileTev(?);
-// ? func_80363B8C(?);
-// ? func_80363C10(?);
-// ? func_80363C2C(?);
-// ? func_80363C38(?);
-// ? HSD_MObjRemove(?);
-// ? HSD_MObjAlloc(?);
-// ? HSD_MaterialAlloc(?);
-// ? func_80363D60(?);
-// ? func_80363DC4(?);
-// ? HSD_AObjInitAllocData(?);
-// ? func_80364004(?);
-// ? func_8036401C(?);
-// ? func_80364054(?);
-// ? func_803640A0(?);
-// ? func_803640B0(?);
-// ? func_8036410C(?);
-// ? func_80364190(?);
-// ? func_80364340(?);
-// ? func_8036439C(?);
-void HSD_AObjRemove(struct _HSD_AObj *aobj);
-// ? func_8036453C(?);
-// ? func_803645A8(?);
-// ? callbackForeachFunc(?);
-// ? TObjForeachAnim(?);
-// ? RObjForeachAnim(?);
-// ? func_803647DC(?);
-// ? func_80364924(?);
-void HSD_ForeachAnim(void *, ...);
-// ? func_8036530C(?);
-// ? func_8036531C(?);
-// ? func_8036532C(?);
-// ? func_8036533C(?);
-// ? HSD_LObjGetFlags(?);
-// ? HSD_LObjSetFlags(?);
-// ? HSD_LObjClearFlags(?);
-// ? HSD_LObjGetLightMaskDiffuse(?);
-// ? HSD_LObjGetLightMaskAttnFunc(?);
-// ? HSD_LObjGetLightMaskAlpha(?);
-// ? HSD_LObjGetLightMaskSpecular(?);
-// ? HSD_LObjGetNbActive(?);
-// ? HSD_LObjGetActiveByID(?);
-// ? HSD_LObjGetActiveByIndex(?);
-// ? func_80365620(?);
-// ? func_80365678(?);
-// ? func_803656F8(?);
-// ? func_80365778(?);
-// ? func_80365820(?);
-// ? func_8036597C(?);
-// ? func_80365AC4(?);
-// ? func_80365C50(?);
-// ? func_80365D6C(?);
-// ? func_80365F28(?);
-// ? func_803663B4(?);
-// ? func_803664D4(?);
-// ? func_80366654(?);
-// ? func_803667A8(?);
-// ? func_803668EC(?);
-// ? func_80366A44(?);
-// ? HSD_LightID2Index(?);
-// ? func_80366B64(?);
-void func_80366BD4();
-// ? func_80366CA4(?);
-// ? func_80366CB0(?);
-// ? func_80366CBC(?);
-// ? func_80366CD0(?);
-// ? func_80366CE8(?);
-// ? func_80366D70(?);
-// ? func_80366DB0(?);
-// ? func_80366E38(?);
-struct _HSD_WObj *func_80366E78(struct _HSD_LObj *);
-struct _HSD_WObj *func_80366E90(struct _HSD_LObj *);
-// ? func_803672DC(?);
-// ? func_803673D8(?);
-// ? HSD_CObjEraseScreen(?);
-// ? HSD_CObjRemoveAnim(?);
-// ? func_803678CC(?);
-// ? func_80367AB8(?);
-// ? func_80367B08(?);
-// ? func_80367B68(?);
-// ? func_80367C28(?);
-// ? func_80367EB0(?);
-// ? func_803680F8(?);
-// ? func_803683A4(?);
-// ? func_80368458(?);
-// ? func_80368608(?);
-// ? HSD_CObjGetInterestWObj(?);
-// ? HSD_CObjGetEyePositionWObj(?);
-// ? func_803686AC(?);
-// ? func_80368718(?);
-// ? func_80368784(?);
-// ? func_803687F0(?);
-// ? func_8036885C(?);
-// ? func_80368A08(?);
-// ? func_80368B0C(?);
-// ? func_80368BC0(?);
-// ? func_80368E70(?);
-// ? func_803690B4(?);
-// ? func_803692E8(?);
-// ? func_80369564(?);
-// ? func_80369574(?);
-// ? func_803695F0(?);
-// ? func_80369624(?);
-// ? func_80369688(?);
-// ? func_80369808(?);
-// ? func_803699C0(?);
-// ? func_80369BC8(?);
-// ? func_80369BEC(?);
-// ? func_80369C0C(?);
-// ? func_80369C30(?);
-// ? func_80369C50(?);
-// ? func_80369CE4(?);
-// ? func_80369D18(?);
-// ? func_80369DB0(?);
-// ? func_80369DE4(?);
-// ? func_80369E84(?);
-// ? func_80369EB8(?);
-// ? func_80369F54(?);
-f32 HSD_CObjGetNear(struct _HSD_CObj *);
-// ? func_80369FA0(?);
-f32 HSD_CObjGetFar(struct _HSD_CObj *);
-// ? func_80369FC8(?);
-// ? func_80369FD8(?);
-// ? func_80369FF4(?);
-void HSD_CObjSetScissorx4();
-// ? func_8036A02C(?);
-// ? func_8036A058(?);
-// ? func_8036A0E4(?);
-void HSD_CObjSetViewportfx4();
-u32 HSD_CObjGetProjectionType(struct _HSD_CObj *);
-// ? func_8036A144(?);
-// ? func_8036A154(?);
-// ? func_8036A170(?);
-// ? func_8036A194(?);
-// ? func_8036A1B8(?);
-// ? func_8036A1F4(?);
-// ? func_8036A250(?);
-// ? func_8036A258(?);
-// ? func_8036A270(?);
-void *func_8036A288(void);
-// ? func_8036A2EC(?);
-// ? func_8036A55C(?);
-// ? func_8036A944(?);
-// ? func_8036A974(?);
-// void HSD_FObjRemoveAll(struct _HSD_FObj* fobj);
-// ? func_8036AA44(?);
-// ? func_8036AA64(?);
-// void HSD_FObjReqAnimAll(struct _HSD_FObj* fobj, f32 frame);
-// ? HSD_FObjStopAnim(?);
-// ? func_8036AB78(?);
-// ? parseFloat(?);
-// ? parsePackInfo(?);
-// ? FObjLaunchKeyData(?);
-// ? FObjUpdateAnim(?);
-// ? HSD_FObjInterpretAnim(?);
-// ? func_8036B6CC(?);
-// struct _HSD_FObj* HSD_FObjLoadDesc(struct _HSD_FObjDesc* desc);
-// ? func_8036B848(?);
-// ? func_8036B8A4(?);
-// ? HSD_PObjGetFlags(?);
-// ? HSD_PObjRemoveAnimAllByFlags(?);
-// ? HSD_PObjAddAnimAll(?);
-// ? HSD_PObjReqAnimAllByFlags(?);
-// ? HSD_PObjAnimAll(?);
-// ? func_8036BBBC(?);
-// ? func_8036BC9C(?);
-struct _HSD_PObj *HSD_PObjLoadDesc(struct _HSD_PObjDesc *);
-// ? HSD_PObjRemoveAll(?);
-// ? func_8036BF70(?);
-// ? func_8036BFCC(?);
-// ? func_8036C028(?);
-// ? HSD_PObjResolveRefsAll(?);
-// ? HSD_ClearVtxDesc(?);
-// ? func_8036C270(?);
-// ? func_8036C2E8(?);
-// ? func_8036C384(?);
-// ? func_8036C404(?);
-// ? func_8036C4D4(?);
-// ? func_8036C860(?);
-// ? func_8036CBEC(?);
-// ? func_8036D4D0(?);
-// ? func_8036D7E4(?);
-// ? func_8036E034(?);
-// ? func_8036E04C(?);
-// ? func_8036E080(?);
-// ? func_8036E12C(?);
-// ? func_8036E268(?);
-// ? func_8036E4C4(?);
-// ? HSD_JObjCheckDependAll(?);
-// ? JObjResetRST(?);
-// ? HSD_JObjResetRST(?);
-// ? func_8036EFAC(?);
-// ? func_8036F0F0(?);
-// ? HSD_JObjMakeMatrix(?);
-// ? func_8036F4C8(?);
-// ? func_8036F550(?);
-// ? func_8036F644(?);
-// ? func_8036F6B4(?);
-// ? func_8036F718(?);
-// ? func_8036F7B0(?);
-// ? HSD_JObjReqAnimAll(?);
-// ? func_8036F934(?);
-// ? func_8036F9B8(?);
-// ? HSD_JObjAddAnim(?);
-// ? HSD_JObjAnim(?);
-// ? func_803707F8(?);
-// ? func_803709DC(?);
-// ? HSD_JObjSetDefaultClass(?);
-// ? HSD_JObjResolveRefs(?);
-// ? HSD_JObjResolveRefsAll(?);
-// ? HSD_JObjUnrefThis(?);
-// ? HSD_JObjRemove(?);
-// ? func_80371750(?);
-// ? HSD_JObjAddChild(?);
-// ? HSD_JObjReparent(?);
-// ? HSD_JObjAddNext(?);
-// ? HSD_JObjGetPrev(?);
-// ? func_80371BEC(?);
-// ? func_80371C24(?);
-// ? func_80371C68(?);
-// ? func_80371C98(?);
-// ? HSD_JObjGetFlags(?);
-// ? HSD_JObjSetFlags(?);
-// ? HSD_JObjSetFlagsAll(?);
-// ? HSD_JObjClearFlags(?);
-// ? HSD_JObjClearFlagsAll(?);
-// ? HSD_JObjAlloc(?);
-// ? HSD_JObjSetCurrent(?);
-// ? HSD_JObjGetCurrent(?);
-// ? func_8037231C(?);
-// ? func_80372B08(?);
-// void HSD_JObjSetupMatrixSub(struct _HSD_JObj*);
-// void HSD_JObjSetMtxDirtySub(struct _HSD_JObj*); // sysdolphin/baselib/jobj.s
-// ? func_80373404(?);
-// ? HSD_ZListInitAllocData(?);
-// ? HSD_StateInitDirect(?);
-// ? func_80373964(?);
-// ? func_80373B90(?);
-// ? func_80373E44(?);
-// ? func_803742AC(?);
-// ? func_80374480(?);
-// ? func_80374680(?);
-// ? func_803747F8(?);
-// ? func_80374848(?);
-// ? func_80374910(?);
-// ? func_803749B0(?);
-// ? func_80374A80(?);
-// ? func_80374A88(?);
-void HSD_EraseRect();
-// void HSD_InitComponent(void);
-// void HSD_DVDInit(void);
-// void** HSD_AllocateXFB(s32 nbBuffer, GXRenderModeObj* rm);
-void HSD_GXInit(void);
-void HSD_OSInit(void);
-int HSD_GetHeap(void);
-// ? HSD_SetHeap(?);
-// ? HSD_GetNextArena(?);
-// ? HSD_CreateMainHeap(?);
-// ? func_80375530(?);
-// ? HSD_StartRender(?);
-// ? func_803755A8(?);
-void HSD_ObjInit(void);
-// ? HSD_ObjDumpStat(?);
-// ? HSD_SetInitParameter(?);
-// ? HSD_VISearchXFBByStatus(?);
-// ? func_803758DC(?);
-// ? func_80375934(?);
-// ? func_8037598C(?);
-// ? func_80375E60(?);
-// ? func_80375E70(?);
-// ? func_80375F74(?);
-// ? func_803761C0(?);
-// ? func_8037639C(?);
-// ? func_803764A8(?);
-// ? func_803765A8(?);
-// ? func_80376718(?);
-// ? func_803767A0(?);
-void HSD_VIInit(struct _HSD_VIStatus *vi_status, void *xfb0, void *xfb1, void *xfb2);
-// ? HSD_PadGetRawQueueCount(?);
-// ? HSD_PadGetResetSwitch(?);
-// ? func_803769FC(?);
-// ? func_80376D04(?);
-// ? func_80376E48(?);
-// ? func_80376E90(?);
-// ? func_803771D4(?);
-// ? func_80377450(?);
-// ? func_8037750C(?);
-// ? func_803779C0(?);
-// ? func_80377B54(?);
-// ? func_80377CE8(?);
-// ? func_80377D18(?);
-// ? func_80377D98(?);
-// ? HSD_PadRumbleOn(?);
-// ? func_803780DC(?);
-// ? func_80378128(?);
-// ? func_80378170(?);
-// ? func_80378208(?);
-void func_80378280(u8, int);
-// ? func_80378330(?);
-// ? func_803783B0(?);
-// ? func_80378430(?);
-// ? func_80378524(?);
-// ? func_80378560(?);
-// ? func_803786F0(?);
-// ? func_80378828(?);
-f32 splGetHelmite(f32, f32, f32, f32, f32, f32);
-// ? func_80378A94(?);
-// ? func_80378F38(?);
-void splArcLengthPoint(Vec *, struct _HSD_Spline *, f32);
-void func_80379310();
-// ? HSD_MtxInverseConcat(?);
-// ? func_80379A20(?);
-// ? func_80379C24(?);
-// ? func_80379F6C(?);
-// ? func_80379F88(?);
-// ? func_8037A120(?);
-// ? func_8037A230(?);
-void func_8037A250();
-// ? func_8037A43C(?);
-// ? func_8037A54C(?);
-// ? func_8037A610(?);
-// ? func_8037A65C(?);
-// ? func_8037A68C(?);
-// ? func_8037A6D8(?);
-// ? func_8037A714(?);
-// ? func_8037A750(?);
-// ? HSD_MulColor(?);
-// ? func_8037A7EC(?);
-// ? func_8037A8AC(?);
-// ? HSD_ObjSetHeap(?);
-// ? func_8037A968(?);
-void *func_8037ABC8(struct _HSD_ObjAllocData *data);
-void func_8037AD20(struct _HSD_ObjAllocData *data, struct _HSD_ObjAllocLink *obj);
-// ? HSD_RObjInitAllocData(?);
-// ? func_8037AE90(?);
-// ? HSD_RObjGetByType(?);
-// ? HSD_RObjAnimAll(?);
-// ? HSD_RObjRemoveAnimAllByFlags(?);
-void HSD_RObjRemoveAnimAll(struct _HSD_RObj *robj);
-// ? HSD_RObjReqAnimAllByFlags(?);
-void HSD_RObjReqAnimAll(struct _HSD_RObj *robj, f32 frame);
-// ? HSD_RObjAddAnimAll(?);
-// ? HSD_RObjGetGlobalPosition(?);
-// ? set_dirup_matrix(?);
-// ? resolveCnsDirUp(?);
-// ? resolveCnsOrientation(?);
-// ? resolveLimits(?);
-// ? HSD_RObjUpdateAll(?);
-// ? HSD_RObjResolveRefsAll(?);
-// ? HSD_RObjLoadDesc(?);
-// ? HSD_RObjRemove(?);
-// ? HSD_RObjRemoveAll(?);
-// ? HSD_RObjAlloc(?);
-// ? HSD_RObjFree(?);
-// ? func_8037C4CC(?);
-// ? HSD_RvalueRemoveAll(?);
-// ? expLoadDesc(?);
-// ? bcexpLoadDesc(?);
-// ? HSD_RvalueResolveRefsAll(?);
-// ? HSD_RObjSetConstraintObj(?);
-// ? func_8037CD8C(?);
-void HSD_IDSetup(void);
-// ? func_8037CDEC(?);
-// ? func_8037CEE8(?);
-void *func_8037CF98(struct _HSD_IDTable *table, u32 id, u8 *success);
-// ? HSD_WObjRemoveAnim(?);
-// ? func_8037D094(?);
-// ? HSD_WObjAddAnim(?);
-// ? HSD_WObjInterpretAnim(?);
-// ? HSD_WObjInit(?);
-// ? HSD_WObjLoadDesc(?);
-// void HSD_WObjSetPosition(struct _HSD_WObj*, Vec*);
-// void HSD_WObjSetPositionX(struct _HSD_WObj*, f32);
-// void HSD_WObjSetPositionY(struct _HSD_WObj*, f32);
-// void HSD_WObjSetPositionZ(struct _HSD_WObj*, f32);
-// ? HSD_WObjGetPosition(?);
-// ? HSD_WObjAlloc(?);
-// ? HSD_FogSet(?);
-// ? func_8037DC38(?);
-// ? func_8037DCCC(?);
-// ? func_8037DD58(?);
-// ? func_8037DDD8(?);
-// ? func_8037DE7C(?);
-// ? func_8037DED0(?);
-// ? func_8037DEF4(?);
-// ? func_8037DF2C(?);
-// ? HSD_PerfInitStat(?);
-// ? HSD_PerfSetStartTime(?);
-// ? HSD_PerfSetCPUTime(?);
-// ? HSD_PerfSetDrawTime(?);
-// ? HSD_PerfSetTotalTime(?);
-// ? HSD_PerfCountEnvelopeBlending(?);
-// ? HSD_ListInitAllocData(?);
-// ? HSD_SListAlloc(?);
-// ? HSD_SListAllocAndAppend(?);
-// ? HSD_SListAllocAndPrepend(?);
-// ? HSD_SListAppendList(?);
-// ? HSD_SListPrependList(?);
-// ? HSD_SListRemove(?);
-// ? MatToQuat(?);
-// ? func_8037EB28(?);
-// ? func_8037EC4C(?);
-// ? func_8037ECE0(?);
-void func_8037EE0C(Vec *, Quaternion *);
-void func_8037EF28(Quaternion *, Quaternion *, Quaternion *, f32);
-// ? HSD_Free(?);
-// ? HSD_ShadowInitAllocData(?);
-// ? func_8037F280(?);
-// ? HSD_ShadowRemove(?);
-// ? HSD_ShadowInit(?);
-// ? HSD_ShadowSetSize(?);
-// ? drawBackgroundRect(?);
-// ? HSD_ShadowStartRender(?);
-// ? HSD_ShadowEndRender(?);
-// ? HSD_ShadowSetActive(?);
-// ? HSD_ShadowAddObject(?);
-// ? HSD_ShadowDeleteObject(?);
-// ? makeMatrix(?);
-// ? HSD_ShadowSetViewingRect(?);
-// ? HSD_ViewingRectInit(?);
-// ? HSD_ViewingRectCheck(?);
-// ? func_8038001C(?);
-// ? func_803801E4(?);
-// ? HSD_ArchiveGetPublicAddress(?);
-// ? HSD_ArchiveGetExtern(?);
-// ? HSD_ArchiveLocateExtern(?);
-// ? HSD_Rand(?);
-// ? func_80380528(?);
-// ? func_80380580(?);
-// ? HSD_ByteCodeEval(?);
-// ? ClassInfoInit(?);
-void hsdInitClassInfo();
-// ? OSReport_PrintSpaces(?);
-// ? GetMemoryEntry(?);
-// ? hsdAllocMemPiece(?);
-// ? hsdFreeMemPiece(?);
-void *hsdNew();
-// ? func_80382400(?);
-BOOL hsdIsDescendantOf(void *, void *);
-// ? func_803825D8(?);
-// ? func_80382660(?);
-// ? func_80382718(?);
-struct _HSD_ClassInfo *hsdSearchClassInfo(char *);
-// ? func_80382854(?);
-// ? func_80382A40(?);
-// ? HSD_HashSearch(?);
-// ? HSD_TExpGetType(?);
-// ? HSD_TExpRef(?);
-// ? HSD_TExpUnref(?);
-// ? HSD_TExpFreeList(?);
-// ? HSD_TExpTev(?);
-// ? HSD_TExpCnst(?);
-// ? HSD_TExpColorOp(?);
-// ? HSD_TExpAlphaOp(?);
-// ? HSD_TExpColorInSub(?);
-// ? HSD_TExpColorIn(?);
-// ? func_80383B64(?);
-// ? func_80383F50(?);
-// ? func_80384050(?);
-// ? func_80384114(?);
-// ? func_80384274(?);
-// ? func_80384340(?);
-// ? func_80384560(?);
-// ? func_803846C0(?);
-// ? func_80384B20(?);
-// ? func_80384F28(?);
-// ? func_80385448(?);
-// ? func_803854B4(?);
-// ? func_80385758(?);
-// ? assign_reg(?);
-// ? func_80385944(?);
-// ? func_80385B8C(?);
-// ? func_80385C60(?);
-// ? func_80386100(?);
-// ? func_80386234(?);
-// ? func_80386470(?);
-// ? func_8038687C(?);
-// ? func_803870E4(?);
-// ? func_80387B1C(?);
-// ? func_80387BA4(?);
-// ? func_80387DF8(?);
-void func_803881E4(void);
-void HSD_Panic(char *, u32, char *);
-// ? func_80388320(?);
-// ? func_80388328(?);
-// ? HSD_AudioMalloc(?);
-// ? HSD_AudioFree(?);
-// ? func_803883B4(?);
-// ? HSD_SynthSFXLoadNewProc(?);
-// ? HSD_SynthSFXLoad(?);
-// ? func_80388B0C(?);
-// ? func_80388B50(?);
-// ? func_80388B60(?);
-// ? func_80388CB0(?);
-// ? func_80388D30(?);
-// ? func_80388DC8(?);
-// ? func_80388E08(?);
-// ? HSD_SynthSFXGroupDataReaddress(?);
-// ? HSD_SynthSFXBankDeflag(?);
-// ? HSD_SynthSFXBankDeflagSync(?);
-// ? func_80389094(?);
-// ? func_803890B4(?);
-// ? func_8038912C(?);
-// ? func_80389334(?);
-// ? func_803896F0(?);
-// ? HSD_SynthSFXKeyOff(?);
-// ? HSD_SynthSFXStopRange(?);
-// ? HSD_SynthSFXPause(?);
-// ? HSD_SynthSFXResume(?);
-// ? HSD_SynthSFXCheck(?);
-// ? HSD_SynthSFXSetVolumeFade(?);
-// ? func_80389CC4(?);
-// ? HSD_SynthSFXSetMix(?);
-// ? HSD_SynthSFXUpdatePitch(?);
-// ? func_80389E2C(?);
-// ? func_80389F4C(?);
-// ? func_8038A000(?);
-// ? HSD_SynthSFXUpdateVolume(?);
-// ? HSD_SynthSFXUpdateMix(?);
-// ? HSD_SynthSFXUpdateAllVolume(?);
-// ? HSD_SynthSFXSetDriverInactivatedCallback(?);
-// ? HSD_SynthSFXSetDriverMasterClockCallback(?);
-// ? HSD_SynthSFXSetDriverPauseCallback(?);
-// ? func_8038ADD0(?);
-// ? func_8038B5AC(?);
-// ? HSD_SynthStreamSetVolume(?);
-// ? HSD_SynthInit(?);
-// ? AXDriverUnlink(?);
-// ? AXDriverKeyOff(?);
-// ? func_8038BD6C(?);
-// ? func_8038BE64(?);
-// ? func_8038BF6C(?);
-// ? func_8038C6C0(?);
-// ? func_8038CFF4(?);
-// ? func_8038D2B4(?);
-// ? func_8038D3B8(?);
-// ? func_8038D4E4(?);
-// ? func_8038D5B4(?);
-// ? func_8038D914(?);
-// ? func_8038D9D8(?);
-// ? func_8038DA70(?);
-// ? func_8038DCFC(?);
-// ? AXDriverSetupAux(?);
-// ? func_8038E034(?);
-// ? func_8038E30C(?);
-// ? func_8038E37C(?);
-// ? func_8038E498(?);
-// ? func_8038E5D4(?);
-// ? func_8038E5DC(?);
-// ? func_8038E5E4(?);
-// ? func_8038E6C0(?);
-// ? func_8038E768(?);
-// ? func_8038E844(?);
-// ? func_8038E8EC(?);
-// ? func_8038E968(?);
-// ? func_8038E9A8(?);
-// ? func_8038E9E0(?);
-// ? func_8038EA18(?);
-// ? HSD_DevComIsBusy(?);
-// ? func_8038EA68(?);
-// ? func_8038ECDC(?);
-// ? func_8038F4F0(?);
-// ? func_8038F6D4(?);
-// ? func_8038F954(?);
-// ? func_8038FAA8(?);
-// ? func_8038FC18(?);
-// ? func_8038FCE4(?);
-void func_8038FD54(struct _HSD_GObj *, void (*)(struct _HSD_GObj *), s32);
-// ? func_8038FE24(?);
-// ? func_8038FED4(?);
-// ? func_8038FF5C(?);
-// ? func_8038FFB8(?);
-struct _HSD_GObj *func_803901F0(s32, s32, s32);
-void func_80390228(struct _HSD_GObj *);
-// ? func_8039032C(?);
-// ? GObj_GXReorder(?);
-// void GObj_SetupGXLink();
-// ? GObj_SetupGXLinkMax(?);
-// ? GObj_SetupGXLinkMaxSorted(?);
-// ? func_8039084C(?);
-// ? func_80390908(?);
-// ? func_803909D8(?);
-// ? func_80390A3C(?);
-// ? func_80390ADC(?);
-// ? func_80390B0C(?);
-// ? GObj_InitUserData(?);
-// ? GObj_RemoveUserData(?);
-// ? func_80390C5C(?);
-// ? func_80390C84(?);
-// ? func_80390CAC(?);
-// ? func_80390CD4(?);
-// ? func_80390CFC(?);
-// ? func_80390EB8(?);
-// ? func_80390ED0(?);
-// ? func_80390FC0(?);
-// ? func_80391070(?);
-// ? func_803910D8(?);
-// ? func_80391260(?);
-// ? func_803912A8(?);
-// ? func_803912E0(?);
-// ? func_80391304(?);
-// ? func_80391580(?);
-// ? func_80391664(?);
-// ? func_80391A04(?);
-// ? func_80391AC8(?);
-// ? func_80391E18(?);
-// ? func_80391F28(?);
-// ? func_803921B8(?);
-// ? func_803922FC(?);
-// ? func_80392474(?);
-// ? func_80392480(?);
-// ? func_80392528(?);
-// ? func_8039254C(?);
-// ? func_80392934(?);
-// ? func_80392A08(?);
-// ? func_80392E80(?);
-// ? func_803931A4(?);
-// ? func_80393328(?);
-// ? func_80393844(?);
-// ? func_80393A04(?);
-// ? func_80393A54(?);
-// ? func_80393A5C(?);
-// ? func_80393D2C(?);
-// ? func_80393DA0(?);
-// ? func_80393E34(?);
-// ? func_80393E68(?);
-// ? func_80393EF4(?);
-// ? func_80394068(?);
-// ? func_80394128(?);
-// ? func_803941E8(?);
-// ? func_80394314(?);
-// ? func_80394434(?);
-// ? func_80394544(?);
-// ? func_80394668(?);
-// ? func_80394950(?);
-// ? Exception_ReportStackTrace(?);
-// ? Exception_ReportCodeline(?);
-// ? func_80394DF4(?);
-// ? func_80394E8C(?);
-// ? func_80395550(?);
-// ? func_80395970(?);
-// ? func_803975D4(?);
-// ? func_80397DA4(?);
-// ? Exception_StoreDebugLevel(?);
-// ? func_80397DFC(?);
-// ? func_80398310(?);
-// ? func_803983A4(?);
-// ? func_803984F4(?);
-// ? func_80398614(?);
-// ? func_803989A0(?);
-// ? func_80398A08(?);
-// ? func_80398C04(?);
-// ? func_80398F0C(?);
-// ? func_80398F8C(?);
-// ? func_803991D8(?);
-// ? func_8039930C(?);
-// ? func_8039CEAC(?);
-// ? func_8039CF4C(?);
-// ? func_8039D048(?);
-// ? func_8039D0A0(?);
-// ? func_8039D1E4(?);
-// ? func_8039D1EC(?);
-// ? func_8039D214(?);
-// ? func_8039D354(?);
-// ? func_8039D3AC(?);
-// ? func_8039D4DC(?);
-// ? func_8039D580(?);
-// ? func_8039D5DC(?);
-// ? func_8039D71C(?);
-// ? func_8039D9C8(?);
-// ? func_8039DAD4(?);
-// ? func_8039EE24(?);
-// ? func_8039EFAC(?);
-// ? func_8039F05C(?);
-// ? func_8039F6CC(?);
-// ? func_8039F78C(?);
-// ? func_8039F89C(?);
-// ? func_8039FA28(?);
-// ? func_8039FB74(?);
-// ? func_8039FC70(?);
-// ? psDispParticles(?);
-// ? psSetupTevCommon(?);
-// ? psSetupTevInvalidState(?);
-// ? psSetupTev(?);
-// ? psInitAppSRT(?);
-// ? psAddGeneratorAppSRT(?);
-// ? func_803A425C(?);
-// ? psAddGeneratorAppSRT_begin(?);
-// ? psAttachParticleAppSRT(?);
-// ? psAttachGeneratorAppSRT(?);
-// ? psRemoveParticleAppSRT(?);
-// ? psRemoveGeneratorSRT(?);
-// ? func_803A44A4(?);
-// ? func_803A44D4(?);
-// ? func_803A466C(?);
-// ? func_803A4740(?);
-// ? func_803A477C(?);
-// ? func_803A49E0(?);
-// ? func_803A4A68(?);
-// ? func_803A54EC(?);
-// ? func_803A55DC(?);
-// ? func_803A5798(?);
-// ? func_803A594C(?);
-// ? func_803A5A2C(?);
-// ? func_803A5ACC(?);
-// ? func_803A5CC4(?);
-// ? func_803A5D30(?);
-// ? func_803A5DA0(?);
-// ? func_803A5E70(?);
-// ? func_803A5F50(?);
-// ? func_803A5FBC(?);
-// ? func_803A6048(?);
-// ? func_803A611C(?);
-// ? func_803A62A0(?);
-// ? func_803A6368(?);
-// ? func_803A6478(?);
-// ? func_803A6530(?);
-// ? func_803A660C(?);
-// ? func_803A6754(?);
-// ? func_803A67EC(?);
-// ? func_803A6B98(?);
-// ? lbl_803A6FEC(?);
-// ? func_803A70A0(?);
-// ? func_803A746C(?);
-// ? func_803A74F0(?);
-// ? func_803A7548(?);
-// ? func_803A75E0(?);
-// ? func_803A7664(?);
-// ? func_803A7684(?);
-// ? func_803A7F0C(?);
-// ? func_803A8134(?);
-// ? func_803A84BC(?);
-// ? func_803A945C(?);
-// ? func_803A947C(?);
-// ? func_803AA790(?);
-// ? func_803AAA48(?);
-// ? func_803AC168(?);
-// ? func_803AC258(?);
-// ? func_803AC2A4(?);
-// ? func_803AC2D4(?);
-// ? func_803AC2E0(?);
-// ? func_803AC334(?);
-// ? func_803AC340(?);
-// ? func_803AC3E0(?);
-// ? func_803AC3F8(?);
-// ? func_803AC558(?);
-// ? func_803AC634(?);
-// ? func_803AC6B8(?);
-// ? func_803AC7DC(?);
-// ? func_803ACB74(?);
-// ? func_803ACBE8(?);
-// ? func_803ACC0C(?);
-// ? func_803ACD58(?);
-// ? func_803ACF30(?);
-// ? func_803ACFC0(?);
-// ? func_803AD16C(?);
-// ? func_803ADE4C(?);
-// ? func_803ADF90(?);
-// ? func_803AE7F8(?);
-// ? func_803AF3F0(?);
-// ? func_803B0120(?);
-// ? func_803B0E9C(?);
-// ? func_803B1338(?);
-// ? func_803B1F78(?);
-// ? func_803B21E8(?);
-// ? func_803B2374(?);
-// ? func_803B24E4(?);
-// ? func_803B2550(?);
-// ? func_803B2674(?);
-// ? func_803B26CC(?);
-// ? func_803B27F4(?);
-// ? func_803B286C(?);
-// ? func_803B2928(?);
-// ? func_803B29D8(?);
-// ? func_803B2A4C(?);
-// ? func_803B2ADC(?);
-// ? func_803B2B20(?);
-// ? func_803B2E04(?);
-// ? func_803B2FA0(?);
-// ? func_803B302C(?);
-// ? func_803B31CC(?);
-// ? func_803B3344(?);
-// ? func_803B3398(?);
-// ? func_803B3408(?);
-// ? func_803B376C(?);
-// ? func_803B3CD8(?);
-// ? func_803B46D4(?);
-// ? func_803B4A2C(?);
-// ? func_803B4D64(?);
-// ? func_803B51C8(?);
-// ? func_803B5C2C(?);
-// ? func_803B5C4C(?);
-// ? func_803B5D70(?);
-// ? func_803B5EA0(?);
-// ? func_803B61B4(?);
-// ? func_803B6820(?);
-// ? func_803B6BE4(?);
-void efLib_PauseAll(struct _HSD_GObj *);
-void efLib_ResumeAll(struct _HSD_GObj *);
-BOOL EnvColl_CheckGroundAndLedge(HSD_GObj *, s32);
-s32 func_80096CC8(struct _HSD_GObj *);
-void ef_Spawn(s32, ...);
-f32 HSD_Randf(void);
-s32 HSD_Randi(s32);
-
-#endif
-=======
-#ifndef _functions_h_
-#define _functions_h_
-
-#include <dolphin/types.h>
-#include <dolphin/mtx/mtxtypes.h>
-
-typedef struct _HSD_GObj HSD_GObj;
-typedef struct _Fighter Fighter;
-typedef struct _Item Item;
-typedef struct _Article Article;
-
-/* .init section */
-
-/* .text section */
-
-void *HSD_JObjUnkMtxPtr(); // asm/melee/lb/lbcollision.s
-
-s32 func_80008248(s32, struct ftHurt *, void *, f32, f32, f32);
-
-void func_8000B1CC(struct _HSD_JObj *, Vec *, Vec *);
-
-f32 func_8000BDB4(struct _HSD_JObj *);
-
-void func_8000C1C0(struct _HSD_JObj *, struct _HSD_JObj *);
-void func_8000C228(struct _HSD_JObj *, struct _HSD_JObj *);
-
-void func_8000C420(struct _HSD_JObj *, u32, f32);
-
-s32 func_8000D148(f32, f32, f32, f32, f32, f32, f32);
-
-void func_8000E9F0(Vec *, s32, f32);
-void func_8000ED54();
-void func_8000EE8C();
-
-void func_8001044C(void *, void *, s32, f32, s32, s32, s32, s32);
-
-void func_800119DC(Vec *, s32, f32, f32, f32);
-void func_80011A50(Vec *, s32, f32, f32, f32, f32, f32, f32, f32);
-
-void func_80014574(u8, s32, s32, s32);
-void func_800145C0(u8);
-
-struct _HSD_Archive *func_80015BD0(s32, s32);
-
-void func_80016C64(char *, void **, char *, s32, ...); // from lbarchive.s, vararg may start earlier
-void *func_80016DBC(void *, ...);
-
-s32 func_800171CC(void *, ...);
-
-f32 func_8001E8F8(u32);
-
-s32 func_80021C48();
-
-void func_800236B8(s32);
-
-u32 func_800237A8(u32, u32, u32);
-
-void func_80023F28();
-
-void func_8002438C(s32);
-
-void func_80024B1C(s32, s32);
-void func_80024B58(s32, s32);
-
-struct _CameraBox *func_80029020();
-
-void func_800290D4();
-
-void func_8002A278(f32 x, f32 y);
-
-void func_8002E6FC(u8);
-
-void func_8002E948(u32 (*)(Vec *));
-
-void func_8002EB5C(f32);
-void func_8002EC7C(f32);
-void func_8002ED9C(f32);
-void func_8002EEC8(f32);
-void func_8002EF14(void);
-void func_8002F0E4(s32);
-s32 func_8002F260(void);
-void func_8002F274(void);
-
-void func_8002F474(void);
-
-void *func_80030A50(void);
-
-BOOL func_80030CFC(struct _CameraBox *, f32);
-
-f32 func_80031144();
-
-s32 Player_GetPlayerSlotType(s32);
-
-void func_80037C60();
-
-void func_8003E058(s32, s32, s32, s32);
-
-void func_8003EC9C(s32, s32, f32, f32);
-
-void func_8003FAA8(s32 slot, s32 index, Vec *pos, Vec *prevPos);
-
-void func_8003FE1C();
-
-void func_8003FFDC(u8, s32, u8, s32, s32);
-void func_80040048(u8, s32);
-
-void func_80040330();
-
-void func_80040B8C();
-
-void func_800411C4();
-void func_80041280();
-
-void func_8004CBF4(struct _CollData *);
-
-s32 func_80051EC8(Vec *, s32, s32, s32, s32, s32, s32, f32, f32, f32, f32);
-
-void func_80053DA4(u32, f32 *);
-void func_80053ECC(u32, f32 *);
-void func_80053FF4(s32, Vec *);
-void func_80054158(s32, Vec *);
-
-s32 func_800567C0(s32 /*wallID?*/, Vec * /*ecb_side_vertex?*/, Vec *result);
-
-void func_8006737C(s8);
-
-void func_80067624();
-void func_80067688(void *);
-void efAsync_Spawn(struct _HSD_GObj *, void *, u32, u32, void *, ...);
-
-void Fighter_UnkProcessDeath_80068354(struct _HSD_GObj *);
-
-u32 Fighter_NewSpawn_80068E40();
-
-void Fighter_ActionStateChange_800693AC(struct _HSD_GObj *fighterObj, s32 newAction, s32 flags, struct _HSD_GObj *otherObj, f32 animStart, f32 animSpeed, f32 animBlend);
-
-void func_8006E9B4();
-void func_8006EBA4(struct _HSD_GObj *);
-void func_8006EBE8(struct _HSD_GObj *fighterObj, f32, f32, f32);
-
-void func_8006F0FC(struct _HSD_GObj *fighterObj, f32);
-void ftAnim_SetAnimRate(struct _HSD_GObj *, f32);
-BOOL ftAnim_IsFramesRemaining(struct _HSD_GObj *);
-
-f32 func_8006F484(void *);
-
-void func_8006FE48();
-
-void func_80070308();
-
-void func_800704F0(struct _HSD_GObj *, s32, f32);
-
-void func_80070654();
-
-void func_80070758();
-void func_8007077C();
-
-void ftAnim_ApplyPartAnim(struct _HSD_GObj *, s32, s32, f32);
-void func_80070C48(struct _HSD_GObj *, s32);
-void func_80070CC4(struct _HSD_GObj *, s32);
-void func_80070E74();
-void func_80070F28();
-void func_80070FB4(struct _HSD_GObj *, s32, s32);
-s32 func_80070FD0(struct _Fighter *);
-
-void func_80073240();
-void func_80073354();
-void func_8007349C();
-void func_80073758();
-
-void func_80074148();
-void func_80074170();
-
-void func_800743E0();
-
-void func_800749CC();
-void func_80074A4C(struct _HSD_GObj *, u32, s32);
-
-void func_80074A8C();
-
-void func_80074E58();
-s32 func_8007500C(struct _Fighter *, s32);
-
-void func_8007584C();
-void func_8007592C(struct _Fighter *, s32, f32);
-void func_80075AF0(struct _Fighter *, s32, f32);
-void func_80075CB4(struct _Fighter *, s32, f32);
-
-void func_80076064(struct _Fighter *);
-
-void func_800764DC();
-void func_80076528(struct _HSD_GObj *);
-void func_800765AC();
-void func_800765E0();
-
-void func_80078754();
-
-void func_80078A2C();
-void func_80078C70();
-void func_8007925C();
-
-void func_8007AB48();
-void func_8007AB80();
-void func_8007ABD0(struct _Hitbox *, u32 damageAmount, struct _HSD_GObj *);
-
-void func_8007AE80();
-void func_8007AEE0(struct _HSD_GObj *);
-
-void func_8007AF28(struct _HSD_GObj *fighterObj);
-
-void func_8007AFF8(struct _HSD_GObj *);
-
-void func_8007B0C0(struct _HSD_GObj *, s32);
-
-void func_8007B1B8(struct _HSD_GObj *, f32 *, void (*)(struct _HSD_GObj *));
-
-void func_8007B320();
-void func_8007B4E0();
-
-void func_8007B62C();
-
-void func_8007B6EC();
-void func_8007B760();
-
-void func_8007B8CC();
-void func_8007B8E8();
-void func_getWindOffsetVec_8007B924(struct _HSD_GObj *, Vec *out_wind);
-void func_8007BA0C();
-void func_8007BAC0();
-f32 func_8007BBCC(struct _HSD_GObj *);
-void func_8007BC90();
-void func_8007BE3C(struct _HSD_GObj *);
-void func_8007C114();
-void func_8007C17C(struct _HSD_GObj *);
-void func_8007C224();
-
-void func_8007C4BC();
-void func_8007C630(struct _HSD_GObj *);
-void func_8007C6DC();
-void func_8007C77C();
-void func_8007C930(struct _Fighter *, f32);
-
-void func_8007CB74(struct _HSD_GObj *);
-
-void func_8007CC78(struct _Fighter *, f32);
-void func_8007CCA0(struct _Fighter *, f32);
-
-f32 func_8007CD6C(f32 value, f32 decrement);
-f32 func_8007CDA4(struct _Fighter *);
-f32 func_8007CDF8(struct _Fighter *);
-void func_8007CE4C(struct _Fighter *, f32);
-void func_8007CE94(struct _Fighter *, f32);
-
-BOOL func_8007CF58(struct _Fighter *);
-
-void func_8007D344(struct _Fighter *, f32, f32, f32);
-
-void func_8007D494(struct _Fighter *, f32, f32);
-void func_8007D4B8(struct _Fighter *);
-
-void func_8007D5BC();
-void func_8007D5D4(struct _Fighter *);
-
-void func_8007D6A4(struct _Fighter *);
-void func_8007D780(struct _Fighter *);
-void func_8007D7FC(struct _Fighter *);
-void func_8007D92C(struct _HSD_GObj *);
-
-void func_8007D9FC(struct _Fighter *);
-
-f32 func_8007DA74(s32, u32, f32);
-void func_8007DB24();
-void func_8007DB58();
-// void func_8007DBCC(Fighter*, s32);
-
-void func_8007E0E4();
-void func_8007E2A4();
-void func_8007E2D0(struct _Fighter *, s16, void (*)(struct _HSD_GObj *), void (*)(struct _HSD_GObj *), void (*)(struct _HSD_GObj *, struct _HSD_GObj *));
-void func_8007E2F4(struct _Fighter *, s16);
-void func_8007E2FC(struct _HSD_GObj *);
-
-void func_8007E83C(struct _HSD_GObj *, s32, f32 div);
-s32 ftGetParasolStatus(struct _HSD_GObj *);
-void func_8007EA90(struct _Fighter *, s32);
-void func_8007EBAC(struct _Fighter *, u32, u32);
-
-void func_8007ECD4();
-
-void func_8007ED50(struct _Fighter *, s32);
-void func_8007EE0C();
-
-void func_8007EFC0(struct _Fighter *, u32);
-
-void func_8007F578();
-
-f32 Fighter_GetModelScale(struct _Fighter *); // ftcommon.s
-
-void func_8007F8E8();
-
-void func_8007F9B4();
-
-void func_8007FC7C(struct _HSD_GObj *, f32);
-
-void func_8007FE84(struct _HSD_GObj *, struct _HSD_GObj *, s32, f32);
-void func_8007FF74();
-BOOL func_8007FFD8(struct _Fighter *, f32);
-
-void func_8008021C();
-void func_8008031C();
-
-f32 func_800804EC(struct _Fighter *); // DataOffset_PlayerScale_MultiplyBySomething, returns fp->x40*fp->x34
-void func_800804FC();
-
-void func_80080E18();
-
-void func_80081938(struct _HSD_GObj *);
-void func_800819A8();
-
-void func_80081B38(struct _HSD_GObj *);
-void func_80081C88(struct _HSD_GObj *, f32);
-s32 func_80081D0C(struct _HSD_GObj *);
-
-s32 func_800821DC();
-s32 func_8008239C(HSD_GObj *, s32, f32 *);
-
-s32 func_80082708(struct _HSD_GObj *);
-s32 func_800827A0(struct _HSD_GObj *);
-
-s32 func_80082A68(struct _HSD_GObj *);
-void func_80082B1C(struct _HSD_GObj *); /* extern */
-
-struct _HSD_GObj *func_80082E3C(struct _HSD_GObj *);
-
-void func_800831CC(struct _HSD_GObj *, s32 (*)(struct _HSD_GObj *), void (*)(struct _HSD_GObj *));
-
-void func_80083B68(struct _HSD_GObj *);
-
-void func_80083F88(struct _HSD_GObj *);
-
-void func_80084104(struct _HSD_GObj *);
-
-f32 func_80084A40(struct _Fighter *); // Stage_GetGroundFrictionMultiplier very short function
-
-void func_80084EEC(struct _HSD_GObj *);
-void func_80084F3C(struct _HSD_GObj *);
-void func_80084FA8(struct _HSD_GObj *);
-
-void func_80085134(struct _HSD_GObj *);
-void func_80085154(struct _HSD_GObj *);
-
-void func_80085204(struct _HSD_GObj *);
-
-void func_800852B0();
-void func_8008549C();
-
-void func_800855C8();
-void func_8008572C(u32);
-void func_8008578C();
-void func_800857E0(u32);
-void func_80085820();
-
-void func_800859A8();
-void func_80085A14(u32);
-void func_80085B10();
-
-void func_80085CD8();
-u32 func_80085E50(void *, u32);
-
-struct _HSD_GObj *func_8008627C(Vec *, struct _HSD_GObj *);
-
-void func_800866DC(struct _HSD_GObj *, Vec *);
-
-void func_800867E8();
-
-void func_8008688C();
-
-s32 func_80086BE0(struct _HSD_GObj *);
-
-s32 func_80087120(struct _HSD_GObj *);
-
-s32 func_800872A4(struct _HSD_GObj *);
-
-void func_800880D8();
-
-void func_80088148(struct _Fighter *, u32, u32, u32);
-void func_800881D8(struct _Fighter *, u32, u32, u32);
-
-void func_80088640();
-
-void func_800887CC();
-
-void func_80088884();
-void func_800888E0();
-
-void func_80088A50(struct _Fighter *);
-void func_80088C5C();
-void func_800890BC(struct _Fighter *);
-void func_800890D0();
-
-void func_800892A0(struct _HSD_GObj *);
-void func_800892D4(struct _Fighter *);
-
-void func_800895E0();
-
-void func_80089824(struct _HSD_GObj *);
-
-void func_80089B08(struct _HSD_GObj *pPlayerEntityStruct);
-
-void func_8008A2BC(struct _HSD_GObj *gobj);
-
-// s32 func_8008A9F8(HSD_GObj*);
-
-f32 func_8008D7F0(struct _Fighter *);
-f32 scaleBy154_8008D8D8(f32);
-s32 func_8008D8E8(f32);
-void func_8008D930();
-
-void func_8008DCE0(HSD_GObj *, s32, f32);
-
-void func_8008E908(struct _HSD_GObj *, f32);
-s32 func_8008E984(struct _Fighter *);
-void func_8008E9D0();
-void func_8008EB58();
-void func_8008EC90();
-
-void func_80090594();
-u32 func_80090690(struct _Fighter *, struct _Vec2 *);
-void func_80090718();
-
-f32 func_80092ED8(s32, void *, f32);
-
-void func_80095744();
-
-s32 func_800964FC(struct _Fighter *);
-
-void func_800968C8();
-void func_80096900(struct _HSD_GObj *, s32, s32, s32, f32, f32);
-
-void func_8009750C(HSD_GObj *);
-
-void func_80098B20();
-void func_80098C9C();
-
-void func_80099D9C();
-
-void func_8009A804(struct _HSD_GObj *);
-
-void func_8009CF84();
-
-void func_8009E0A8();
-void func_8009E0D4();
-
-void func_8009E7B4();
-
-s32 func_8009EF68(struct _HSD_GObj *);
-
-void func_8009F4A4();
-void func_8009F578();
-
-void func_800A0DA4();
-
-void func_800A101C(struct _Fighter *, s8, s8, s32);
-f32 func_800A17E4(struct _Fighter *);
-f32 func_800A1874(struct _Fighter *);
-f32 func_800A1904(struct _Fighter *);
-f32 func_800A1948(struct _Fighter *);
-s32 func_800A198C(struct _Fighter *);
-f32 func_800A1994(struct _Fighter *);
-f32 func_800A1A24(struct _Fighter *);
-
-s32 func_800A2040();
-
-void func_800B3900();
-
-void func_800BFD04();
-
-void func_800BFFAC(struct _Fighter *);
-void func_800BFFD0(struct _Fighter *, s32, s32);
-void func_800C0074(struct _Fighter *);
-
-void func_800C0134();
-void func_800C0200();
-
-void func_800C0408();
-
-s32 func_800C0694();
-
-void func_800C09B4(struct _HSD_GObj *);
-
-void func_800C0A98(struct _HSD_GObj *fighterObj);
-
-void func_800C1E64(struct _HSD_GObj *pPlayerEntityStruct, s32, s32, u8, f32); // UnclePunch Map file: AS_203_PassiveWalljump_Walljump
-
-void func_800C2FD8();
-
-void func_800C37A0();
-
-void func_800C511C();
-
-void func_800C61B0();
-
-void func_800C8064();
-
-void func_800C8348(struct _HSD_GObj *, s32, s32);
-void func_800C8438(struct _HSD_GObj *);
-void func_800C8540();
-
-void func_800C884C();
-void func_800C88A0(struct _Fighter *);
-
-void func_800C89A0(struct _HSD_GObj *);
-void func_800C8A64();
-
-s32 func_800C8B2C();
-
-void func_800C8C84();
-void func_800C8D00();
-
-void func_800C8F6C();
-void func_800C8FC4(struct _HSD_GObj *);
-void func_800C9034();
-
-void func_800C9840(HSD_GObj *, s32, s32, f32, f32, f32);
-
-s32 func_800CAE80();
-
-void func_800CB110(HSD_GObj *, s32, f32);
-
-void func_800CC730(struct _HSD_GObj *);
-
-void func_800D0FA0();
-void func_800D105C(struct _HSD_GObj *);
-void func_800D14E4();
-
-void func_800D1A8C();
-
-void func_800D1E80();
-
-void func_800D237C();
-
-void func_800D3158(struct _HSD_GObj *fighterObj);
-
-void func_800D4F24(struct _HSD_GObj *, s32);
-
-void func_800D5AEC(HSD_GObj *, s32, s32, s32, Fighter *, f32, f32);
-
-void func_800D5CB0(struct _HSD_GObj *, s32, f32);
-
-s32 func_800D67C4(struct _Fighter *);
-
-s32 func_800D688C(struct _Fighter *);
-
-s32 func_800D6928(struct _Fighter *);
-
-void func_800D71D8();
-
-void func_800D94D8(HSD_GObj *);
-
-void func_800DA824(Fighter *);
-
-void func_800DB368(Fighter *, Fighter *);
-void func_800DB464(HSD_GObj *);
-
-void func_800DC750(HSD_GObj *);
-
-void func_800DD168(HSD_GObj *);
-
-void func_800DE2A8(HSD_GObj *, HSD_GObj *);
-
-void func_800DE508(HSD_GObj *);
-
-void func_800DE7C0(struct _HSD_GObj *, s32, s32);
-
-void func_800DEEA8(struct _HSD_GObj *fighterObj);
-
-u32 func_800DEEE8(struct _Fighter *, struct _Vec2 *);
-void func_800DEF38();
-void func_800DF0D0();
-
-void ftCaptain_OnLoadForGanon(struct _Fighter *); // UnclePunch map file: FighterOnLoad_Ganondorf
-void ftCFalcon_LoadSpecialAttrs(struct _HSD_GObj *);
-
-void ftFox_LoadSpecialAttrs(struct _HSD_GObj *);
-
-void ftFox_RemoveBlaster(struct _HSD_GObj *);
-
-void func_800EC06C();
-
-void func_800ECD04(HSD_GObj *);
-void func_800ECD58(HSD_GObj *);
-
-void func_800EED50(s32, s32);
-
-void func_800F1D24();
-
-void func_800F5BA4();
-void func_800F5C34();
-
-void ftNess_ItemNessBatRemove(struct _HSD_GObj *);
-
-void ftNess_YoyoItemDespawn(struct _HSD_GObj *);
-
-void ftNess_ItemPKFlushSetNULL(struct _HSD_GObj *);
-
-void ftNess_SpecialHiTakeDamage(struct _HSD_GObj *);
-
-void ftPikachu_LoadSpecialAttrs(struct _HSD_GObj *);
-
-f32 ftSamus_80128AC8(HSD_GObj *fighterObj, f32 farg1, f32 farg2);
-void ftSamus_80128B1C(HSD_GObj *, f32, f32, f32);
-
-void ftMars_OnLoadForRoy(struct _Fighter *);
-void ftMars_LoadSpecialAttrs(struct _HSD_GObj *);
-
-void func_80149268(HSD_GObj *);
-
-void func_8014FE10();
-void func_8014FE58();
-
-void func_80150144(struct _HSD_GObj *);
-
-void func_80150C8C(struct _HSD_GObj *);
-void func_80150D28(struct _HSD_GObj *);
-void func_80150DC4(struct _HSD_GObj *, void *, Vec *);
-void func_80151018(struct _HSD_GObj *gobj);
-void func_801510B0(struct _HSD_GObj *);
-
-void func_80151918(struct _HSD_GObj *);
-void func_80151AC8(struct _HSD_GObj *);
-void func_80151CA8(struct _HSD_GObj *);
-void func_80151EB4(struct _HSD_GObj *);
-void func_801520D8(struct _HSD_GObj *);
-void func_8015247C(struct _HSD_GObj *);
-void func_801525E0(struct _HSD_GObj *);
-void func_80152880(struct _HSD_GObj *);
-void func_80152CD8(struct _HSD_GObj *);
-void func_80152F80(struct _HSD_GObj *);
-void func_801530A4(struct _HSD_GObj *);
-void func_801533CC(struct _HSD_GObj *);
-void func_8015364C(struct _HSD_GObj *, struct _HSD_JObj *, f32, f32);
-void func_80153730(struct _HSD_GObj *);
-void func_80153820(struct _HSD_GObj *);
-void func_80153910(struct _HSD_GObj *);
-void func_80153A64(struct _HSD_GObj *);
-void func_801541C8(struct _HSD_GObj *, void *);
-void func_801542E0(struct _HSD_GObj *);
-void func_801545A0(struct _HSD_GObj *);
-void func_801546D8(HSD_GObj *);
-
-void func_80154A78(HSD_GObj *);
-void func_80154C78(struct _HSD_GObj *);
-void func_80154CF8(struct _HSD_GObj *, struct _Fighter *);
-void func_80154E78(struct _HSD_GObj *);
-void func_80155014(struct _HSD_GObj *);
-void func_80155818(HSD_GObj *);
-void func_80155B80(struct _HSD_GObj *);
-
-void func_80155D1C(struct _HSD_GObj *);
-void func_80155D6C(HSD_GObj *, s32);
-void func_80155FCC();
-void func_80156014();
-
-void func_8015A2B0(HSD_GObj *);
-void func_8015A3F4(HSD_GObj *);
-
-void func_8015BD20(struct _HSD_GObj *);
-void func_8015BD24(s32, f32 *, f32, s32, s32, s32);
-void func_8015BDB4(struct _HSD_GObj *);
-void func_8015BE40(struct _HSD_GObj *gobj, Vec *, f32 *, f32, f32);
-void func_8015BF74(struct _HSD_GObj *, f32);
-void func_8015C010(struct _HSD_GObj *, f32);
-void func_8015C09C(struct _HSD_GObj *, f32);
-void func_8015C190(struct _HSD_GObj *);
-void func_8015C208(struct _HSD_GObj *, Vec *);
-struct _HSD_GObj *func_8015C244(struct _HSD_GObj *, Vec *);
-
-BOOL func_8015C31C(void);
-
-BOOL func_8015C3A0(void);
-struct _HSD_GObj *func_8015C3E8(s32);
-s32 func_8015C44C(s32);
-s32 func_8015C4C4(void);
-
-void func_8015C5F8(struct _HSD_GObj *);
-
-s8 *func_8015CE44(s32, s32);
-
-void func_8015D888(u32);
-
-void func_8015D8FC(u32);
-
-s32 func_8015D94C(u32);
-
-BOOL func_80164840(u8);
-
-s32 func_8016AEDC(void);
-
-s32 func_8016B0FC();
-
-s32 func_8016B1C4();
-
-s32 func_8016B238(void);
-
-s32 func_8016B3A0(void);
-
-s32 func_8016B41C();
-
-s32 func_801A45E8(s32);
-
-f32 func_801C0498(void);
-
-struct _HSD_GObj *func_801C14D0(s32);
-
-BOOL func_801C28AC(s32, u32, s32 *);
-
-struct _HSD_GObj *func_801C2BA4(s32);
-
-struct _HSD_JObj *func_801C2CF4(s32);
-
-BOOL func_801C2D24(s32, Vec *);
-BOOL func_801C2ED0(struct _HSD_JObj *, s32);
-
-void func_801C39C0();
-void func_801C3BB4();
-
-struct _HSD_JObj *func_801C3FA4(struct _HSD_GObj *, s32);
-
-s32 func_801C4210(void);
-void func_801C42AC();
-
-void *func_801C49F8(void); // get stage's "yakumono" ("about"?) param
-
-void func_801C5A84();
-
-void func_801C5AA4();
-
-void func_801C5DB0(struct _HSD_GObj *, s32);
-
-void func_801C7FF8(struct _HSD_GObj *, s32, s32, s32, f32, f32);
-
-void func_801C8138();
-
-void func_801C95C4(struct _HSD_GObj *);
-
-s32 Stage_80225194(void);
-
-void func_8026A8EC();
-
-void func_8026ABD8(struct _HSD_GObj *, Vec *, f32);
-
-BOOL func_8026B2B4(struct _HSD_GObj *);
-
-s32 itGetKind(struct _HSD_GObj *); // itGetKind
-s32 func_8026B30C(struct _HSD_GObj *);
-s32 func_8026B320(struct _HSD_GObj *);
-
-void func_8026B3F8(struct _Article *, s32);
-
-f32 func_8026B54C(struct _HSD_GObj *);
-f32 func_8026B560(struct _HSD_GObj *);
-f32 func_8026B574(struct _HSD_GObj *);
-s32 func_8026B588();
-BOOL func_8026B594(struct _HSD_GObj *);
-
-void func_8026B7F8();
-
-void func_8027B4A4();
-
-void *func_8027B5B0(s32, s32, struct _HSD_JObj *, s32, s32);
-
-void func_80294E78(struct _HSD_GObj *, f32);
-
-struct _HSD_GObj *func_8029A748(struct _HSD_GObj *, Vec *, u8, f32);
-void func_8029A89C(struct _HSD_GObj *, f32);
-void func_8029A8F4(struct _HSD_GObj *, Vec *, f32);
-
-s32 func_802B1DEC(u32);
-u32 func_802B1DF8(HSD_GObj *, Vec *, Vec *, s32, s32, s32);
-s32 func_802B1FC8(u32);
-void func_802B1FE8(u32, Vec *);
-
-void func_802B56E4(u32, Vec *, f32, f32, f32);
-
-void *func_802C8B28(struct _HSD_GObj *, Vec *, u32, f32);
-
-void func_802D8618(s32, Vec *, s32, s32);
-
-u32 func_802F0340(struct _HSD_GObj *, Vec *, Vec *, u32, u32, f32);
-void func_802F046C(s32);
-
-void func_802F0AE0(struct _HSD_GObj *, Vec *, Vec *, s32, s32, f32, f32, f32);
-
-s32 func_802FB6E8(u8);
-
-s32 func_802FC998();
-
-s32 func_80322258(f32 x);
-
-void __cvt_sll_flt(void);
-void __cvt_dbl_usll(void);
-
-int __StringRead(void *, int, int);
-char *strchr(const char *, int);
-int strncmp(const char *, const char *, unsigned long);
-int strcmp(const char *, const char *);
-char *strncpy(char *__restrict, const char *__restrict, unsigned long);
-char *strcpy(char *__restrict, const char *__restrict);
-unsigned long strlen(const char *);
-
-f32 tanf(f32);
-
-f32 cosf(f32);
-f32 sinf(f32);
-
-#pragma region "asm/dolphin/mtx/mtx.s"
-void PSMTXIdentity(Mtx m);
-void PSMTXCopy(Mtx src, Mtx dst);
-void PSMTXConcat(Mtx, Mtx, Mtx);
-void PSMTXTranspose(Mtx src, Mtx xPose);
-u32 PSMTXInverse(const Mtx src, Mtx inv);
-void PSMTXRotRad(Mtx m, u8 axis, f32 rad);
-void PSMTXRotTrig(Mtx m, u8 axis, f32 sin, f32 cos);
-void PSMTXRotAxisRad(Mtx m, const Vec *axis, f32 rad);
-void PSMTXTrans(Mtx m, f32 x_trans, f32 y_trans, f32 z_trans);
-void PSMTXScale(Mtx m, f32 x_scale, f32 y_scale, f32 z_scale);
-void PSMTXQuat(Mtx m, const Quaternion *q);
-#pragma endregion
-
-void PSMTXMUltiVec(Mtx, Vec *, Vec *);
-
-#pragma region "asm/dolphin/mtx/vec.s"
-void PSVECAdd(Vec *a, Vec *b, Vec *result);
-void PSVECSubtract(Vec *a, Vec *b, Vec *result);
-void PSVECScale(Vec *src, Vec *dst, f32 scale);
-void PSVECNormalize(Vec *src, Vec *unit);
-f32 PSVECMag(Vec *v);
-f32 PSVECDotProduct(Vec *a, Vec *b);
-void PSVECCrossProduct(Vec *a, Vec *b, Vec *result);
-#pragma endregion
-
-void *OSAllocFromHeap(int, u32);
-
-void OSReport(char *, ...);
-
-u32 OSGetConsoleSimulatedMemSize();
-
-void VIWaitForRetrace(void);
-
-struct _HSD_DObj *HSD_DObjLoadDesc(struct _HSD_DObjDesc *);
-
-struct _HSD_TObj *allocShadowTObj();
-
-struct _HSD_ImageDesc *HSD_ImageDescAlloc();
-
-struct _HSD_MObj *HSD_MObjLoadDesc(struct _HSD_MObjDesc *);
-
-void HSD_AObjRemove(struct _HSD_AObj *aobj);
-
-void HSD_ForeachAnim(void *, ...);
-
-void func_80366BD4();
-
-struct _HSD_WObj *func_80366E78(struct _HSD_LObj *);
-struct _HSD_WObj *func_80366E90(struct _HSD_LObj *);
-
-f32 HSD_CObjGetNear(struct _HSD_CObj *);
-
-f32 HSD_CObjGetFar(struct _HSD_CObj *);
-
-void HSD_CObjSetScissorx4();
-
-void HSD_CObjSetViewportfx4();
-u32 HSD_CObjGetProjectionType(struct _HSD_CObj *);
-
-void *func_8036A288(void);
-
-struct _HSD_PObj *HSD_PObjLoadDesc(struct _HSD_PObjDesc *);
-
-void HSD_EraseRect();
-void HSD_GXInit(void);
-void HSD_OSInit(void);
-int HSD_GetHeap(void);
-
-void HSD_ObjInit(void);
-
-void HSD_VIInit(struct _HSD_VIStatus *vi_status, void *xfb0, void *xfb1, void *xfb2);
-
-void func_80378280(u8, int);
-
-f32 splGetHelmite(f32, f32, f32, f32, f32, f32);
-
-void splArcLengthPoint(Vec *, struct _HSD_Spline *, f32);
-void func_80379310();
-
-void func_8037A250();
-
-void *func_8037ABC8(struct _HSD_ObjAllocData *data);
-void func_8037AD20(struct _HSD_ObjAllocData *data, struct _HSD_ObjAllocLink *obj);
-
-void HSD_RObjRemoveAnimAll(struct _HSD_RObj *robj);
-
-void HSD_RObjReqAnimAll(struct _HSD_RObj *robj, f32 frame);
-
-void HSD_IDSetup(void);
-
-void *func_8037CF98(struct _HSD_IDTable *table, u32 id, u8 *success);
-
-void func_8037EE0C(Vec *, Quaternion *);
-void func_8037EF28(Quaternion *, Quaternion *, Quaternion *, f32);
-
-void hsdInitClassInfo();
-
-void *hsdNew();
-
-BOOL hsdIsDescendantOf(void *, void *);
-
-struct _HSD_ClassInfo *hsdSearchClassInfo(char *);
-
-void func_803881E4(void);
-void HSD_Panic(char *, u32, char *);
-
-void func_8038FD54(struct _HSD_GObj *, void (*)(struct _HSD_GObj *), s32);
-
-struct _HSD_GObj *func_803901F0(s32, s32, s32);
-void func_80390228(struct _HSD_GObj *);
-
-void efLib_PauseAll(struct _HSD_GObj *);
-void efLib_ResumeAll(struct _HSD_GObj *);
-BOOL EnvColl_CheckGroundAndLedge(HSD_GObj *, s32);
-s32 func_80096CC8(struct _HSD_GObj *);
-void ef_Spawn(s32, ...);
-f32 HSD_Randf(void);
-s32 HSD_Randi(s32);
-
-#endif
->>>>>>> 7920e726
+#ifndef _functions_h_
+#define _functions_h_
+
+#include <dolphin/types.h>
+#include <dolphin/mtx/mtxtypes.h>
+
+typedef struct _HSD_GObj HSD_GObj;
+typedef struct _Fighter Fighter;
+typedef struct _Item Item;
+typedef struct _Article Article;
+
+/* .init section */
+
+/* .text section */
+
+void *HSD_JObjUnkMtxPtr(); // asm/melee/lb/lbcollision.s
+
+s32 func_80008248(s32, struct ftHurt *, void *, f32, f32, f32);
+
+void func_8000B1CC(struct _HSD_JObj *, Vec *, Vec *);
+
+f32 func_8000BDB4(struct _HSD_JObj *);
+
+void func_8000C1C0(struct _HSD_JObj *, struct _HSD_JObj *);
+void func_8000C228(struct _HSD_JObj *, struct _HSD_JObj *);
+
+void func_8000C420(struct _HSD_JObj *, u32, f32);
+
+s32 func_8000D148(f32, f32, f32, f32, f32, f32, f32);
+
+void func_8000E9F0(Vec *, s32, f32);
+void func_8000ED54();
+void func_8000EE8C();
+
+void func_8001044C(void *, void *, s32, f32, s32, s32, s32, s32);
+
+void func_800119DC(Vec *, s32, f32, f32, f32);
+void func_80011A50(Vec *, s32, f32, f32, f32, f32, f32, f32, f32);
+
+void func_80014574(u8, s32, s32, s32);
+void func_800145C0(u8);
+
+struct _HSD_Archive *func_80015BD0(s32, s32);
+
+void func_80016C64(char *, void **, char *, s32, ...); // from lbarchive.s, vararg may start earlier
+void *func_80016DBC(void *, ...);
+
+s32 func_800171CC(void *, ...);
+
+f32 func_8001E8F8(u32);
+
+s32 func_80021C48();
+
+void func_800236B8(s32);
+
+u32 func_800237A8(u32, u32, u32);
+
+void func_80023F28();
+
+void func_8002438C(s32);
+
+void func_80024B1C(s32, s32);
+void func_80024B58(s32, s32);
+
+struct _CameraBox *func_80029020();
+
+void func_800290D4();
+
+void func_8002A278(f32 x, f32 y);
+
+void func_8002E6FC(u8);
+
+void func_8002E948(u32 (*)(Vec *));
+
+void func_8002EB5C(f32);
+void func_8002EC7C(f32);
+void func_8002ED9C(f32);
+void func_8002EEC8(f32);
+void func_8002EF14(void);
+void func_8002F0E4(s32);
+s32 func_8002F260(void);
+void func_8002F274(void);
+
+void func_8002F474(void);
+
+void *func_80030A50(void);
+
+BOOL func_80030CFC(struct _CameraBox *, f32);
+
+f32 func_80031144();
+
+s32 Player_GetPlayerSlotType(s32);
+
+void func_80037C60();
+
+void func_8003E058(s32, s32, s32, s32);
+
+void func_8003EC9C(s32, s32, f32, f32);
+
+void func_8003FAA8(s32 slot, s32 index, Vec *pos, Vec *prevPos);
+
+void func_8003FE1C();
+
+void func_8003FFDC(u8, s32, u8, s32, s32);
+void func_80040048(u8, s32);
+
+void func_80040330();
+
+void func_80040B8C();
+
+void func_800411C4();
+void func_80041280();
+
+void func_8004CBF4(struct _CollData *);
+
+s32 func_80051EC8(Vec *, s32, s32, s32, s32, s32, s32, f32, f32, f32, f32);
+
+void func_80053DA4(u32, f32 *);
+void func_80053ECC(u32, f32 *);
+void func_80053FF4(s32, Vec *);
+void func_80054158(s32, Vec *);
+
+s32 func_800567C0(s32 /*wallID?*/, Vec * /*ecb_side_vertex?*/, Vec *result);
+
+void func_8006737C(s8);
+
+void func_80067624();
+void func_80067688(void *);
+void efAsync_Spawn(struct _HSD_GObj *, void *, u32, u32, void *, ...);
+
+void Fighter_UnkProcessDeath_80068354(struct _HSD_GObj *);
+
+u32 Fighter_NewSpawn_80068E40();
+
+void Fighter_ActionStateChange_800693AC(struct _HSD_GObj *fighterObj, s32 newAction, s32 flags, struct _HSD_GObj *otherObj, f32 animStart, f32 animSpeed, f32 animBlend);
+
+void func_8006E9B4();
+void func_8006EBA4(struct _HSD_GObj *);
+void func_8006EBE8(struct _HSD_GObj *fighterObj, f32, f32, f32);
+
+void func_8006F0FC(struct _HSD_GObj *fighterObj, f32);
+void ftAnim_SetAnimRate(struct _HSD_GObj *, f32);
+BOOL ftAnim_IsFramesRemaining(struct _HSD_GObj *);
+
+f32 func_8006F484(void *);
+
+void func_8006FE48();
+
+void func_80070308();
+
+void func_800704F0(struct _HSD_GObj *, s32, f32);
+
+void func_80070654();
+
+void func_80070758();
+void func_8007077C();
+
+void ftAnim_ApplyPartAnim(struct _HSD_GObj *, s32, s32, f32);
+void func_80070C48(struct _HSD_GObj *, s32);
+void func_80070CC4(struct _HSD_GObj *, s32);
+void func_80070E74();
+void func_80070F28();
+void func_80070FB4(struct _HSD_GObj *, s32, s32);
+s32 func_80070FD0(struct _Fighter *);
+
+void func_80073240();
+void func_80073354();
+void func_8007349C();
+void func_80073758();
+
+void func_80074148();
+void func_80074170();
+
+void func_800743E0();
+
+void func_800749CC();
+void func_80074A4C(struct _HSD_GObj *, u32, s32);
+
+void func_80074A8C();
+
+void func_80074E58();
+s32 func_8007500C(struct _Fighter *, s32);
+
+void func_8007584C();
+void func_8007592C(struct _Fighter *, s32, f32);
+void func_80075AF0(struct _Fighter *, s32, f32);
+void func_80075CB4(struct _Fighter *, s32, f32);
+
+void func_80076064(struct _Fighter *);
+
+void func_800764DC();
+void func_80076528(struct _HSD_GObj *);
+void func_800765AC();
+void func_800765E0();
+
+void func_80078754();
+
+void func_80078A2C();
+void func_80078C70();
+void func_8007925C();
+
+void func_8007AB48();
+void func_8007AB80();
+void func_8007ABD0(struct _Hitbox *, u32 damageAmount, struct _HSD_GObj *);
+
+void func_8007AE80();
+void func_8007AEE0(struct _HSD_GObj *);
+
+void func_8007AF28(struct _HSD_GObj *fighterObj);
+
+void func_8007AFF8(struct _HSD_GObj *);
+
+void func_8007B0C0(struct _HSD_GObj *, s32);
+
+void func_8007B1B8(struct _HSD_GObj *, f32 *, void (*)(struct _HSD_GObj *));
+
+void func_8007B320();
+void func_8007B4E0();
+
+void func_8007B62C();
+
+void func_8007B6EC();
+void func_8007B760();
+
+void func_8007B8CC();
+void func_8007B8E8();
+void func_getWindOffsetVec_8007B924(struct _HSD_GObj *, Vec *out_wind);
+void func_8007BA0C();
+void func_8007BAC0();
+f32 func_8007BBCC(struct _HSD_GObj *);
+void func_8007BC90();
+void func_8007BE3C(struct _HSD_GObj *);
+void func_8007C114();
+void func_8007C17C(struct _HSD_GObj *);
+void func_8007C224();
+
+void func_8007C4BC();
+void func_8007C630(struct _HSD_GObj *);
+void func_8007C6DC();
+void func_8007C77C();
+void func_8007C930(struct _Fighter *, f32);
+
+void func_8007CB74(struct _HSD_GObj *);
+
+void func_8007CC78(struct _Fighter *, f32);
+void func_8007CCA0(struct _Fighter *, f32);
+
+f32 func_8007CD6C(f32 value, f32 decrement);
+f32 func_8007CDA4(struct _Fighter *);
+f32 func_8007CDF8(struct _Fighter *);
+void func_8007CE4C(struct _Fighter *, f32);
+void func_8007CE94(struct _Fighter *, f32);
+
+BOOL func_8007CF58(struct _Fighter *);
+
+void func_8007D344(struct _Fighter *, f32, f32, f32);
+
+void func_8007D494(struct _Fighter *, f32, f32);
+void func_8007D4B8(struct _Fighter *);
+
+void func_8007D5BC();
+void func_8007D5D4(struct _Fighter *);
+
+void func_8007D6A4(struct _Fighter *);
+void func_8007D780(struct _Fighter *);
+void func_8007D7FC(struct _Fighter *);
+void func_8007D92C(struct _HSD_GObj *);
+
+void func_8007D9FC(struct _Fighter *);
+
+f32 func_8007DA74(s32, u32, f32);
+void func_8007DB24();
+void func_8007DB58();
+// void func_8007DBCC(Fighter*, s32);
+
+void func_8007E0E4();
+void func_8007E2A4();
+void func_8007E2D0(struct _Fighter *, s16, void (*)(struct _HSD_GObj *), void (*)(struct _HSD_GObj *), void (*)(struct _HSD_GObj *, struct _HSD_GObj *));
+void func_8007E2F4(struct _Fighter *, s16);
+void func_8007E2FC(struct _HSD_GObj *);
+
+void func_8007E83C(struct _HSD_GObj *, s32, f32 div);
+s32 ftGetParasolStatus(struct _HSD_GObj *);
+void func_8007EA90(struct _Fighter *, s32);
+void func_8007EBAC(struct _Fighter *, u32, u32);
+
+void func_8007ECD4();
+
+void func_8007ED50(struct _Fighter *, s32);
+void func_8007EE0C();
+
+void func_8007EFC0(struct _Fighter *, u32);
+
+void func_8007F578();
+
+f32 Fighter_GetModelScale(struct _Fighter *); // ftcommon.s
+
+void func_8007F8E8();
+
+void func_8007F9B4();
+
+void func_8007FC7C(struct _HSD_GObj *, f32);
+
+void func_8007FE84(struct _HSD_GObj *, struct _HSD_GObj *, s32, f32);
+void func_8007FF74();
+BOOL func_8007FFD8(struct _Fighter *, f32);
+
+void func_8008021C();
+void func_8008031C();
+
+f32 func_800804EC(struct _Fighter *); // DataOffset_PlayerScale_MultiplyBySomething, returns fp->x40*fp->x34
+void func_800804FC();
+
+void func_80080E18();
+
+void func_80081938(struct _HSD_GObj *);
+void func_800819A8();
+
+void func_80081B38(struct _HSD_GObj *);
+void func_80081C88(struct _HSD_GObj *, f32);
+s32 func_80081D0C(struct _HSD_GObj *);
+
+s32 func_800821DC();
+s32 func_8008239C(HSD_GObj *, s32, f32 *);
+
+s32 func_80082708(struct _HSD_GObj *);
+s32 func_800827A0(struct _HSD_GObj *);
+
+s32 func_80082A68(struct _HSD_GObj *);
+void func_80082B1C(struct _HSD_GObj *); /* extern */
+
+struct _HSD_GObj *func_80082E3C(struct _HSD_GObj *);
+
+void func_800831CC(struct _HSD_GObj *, s32 (*)(struct _HSD_GObj *), void (*)(struct _HSD_GObj *));
+
+void func_80083B68(struct _HSD_GObj *);
+
+void func_80083F88(struct _HSD_GObj *);
+
+void func_80084104(struct _HSD_GObj *);
+
+f32 func_80084A40(struct _Fighter *); // Stage_GetGroundFrictionMultiplier very short function
+
+void func_80084EEC(struct _HSD_GObj *);
+void func_80084F3C(struct _HSD_GObj *);
+void func_80084FA8(struct _HSD_GObj *);
+
+void func_80085134(struct _HSD_GObj *);
+void func_80085154(struct _HSD_GObj *);
+
+void func_80085204(struct _HSD_GObj *);
+
+void func_800852B0();
+void func_8008549C();
+
+void func_800855C8();
+void func_8008572C(u32);
+void func_8008578C();
+void func_800857E0(u32);
+void func_80085820();
+
+void func_800859A8();
+void func_80085A14(u32);
+void func_80085B10();
+
+void func_80085CD8();
+u32 func_80085E50(void *, u32);
+
+struct _HSD_GObj *func_8008627C(Vec *, struct _HSD_GObj *);
+
+void func_800866DC(struct _HSD_GObj *, Vec *);
+
+void func_800867E8();
+
+void func_8008688C();
+
+s32 func_80086BE0(struct _HSD_GObj *);
+
+s32 func_80087120(struct _HSD_GObj *);
+
+s32 func_800872A4(struct _HSD_GObj *);
+
+void func_800880D8();
+
+void func_80088148(struct _Fighter *, u32, u32, u32);
+void func_800881D8(struct _Fighter *, u32, u32, u32);
+
+void func_80088640();
+
+void func_800887CC();
+
+void func_80088884();
+void func_800888E0();
+
+void func_80088A50(struct _Fighter *);
+void func_80088C5C();
+void func_800890BC(struct _Fighter *);
+void func_800890D0();
+
+void func_800892A0(struct _HSD_GObj *);
+void func_800892D4(struct _Fighter *);
+
+void func_800895E0();
+
+void func_80089824(struct _HSD_GObj *);
+
+void func_80089B08(struct _HSD_GObj *pPlayerEntityStruct);
+
+void func_8008A2BC(struct _HSD_GObj *gobj);
+
+// s32 func_8008A9F8(HSD_GObj*);
+
+f32 func_8008D7F0(struct _Fighter *);
+f32 scaleBy154_8008D8D8(f32);
+s32 func_8008D8E8(f32);
+void func_8008D930();
+
+void func_8008DCE0(HSD_GObj *, s32, f32);
+
+void func_8008E908(struct _HSD_GObj *, f32);
+s32 func_8008E984(struct _Fighter *);
+void func_8008E9D0();
+void func_8008EB58();
+void func_8008EC90();
+
+void func_80090594();
+u32 func_80090690(struct _Fighter *, struct _Vec2 *);
+void func_80090718();
+
+f32 func_80092ED8(s32, void *, f32);
+
+void func_80095744();
+
+s32 func_800964FC(struct _Fighter *);
+
+void func_800968C8();
+void func_80096900(struct _HSD_GObj *, s32, s32, s32, f32, f32);
+
+void func_8009750C(HSD_GObj *);
+
+void func_80098B20();
+void func_80098C9C();
+
+void func_80099D9C();
+
+void func_8009A804(struct _HSD_GObj *);
+
+void func_8009CF84();
+
+void func_8009E0A8();
+void func_8009E0D4();
+
+void func_8009E7B4();
+
+s32 func_8009EF68(struct _HSD_GObj *);
+
+void func_8009F4A4();
+void func_8009F578();
+
+void func_800A0DA4();
+
+void func_800A101C(struct _Fighter *, s8, s8, s32);
+f32 func_800A17E4(struct _Fighter *);
+f32 func_800A1874(struct _Fighter *);
+f32 func_800A1904(struct _Fighter *);
+f32 func_800A1948(struct _Fighter *);
+s32 func_800A198C(struct _Fighter *);
+f32 func_800A1994(struct _Fighter *);
+f32 func_800A1A24(struct _Fighter *);
+
+s32 func_800A2040();
+
+void func_800B3900();
+
+void func_800BFD04();
+
+void func_800BFFAC(struct _Fighter *);
+void func_800BFFD0(struct _Fighter *, s32, s32);
+void func_800C0074(struct _Fighter *);
+
+void func_800C0134();
+void func_800C0200();
+
+void func_800C0408();
+
+s32 func_800C0694();
+
+void func_800C09B4(struct _HSD_GObj *);
+
+void func_800C0A98(struct _HSD_GObj *fighterObj);
+
+void func_800C1E64(struct _HSD_GObj *pPlayerEntityStruct, s32, s32, u8, f32); // UnclePunch Map file: AS_203_PassiveWalljump_Walljump
+
+void func_800C2FD8();
+
+void func_800C37A0();
+
+void func_800C511C();
+
+void func_800C61B0();
+
+void func_800C8064();
+
+void func_800C8348(struct _HSD_GObj *, s32, s32);
+void func_800C8438(struct _HSD_GObj *);
+void func_800C8540();
+
+void func_800C884C();
+void func_800C88A0(struct _Fighter *);
+
+void func_800C89A0(struct _HSD_GObj *);
+void func_800C8A64();
+
+s32 func_800C8B2C();
+
+void func_800C8C84();
+void func_800C8D00();
+
+void func_800C8F6C();
+void func_800C8FC4(struct _HSD_GObj *);
+void func_800C9034();
+
+void func_800C9840(HSD_GObj *, s32, s32, f32, f32, f32);
+
+s32 func_800CAE80();
+
+void func_800CB110(HSD_GObj *, s32, f32);
+
+void func_800CC730(struct _HSD_GObj *);
+
+void func_800D0FA0();
+void func_800D105C(struct _HSD_GObj *);
+void func_800D14E4();
+
+void func_800D1A8C();
+
+void func_800D1E80();
+
+void func_800D237C();
+
+void func_800D3158(struct _HSD_GObj *fighterObj);
+
+void func_800D4F24(struct _HSD_GObj *, s32);
+
+void func_800D5AEC(HSD_GObj *, s32, s32, s32, Fighter *, f32, f32);
+
+void func_800D5CB0(struct _HSD_GObj *, s32, f32);
+
+s32 func_800D67C4(struct _Fighter *);
+
+s32 func_800D688C(struct _Fighter *);
+
+s32 func_800D6928(struct _Fighter *);
+
+void func_800D71D8();
+
+void func_800D94D8(HSD_GObj *);
+
+void func_800DA824(Fighter *);
+
+void func_800DB368(Fighter *, Fighter *);
+void func_800DB464(HSD_GObj *);
+
+void func_800DC750(HSD_GObj *);
+
+void func_800DD168(HSD_GObj *);
+
+void func_800DE2A8(HSD_GObj *, HSD_GObj *);
+
+void func_800DE508(HSD_GObj *);
+
+void func_800DE7C0(struct _HSD_GObj *, s32, s32);
+
+void func_800DEEA8(struct _HSD_GObj *fighterObj);
+
+u32 func_800DEEE8(struct _Fighter *, struct _Vec2 *);
+void func_800DEF38();
+void func_800DF0D0();
+
+void ftCaptain_OnLoadForGanon(struct _Fighter *); // UnclePunch map file: FighterOnLoad_Ganondorf
+void ftCFalcon_LoadSpecialAttrs(struct _HSD_GObj *);
+
+void ftFox_LoadSpecialAttrs(struct _HSD_GObj *);
+
+void ftFox_RemoveBlaster(struct _HSD_GObj *);
+
+void func_800EC06C();
+
+void func_800ECD04(HSD_GObj *);
+void func_800ECD58(HSD_GObj *);
+
+void func_800EED50(s32, s32);
+
+void func_800F1D24();
+
+void func_800F5BA4();
+void func_800F5C34();
+
+void ftNess_ItemNessBatRemove(struct _HSD_GObj *);
+
+void ftNess_YoyoItemDespawn(struct _HSD_GObj *);
+
+void ftNess_ItemPKFlushSetNULL(struct _HSD_GObj *);
+
+void ftNess_SpecialHiTakeDamage(struct _HSD_GObj *);
+
+void ftPikachu_LoadSpecialAttrs(struct _HSD_GObj *);
+
+f32 ftSamus_80128AC8(HSD_GObj *fighterObj, f32 farg1, f32 farg2);
+void ftSamus_80128B1C(HSD_GObj *, f32, f32, f32);
+
+void ftMars_OnLoadForRoy(struct _Fighter *);
+void ftMars_LoadSpecialAttrs(struct _HSD_GObj *);
+
+void func_80149268(HSD_GObj *);
+
+void func_8014FE10();
+void func_8014FE58();
+
+void func_80150144(struct _HSD_GObj *);
+
+void func_80150C8C(struct _HSD_GObj *);
+void func_80150D28(struct _HSD_GObj *);
+void func_80150DC4(struct _HSD_GObj *, void *, Vec *);
+void func_80151018(struct _HSD_GObj *gobj);
+void func_801510B0(struct _HSD_GObj *);
+
+void func_80151918(struct _HSD_GObj *);
+void func_80151AC8(struct _HSD_GObj *);
+void func_80151CA8(struct _HSD_GObj *);
+void func_80151EB4(struct _HSD_GObj *);
+void func_801520D8(struct _HSD_GObj *);
+void func_8015247C(struct _HSD_GObj *);
+void func_801525E0(struct _HSD_GObj *);
+void func_80152880(struct _HSD_GObj *);
+void func_80152CD8(struct _HSD_GObj *);
+void func_80152F80(struct _HSD_GObj *);
+void func_801530A4(struct _HSD_GObj *);
+void func_801533CC(struct _HSD_GObj *);
+void func_8015364C(struct _HSD_GObj *, struct _HSD_JObj *, f32, f32);
+void func_80153730(struct _HSD_GObj *);
+void func_80153820(struct _HSD_GObj *);
+void func_80153910(struct _HSD_GObj *);
+void func_80153A64(struct _HSD_GObj *);
+void func_801541C8(struct _HSD_GObj *, void *);
+void func_801542E0(struct _HSD_GObj *);
+void func_801545A0(struct _HSD_GObj *);
+void func_801546D8(HSD_GObj *);
+
+void func_80154A78(HSD_GObj *);
+void func_80154C78(struct _HSD_GObj *);
+void func_80154CF8(struct _HSD_GObj *, struct _Fighter *);
+void func_80154E78(struct _HSD_GObj *);
+void func_80155014(struct _HSD_GObj *);
+void func_80155818(HSD_GObj *);
+void func_80155B80(struct _HSD_GObj *);
+
+void func_80155D1C(struct _HSD_GObj *);
+void func_80155D6C(HSD_GObj *, s32);
+void func_80155FCC();
+void func_80156014();
+
+void func_8015A2B0(HSD_GObj *);
+void func_8015A3F4(HSD_GObj *);
+
+void func_8015BD20(struct _HSD_GObj *);
+void func_8015BD24(s32, f32 *, f32, s32, s32, s32);
+void func_8015BDB4(struct _HSD_GObj *);
+void func_8015BE40(struct _HSD_GObj *gobj, Vec *, f32 *, f32, f32);
+void func_8015BF74(struct _HSD_GObj *, f32);
+void func_8015C010(struct _HSD_GObj *, f32);
+void func_8015C09C(struct _HSD_GObj *, f32);
+void func_8015C190(struct _HSD_GObj *);
+void func_8015C208(struct _HSD_GObj *, Vec *);
+struct _HSD_GObj *func_8015C244(struct _HSD_GObj *, Vec *);
+
+BOOL func_8015C31C(void);
+
+BOOL func_8015C3A0(void);
+struct _HSD_GObj *func_8015C3E8(s32);
+s32 func_8015C44C(s32);
+s32 func_8015C4C4(void);
+
+void func_8015C5F8(struct _HSD_GObj *);
+
+s8 *func_8015CE44(s32, s32);
+
+void func_8015D888(u32);
+
+void func_8015D8FC(u32);
+
+s32 func_8015D94C(u32);
+
+BOOL func_80164840(u8);
+
+s32 func_8016AEDC(void);
+
+s32 func_8016B0FC();
+
+s32 func_8016B1C4();
+
+s32 func_8016B238(void);
+
+s32 func_8016B3A0(void);
+
+s32 func_8016B41C();
+
+s32 func_801A45E8(s32);
+
+f32 func_801C0498(void);
+
+struct _HSD_GObj *func_801C14D0(s32);
+
+BOOL func_801C28AC(s32, u32, s32 *);
+
+struct _HSD_GObj *func_801C2BA4(s32);
+
+struct _HSD_JObj *func_801C2CF4(s32);
+
+BOOL func_801C2D24(s32, Vec *);
+BOOL func_801C2ED0(struct _HSD_JObj *, s32);
+
+void func_801C39C0();
+void func_801C3BB4();
+
+struct _HSD_JObj *func_801C3FA4(struct _HSD_GObj *, s32);
+
+s32 func_801C4210(void);
+void func_801C42AC();
+
+void *func_801C49F8(void); // get stage's "yakumono" ("about"?) param
+
+void func_801C5A84();
+
+void func_801C5AA4();
+
+void func_801C5DB0(struct _HSD_GObj *, s32);
+
+void func_801C7FF8(struct _HSD_GObj *, s32, s32, s32, f32, f32);
+
+void func_801C8138();
+
+void func_801C95C4(struct _HSD_GObj *);
+
+s32 Stage_80225194(void);
+
+void func_8026A8EC();
+
+void func_8026ABD8(struct _HSD_GObj *, Vec *, f32);
+
+BOOL func_8026B2B4(struct _HSD_GObj *);
+
+s32 itGetKind(struct _HSD_GObj *); // itGetKind
+s32 func_8026B30C(struct _HSD_GObj *);
+s32 func_8026B320(struct _HSD_GObj *);
+
+void func_8026B3F8(struct _Article *, s32);
+
+f32 func_8026B54C(struct _HSD_GObj *);
+f32 func_8026B560(struct _HSD_GObj *);
+f32 func_8026B574(struct _HSD_GObj *);
+s32 func_8026B588();
+BOOL func_8026B594(struct _HSD_GObj *);
+
+void func_8026B7F8();
+
+void func_8027B4A4();
+
+void *func_8027B5B0(s32, s32, struct _HSD_JObj *, s32, s32);
+
+void func_80294E78(struct _HSD_GObj *, f32);
+
+struct _HSD_GObj *func_8029A748(struct _HSD_GObj *, Vec *, u8, f32);
+void func_8029A89C(struct _HSD_GObj *, f32);
+void func_8029A8F4(struct _HSD_GObj *, Vec *, f32);
+
+s32 func_802B1DEC(u32);
+u32 func_802B1DF8(HSD_GObj *, Vec *, Vec *, s32, s32, s32);
+s32 func_802B1FC8(u32);
+void func_802B1FE8(u32, Vec *);
+
+void func_802B56E4(u32, Vec *, f32, f32, f32);
+
+void *func_802C8B28(struct _HSD_GObj *, Vec *, u32, f32);
+
+void func_802D8618(s32, Vec *, s32, s32);
+
+u32 func_802F0340(struct _HSD_GObj *, Vec *, Vec *, u32, u32, f32);
+void func_802F046C(s32);
+
+void func_802F0AE0(struct _HSD_GObj *, Vec *, Vec *, s32, s32, f32, f32, f32);
+
+s32 func_802FB6E8(u8);
+
+s32 func_802FC998();
+
+s32 func_80322258(f32 x);
+
+void __cvt_sll_flt(void);
+void __cvt_dbl_usll(void);
+
+int __StringRead(void *, int, int);
+char *strchr(const char *, int);
+int strncmp(const char *, const char *, unsigned long);
+int strcmp(const char *, const char *);
+char *strncpy(char *__restrict, const char *__restrict, unsigned long);
+char *strcpy(char *__restrict, const char *__restrict);
+unsigned long strlen(const char *);
+
+f32 tanf(f32);
+
+f32 cosf(f32);
+f32 sinf(f32);
+
+#pragma region "asm/dolphin/mtx/mtx.s"
+void PSMTXIdentity(Mtx m);
+void PSMTXCopy(Mtx src, Mtx dst);
+void PSMTXConcat(Mtx, Mtx, Mtx);
+void PSMTXTranspose(Mtx src, Mtx xPose);
+u32 PSMTXInverse(const Mtx src, Mtx inv);
+void PSMTXRotRad(Mtx m, u8 axis, f32 rad);
+void PSMTXRotTrig(Mtx m, u8 axis, f32 sin, f32 cos);
+void PSMTXRotAxisRad(Mtx m, const Vec *axis, f32 rad);
+void PSMTXTrans(Mtx m, f32 x_trans, f32 y_trans, f32 z_trans);
+void PSMTXScale(Mtx m, f32 x_scale, f32 y_scale, f32 z_scale);
+void PSMTXQuat(Mtx m, const Quaternion *q);
+#pragma endregion
+
+void PSMTXMUltiVec(Mtx, Vec *, Vec *);
+
+#pragma region "asm/dolphin/mtx/vec.s"
+void PSVECAdd(Vec *a, Vec *b, Vec *result);
+void PSVECSubtract(Vec *a, Vec *b, Vec *result);
+void PSVECScale(Vec *src, Vec *dst, f32 scale);
+void PSVECNormalize(Vec *src, Vec *unit);
+f32 PSVECMag(Vec *v);
+f32 PSVECDotProduct(Vec *a, Vec *b);
+void PSVECCrossProduct(Vec *a, Vec *b, Vec *result);
+#pragma endregion
+
+void *OSAllocFromHeap(int, u32);
+
+void OSReport(char *, ...);
+
+u32 OSGetConsoleSimulatedMemSize();
+
+void VIWaitForRetrace(void);
+
+struct _HSD_DObj *HSD_DObjLoadDesc(struct _HSD_DObjDesc *);
+
+struct _HSD_TObj *allocShadowTObj();
+
+struct _HSD_ImageDesc *HSD_ImageDescAlloc();
+
+struct _HSD_MObj *HSD_MObjLoadDesc(struct _HSD_MObjDesc *);
+
+void HSD_AObjRemove(struct _HSD_AObj *aobj);
+
+void HSD_ForeachAnim(void *, ...);
+
+void func_80366BD4();
+
+struct _HSD_WObj *func_80366E78(struct _HSD_LObj *);
+struct _HSD_WObj *func_80366E90(struct _HSD_LObj *);
+
+f32 HSD_CObjGetNear(struct _HSD_CObj *);
+
+f32 HSD_CObjGetFar(struct _HSD_CObj *);
+
+void HSD_CObjSetScissorx4();
+
+void HSD_CObjSetViewportfx4();
+u32 HSD_CObjGetProjectionType(struct _HSD_CObj *);
+
+void *func_8036A288(void);
+
+struct _HSD_PObj *HSD_PObjLoadDesc(struct _HSD_PObjDesc *);
+
+void HSD_EraseRect();
+void HSD_GXInit(void);
+void HSD_OSInit(void);
+int HSD_GetHeap(void);
+
+void HSD_ObjInit(void);
+
+void HSD_VIInit(struct _HSD_VIStatus *vi_status, void *xfb0, void *xfb1, void *xfb2);
+
+void func_80378280(u8, int);
+
+f32 splGetHelmite(f32, f32, f32, f32, f32, f32);
+
+void splArcLengthPoint(Vec *, struct _HSD_Spline *, f32);
+void func_80379310();
+
+void func_8037A250();
+
+void *func_8037ABC8(struct _HSD_ObjAllocData *data);
+void func_8037AD20(struct _HSD_ObjAllocData *data, struct _HSD_ObjAllocLink *obj);
+
+void HSD_RObjRemoveAnimAll(struct _HSD_RObj *robj);
+
+void HSD_RObjReqAnimAll(struct _HSD_RObj *robj, f32 frame);
+
+void HSD_IDSetup(void);
+
+void *func_8037CF98(struct _HSD_IDTable *table, u32 id, u8 *success);
+
+void func_8037EE0C(Vec *, Quaternion *);
+void func_8037EF28(Quaternion *, Quaternion *, Quaternion *, f32);
+
+void hsdInitClassInfo();
+
+void *hsdNew();
+
+BOOL hsdIsDescendantOf(void *, void *);
+
+struct _HSD_ClassInfo *hsdSearchClassInfo(char *);
+
+void func_803881E4(void);
+void HSD_Panic(char *, u32, char *);
+
+void func_8038FD54(struct _HSD_GObj *, void (*)(struct _HSD_GObj *), s32);
+
+struct _HSD_GObj *func_803901F0(s32, s32, s32);
+void func_80390228(struct _HSD_GObj *);
+
+void efLib_PauseAll(struct _HSD_GObj *);
+void efLib_ResumeAll(struct _HSD_GObj *);
+BOOL EnvColl_CheckGroundAndLedge(HSD_GObj *, s32);
+s32 func_80096CC8(struct _HSD_GObj *);
+void ef_Spawn(s32, ...);
+f32 HSD_Randf(void);
+s32 HSD_Randi(s32);
+
+#endif