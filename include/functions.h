#ifndef _functions_h_
#define _functions_h_

#include <dolphin/types.h>
#include <dolphin/gx/gxtypes.h>
#include <dolphin/mtx/mtxtypes.h>

typedef struct _HSD_GObj HSD_GObj;
typedef struct _Fighter Fighter;
typedef struct _Item Item;
typedef struct _Article Article;

/* .init section */

/* .text section */

void *HSD_JObjUnkMtxPtr(); // asm/melee/lb/lbcollision.s

s32 func_80008248(s32, struct ftHurt *, void *, f32, f32, f32);

void func_8000B1CC(struct _HSD_JObj *, Vec *, Vec *);

f32 func_8000BDB4(struct _HSD_JObj *);

void func_8000C1C0(struct _HSD_JObj *, struct _HSD_JObj *);
void func_8000C228(struct _HSD_JObj *, struct _HSD_JObj *);

void func_8000C420(struct _HSD_JObj *, u32, f32);

s32 func_8000D148(f32, f32, f32, f32, f32, f32, f32);

void func_8000E9F0(Vec *, s32, f32);
void func_8000ED54();
void func_8000EE8C();

void func_8001044C(void *, void *, s32, f32, s32, s32, s32, s32);

void func_800119DC(Vec *, s32, f32, f32, f32);
void func_80011A50(Vec *, s32, f32, f32, f32, f32, f32, f32, f32);

void func_80014574(u8, s32, s32, s32);
void func_800145C0(u8);

struct _HSD_Archive *func_80015BD0(s32, s32);

void func_80016C64(char *, void **, char *, s32, ...); // from lbarchive.s, vararg may start earlier
void *func_80016DBC(void *, ...);

s32 func_800171CC(void *, ...);

f32 func_8001E8F8(u32);

s32 func_80021C48();

void func_800236B8(s32);

u32 func_800237A8(u32, u32, u32);

void func_80023F28();

void func_8002438C(s32);

void func_80024B1C(s32, s32);
void func_80024B58(s32, s32);

struct _CameraBox *func_80029020();

void func_800290D4();

void func_8002A278(f32 x, f32 y);

void func_8002E6FC(u8);

void func_8002E948(u32 (*)(Vec *));

void func_8002EB5C(f32);
void func_8002EC7C(f32);
void func_8002ED9C(f32);
void func_8002EEC8(f32);
void func_8002EF14(void);
void func_8002F0E4(s32);
s32 func_8002F260(void);
void func_8002F274(void);

void func_8002F474(void);

void *func_80030A50(void);

BOOL func_80030CFC(struct _CameraBox *, f32);

f32 func_80031144();

s32 Player_GetPlayerSlotType(s32);

void func_80037C60();

void func_8003E058(s32, s32, s32, s32);

void func_8003EC9C(s32, s32, f32, f32);

void func_8003FAA8(s32 slot, s32 index, Vec *pos, Vec *prevPos);

void func_8003FE1C();

void func_8003FFDC(u8, s32, u8, s32, s32);
void func_80040048(u8, s32);

void func_80040330();

void func_80040B8C();

void func_800411C4();
void func_80041280();

void func_8004CBF4(struct _CollData *);

s32 func_80051EC8(Vec *, s32, s32, s32, s32, s32, s32, f32, f32, f32, f32);

void func_80053DA4(u32, f32 *);
void func_80053ECC(u32, f32 *);
void func_80053FF4(s32, Vec *);
void func_80054158(s32, Vec *);

s32 func_800567C0(s32 /*wallID?*/, Vec * /*ecb_side_vertex?*/, Vec *result);

void func_8006737C(s8);

void func_80067624();
void func_80067688(void *);
void efAsync_Spawn(struct _HSD_GObj *, void *, u32, u32, void *, ...);

void Fighter_UnkProcessDeath_80068354(struct _HSD_GObj *);

u32 Fighter_NewSpawn_80068E40();

void Fighter_ActionStateChange_800693AC(struct _HSD_GObj *fighterObj, s32 newAction, s32 flags, struct _HSD_GObj *otherObj, f32 animStart, f32 animSpeed, f32 animBlend);

void func_8006E9B4();
void func_8006EBA4(struct _HSD_GObj *);
void func_8006EBE8(struct _HSD_GObj *fighterObj, f32, f32, f32);

void func_8006F0FC(struct _HSD_GObj *fighterObj, f32);
void ftAnim_SetAnimRate(struct _HSD_GObj *, f32);
BOOL ftAnim_IsFramesRemaining(struct _HSD_GObj *);

f32 func_8006F484(void *);

void func_8006FE48();

void func_80070308();

void func_800704F0(struct _HSD_GObj *, s32, f32);

void func_80070654();

void func_80070758();
void func_8007077C();

void ftAnim_ApplyPartAnim(struct _HSD_GObj *, s32, s32, f32);
void func_80070C48(struct _HSD_GObj *, s32);
void func_80070CC4(struct _HSD_GObj *, s32);
void func_80070E74();
void func_80070F28();
void func_80070FB4(struct _HSD_GObj *, s32, s32);
s32 func_80070FD0(struct _Fighter *);

void func_80073240();
void func_80073354();
void func_8007349C();
void func_80073758();

void func_80074148();
void func_80074170();

void func_800743E0();

void func_800749CC();
void func_80074A4C(struct _HSD_GObj *, u32, s32);

void func_80074A8C();

void func_80074E58();
s32 func_8007500C(struct _Fighter *, s32);

void func_8007584C();
void func_8007592C(struct _Fighter *, s32, f32);
void func_80075AF0(struct _Fighter *, s32, f32);
void func_80075CB4(struct _Fighter *, s32, f32);

void func_80076064(struct _Fighter *);

void func_800764DC();
void func_80076528(struct _HSD_GObj *);
void func_800765AC();
void func_800765E0();

void func_80078754();

void func_80078A2C();
void func_80078C70();
void func_8007925C();

void func_8007AB48();
void func_8007AB80();
void func_8007ABD0(struct _Hitbox *, u32 damageAmount, struct _HSD_GObj *);

void func_8007AE80();
void func_8007AEE0(struct _HSD_GObj *);

void func_8007AF28(struct _HSD_GObj *fighterObj);

void func_8007AFF8(struct _HSD_GObj *);

void func_8007B0C0(struct _HSD_GObj *, s32);

void func_8007B1B8(struct _HSD_GObj *, f32 *, void (*)(struct _HSD_GObj *));

void func_8007B320();
void func_8007B4E0();

void func_8007B62C();

void func_8007B6EC();
void func_8007B760();

void func_8007B8CC();
void func_8007B8E8();
void func_getWindOffsetVec_8007B924(struct _HSD_GObj *, Vec *out_wind);
void func_8007BA0C();
void func_8007BAC0();
f32 func_8007BBCC(struct _HSD_GObj *);
void func_8007BC90();
void func_8007BE3C(struct _HSD_GObj *);
void func_8007C114();
void func_8007C17C(struct _HSD_GObj *);
void func_8007C224();

void func_8007C4BC();
void func_8007C630(struct _HSD_GObj *);
void func_8007C6DC();
void func_8007C77C();
void func_8007C930(struct _Fighter *, f32);

void func_8007CB74(struct _HSD_GObj *);

void func_8007CC78(struct _Fighter *, f32);
void func_8007CCA0(struct _Fighter *, f32);

f32 func_8007CD6C(f32 value, f32 decrement);
f32 func_8007CDA4(struct _Fighter *);
f32 func_8007CDF8(struct _Fighter *);
void func_8007CE4C(struct _Fighter *, f32);
void func_8007CE94(struct _Fighter *, f32);

BOOL func_8007CF58(struct _Fighter *);

void func_8007D344(struct _Fighter *, f32, f32, f32);

void func_8007D494(struct _Fighter *, f32, f32);
void func_8007D4B8(struct _Fighter *);

void func_8007D5BC();
void func_8007D5D4(struct _Fighter *);

void func_8007D6A4(struct _Fighter *);
void func_8007D780(struct _Fighter *);
void func_8007D7FC(struct _Fighter *);
void func_8007D92C(struct _HSD_GObj *);

void func_8007D9FC(struct _Fighter *);

f32 func_8007DA74(s32, u32, f32);
void func_8007DB24();
void func_8007DB58();
// void func_8007DBCC(Fighter*, s32);

void func_8007E0E4();
void func_8007E2A4();
void func_8007E2D0(struct _Fighter *, s16, void (*)(struct _HSD_GObj *), void (*)(struct _HSD_GObj *), void (*)(struct _HSD_GObj *, struct _HSD_GObj *));
void func_8007E2F4(struct _Fighter *, s16);
void func_8007E2FC(struct _HSD_GObj *);

void func_8007E83C(struct _HSD_GObj *, s32, f32 div);
s32 ftGetParasolStatus(struct _HSD_GObj *);
void func_8007EA90(struct _Fighter *, s32);
void func_8007EBAC(struct _Fighter *, u32, u32);

void func_8007ECD4();

void func_8007ED50(struct _Fighter *, s32);
void func_8007EE0C();

void func_8007EFC0(struct _Fighter *, u32);

void func_8007F578();

f32 Fighter_GetModelScale(struct _Fighter *); // ftcommon.s

void func_8007F8E8();

void func_8007F9B4();

void func_8007FC7C(struct _HSD_GObj *, f32);

void func_8007FE84(struct _HSD_GObj *, struct _HSD_GObj *, s32, f32);
void func_8007FF74();
BOOL func_8007FFD8(struct _Fighter *, f32);

void func_8008021C();
void func_8008031C();

f32 func_800804EC(struct _Fighter *); // DataOffset_PlayerScale_MultiplyBySomething, returns fp->x40*fp->x34
void func_800804FC();

void func_80080E18();

void func_80081938(struct _HSD_GObj *);
void func_800819A8();

void func_80081B38(struct _HSD_GObj *);
void func_80081C88(struct _HSD_GObj *, f32);
s32 func_80081D0C(struct _HSD_GObj *);

s32 func_800821DC();
s32 func_8008239C(HSD_GObj *, s32, f32 *);

s32 func_80082708(struct _HSD_GObj *);
s32 func_800827A0(struct _HSD_GObj *);

s32 func_80082A68(struct _HSD_GObj *);
void func_80082B1C(struct _HSD_GObj *); /* extern */

struct _HSD_GObj *func_80082E3C(struct _HSD_GObj *);

void func_800831CC(struct _HSD_GObj *, s32 (*)(struct _HSD_GObj *), void (*)(struct _HSD_GObj *));

void func_80083B68(struct _HSD_GObj *);

void func_80083F88(struct _HSD_GObj *);

void func_80084104(struct _HSD_GObj *);

f32 func_80084A40(struct _Fighter *); // Stage_GetGroundFrictionMultiplier very short function

void func_80084EEC(struct _HSD_GObj *);
void func_80084F3C(struct _HSD_GObj *);
void func_80084FA8(struct _HSD_GObj *);

void func_80085134(struct _HSD_GObj *);
void func_80085154(struct _HSD_GObj *);

void func_80085204(struct _HSD_GObj *);

void func_800852B0();
void func_8008549C();

void func_800855C8();
void func_8008572C(u32);
void func_8008578C();
void func_800857E0(u32);
void func_80085820();

void func_800859A8();
void func_80085A14(u32);
void func_80085B10();

void func_80085CD8();
u32 func_80085E50(void *, u32);

struct _HSD_GObj *func_8008627C(Vec *, struct _HSD_GObj *);

void func_800866DC(struct _HSD_GObj *, Vec *);

void func_800867E8();

void func_8008688C();

s32 func_80087120(struct _HSD_GObj *);

s32 func_800872A4(struct _HSD_GObj *);

void func_800880D8();

void func_80088148(struct _Fighter *, u32, u32, u32);
void func_800881D8(struct _Fighter *, u32, u32, u32);

void func_80088640();

void func_800887CC();

void func_80088884();
void func_800888E0();

void func_80088A50(struct _Fighter *);
void func_80088C5C();
void func_800890BC(struct _Fighter *);
void func_800890D0();

void func_800892A0(struct _HSD_GObj *);
void func_800892D4(struct _Fighter *);

void func_800895E0();

void func_80089824(struct _HSD_GObj *);

void func_80089B08(struct _HSD_GObj *pPlayerEntityStruct);

void func_8008A2BC(struct _HSD_GObj *gobj);

// s32 func_8008A9F8(HSD_GObj*);

f32 func_8008D7F0(struct _Fighter *);
f32 scaleBy154_8008D8D8(f32);
s32 func_8008D8E8(f32);
void func_8008D930();

void func_8008DCE0(HSD_GObj *, s32, f32);

void func_8008E908(struct _HSD_GObj *, f32);
s32 func_8008E984(struct _Fighter *);
void func_8008E9D0();
void func_8008EB58();
void func_8008EC90();

void func_80090594();
u32 func_80090690(struct _Fighter *, struct _Vec2 *);
void func_80090718();

f32 func_80092ED8(s32, void *, f32);

void func_80095744();

s32 func_800964FC(struct _Fighter *);

void func_800968C8();
void func_80096900(struct _HSD_GObj *, s32, s32, s32, f32, f32);

void func_8009750C(HSD_GObj *);

void func_80098B20();
void func_80098C9C();

void func_80099D9C();

void func_8009A804(struct _HSD_GObj *);

void func_8009CF84();

void func_8009E0A8();
void func_8009E0D4();

void func_8009E7B4();

s32 func_8009EF68(struct _HSD_GObj *);

void func_8009F4A4();
void func_8009F578();

void func_800A0DA4();

void func_800A101C(struct _Fighter *, s8, s8, s32);
f32 func_800A17E4(struct _Fighter *);
f32 func_800A1874(struct _Fighter *);
f32 func_800A1904(struct _Fighter *);
f32 func_800A1948(struct _Fighter *);
s32 func_800A198C(struct _Fighter *);
f32 func_800A1994(struct _Fighter *);
f32 func_800A1A24(struct _Fighter *);

s32 func_800A2040();

void func_800B3900();

void func_800BFD04();

void func_800BFFAC(struct _Fighter *);
void func_800BFFD0(struct _Fighter *, s32, s32);
void func_800C0074(struct _Fighter *);

void func_800C0134();
void func_800C0200();

void func_800C0408();

s32 func_800C0694();

void func_800C09B4(struct _HSD_GObj *);

void func_800C0A98(struct _HSD_GObj *fighterObj);

void func_800C1E64(struct _HSD_GObj *pPlayerEntityStruct, s32, s32, u8, f32); // UnclePunch Map file: AS_203_PassiveWalljump_Walljump

void func_800C2FD8();

void func_800C37A0();

void func_800C511C();

void func_800C61B0();

void func_800C8064();

void func_800C8348(struct _HSD_GObj *, s32, s32);
void func_800C8438(struct _HSD_GObj *);
void func_800C8540();

void func_800C884C();
void func_800C88A0(struct _Fighter *);

void func_800C89A0(struct _HSD_GObj *);
void func_800C8A64();

s32 func_800C8B2C();

void func_800C8C84();
void func_800C8D00();

void func_800C8F6C();
void func_800C8FC4(struct _HSD_GObj *);
void func_800C9034();

void func_800C9840(HSD_GObj *, s32, s32, f32, f32, f32);

s32 func_800CAE80();

void func_800CB110(HSD_GObj *, s32, f32);

void func_800CC730(struct _HSD_GObj *);

void func_800D0FA0();
void func_800D105C(struct _HSD_GObj *);
void func_800D14E4();

void func_800D1A8C();

void func_800D1E80();

void func_800D237C();

void func_800D3158(struct _HSD_GObj *fighterObj);

void func_800D4F24(struct _HSD_GObj *, s32);

void func_800D5AEC(HSD_GObj *, s32, s32, s32, Fighter *, f32, f32);

void func_800D5CB0(struct _HSD_GObj *, s32, f32);

s32 func_800D67C4(struct _Fighter *);

s32 func_800D688C(struct _Fighter *);

s32 func_800D6928(struct _Fighter *);

void func_800D71D8();

void func_800D94D8(HSD_GObj *);

void func_800DA824(Fighter *);

void func_800DB368(Fighter *, Fighter *);
void func_800DB464(HSD_GObj *);

void func_800DC750(HSD_GObj *);

void func_800DD168(HSD_GObj *);

void func_800DE2A8(HSD_GObj *, HSD_GObj *);

void func_800DE508(HSD_GObj *);

void func_800DE7C0(struct _HSD_GObj *, s32, s32);

void func_800DEEA8(struct _HSD_GObj *fighterObj);

u32 func_800DEEE8(struct _Fighter *, struct _Vec2 *);
void func_800DEF38();
void func_800DF0D0();

void ftCaptain_OnLoadForGanon(struct _Fighter *); // UnclePunch map file: FighterOnLoad_Ganondorf
void ftCFalcon_LoadSpecialAttrs(struct _HSD_GObj *);

void ftFox_LoadSpecialAttrs(struct _HSD_GObj *);

void ftFox_RemoveBlaster(struct _HSD_GObj *);

void func_800EC06C();

void func_800ECD04(HSD_GObj *);
void func_800ECD58(HSD_GObj *);

void func_800EED50(s32, s32);

void func_800F1D24();

void func_800F5BA4();
void func_800F5C34();

void ftNess_ItemNessBatRemove(struct _HSD_GObj *);

void ftNess_YoyoItemDespawn(struct _HSD_GObj *);

void ftNess_ItemPKFlushSetNULL(struct _HSD_GObj *);

void ftNess_SpecialHiTakeDamage(struct _HSD_GObj *);

void ftPikachu_LoadSpecialAttrs(struct _HSD_GObj *);

f32 ftSamus_80128AC8(HSD_GObj *fighterObj, f32 farg1, f32 farg2);
void ftSamus_80128B1C(HSD_GObj *, f32, f32, f32);

void ftMars_OnLoadForRoy(struct _Fighter *);
void ftMars_LoadSpecialAttrs(struct _HSD_GObj *);

void func_80149268(HSD_GObj *);

void func_8014FE10();
void func_8014FE58();

void func_80150144(struct _HSD_GObj *);

void func_80150C8C(struct _HSD_GObj *);
void func_80150D28(struct _HSD_GObj *);
void func_80150DC4(struct _HSD_GObj *, void *, Vec *);
void func_80151018(struct _HSD_GObj *gobj);
void func_801510B0(struct _HSD_GObj *);

void func_80151918(struct _HSD_GObj *);
void func_80151AC8(struct _HSD_GObj *);
void func_80151CA8(struct _HSD_GObj *);
void func_80151EB4(struct _HSD_GObj *);
void func_801520D8(struct _HSD_GObj *);
void func_8015247C(struct _HSD_GObj *);
void func_801525E0(struct _HSD_GObj *);
void func_80152880(struct _HSD_GObj *);
void func_80152CD8(struct _HSD_GObj *);
void func_80152F80(struct _HSD_GObj *);
void func_801530A4(struct _HSD_GObj *);
void func_801533CC(struct _HSD_GObj *);
void func_8015364C(struct _HSD_GObj *, struct _HSD_JObj *, f32, f32);
void func_80153730(struct _HSD_GObj *);
void func_80153820(struct _HSD_GObj *);
void func_80153910(struct _HSD_GObj *);
void func_80153A64(struct _HSD_GObj *);
void func_801541C8(struct _HSD_GObj *, void *);
void func_801542E0(struct _HSD_GObj *);
void func_801545A0(struct _HSD_GObj *);
void func_801546D8(HSD_GObj *);

void func_80154A78(HSD_GObj *);
void func_80154C78(struct _HSD_GObj *);
void func_80154CF8(struct _HSD_GObj *, struct _Fighter *);
void func_80154E78(struct _HSD_GObj *);
void func_80155014(struct _HSD_GObj *);
void func_80155818(HSD_GObj *);
void func_80155B80(struct _HSD_GObj *);

void func_80155D1C(struct _HSD_GObj *);
void func_80155D6C(HSD_GObj *, s32);
void func_80155FCC();
void func_80156014();

void func_8015A2B0(HSD_GObj *);
void func_8015A3F4(HSD_GObj *);

void func_8015BD20(struct _HSD_GObj *);
void func_8015BD24(s32, f32 *, f32, s32, s32, s32);
void func_8015BDB4(struct _HSD_GObj *);
void func_8015BE40(struct _HSD_GObj *gobj, Vec *, f32 *, f32, f32);
void func_8015BF74(struct _HSD_GObj *, f32);
void func_8015C010(struct _HSD_GObj *, f32);
void func_8015C09C(struct _HSD_GObj *, f32);
void func_8015C190(struct _HSD_GObj *);
void func_8015C208(struct _HSD_GObj *, Vec *);
struct _HSD_GObj *func_8015C244(struct _HSD_GObj *, Vec *);

BOOL func_8015C31C(void);

BOOL func_8015C3A0(void);
struct _HSD_GObj *func_8015C3E8(s32);
s32 func_8015C44C(s32);
s32 func_8015C4C4(void);

void func_8015C5F8(struct _HSD_GObj *);

s8 *func_8015CE44(s32, s32);

void func_8015D888(u32);

void func_8015D8FC(u32);

s32 func_8015D94C(u32);

BOOL func_80164840(u8);

s32 func_8016AEDC(void);

s32 func_8016B0FC();

s32 func_8016B1C4();

s32 func_8016B238(void);

s32 func_8016B3A0(void);

s32 func_8016B41C();

s32 func_801A45E8(s32);

f32 func_801C0498(void);

struct _HSD_GObj *func_801C14D0(s32);

BOOL func_801C28AC(s32, u32, s32 *);

struct _HSD_GObj *func_801C2BA4(s32);

struct _HSD_JObj *func_801C2CF4(s32);

BOOL func_801C2D24(s32, Vec *);
BOOL func_801C2ED0(struct _HSD_JObj *, s32);

void func_801C39C0();
void func_801C3BB4();

struct _HSD_JObj *func_801C3FA4(struct _HSD_GObj *, s32);

s32 func_801C4210(void);
void func_801C42AC();

void *func_801C49F8(void); // get stage's "yakumono" ("about"?) param

void func_801C5A84();

void func_801C5AA4();

void func_801C5DB0(struct _HSD_GObj *, s32);

void func_801C7FF8(struct _HSD_GObj *, s32, s32, s32, f32, f32);

void func_801C8138();

void func_801C95C4(struct _HSD_GObj *);

s32 Stage_80225194(void);

void func_8026A8EC();

void func_8026ABD8(struct _HSD_GObj *, Vec *, f32);

BOOL func_8026B2B4(struct _HSD_GObj *);

s32 itGetKind(struct _HSD_GObj *); // itGetKind
s32 func_8026B30C(struct _HSD_GObj *);
s32 func_8026B320(struct _HSD_GObj *);

void func_8026B3F8(struct _Article *, s32);

f32 func_8026B54C(struct _HSD_GObj *);
f32 func_8026B560(struct _HSD_GObj *);
f32 func_8026B574(struct _HSD_GObj *);
s32 func_8026B588();
BOOL func_8026B594(struct _HSD_GObj *);

void func_8026B7F8();

void func_8027B4A4();

void *func_8027B5B0(s32, s32, struct _HSD_JObj *, s32, s32);

void func_80294E78(struct _HSD_GObj *, f32);

struct _HSD_GObj *func_8029A748(struct _HSD_GObj *, Vec *, u8, f32);
void func_8029A89C(struct _HSD_GObj *, f32);
void func_8029A8F4(struct _HSD_GObj *, Vec *, f32);

s32 func_802B1DEC(u32);
u32 func_802B1DF8(HSD_GObj *, Vec *, Vec *, s32, s32, s32);
s32 func_802B1FC8(u32);
void func_802B1FE8(u32, Vec *);

void func_802B56E4(u32, Vec *, f32, f32, f32);

void *func_802C8B28(struct _HSD_GObj *, Vec *, u32, f32);

void func_802D8618(s32, Vec *, s32, s32);

u32 func_802F0340(struct _HSD_GObj *, Vec *, Vec *, u32, u32, f32);
void func_802F046C(s32);

void func_802F0AE0(struct _HSD_GObj *, Vec *, Vec *, s32, s32, f32, f32, f32);

s32 func_802FB6E8(u8);

s32 func_802FC998();

s32 func_80322258(f32 x);

void __cvt_sll_flt(void);
void __cvt_dbl_usll(void);

int __StringRead(void *, int, int);
char *strchr(const char *, int);
int strncmp(const char *, const char *, unsigned long);
int strcmp(const char *, const char *);
char *strncpy(char *__restrict, const char *__restrict, unsigned long);
char *strcpy(char *__restrict, const char *__restrict);
unsigned long strlen(const char *);

f32 tanf(f32);

f32 cosf(f32);
f32 sinf(f32);
<<<<<<< HEAD
// ? func_803265A8(?);
// ? TRKHandleRequestEvent(?);
// ? func_8032673C(?);
// ? func_8032675C(?);
// ? func_80326788(?);
// ? TRKInitializeEventQueue(?);
// ? func_803268D8(?);
// ? func_803268FC(?);
// ? func_803269BC(?);
// ? func_80326A9C(?);
// ? func_80326AB4(?);
// ? TRKInitializeNub(?);
// ? func_80326BAC(?);
// ? func_80326BD0(?);
// ? func_80326BF8(?);
// ? func_80326C6C(?);
// ? func_80326C94(?);
// ? func_80326C9C(?);
// ? func_80326D14(?);
// ? func_80326DB0(?);
// ? func_80326DDC(?);
// ? func_80326E44(?);
// ? func_80326E84(?);
// ? func_80326EB4(?);
// ? func_80326F58(?);
// ? func_80326FE4(?);
// ? func_80327038(?);
// ? func_8032709C(?);
// ? func_80327124(?);
// ? func_8032718C(?);
// ? func_80327208(?);
// ? func_8032722C(?);
// ? func_803272AC(?);
// ? func_8032733C(?);
// ? func_803273EC(?);
// ? func_80327460(?);
// ? TRKTestForPacket(?);
// ? func_803275AC(?);
// ? func_80327628(?);
// ? func_80327678(?);
// ? func_8032769C(?);
// ? func_803276A4(?);
// ? TRKInitializeDispatcher(?);
// ? func_803276BC(?);
// ? TRKMessageIntoReply(?);
// ? func_803277D8(?);
// ? func_80327828(?);
// ? func_803289E4(?);
// ? func_80328CBC(?);
// ? func_80328E60(?);
// ? func_80328E68(?);
// ? func_80328E70(?);
// ? func_80328E78(?);
// ? func_80328F50(?);
// ? func_80328F88(?);
// ? func_8032904C(?);
// ? func_80329054(?);
// ? func_8032905C(?);
// ? func_80329194(?);
// ? func_803291D0(?);
// ? func_80329334(?);
// ? func_80329380(?);
// ? func_8032947C(?);
// ? func_803295C4(?);
// ? func_8032973C(?);
// ? func_803298B8(?);
// ? func_803298E0(?);
// ? func_80329984(?);
// ? lbl_803299EC(?);
// ? func_80329CCC(?);
// ? func_80329DE4(?);
// ? func_80329E48(?);
// ? func_80329ED8(?);
// ? func_80329F60(?);
// ? func_80329F9C(?);
// ? func_8032A020(?);
// ? func_8032A090(?);
// ? func_8032A0F8(?);
// ? func_8032A13C(?);
// ? func_8032A184(?);
// ? func_8032A194(?);
// ? func_8032A284(?);
// ? func_8032A2C0(?);
// ? func_8032A2D0(?);
// ? func_8032A2E0(?);
// ? func_8032A308(?);
// ? func_8032A3B8(?);
// ? func_8032A430(?);
// ? func_8032A5B0(?);
// ? func_8032A618(?);
// ? InitMetroTRK(?);
// ? func_8032A6BC(?);
// ? func_8032A6DC(?);
// ? func_8032A724(?);
// ? func_8032A784(?);
// ? func_8032A818(?);
// ? TRKSaveExtended1Block(?);
// ? func_8032AA20(?);
// ? func_8032ABD8(?);
// ? TRK_main(?);
// ? func_8032AC28(?);
// ? func_8032ACE8(?);
// ? func_8032ADD0(?);
// ? TRKInitializeIntDrivenUART(?);
// ? func_8032AE14(?);
// ? func_8032AE44(?);
// ? func_8032AE74(?);
// ? func_8032AEB8(?);
// ? func_8032AEFC(?);
// ? func_8032AF2C(?);
// ? func_8032AF5C(?);
// ? TRKTargetContinue(?);
// ? func_8032AFDC(?);
// ? func_8032AFE4(?);
// ? DBGReadMailbox(?);
// ? DBGRead(?);
// ? DBGWrite(?);
// ? func_8032B4E0(?);
// ? func_8032BA64(?);
// ? ExtHandler(?);
// ? func_8032BBC4(?);
// ? func_8032BC8C(?);
// ? func_8032BF20(?);
// ? func_8032C050(?);
// ? func_8032C144(?);
// ? func_8032C288(?);
// ? func_8032C3CC(?);
// ? func_8032C4F4(?);
// ? func_8032C61C(?);
// ? callbackEventStream(?);
// ? func_8032C7D0(?);
// ? func_8032C848(?);
// ? func_8032C880(?);
// ? func_8032CA60(?);
// ? func_8032CB7C(?);
// ? func_8032CC80(?);
// ? func_8032CC88(?);
// ? func_8032CD40(?);
// ? func_8032CE40(?);
// ? func_8032CF48(?);
// ? func_8032CFD8(?);
// ? func_8032D2B8(?);
// ? func_8032D5E8(?);
// ? func_8032D88C(?);
// ? func_8032D954(?);
// ? func_8032D9AC(?);
// ? func_8032DA3C(?);
// ? func_8032DA44(?);
// ? func_8032DB14(?);
// ? func_8032DBD4(?);
// ? func_8032DCB0(?);
// ? func_8032DDC0(?);
// ? func_8032DFDC(?);
// ? func_8032E1B8(?);
// ? func_8032E504(?);
// ? func_8032E868(?);
// ? fioMccChannelEvent(?);
// ? func_8032EB44(?);
// ? func_8032EC00(?);
// ? func_8032EC6C(?);
// ? func_8032ED8C(?);
// ? func_8032EE94(?);
// ? func_8032EF48(?);
// ? func_8032F020(?);
// ? func_8032F0E4(?);
// ? func_8032F228(?);
// ? func_8032F390(?);
// ? func_8032F39C(?);
// ? func_8032F468(?);
// ? __THPPrepBitStream(?);
// ? JPEGGetFileInfo(?);
// ? func_8032FD40(?);
// ? func_8032FDB8(?);
// ? func_803300E0(?);
// ? func_80330158(?);
// ? func_803302EC(?);
// ? func_803303C4(?);
// ? func_803305CC(?);
// ? func_80330970(?);
// ? func_80330B40(?);
// ? func_80330C98(?);
// ? func_80330E30(?);
// ? func_80330F10(?);
// ? func_803310CC(?);
// ? func_803312F4(?);
// ? func_80331340(?);
// ? func_803313D0(?);
// ? func_80331470(?);
// ? func_80332E80(?);
// ? func_80334880(?);
// ? func_80334F00(?);
// ? func_803355B0(?);
// ? func_80335C58(?);
// ? PPCMfmsr(?);
// ? PPCMtmsr(?);
// ? PPCMfhid0(?);
// ? PPCMfl2cr(?);
// ? PPCMtl2cr(?);
// ? PPCMtdec(?);
// ? PPCSync(?);
// ? PPCHalt(?);
// ? PPCMfhid2(?);
// ? PPCMthid2(?);
// ? PPCMtwpar(?);
// ? DBInit(?);
// ? DBIsDebuggerPresent(?);
// ? __DBIsExceptionMarked(?);
// ? DBPrintf(?);
// ? DSPCheckMailToDSP(?);
// ? DSPCheckMailFromDSP(?);
// ? DSPReadMailFromDSP(?);
// ? DSPSendMailToDSP(?);
// ? DSPInit(?);
// ? DSPCheckInit(?);
// ? DSPAddTask(?);
// ? DSPAssertTask(?);
// void __DSP_debug_printf(const char*, ...);
// ? __DSPHandler(?);
// ? __DSP_exec_task(?);
// ? __DSP_boot_task(?);
// ? __DSP_insert_task(?);
// ? __DSP_remove_task(?);
// ? __DVDInitWA(?);
// ? func_80336F08(?);
// ? func_80337018(?);
// ? func_80337098(?);
// ? func_80337330(?);
// ? func_803373C4(?);
// ? func_803373F0(?);
// ? func_80337494(?);
// ? func_80337520(?);
// ? func_803375AC(?);
// ? func_80337648(?);
// ? DVDLowRequestAudioStatus(?);
// ? func_8033776C(?);
// ? func_80337808(?);
// ? DVDLowBreak(?);
// ? DVDLowClearCallback(?);
// ? __DVDLowSetWAType(?);
// ? __DVDFSInit(?);
// ? DVDConvertPathToEntrynum(?);
// ? DVDFastOpen(?);
// ? func_80337CD4(?);
// ? DVDReadAsyncPrio(?);
// ? DVDInit(?);
// ? func_80337FB8(?);
// ? func_80338060(?);
// ? func_803380FC(?);
// ? func_80338124(?);
// ? func_8033856C(?);
// ? func_803386EC(?);
// ? func_803387D0(?);
// ? func_80338804(?);
// ? func_80338B34(?);
// ? func_80338C00(?);
// ? func_80338CA0(?);
// ? stateReady(?);
// ? stateBusy(?);
// ? DVDReadAbsAsyncPrio(?);
// ? DVDReadAbsAsyncForBS(?);
// ? DVDReadDiskID(?);
// ? DVDReset(?);
// ? DVDGetDriveStatus(?);
// ? func_80339BF8(?);
// ? func_80339C08(?);
// ? DVDCancel(?);
// ? func_80339F48(?);
// ? func_80339F50(?);
// ? func_8033A034(?);
// ? __DVDClearWaitingQueue(?);
// ? func_8033A188(?);
// ? func_8033A1F0(?);
// ? func_8033A290(?);
// ? func_8033A2E8(?);
// ? __DVDStoreErrorCode(?);
// ? cb(?);
// ? __fstLoad(?);
// ? __GXDefaultTexRegionCallback(?);
// ? func_8033A780(?);
// ? func_8033AF40(?);
// ? GXCPInterruptHandler(?);
// ? GXInitFifoBase(?);
// ? GXInitFifoPtrs(?);
// ? GXInitFifoLimits(?);
// ? GXSetCPUFifo(?);
// ? GXSetGPFifo(?);
// ? __GXFifoInit(?);
// ? __GXFifoReadEnable(?);
// ? __GXFifoReadDisable(?);
// ? __GXFifoLink(?);
// ? __GXWriteFifoIntEnable(?);
// ? __GXWriteFifoIntReset(?);
// ? __GXXfVtxSpecs(?);
void GXSetVtxDesc();
// ? __GXSetVCD(?);
// ? GXClearVtxDesc(?);
void GXSetVtxAttrFmt();
// ? __GXSetVAT(?);
// ? GXSetArray(?);
// ? GXInvalidateVtxCache(?);
// ? GXSetTexCoordGen2(?);
// ? GXSetNumTexGens(?);
// ? GXSetMisc(?);
// ? GXSetDrawDone(?);
// ? GXWaitDrawDone(?);
// ? GXPixModeSync(?);
// ? GXPokeAlphaMode(?);
// ? GXPokeAlphaRead(?);
// ? GXPokeAlphaUpdate(?);
// ? GXPokeBlendMode(?);
// ? GXPokeColorUpdate(?);
// ? GXPokeDstAlpha(?);
// ? GXPokeDither(?);
// ? GXPokeZMode(?);
// ? GXSetDrawDoneCallback(?);
// ? __GXPEInit(?);
// ? __GXSetDirtyState(?);
// ? func_8033D0DC(?);
// ? func_8033D1B8(?);
// ? func_8033D240(?);
// ? func_8033D298(?);
// ? func_8033D2EC(?);
// ? func_8033D350(?);
// ? func_8033D3A0(?);
// ? func_8033D3E4(?);
// ? func_8033D408(?);
// ? func_8033D4C8(?);
// ? func_8033D588(?);
// ? func_8033D5CC(?);
// ? func_8033D73C(?);
// ? func_8033D768(?);
// ? func_8033D7E4(?);
// ? func_8033D8A0(?);
// ? func_8033D908(?);
// ? func_8033DB30(?);
// ? func_8033DB4C(?);
// ? func_8033DCBC(?);
// ? func_8033DE4C(?);
void GXInitLightAttn(GXLightObj*, f32, f32, f32, f32, f32, f32);
// ? func_8033DEA0(?);
// ? func_8033E020(?);
// ? func_8033E0F0(?);
// ? func_8033E100(?);
void GXInitLightColor(GXLightObj*, GXColor);
void GXLoadLightObjImm(const GXLightObj*, GXLightID);
void GXSetChanAmbColor(); // GXSetChanAmbColor(GXChannelID chan, GXColor amb_color);
void GXSetChanMatColor(); //GXSetChanMatColor(GXChannelID chan, GXColor mat_color);
// ? func_8033E55C(?);
void GXSetChanCtrl(); //GXSetChanCtrl(GXChannelID chan, GXBool enable, GXColorSrc amb_src, GXColorSrc mat_src, GXLightID light_mask, GXDiffuseFn diff_fn, GXAttnFn attn_fn );
// ? func_8033E78C(?);
// ? func_8033E8E8(?);
// ? func_8033E9B0(?);
// ? func_8033EC24(?);
// ? func_8033EC6C(?);
// ? func_8033EE00(?);
// ? func_8033EE10(?);
// ? func_8033EE20(?);
// ? func_8033EE28(?);
// ? func_8033EFD0(?);
// ? func_8033F024(?);
// ? func_8033F06C(?);
// ? func_8033F108(?);
// ? func_8033F228(?);
// ? func_8033F270(?);
// ? func_8033F2B8(?);
// ? func_8033F2CC(?);
// ? func_8033F2E0(?);
// ? func_8033F3AC(?);
// ? func_8033F518(?);
// ? func_8033F758(?);
// ? func_8033F7F4(?);
// ? func_8033F954(?);
// ? func_8033FB28(?);
// ? func_8033FC60(?);
// ? func_8033FC8C(?);
// ? func_8033FCD4(?);
// ? func_8033FDA0(?);
// ? func_8033FDC4(?);
// ? func_8033FF68(?);
// ? func_8033FFE8(?);
// ? func_8034006C(?);
// ? func_8034012C(?);
// ? func_803401EC(?);
// ? func_80340260(?);
// ? func_803402D4(?);
// ? func_80340348(?);
// ? func_803403B4(?);
// ? func_80340420(?);
// ? func_80340478(?);
// ? func_80340518(?);
// ? func_8034051C(?);
// ? func_8034056C(?);
// ? func_803405F0(?);
// ? func_80340790(?);
// ? func_803407C4(?);
// ? func_80340974(?);
// ? func_80340B3C(?);
// ? func_80340C3C(?);
// ? func_80340D40(?);
// ? func_80340D80(?);
// ? func_80340DC0(?);
// ? func_80340E38(?);
// ? func_80340E78(?);
// ? func_80340F88(?);
// ? func_80340FC8(?);
// ? func_8034101C(?);
// ? func_80341054(?);
// ? func_803410D4(?);
// ? func_803410D8(?);
// ? func_80341148(?);
// ? func_803412BC(?);
// ? func_80341390(?);
// ? func_80341408(?);
// ? func_8034143C(?);
// ? func_80341470(?);
// ? func_80341494(?);
// ? func_803414D0(?);
// ? GXSetCurrentMtx(?);
// ? func_8034154C(?);
// ? func_803415D0(?);
// ? func_803416EC(?);
// ? func_80341710(?);
// ? func_8034175C(?);
// ? func_8034180C(?);
// ? func_80341850(?);
// ? func_80341878(?);
// ? func_803418FC(?);
// ? func_80342194(?);
// ? PSMTXIdentity(?);
// ? PSMTXCopy(?);
void PSMTXConcat(); // asm/dolphin/mtx/mtx.s
// ? PSMTXTranspose(?);
// ? PSMTXInverse(?);
// ? PSMTXRotRad(?);
// ? PSMTXRotTrig(?);
// ? PSMTXRotAxisRad(?);
// ? PSMTXTrans(?);
// ? PSMTXScale(?);
// ? PSMTXQuat(?);
// ? C_MTXLookAt(?);
// ? C_MTXLightFrustum(?);
// ? C_MTXLightPerspective(?);
// ? C_MTXLightOrtho(?);
void PSMTXMUltiVec(Mtx, Vec*, Vec*);
// ? PSMTXMultVecSR(?);
// ? C_MTXFrustum(?);
// ? C_MTXPerspective(?);
// ? C_MTXOrtho(?);
void PSVECAdd(Vec* a, Vec* b, Vec* result); // asm/dolphin/mtx/vec.s
// ? PSVECSubtract(?);
// ? PSVECScale(?);
// ? PSVECNormalize(?);
// ? PSVECMag(?);
// ? PSVECDotProduct(?);
// ? PSVECCrossProduct(?);
// ? OSGetConsoleType(?);
// ? ClearArena(?);
// ? OSInit(?);
// ? OSExceptionInit(?);
// ? __OSSetExceptionHandler(?);
// ? __OSGetExceptionHandler(?);
// ? __OSPSInit(?);
// ? __OSGetDIConfig(?);
// ? OSInitAlarm(?);
// ? OSCreateAlarm(?);
// ? InsertAlarm(?);
// ? OSSetAlarm(?);
// ? func_80343A30(?);
// ? OSCancelAlarm(?);
// ? DLInsert(?);
void* OSAllocFromHeap(void*, s32);
// ? OSFreeToHeap(?);
// ? OSSetCurrentHeap(?);
// ? OSInitAlloc(?);
// ? OSCreateHeap(?);
// ? OSDestroyHeap(?);
// ? OSCheckHeap(?);
// ? OSGetArenaHi(?);
// ? OSGetArenaLo(?);
// ? OSSetArenaHi(?);
// ? OSSetArenaLo(?);
// ? OSAllocFromArenaLo(?);
// ? OSAllocFromArenaHi(?);
// ? __OSInitAudioSystem(?);
// ? __OSStopAudioSystem(?);
// ? DCEnable(?);
// ? DCInvalidateRange(?);
// ? DCFlushRange(?);
// ? DCStoreRange(?);
// ? DCFlushRangeNoSync(?);
// ? DCZeroRange(?);
// ? ICInvalidateRange(?);
// ? ICFlashInvalidate(?);
// ? ICEnable(?);
// ? __LCEnable(?);
// ? LCEnable(?);
// ? LCDisable(?);
// ? LCStoreBlocks(?);
// ? LCStoreData(?);
// ? LCQueueWait(?);
// ? L2GlobalInvalidate(?);
// ? __OSCacheInit(?);
// ? OSLoadFPUContext(?);
// ? __OSSaveFPUContext(?);
// ? func_8034507C(?);
// ? func_80345084(?);
// ? OSSetCurrentContext(?);
// ? OSGetCurrentContext(?);
// ? OSSaveContext(?);
// ? OSLoadContext(?);
// ? OSGetStackPointer(?);
// ? OSClearContext(?);
// ? OSInitContext(?);
// ? OSDumpContext(?);
// ? __OSContextInit(?);
void OSReport(char*, ...);
// ? OSPanic(?);
// ? OSSetErrorHandler(?);
// ? __OSUnhandledException(?);
// ? SetExiInterruptMask(?);
// ? EXIImm(?);
// ? EXIImmEx(?);
// ? EXIDma(?);
// ? EXISync(?);
// ? EXIClearInterrupts(?);
// ? EXISetExiCallback(?);
// ? __EXIProbe(?);
// ? EXIProbe(?);
// ? EXIProbeEx(?);
// ? EXIAttach(?);
// ? EXIDetach(?);
// ? EXISelect(?);
// ? EXIDeselect(?);
// ? EXIInit(?);
// ? EXILock(?);
// ? EXIUnlock(?);
// ? EXIGetState(?);
// ? EXIGetID(?);
// ? OSGetFontEncode(?);
BOOL OSDisableInterrupts();
// ? OSEnableInterrupts(?);
void OSRestoreInterrupts(BOOL);
void __OSSetInterruptHandler(s32, void(*)());
// ? __OSGetInterruptHandler(?);
// ? __OSInterruptInit(?);
// ? SetInterruptMask(?);
// ? __OSMaskInterrupts(?);
void __OSUnmaskInterrupts(s32);
// ? __OSModuleInit(?);
// ? OSGetCurrentContext(?);
// ? OSGetConsoleSimulatedMemSize(?);
// ? RealMode(?);
// ? __OSInitMemoryProtection(?);
// ? __OSUnlockAllMutex(?);
// ? __OSCheckMutex(?);
// ? __OSCheckDeadLock(?);
// ? __OSCheckMutexes(?);
// ? Run(?);
// ? __OSReboot(?);
// ? OSRegisterResetFunction(?);
// ? Reset(?);
// ? __OSDoHotReset(?);
// ? OSResetSystem(?);
// ? OSGetResetCode(?);
// ? __OSResetSWInterruptHandler(?);
// ? OSGetResetButtonState(?);
// ? OSGetResetSwitchState(?);
// ? WriteSramCallback(?);
// ? WriteSram(?);
// ? __OSInitSram(?);
// ? __OSLockSram(?);
// ? __OSLockSramEx(?);
// ? UnlockSram(?);
// ? __OSUnlockSram(?);
// ? __OSUnlockSramEx(?);
// ? __OSSyncSram(?);
// ? OSGetSoundMode(?);
// ? OSSetSoundMode(?);
// ? OSGetProgressiveMode(?);
// ? OSSetProgressiveMode(?);
// ? OSGetWirelessID(?);
// ? OSSetWirelessID(?);
// ? SIBusy(?);
// ? SIIsChanBusy(?);
// ? CompleteTransfer(?);
// ? SIEnablePollingInterrupt(?);
// ? SIRegisterPollingHandler(?);
// ? SIUnregisterPollingHandler(?);
// ? SIInit(?);
// ? __SITransfer(?);
// ? SIGetStatus(?);
// ? SISetCommand(?);
// ? SITransferCommands(?);
// ? SISetXY(?);
// ? SIEnablePolling(?);
// ? SIDisablePolling(?);
// ? SIGetResponseRaw(?);
// ? SIGetResponse(?);
// ? SITransfer(?);
// ? SIGetType(?);
// ? SIGetTypeAsync(?);
// ? SystemCallVector(?);
// ? __OSInitSystemCall(?);
// ? __OSThreadInit(?);
// ? OSInitThreadQueue(?);
// ? OSGetCurrentContext(?);
// ? OSDisableScheduler(?);
// ? func_8034AD88(?);
// ? UnsetRun(?);
// ? __OSGetEffectivePriority(?);
// ? SetEffectivePriority(?);
// ? SelectThread(?);
// ? __OSReschedule(?);
// ? OSCreateThread(?);
// ? OSCancelThread(?);
// ? OSResumeThread(?);
// ? OSSuspendThread(?);
// ? OSSleepThread(?);
// ? OSWakeupThread(?);
// ? CheckThreadQueue(?);
// ? OSCheckActiveThreads(?);
// ? OSGetTime(?);
// ? OSGetTick(?);
// ? __OSGetSystemTime(?);
// ? __OSTimeToSystemTime(?);
// ? GetDates(?);
// ? OSTicksToCalendarTime(?);
// ? InitializeUART(?);
// ? func_8034C8B4(?);
// ? unknown(?);
// ? __init_user(?);
// ? func_8034CADC(?);
// ? func_8034CB30(?);
// ? ClampStick(?);
// ? PADClamp(?);
// ? UpdateOrigin(?);
// ? PADReset(?);
// ? PADRecalibrate(?);
// ? PADInit(?);
// ? PADRead(?);
// ? SISetSamplingRate(?);
// ? SIRefreshSamplingRate(?);
// ? PADControlMotor(?);
// ? PADSetSpec(?);
// ? PADSetSamplingCallback(?);
// ? __PADDisableRecalibration(?);
// ? __VIRetraceHandler(?);
// ? func_8034EB8C(?);
// ? func_8034EBD0(?);
// ? func_8034EC14(?);
// ? func_8034ECA4(?);
// ? func_8034EE9C(?);
void VIWaitForRetrace(void);
// ? func_8034F368(?);
// ? func_8034F63C(?);
// ? func_8034F7DC(?);
// ? func_8034FF78(?);
// ? func_80350094(?);
// ? func_80350100(?);
// ? func_8035017C(?);
// ? func_80350184(?);
// ? func_803501EC(?);
// ? func_80350294(?);
// ? func_8035032C(?);
// ? func_803503A8(?);
// ? AIRegisterDMACallback(?);
// ? AIInitDMA(?);
// ? AIStartDMA(?);
// ? AISetStreamPlayState(?);
// ? AIGetStreamPlayState(?);
// ? AISetDSPSampleRate(?);
// ? AIGetDSPSampleRate(?);
// ? AISetStreamSampleRate(?);
// ? AIGetStreamSampleRate(?);
// ? AISetStreamVolLeft(?);
// ? AIGetStreamVolLeft(?);
// ? AISetStreamVolRight(?);
// ? AIGetStreamVolRight(?);
// ? AIInit(?);
// ? __AICallbackStackSwitch(?);
// ? __AI_SRC_INIT(?);
// ? ARRegisterDMACallback(?);
// ? ARStartDMA(?);
// ? ARAlloc(?);
// ? ARFree(?);
// ? ARInit(?);
// ? ARGetSize(?);
// ? func_80351010(?);
// ? __ARQServiceQueueLo(?);
// ? ARQInit(?);
// ? ARQPostRequest(?);
// ? __CARDDefaultApiCallback(?);
// ? __CARDEnableInterrupt(?);
// ? __CARDReadStatus(?);
// ? __CARDClearStatus(?);
// ? Retry(?);
// ? __CARDStart(?);
// ? __CARDReadSegment(?);
// ? __CARDWritePage(?);
// ? __CARDEraseSector(?);
// ? CARDInit(?);
// ? __CARDSetDiskID(?);
// ? __CARDGetControlBlock(?);
// ? __CARDPutControlBlock(?);
// ? CARDFreeBlocks(?);
// ? __CARDSync(?);
// ? bitrev(?);
// ? ReadArrayUnlock(?);
// ? DummyLen(?);
// ? __CARDUnlock(?);
// ? BlockReadCallback(?);
// ? func_803547FC(?);
// ? func_8035493C(?);
// ? CARDGetXferredBytes(?);
// ? __CARDGetFatBlock(?);
// ? __CARDAllocBlock(?);
// ? __CARDFreeBlock(?);
// ? __CARDUpdateFatBlock(?);
// ? __CARDGetDirBlock(?);
// ? __CARDUpdateDir(?);
// ? __CARDCheckSum(?);
// ? VerifyID(?);
// ? VerifyDir(?);
// ? VerifyFAT(?);
// ? __CARDVerify(?);
// ? CARDCheckExAsync(?);
// ? CARDCheckAsync(?);
// ? CARDProbe(?);
// ? CARDProbeEx(?);
// ? DoMount(?);
// ? __CARDMountCallback(?);
// ? CARDMountAsync(?);
// ? DoUnmount(?);
// ? CARDUnmount(?);
// ? FormatCallback(?);
// ? __CARDFormatRegionAsync(?);
// ? CARDFormatAsync(?);
// ? __CARDCompareFileName(?);
// ? __CARDAccess(?);
// ? __CARDIsPublic(?);
// ? __CARDGetFileNo(?);
// ? CARDFastOpen(?);
// ? CARDOpen(?);
// ? CARDClose(?);
// ? __CARDIsOpened(?);
// ? CreateCallbackFat(?);
// ? CARDCreateAsync(?);
// ? __CARDSeek(?);
// ? CARDReadAsync(?);
// ? CARDRead(?);
// ? WriteCallback(?);
// ? CARDWriteAsync(?);
// ? CARDWrite(?);
// ? DeleteCallback(?);
// ? CARDDeleteAsync(?);
// ? UpdateIconOffsets(?);
// ? CARDGetStatus(?);
// ? CARDSetStatusAsync(?);
// ? CARDRenameAsync(?);
// ? AXInitEx(?);
// ? __AXGetStackHead(?);
// ? func_80358AE0(?);
// ? __AXAllocInit(?);
// ? func_80358C14(?);
// ? func_80358C34(?);
// ? func_80358C44(?);
// ? func_80358C60(?);
// ? func_80358CF4(?);
// ? func_80358D74(?);
// ? func_80358EE8(?);
// ? __AXAuxInit(?);
// ? func_8035906C(?);
// ? func_803590A0(?);
// ? func_803590BC(?);
// ? func_803590F0(?);
// ? func_8035910C(?);
// ? func_8035929C(?);
// ? func_803592A8(?);
// ? __AXGetCommandListCycles(?);
// ? func_803592BC(?);
// ? func_803592F8(?);
// ? __AXClInit(?);
// ? __AXOutNewFrame(?);
// ? func_80359984(?);
// ? __AXOutInit(?);
// ? AXRegisterCallback(?);
// ? __AXGetStudio(?);
// ? func_80359D98(?);
// ? __AXSPBInit(?);
// ? func_8035A1BC(?);
// ? __AXGetNumVoices(?);
// ? func_8035A258(?);
// ? func_8035A934(?);
// ? func_8035AB7C(?);
// ? func_8035AB88(?);
// ? __AXVPBInit(?);
// ? func_8035ADC4(?);
// ? func_8035AE20(?);
// ? func_8035B07C(?);
// ? func_8035B0E0(?);
// ? func_8035B13C(?);
// ? func_8035B194(?);
// ? func_8035B1E0(?);
// ? func_8035B2F0(?);
// ? func_8035B33C(?);
// ? func_8035B390(?);
// ? func_8035B3E4(?);
// ? func_8035B438(?);
// ? func_8035B4DC(?);
// ? func_8035B574(?);
// ? func_8035B60C(?);
// ? __AXGetCurrentProfile(?);
// ? ReverbHICreate(?);
// ? func_8035BBAC(?);
// ? func_8035BD3C(?);
// ? func_8035C248(?);
// ? func_8035C344(?);
// ? func_8035C3B4(?);
// ? ReverbSTDCreate(?);
// ? func_8035C910(?);
// ? func_8035CCC4(?);
// ? func_8035CDC0(?);
// ? func_8035CE2C(?);
// ? do_src1(?);
// ? func_8035D040(?);
// ? func_8035D22C(?);
// ? func_8035D42C(?);
// ? func_8035D47C(?);
// ? AXFXDelayCallback(?);
// ? func_8035DA60(?);
// ? func_8035DC64(?);
// ? func_8035DCAC(?);
// ? func_8035DD8C(?);
// ? func_8035DD98(?);
// ? HSD_DobjGetFlags(?);
// ? HSD_DObjSetFlags(?);
// ? HSD_DObjClearFlags(?);
// ? HSD_DObjModifyFlags(?);
// ? HSD_DObjRemoveAnimAllByFlags(?);
// ? HSD_DObjAddAnimAll(?);
// ? HSD_DObjReqAnimAllByFlags(?);
// ? HSD_DObjReqAnimAll(?);
// ? HSD_DObjAnimAll(?);
struct _HSD_DObj* HSD_DObjLoadDesc(struct _HSD_DObjDesc*);
// ? HSD_DObjRemoveAll(?);
// ? HSD_DObjAlloc(?);
// ? HSD_DObjResolveRefsAll(?);
// ? HSD_TObjRemoveAnimAll(?);
// ? HSD_TObjAddAnim(?);
// ? HSD_TObjAddAnimAll(?);
// ? HSD_TObjReqAnimAllByFlags(?);
// ? HSD_TObjReqAnim(?);
// ? HSD_TObjReqAnimAll(?);
// ? HSD_TObjAnim(?);
// ? HSD_TObjAnimAll(?);
// ? HSD_TObjLoadDesc(?);
// ? HSD_TlutLoadDesc(?);
// ? HSD_TObjTevLoadDesc(?);
// ? _HSD_TObjGetCurrentByType(?);
// ? TObjSetupMtx(?);
// ? HSD_TObjSetupTextureCoordGen(?);
// ? HSD_TObjSetupVolatileTev(?);
// ? MakeColorGenTExp(?);
// ? HSD_TObjAssignResources(?);
// ? HSD_TObjSetup(?);
// ? HSD_TexCoordID2TexGenSrc(?);
// ? HSD_Index2TexCoord(?);
// ? HSD_Index2TexMtx(?);
// ? HSD_Index2TexMap(?);
// ? HSD_TObjRemoveAll(?);
// ? HSD_TObjGetNext(?);
struct _HSD_TObj* allocShadowTObj();
// ? HSD_TObjFree(?);
// ? HSD_TlutAlloc(?);
// ? HSD_TlutFree(?);
// ? HSD_TObjTevAlloc(?);
struct _HSD_ImageDesc* HSD_ImageDescAlloc();
// ? HSD_ImageDescFree(?);
// ? HSD_ImageDescCopyFromEFB(?);
// ? HSD_SetupChannelMode(?);
// ? func_80361778(?);
// ? func_8036190C(?);
// ? HSD_SetupRenderMode(?);
// ? func_80361A20(?);
// ? func_80361A64(?);
// ? func_80361A74(?);
// ? func_80361AD8(?);
// ? func_80361B18(?);
// ? func_80361BB8(?);
// ? func_80361C60(?);
// ? func_80361CC4(?);
// ? func_80361D6C(?);
// ? func_80361DC0(?);
// ? func_80361E14(?);
// ? func_80361E8C(?);
// ? func_80361EE0(?);
// ? func_80361FC4(?);
// ? HSD_RenderInitAllocData(?);
// ? func_803620A4(?);
// ? func_803623D0(?);
// ? func_80362400(?);
// ? func_80362478(?);
// ? func_803624A8(?);
// ? HSD_StateInitTev(?);
// ? func_803624E4(?);
// ? func_803624EC(?);
// ? func_80362518(?);
// ? func_80362548(?);
// ? func_80362640(?);
// ? func_803626B8(?);
// ? func_80362768(?);
// ? func_80362908(?);
// ? func_803629D8(?);
// ? func_80362AA4(?);
// ? HSD_MObjSetCurrent(?);
// ? HSD_MObjSetFlags(?);
// ? HSD_MObjClearFlags(?);
// ? HSD_MObjRemoveAnimByFlags(?);
// ? HSD_MObjAddAnim(?);
// ? HSD_MObjReqAnimByFlags(?);
// ? HSD_MObjReqAnim(?);
// ? HSD_MObjAnim(?);
struct _HSD_MObj* HSD_MObjLoadDesc(struct _HSD_MObjDesc*);
// ? HSD_MObjCompileTev(?);
// ? func_80363B8C(?);
// ? func_80363C10(?);
// ? func_80363C2C(?);
// ? func_80363C38(?);
// ? HSD_MObjRemove(?);
// ? HSD_MObjAlloc(?);
// ? HSD_MaterialAlloc(?);
// ? func_80363D60(?);
// ? func_80363DC4(?);
// ? HSD_AObjInitAllocData(?);
// ? func_80364004(?);
// ? func_8036401C(?);
// ? func_80364054(?);
// ? func_803640A0(?);
// ? func_803640B0(?);
// ? func_8036410C(?);
// ? func_80364190(?);
// ? func_80364340(?);
// ? func_8036439C(?);
void HSD_AObjRemove(struct _HSD_AObj* aobj);
// ? func_8036453C(?);
// ? func_803645A8(?);
// ? callbackForeachFunc(?);
// ? TObjForeachAnim(?);
// ? RObjForeachAnim(?);
// ? func_803647DC(?);
// ? func_80364924(?);
// ? HSD_ForeachAnim(?);
// ? func_8036530C(?);
// ? func_8036531C(?);
// ? func_8036532C(?);
// ? func_8036533C(?);
// ? HSD_LObjGetFlags(?);
// ? HSD_LObjSetFlags(?);
// ? HSD_LObjClearFlags(?);
// ? HSD_LObjGetLightMaskDiffuse(?);
// ? HSD_LObjGetLightMaskAttnFunc(?);
// ? HSD_LObjGetLightMaskAlpha(?);
// ? HSD_LObjGetLightMaskSpecular(?);
// ? HSD_LObjGetNbActive(?);
// ? HSD_LObjGetActiveByID(?);
// ? HSD_LObjGetActiveByIndex(?);
// ? HSD_LObjAnim(?);
// ? HSD_LObjAnimAll(?);
// ? HSD_LObjReqAnimAll(?);
// ? HSD_LObjGetLightVector(?);
// ? HSD_LObjSetup(?);
// ? func_8036597C(?);
// ? func_80365AC4(?);
// ? func_80365C50(?);
// ? func_80365D6C(?);
// ? func_80365F28(?);
// ? func_803663B4(?);
// ? func_803664D4(?);
// ? func_80366654(?);
// ? func_803667A8(?);
// ? func_803668EC(?);
// ? func_80366A44(?);
// ? HSD_LightID2Index(?);
// ? func_80366B64(?);
void func_80366BD4();
// ? func_80366CA4(?);
// ? func_80366CB0(?);
// ? func_80366CBC(?);
// ? func_80366CD0(?);
// ? func_80366CE8(?);
// ? HSD_LObjGetPosition(?);
// ? func_80366DB0(?);
// ? HSD_LObjGetInterest(?);
// ? HSD_LObjGetPositionWObj(?);
// ? HSD_LObjGetInterestWObj(?);
// ? func_803672DC(?);
// ? func_803673D8(?);
// ? HSD_CObjEraseScreen(?);
// ? HSD_CObjRemoveAnim(?);
// ? func_803678CC(?);
// ? func_80367AB8(?);
// ? func_80367B08(?);
// ? func_80367B68(?);
// ? func_80367C28(?);
// ? func_80367EB0(?);
// ? func_803680F8(?);
// ? func_803683A4(?);
// ? func_80368458(?);
// ? func_80368608(?);
// ? HSD_CObjGetInterestWObj(?);
// ? HSD_CObjGetEyePositionWObj(?);
// ? func_803686AC(?);
// ? func_80368718(?);
// ? func_80368784(?);
// ? func_803687F0(?);
// ? func_8036885C(?);
// ? func_80368A08(?);
// ? func_80368B0C(?);
// ? func_80368BC0(?);
// ? func_80368E70(?);
// ? func_803690B4(?);
// ? func_803692E8(?);
// ? func_80369564(?);
// ? func_80369574(?);
// ? func_803695F0(?);
// ? func_80369624(?);
// ? func_80369688(?);
// ? func_80369808(?);
// ? func_803699C0(?);
// ? func_80369BC8(?);
// ? func_80369BEC(?);
// ? func_80369C0C(?);
// ? func_80369C30(?);
// ? func_80369C50(?);
// ? func_80369CE4(?);
// ? func_80369D18(?);
// ? func_80369DB0(?);
// ? func_80369DE4(?);
// ? func_80369E84(?);
// ? func_80369EB8(?);
// ? func_80369F54(?);
f32 HSD_CObjGetNear(struct _HSD_CObj*);
// ? func_80369FA0(?);
f32 HSD_CObjGetFar(struct _HSD_CObj*);
// ? func_80369FC8(?);
// ? func_80369FD8(?);
// ? func_80369FF4(?);
=======

#pragma region "asm/dolphin/mtx/mtx.s"
void PSMTXIdentity(Mtx m);
u32 PSMTXInverse(const Mtx src, Mtx inv);
void PSMTXRotAxisRad(Mtx m, const Vec *axis, f32 rad);
void PSMTXTrans(Mtx m, f32 x_trans, f32 y_trans, f32 z_trans);
void PSMTXScale(Mtx m, f32 x_scale, f32 y_scale, f32 z_scale);
void PSMTXQuat(Mtx m, const Quaternion *q);
#pragma endregion

void PSMTXMUltiVec(Mtx, Vec *, Vec *);

#pragma region "asm/dolphin/mtx/vec.s"
void PSVECAdd(Vec *a, Vec *b, Vec *result);
void PSVECSubtract(Vec *a, Vec *b, Vec *result);
void PSVECScale(Vec *src, Vec *dst, f32 scale);
void PSVECNormalize(Vec *src, Vec *unit);
f32 PSVECMag(Vec *v);
f32 PSVECDotProduct(Vec *a, Vec *b);
void PSVECCrossProduct(Vec *a, Vec *b, Vec *result);
#pragma endregion

void *OSAllocFromHeap(int, u32);

void OSReport(char *, ...);

u32 OSGetConsoleSimulatedMemSize();

void VIWaitForRetrace(void);

struct _HSD_DObj *HSD_DObjLoadDesc(struct _HSD_DObjDesc *);

struct _HSD_TObj *allocShadowTObj();

struct _HSD_ImageDesc *HSD_ImageDescAlloc();

struct _HSD_MObj *HSD_MObjLoadDesc(struct _HSD_MObjDesc *);

void HSD_AObjRemove(struct _HSD_AObj *aobj);

void HSD_ForeachAnim(void *, ...);

void func_80366BD4();

struct _HSD_WObj *func_80366E78(struct _HSD_LObj *);
struct _HSD_WObj *func_80366E90(struct _HSD_LObj *);

f32 HSD_CObjGetNear(struct _HSD_CObj *);

f32 HSD_CObjGetFar(struct _HSD_CObj *);

>>>>>>> cd7330df
void HSD_CObjSetScissorx4();

void HSD_CObjSetViewportfx4();
u32 HSD_CObjGetProjectionType(struct _HSD_CObj *);

void *func_8036A288(void);

struct _HSD_PObj *HSD_PObjLoadDesc(struct _HSD_PObjDesc *);

void HSD_EraseRect();
void HSD_GXInit(void);
void HSD_OSInit(void);
int HSD_GetHeap(void);

void HSD_ObjInit(void);

void HSD_VIInit(struct _HSD_VIStatus *vi_status, void *xfb0, void *xfb1, void *xfb2);

void func_80378280(u8, int);

f32 splGetHelmite(f32, f32, f32, f32, f32, f32);

void splArcLengthPoint(Vec *, struct _HSD_Spline *, f32);
void func_80379310();
void func_8037A250();

void *func_8037ABC8(struct _HSD_ObjAllocData *data);
void func_8037AD20(struct _HSD_ObjAllocData *data, struct _HSD_ObjAllocLink *obj);

void HSD_RObjRemoveAnimAll(struct _HSD_RObj *robj);

void HSD_RObjReqAnimAll(struct _HSD_RObj *robj, f32 frame);

void HSD_IDSetup(void);

void *func_8037CF98(struct _HSD_IDTable *table, u32 id, u8 *success);

void func_8037EE0C(Vec *, Quaternion *);
void func_8037EF28(Quaternion *, Quaternion *, Quaternion *, f32);

void func_803881E4(void);
void HSD_Panic(char *, u32, char *);

void func_8038FD54(struct _HSD_GObj *, void (*)(struct _HSD_GObj *), s32);

struct _HSD_GObj *func_803901F0(s32, s32, s32);
void func_80390228(struct _HSD_GObj *);

void efLib_PauseAll(struct _HSD_GObj *);
void efLib_ResumeAll(struct _HSD_GObj *);
BOOL EnvColl_CheckGroundAndLedge(HSD_GObj *, s32);
s32 func_80096CC8(struct _HSD_GObj *);
void ef_Spawn(s32, ...);
f32 HSD_Randf(void);
s32 HSD_Randi(s32);

#endif<|MERGE_RESOLUTION|>--- conflicted
+++ resolved
@@ -2,7 +2,6 @@
 #define _functions_h_
 
 #include <dolphin/types.h>
-#include <dolphin/gx/gxtypes.h>
 #include <dolphin/mtx/mtxtypes.h>
 
 typedef struct _HSD_GObj HSD_GObj;
@@ -810,1055 +809,6 @@
 
 f32 cosf(f32);
 f32 sinf(f32);
-<<<<<<< HEAD
-// ? func_803265A8(?);
-// ? TRKHandleRequestEvent(?);
-// ? func_8032673C(?);
-// ? func_8032675C(?);
-// ? func_80326788(?);
-// ? TRKInitializeEventQueue(?);
-// ? func_803268D8(?);
-// ? func_803268FC(?);
-// ? func_803269BC(?);
-// ? func_80326A9C(?);
-// ? func_80326AB4(?);
-// ? TRKInitializeNub(?);
-// ? func_80326BAC(?);
-// ? func_80326BD0(?);
-// ? func_80326BF8(?);
-// ? func_80326C6C(?);
-// ? func_80326C94(?);
-// ? func_80326C9C(?);
-// ? func_80326D14(?);
-// ? func_80326DB0(?);
-// ? func_80326DDC(?);
-// ? func_80326E44(?);
-// ? func_80326E84(?);
-// ? func_80326EB4(?);
-// ? func_80326F58(?);
-// ? func_80326FE4(?);
-// ? func_80327038(?);
-// ? func_8032709C(?);
-// ? func_80327124(?);
-// ? func_8032718C(?);
-// ? func_80327208(?);
-// ? func_8032722C(?);
-// ? func_803272AC(?);
-// ? func_8032733C(?);
-// ? func_803273EC(?);
-// ? func_80327460(?);
-// ? TRKTestForPacket(?);
-// ? func_803275AC(?);
-// ? func_80327628(?);
-// ? func_80327678(?);
-// ? func_8032769C(?);
-// ? func_803276A4(?);
-// ? TRKInitializeDispatcher(?);
-// ? func_803276BC(?);
-// ? TRKMessageIntoReply(?);
-// ? func_803277D8(?);
-// ? func_80327828(?);
-// ? func_803289E4(?);
-// ? func_80328CBC(?);
-// ? func_80328E60(?);
-// ? func_80328E68(?);
-// ? func_80328E70(?);
-// ? func_80328E78(?);
-// ? func_80328F50(?);
-// ? func_80328F88(?);
-// ? func_8032904C(?);
-// ? func_80329054(?);
-// ? func_8032905C(?);
-// ? func_80329194(?);
-// ? func_803291D0(?);
-// ? func_80329334(?);
-// ? func_80329380(?);
-// ? func_8032947C(?);
-// ? func_803295C4(?);
-// ? func_8032973C(?);
-// ? func_803298B8(?);
-// ? func_803298E0(?);
-// ? func_80329984(?);
-// ? lbl_803299EC(?);
-// ? func_80329CCC(?);
-// ? func_80329DE4(?);
-// ? func_80329E48(?);
-// ? func_80329ED8(?);
-// ? func_80329F60(?);
-// ? func_80329F9C(?);
-// ? func_8032A020(?);
-// ? func_8032A090(?);
-// ? func_8032A0F8(?);
-// ? func_8032A13C(?);
-// ? func_8032A184(?);
-// ? func_8032A194(?);
-// ? func_8032A284(?);
-// ? func_8032A2C0(?);
-// ? func_8032A2D0(?);
-// ? func_8032A2E0(?);
-// ? func_8032A308(?);
-// ? func_8032A3B8(?);
-// ? func_8032A430(?);
-// ? func_8032A5B0(?);
-// ? func_8032A618(?);
-// ? InitMetroTRK(?);
-// ? func_8032A6BC(?);
-// ? func_8032A6DC(?);
-// ? func_8032A724(?);
-// ? func_8032A784(?);
-// ? func_8032A818(?);
-// ? TRKSaveExtended1Block(?);
-// ? func_8032AA20(?);
-// ? func_8032ABD8(?);
-// ? TRK_main(?);
-// ? func_8032AC28(?);
-// ? func_8032ACE8(?);
-// ? func_8032ADD0(?);
-// ? TRKInitializeIntDrivenUART(?);
-// ? func_8032AE14(?);
-// ? func_8032AE44(?);
-// ? func_8032AE74(?);
-// ? func_8032AEB8(?);
-// ? func_8032AEFC(?);
-// ? func_8032AF2C(?);
-// ? func_8032AF5C(?);
-// ? TRKTargetContinue(?);
-// ? func_8032AFDC(?);
-// ? func_8032AFE4(?);
-// ? DBGReadMailbox(?);
-// ? DBGRead(?);
-// ? DBGWrite(?);
-// ? func_8032B4E0(?);
-// ? func_8032BA64(?);
-// ? ExtHandler(?);
-// ? func_8032BBC4(?);
-// ? func_8032BC8C(?);
-// ? func_8032BF20(?);
-// ? func_8032C050(?);
-// ? func_8032C144(?);
-// ? func_8032C288(?);
-// ? func_8032C3CC(?);
-// ? func_8032C4F4(?);
-// ? func_8032C61C(?);
-// ? callbackEventStream(?);
-// ? func_8032C7D0(?);
-// ? func_8032C848(?);
-// ? func_8032C880(?);
-// ? func_8032CA60(?);
-// ? func_8032CB7C(?);
-// ? func_8032CC80(?);
-// ? func_8032CC88(?);
-// ? func_8032CD40(?);
-// ? func_8032CE40(?);
-// ? func_8032CF48(?);
-// ? func_8032CFD8(?);
-// ? func_8032D2B8(?);
-// ? func_8032D5E8(?);
-// ? func_8032D88C(?);
-// ? func_8032D954(?);
-// ? func_8032D9AC(?);
-// ? func_8032DA3C(?);
-// ? func_8032DA44(?);
-// ? func_8032DB14(?);
-// ? func_8032DBD4(?);
-// ? func_8032DCB0(?);
-// ? func_8032DDC0(?);
-// ? func_8032DFDC(?);
-// ? func_8032E1B8(?);
-// ? func_8032E504(?);
-// ? func_8032E868(?);
-// ? fioMccChannelEvent(?);
-// ? func_8032EB44(?);
-// ? func_8032EC00(?);
-// ? func_8032EC6C(?);
-// ? func_8032ED8C(?);
-// ? func_8032EE94(?);
-// ? func_8032EF48(?);
-// ? func_8032F020(?);
-// ? func_8032F0E4(?);
-// ? func_8032F228(?);
-// ? func_8032F390(?);
-// ? func_8032F39C(?);
-// ? func_8032F468(?);
-// ? __THPPrepBitStream(?);
-// ? JPEGGetFileInfo(?);
-// ? func_8032FD40(?);
-// ? func_8032FDB8(?);
-// ? func_803300E0(?);
-// ? func_80330158(?);
-// ? func_803302EC(?);
-// ? func_803303C4(?);
-// ? func_803305CC(?);
-// ? func_80330970(?);
-// ? func_80330B40(?);
-// ? func_80330C98(?);
-// ? func_80330E30(?);
-// ? func_80330F10(?);
-// ? func_803310CC(?);
-// ? func_803312F4(?);
-// ? func_80331340(?);
-// ? func_803313D0(?);
-// ? func_80331470(?);
-// ? func_80332E80(?);
-// ? func_80334880(?);
-// ? func_80334F00(?);
-// ? func_803355B0(?);
-// ? func_80335C58(?);
-// ? PPCMfmsr(?);
-// ? PPCMtmsr(?);
-// ? PPCMfhid0(?);
-// ? PPCMfl2cr(?);
-// ? PPCMtl2cr(?);
-// ? PPCMtdec(?);
-// ? PPCSync(?);
-// ? PPCHalt(?);
-// ? PPCMfhid2(?);
-// ? PPCMthid2(?);
-// ? PPCMtwpar(?);
-// ? DBInit(?);
-// ? DBIsDebuggerPresent(?);
-// ? __DBIsExceptionMarked(?);
-// ? DBPrintf(?);
-// ? DSPCheckMailToDSP(?);
-// ? DSPCheckMailFromDSP(?);
-// ? DSPReadMailFromDSP(?);
-// ? DSPSendMailToDSP(?);
-// ? DSPInit(?);
-// ? DSPCheckInit(?);
-// ? DSPAddTask(?);
-// ? DSPAssertTask(?);
-// void __DSP_debug_printf(const char*, ...);
-// ? __DSPHandler(?);
-// ? __DSP_exec_task(?);
-// ? __DSP_boot_task(?);
-// ? __DSP_insert_task(?);
-// ? __DSP_remove_task(?);
-// ? __DVDInitWA(?);
-// ? func_80336F08(?);
-// ? func_80337018(?);
-// ? func_80337098(?);
-// ? func_80337330(?);
-// ? func_803373C4(?);
-// ? func_803373F0(?);
-// ? func_80337494(?);
-// ? func_80337520(?);
-// ? func_803375AC(?);
-// ? func_80337648(?);
-// ? DVDLowRequestAudioStatus(?);
-// ? func_8033776C(?);
-// ? func_80337808(?);
-// ? DVDLowBreak(?);
-// ? DVDLowClearCallback(?);
-// ? __DVDLowSetWAType(?);
-// ? __DVDFSInit(?);
-// ? DVDConvertPathToEntrynum(?);
-// ? DVDFastOpen(?);
-// ? func_80337CD4(?);
-// ? DVDReadAsyncPrio(?);
-// ? DVDInit(?);
-// ? func_80337FB8(?);
-// ? func_80338060(?);
-// ? func_803380FC(?);
-// ? func_80338124(?);
-// ? func_8033856C(?);
-// ? func_803386EC(?);
-// ? func_803387D0(?);
-// ? func_80338804(?);
-// ? func_80338B34(?);
-// ? func_80338C00(?);
-// ? func_80338CA0(?);
-// ? stateReady(?);
-// ? stateBusy(?);
-// ? DVDReadAbsAsyncPrio(?);
-// ? DVDReadAbsAsyncForBS(?);
-// ? DVDReadDiskID(?);
-// ? DVDReset(?);
-// ? DVDGetDriveStatus(?);
-// ? func_80339BF8(?);
-// ? func_80339C08(?);
-// ? DVDCancel(?);
-// ? func_80339F48(?);
-// ? func_80339F50(?);
-// ? func_8033A034(?);
-// ? __DVDClearWaitingQueue(?);
-// ? func_8033A188(?);
-// ? func_8033A1F0(?);
-// ? func_8033A290(?);
-// ? func_8033A2E8(?);
-// ? __DVDStoreErrorCode(?);
-// ? cb(?);
-// ? __fstLoad(?);
-// ? __GXDefaultTexRegionCallback(?);
-// ? func_8033A780(?);
-// ? func_8033AF40(?);
-// ? GXCPInterruptHandler(?);
-// ? GXInitFifoBase(?);
-// ? GXInitFifoPtrs(?);
-// ? GXInitFifoLimits(?);
-// ? GXSetCPUFifo(?);
-// ? GXSetGPFifo(?);
-// ? __GXFifoInit(?);
-// ? __GXFifoReadEnable(?);
-// ? __GXFifoReadDisable(?);
-// ? __GXFifoLink(?);
-// ? __GXWriteFifoIntEnable(?);
-// ? __GXWriteFifoIntReset(?);
-// ? __GXXfVtxSpecs(?);
-void GXSetVtxDesc();
-// ? __GXSetVCD(?);
-// ? GXClearVtxDesc(?);
-void GXSetVtxAttrFmt();
-// ? __GXSetVAT(?);
-// ? GXSetArray(?);
-// ? GXInvalidateVtxCache(?);
-// ? GXSetTexCoordGen2(?);
-// ? GXSetNumTexGens(?);
-// ? GXSetMisc(?);
-// ? GXSetDrawDone(?);
-// ? GXWaitDrawDone(?);
-// ? GXPixModeSync(?);
-// ? GXPokeAlphaMode(?);
-// ? GXPokeAlphaRead(?);
-// ? GXPokeAlphaUpdate(?);
-// ? GXPokeBlendMode(?);
-// ? GXPokeColorUpdate(?);
-// ? GXPokeDstAlpha(?);
-// ? GXPokeDither(?);
-// ? GXPokeZMode(?);
-// ? GXSetDrawDoneCallback(?);
-// ? __GXPEInit(?);
-// ? __GXSetDirtyState(?);
-// ? func_8033D0DC(?);
-// ? func_8033D1B8(?);
-// ? func_8033D240(?);
-// ? func_8033D298(?);
-// ? func_8033D2EC(?);
-// ? func_8033D350(?);
-// ? func_8033D3A0(?);
-// ? func_8033D3E4(?);
-// ? func_8033D408(?);
-// ? func_8033D4C8(?);
-// ? func_8033D588(?);
-// ? func_8033D5CC(?);
-// ? func_8033D73C(?);
-// ? func_8033D768(?);
-// ? func_8033D7E4(?);
-// ? func_8033D8A0(?);
-// ? func_8033D908(?);
-// ? func_8033DB30(?);
-// ? func_8033DB4C(?);
-// ? func_8033DCBC(?);
-// ? func_8033DE4C(?);
-void GXInitLightAttn(GXLightObj*, f32, f32, f32, f32, f32, f32);
-// ? func_8033DEA0(?);
-// ? func_8033E020(?);
-// ? func_8033E0F0(?);
-// ? func_8033E100(?);
-void GXInitLightColor(GXLightObj*, GXColor);
-void GXLoadLightObjImm(const GXLightObj*, GXLightID);
-void GXSetChanAmbColor(); // GXSetChanAmbColor(GXChannelID chan, GXColor amb_color);
-void GXSetChanMatColor(); //GXSetChanMatColor(GXChannelID chan, GXColor mat_color);
-// ? func_8033E55C(?);
-void GXSetChanCtrl(); //GXSetChanCtrl(GXChannelID chan, GXBool enable, GXColorSrc amb_src, GXColorSrc mat_src, GXLightID light_mask, GXDiffuseFn diff_fn, GXAttnFn attn_fn );
-// ? func_8033E78C(?);
-// ? func_8033E8E8(?);
-// ? func_8033E9B0(?);
-// ? func_8033EC24(?);
-// ? func_8033EC6C(?);
-// ? func_8033EE00(?);
-// ? func_8033EE10(?);
-// ? func_8033EE20(?);
-// ? func_8033EE28(?);
-// ? func_8033EFD0(?);
-// ? func_8033F024(?);
-// ? func_8033F06C(?);
-// ? func_8033F108(?);
-// ? func_8033F228(?);
-// ? func_8033F270(?);
-// ? func_8033F2B8(?);
-// ? func_8033F2CC(?);
-// ? func_8033F2E0(?);
-// ? func_8033F3AC(?);
-// ? func_8033F518(?);
-// ? func_8033F758(?);
-// ? func_8033F7F4(?);
-// ? func_8033F954(?);
-// ? func_8033FB28(?);
-// ? func_8033FC60(?);
-// ? func_8033FC8C(?);
-// ? func_8033FCD4(?);
-// ? func_8033FDA0(?);
-// ? func_8033FDC4(?);
-// ? func_8033FF68(?);
-// ? func_8033FFE8(?);
-// ? func_8034006C(?);
-// ? func_8034012C(?);
-// ? func_803401EC(?);
-// ? func_80340260(?);
-// ? func_803402D4(?);
-// ? func_80340348(?);
-// ? func_803403B4(?);
-// ? func_80340420(?);
-// ? func_80340478(?);
-// ? func_80340518(?);
-// ? func_8034051C(?);
-// ? func_8034056C(?);
-// ? func_803405F0(?);
-// ? func_80340790(?);
-// ? func_803407C4(?);
-// ? func_80340974(?);
-// ? func_80340B3C(?);
-// ? func_80340C3C(?);
-// ? func_80340D40(?);
-// ? func_80340D80(?);
-// ? func_80340DC0(?);
-// ? func_80340E38(?);
-// ? func_80340E78(?);
-// ? func_80340F88(?);
-// ? func_80340FC8(?);
-// ? func_8034101C(?);
-// ? func_80341054(?);
-// ? func_803410D4(?);
-// ? func_803410D8(?);
-// ? func_80341148(?);
-// ? func_803412BC(?);
-// ? func_80341390(?);
-// ? func_80341408(?);
-// ? func_8034143C(?);
-// ? func_80341470(?);
-// ? func_80341494(?);
-// ? func_803414D0(?);
-// ? GXSetCurrentMtx(?);
-// ? func_8034154C(?);
-// ? func_803415D0(?);
-// ? func_803416EC(?);
-// ? func_80341710(?);
-// ? func_8034175C(?);
-// ? func_8034180C(?);
-// ? func_80341850(?);
-// ? func_80341878(?);
-// ? func_803418FC(?);
-// ? func_80342194(?);
-// ? PSMTXIdentity(?);
-// ? PSMTXCopy(?);
-void PSMTXConcat(); // asm/dolphin/mtx/mtx.s
-// ? PSMTXTranspose(?);
-// ? PSMTXInverse(?);
-// ? PSMTXRotRad(?);
-// ? PSMTXRotTrig(?);
-// ? PSMTXRotAxisRad(?);
-// ? PSMTXTrans(?);
-// ? PSMTXScale(?);
-// ? PSMTXQuat(?);
-// ? C_MTXLookAt(?);
-// ? C_MTXLightFrustum(?);
-// ? C_MTXLightPerspective(?);
-// ? C_MTXLightOrtho(?);
-void PSMTXMUltiVec(Mtx, Vec*, Vec*);
-// ? PSMTXMultVecSR(?);
-// ? C_MTXFrustum(?);
-// ? C_MTXPerspective(?);
-// ? C_MTXOrtho(?);
-void PSVECAdd(Vec* a, Vec* b, Vec* result); // asm/dolphin/mtx/vec.s
-// ? PSVECSubtract(?);
-// ? PSVECScale(?);
-// ? PSVECNormalize(?);
-// ? PSVECMag(?);
-// ? PSVECDotProduct(?);
-// ? PSVECCrossProduct(?);
-// ? OSGetConsoleType(?);
-// ? ClearArena(?);
-// ? OSInit(?);
-// ? OSExceptionInit(?);
-// ? __OSSetExceptionHandler(?);
-// ? __OSGetExceptionHandler(?);
-// ? __OSPSInit(?);
-// ? __OSGetDIConfig(?);
-// ? OSInitAlarm(?);
-// ? OSCreateAlarm(?);
-// ? InsertAlarm(?);
-// ? OSSetAlarm(?);
-// ? func_80343A30(?);
-// ? OSCancelAlarm(?);
-// ? DLInsert(?);
-void* OSAllocFromHeap(void*, s32);
-// ? OSFreeToHeap(?);
-// ? OSSetCurrentHeap(?);
-// ? OSInitAlloc(?);
-// ? OSCreateHeap(?);
-// ? OSDestroyHeap(?);
-// ? OSCheckHeap(?);
-// ? OSGetArenaHi(?);
-// ? OSGetArenaLo(?);
-// ? OSSetArenaHi(?);
-// ? OSSetArenaLo(?);
-// ? OSAllocFromArenaLo(?);
-// ? OSAllocFromArenaHi(?);
-// ? __OSInitAudioSystem(?);
-// ? __OSStopAudioSystem(?);
-// ? DCEnable(?);
-// ? DCInvalidateRange(?);
-// ? DCFlushRange(?);
-// ? DCStoreRange(?);
-// ? DCFlushRangeNoSync(?);
-// ? DCZeroRange(?);
-// ? ICInvalidateRange(?);
-// ? ICFlashInvalidate(?);
-// ? ICEnable(?);
-// ? __LCEnable(?);
-// ? LCEnable(?);
-// ? LCDisable(?);
-// ? LCStoreBlocks(?);
-// ? LCStoreData(?);
-// ? LCQueueWait(?);
-// ? L2GlobalInvalidate(?);
-// ? __OSCacheInit(?);
-// ? OSLoadFPUContext(?);
-// ? __OSSaveFPUContext(?);
-// ? func_8034507C(?);
-// ? func_80345084(?);
-// ? OSSetCurrentContext(?);
-// ? OSGetCurrentContext(?);
-// ? OSSaveContext(?);
-// ? OSLoadContext(?);
-// ? OSGetStackPointer(?);
-// ? OSClearContext(?);
-// ? OSInitContext(?);
-// ? OSDumpContext(?);
-// ? __OSContextInit(?);
-void OSReport(char*, ...);
-// ? OSPanic(?);
-// ? OSSetErrorHandler(?);
-// ? __OSUnhandledException(?);
-// ? SetExiInterruptMask(?);
-// ? EXIImm(?);
-// ? EXIImmEx(?);
-// ? EXIDma(?);
-// ? EXISync(?);
-// ? EXIClearInterrupts(?);
-// ? EXISetExiCallback(?);
-// ? __EXIProbe(?);
-// ? EXIProbe(?);
-// ? EXIProbeEx(?);
-// ? EXIAttach(?);
-// ? EXIDetach(?);
-// ? EXISelect(?);
-// ? EXIDeselect(?);
-// ? EXIInit(?);
-// ? EXILock(?);
-// ? EXIUnlock(?);
-// ? EXIGetState(?);
-// ? EXIGetID(?);
-// ? OSGetFontEncode(?);
-BOOL OSDisableInterrupts();
-// ? OSEnableInterrupts(?);
-void OSRestoreInterrupts(BOOL);
-void __OSSetInterruptHandler(s32, void(*)());
-// ? __OSGetInterruptHandler(?);
-// ? __OSInterruptInit(?);
-// ? SetInterruptMask(?);
-// ? __OSMaskInterrupts(?);
-void __OSUnmaskInterrupts(s32);
-// ? __OSModuleInit(?);
-// ? OSGetCurrentContext(?);
-// ? OSGetConsoleSimulatedMemSize(?);
-// ? RealMode(?);
-// ? __OSInitMemoryProtection(?);
-// ? __OSUnlockAllMutex(?);
-// ? __OSCheckMutex(?);
-// ? __OSCheckDeadLock(?);
-// ? __OSCheckMutexes(?);
-// ? Run(?);
-// ? __OSReboot(?);
-// ? OSRegisterResetFunction(?);
-// ? Reset(?);
-// ? __OSDoHotReset(?);
-// ? OSResetSystem(?);
-// ? OSGetResetCode(?);
-// ? __OSResetSWInterruptHandler(?);
-// ? OSGetResetButtonState(?);
-// ? OSGetResetSwitchState(?);
-// ? WriteSramCallback(?);
-// ? WriteSram(?);
-// ? __OSInitSram(?);
-// ? __OSLockSram(?);
-// ? __OSLockSramEx(?);
-// ? UnlockSram(?);
-// ? __OSUnlockSram(?);
-// ? __OSUnlockSramEx(?);
-// ? __OSSyncSram(?);
-// ? OSGetSoundMode(?);
-// ? OSSetSoundMode(?);
-// ? OSGetProgressiveMode(?);
-// ? OSSetProgressiveMode(?);
-// ? OSGetWirelessID(?);
-// ? OSSetWirelessID(?);
-// ? SIBusy(?);
-// ? SIIsChanBusy(?);
-// ? CompleteTransfer(?);
-// ? SIEnablePollingInterrupt(?);
-// ? SIRegisterPollingHandler(?);
-// ? SIUnregisterPollingHandler(?);
-// ? SIInit(?);
-// ? __SITransfer(?);
-// ? SIGetStatus(?);
-// ? SISetCommand(?);
-// ? SITransferCommands(?);
-// ? SISetXY(?);
-// ? SIEnablePolling(?);
-// ? SIDisablePolling(?);
-// ? SIGetResponseRaw(?);
-// ? SIGetResponse(?);
-// ? SITransfer(?);
-// ? SIGetType(?);
-// ? SIGetTypeAsync(?);
-// ? SystemCallVector(?);
-// ? __OSInitSystemCall(?);
-// ? __OSThreadInit(?);
-// ? OSInitThreadQueue(?);
-// ? OSGetCurrentContext(?);
-// ? OSDisableScheduler(?);
-// ? func_8034AD88(?);
-// ? UnsetRun(?);
-// ? __OSGetEffectivePriority(?);
-// ? SetEffectivePriority(?);
-// ? SelectThread(?);
-// ? __OSReschedule(?);
-// ? OSCreateThread(?);
-// ? OSCancelThread(?);
-// ? OSResumeThread(?);
-// ? OSSuspendThread(?);
-// ? OSSleepThread(?);
-// ? OSWakeupThread(?);
-// ? CheckThreadQueue(?);
-// ? OSCheckActiveThreads(?);
-// ? OSGetTime(?);
-// ? OSGetTick(?);
-// ? __OSGetSystemTime(?);
-// ? __OSTimeToSystemTime(?);
-// ? GetDates(?);
-// ? OSTicksToCalendarTime(?);
-// ? InitializeUART(?);
-// ? func_8034C8B4(?);
-// ? unknown(?);
-// ? __init_user(?);
-// ? func_8034CADC(?);
-// ? func_8034CB30(?);
-// ? ClampStick(?);
-// ? PADClamp(?);
-// ? UpdateOrigin(?);
-// ? PADReset(?);
-// ? PADRecalibrate(?);
-// ? PADInit(?);
-// ? PADRead(?);
-// ? SISetSamplingRate(?);
-// ? SIRefreshSamplingRate(?);
-// ? PADControlMotor(?);
-// ? PADSetSpec(?);
-// ? PADSetSamplingCallback(?);
-// ? __PADDisableRecalibration(?);
-// ? __VIRetraceHandler(?);
-// ? func_8034EB8C(?);
-// ? func_8034EBD0(?);
-// ? func_8034EC14(?);
-// ? func_8034ECA4(?);
-// ? func_8034EE9C(?);
-void VIWaitForRetrace(void);
-// ? func_8034F368(?);
-// ? func_8034F63C(?);
-// ? func_8034F7DC(?);
-// ? func_8034FF78(?);
-// ? func_80350094(?);
-// ? func_80350100(?);
-// ? func_8035017C(?);
-// ? func_80350184(?);
-// ? func_803501EC(?);
-// ? func_80350294(?);
-// ? func_8035032C(?);
-// ? func_803503A8(?);
-// ? AIRegisterDMACallback(?);
-// ? AIInitDMA(?);
-// ? AIStartDMA(?);
-// ? AISetStreamPlayState(?);
-// ? AIGetStreamPlayState(?);
-// ? AISetDSPSampleRate(?);
-// ? AIGetDSPSampleRate(?);
-// ? AISetStreamSampleRate(?);
-// ? AIGetStreamSampleRate(?);
-// ? AISetStreamVolLeft(?);
-// ? AIGetStreamVolLeft(?);
-// ? AISetStreamVolRight(?);
-// ? AIGetStreamVolRight(?);
-// ? AIInit(?);
-// ? __AICallbackStackSwitch(?);
-// ? __AI_SRC_INIT(?);
-// ? ARRegisterDMACallback(?);
-// ? ARStartDMA(?);
-// ? ARAlloc(?);
-// ? ARFree(?);
-// ? ARInit(?);
-// ? ARGetSize(?);
-// ? func_80351010(?);
-// ? __ARQServiceQueueLo(?);
-// ? ARQInit(?);
-// ? ARQPostRequest(?);
-// ? __CARDDefaultApiCallback(?);
-// ? __CARDEnableInterrupt(?);
-// ? __CARDReadStatus(?);
-// ? __CARDClearStatus(?);
-// ? Retry(?);
-// ? __CARDStart(?);
-// ? __CARDReadSegment(?);
-// ? __CARDWritePage(?);
-// ? __CARDEraseSector(?);
-// ? CARDInit(?);
-// ? __CARDSetDiskID(?);
-// ? __CARDGetControlBlock(?);
-// ? __CARDPutControlBlock(?);
-// ? CARDFreeBlocks(?);
-// ? __CARDSync(?);
-// ? bitrev(?);
-// ? ReadArrayUnlock(?);
-// ? DummyLen(?);
-// ? __CARDUnlock(?);
-// ? BlockReadCallback(?);
-// ? func_803547FC(?);
-// ? func_8035493C(?);
-// ? CARDGetXferredBytes(?);
-// ? __CARDGetFatBlock(?);
-// ? __CARDAllocBlock(?);
-// ? __CARDFreeBlock(?);
-// ? __CARDUpdateFatBlock(?);
-// ? __CARDGetDirBlock(?);
-// ? __CARDUpdateDir(?);
-// ? __CARDCheckSum(?);
-// ? VerifyID(?);
-// ? VerifyDir(?);
-// ? VerifyFAT(?);
-// ? __CARDVerify(?);
-// ? CARDCheckExAsync(?);
-// ? CARDCheckAsync(?);
-// ? CARDProbe(?);
-// ? CARDProbeEx(?);
-// ? DoMount(?);
-// ? __CARDMountCallback(?);
-// ? CARDMountAsync(?);
-// ? DoUnmount(?);
-// ? CARDUnmount(?);
-// ? FormatCallback(?);
-// ? __CARDFormatRegionAsync(?);
-// ? CARDFormatAsync(?);
-// ? __CARDCompareFileName(?);
-// ? __CARDAccess(?);
-// ? __CARDIsPublic(?);
-// ? __CARDGetFileNo(?);
-// ? CARDFastOpen(?);
-// ? CARDOpen(?);
-// ? CARDClose(?);
-// ? __CARDIsOpened(?);
-// ? CreateCallbackFat(?);
-// ? CARDCreateAsync(?);
-// ? __CARDSeek(?);
-// ? CARDReadAsync(?);
-// ? CARDRead(?);
-// ? WriteCallback(?);
-// ? CARDWriteAsync(?);
-// ? CARDWrite(?);
-// ? DeleteCallback(?);
-// ? CARDDeleteAsync(?);
-// ? UpdateIconOffsets(?);
-// ? CARDGetStatus(?);
-// ? CARDSetStatusAsync(?);
-// ? CARDRenameAsync(?);
-// ? AXInitEx(?);
-// ? __AXGetStackHead(?);
-// ? func_80358AE0(?);
-// ? __AXAllocInit(?);
-// ? func_80358C14(?);
-// ? func_80358C34(?);
-// ? func_80358C44(?);
-// ? func_80358C60(?);
-// ? func_80358CF4(?);
-// ? func_80358D74(?);
-// ? func_80358EE8(?);
-// ? __AXAuxInit(?);
-// ? func_8035906C(?);
-// ? func_803590A0(?);
-// ? func_803590BC(?);
-// ? func_803590F0(?);
-// ? func_8035910C(?);
-// ? func_8035929C(?);
-// ? func_803592A8(?);
-// ? __AXGetCommandListCycles(?);
-// ? func_803592BC(?);
-// ? func_803592F8(?);
-// ? __AXClInit(?);
-// ? __AXOutNewFrame(?);
-// ? func_80359984(?);
-// ? __AXOutInit(?);
-// ? AXRegisterCallback(?);
-// ? __AXGetStudio(?);
-// ? func_80359D98(?);
-// ? __AXSPBInit(?);
-// ? func_8035A1BC(?);
-// ? __AXGetNumVoices(?);
-// ? func_8035A258(?);
-// ? func_8035A934(?);
-// ? func_8035AB7C(?);
-// ? func_8035AB88(?);
-// ? __AXVPBInit(?);
-// ? func_8035ADC4(?);
-// ? func_8035AE20(?);
-// ? func_8035B07C(?);
-// ? func_8035B0E0(?);
-// ? func_8035B13C(?);
-// ? func_8035B194(?);
-// ? func_8035B1E0(?);
-// ? func_8035B2F0(?);
-// ? func_8035B33C(?);
-// ? func_8035B390(?);
-// ? func_8035B3E4(?);
-// ? func_8035B438(?);
-// ? func_8035B4DC(?);
-// ? func_8035B574(?);
-// ? func_8035B60C(?);
-// ? __AXGetCurrentProfile(?);
-// ? ReverbHICreate(?);
-// ? func_8035BBAC(?);
-// ? func_8035BD3C(?);
-// ? func_8035C248(?);
-// ? func_8035C344(?);
-// ? func_8035C3B4(?);
-// ? ReverbSTDCreate(?);
-// ? func_8035C910(?);
-// ? func_8035CCC4(?);
-// ? func_8035CDC0(?);
-// ? func_8035CE2C(?);
-// ? do_src1(?);
-// ? func_8035D040(?);
-// ? func_8035D22C(?);
-// ? func_8035D42C(?);
-// ? func_8035D47C(?);
-// ? AXFXDelayCallback(?);
-// ? func_8035DA60(?);
-// ? func_8035DC64(?);
-// ? func_8035DCAC(?);
-// ? func_8035DD8C(?);
-// ? func_8035DD98(?);
-// ? HSD_DobjGetFlags(?);
-// ? HSD_DObjSetFlags(?);
-// ? HSD_DObjClearFlags(?);
-// ? HSD_DObjModifyFlags(?);
-// ? HSD_DObjRemoveAnimAllByFlags(?);
-// ? HSD_DObjAddAnimAll(?);
-// ? HSD_DObjReqAnimAllByFlags(?);
-// ? HSD_DObjReqAnimAll(?);
-// ? HSD_DObjAnimAll(?);
-struct _HSD_DObj* HSD_DObjLoadDesc(struct _HSD_DObjDesc*);
-// ? HSD_DObjRemoveAll(?);
-// ? HSD_DObjAlloc(?);
-// ? HSD_DObjResolveRefsAll(?);
-// ? HSD_TObjRemoveAnimAll(?);
-// ? HSD_TObjAddAnim(?);
-// ? HSD_TObjAddAnimAll(?);
-// ? HSD_TObjReqAnimAllByFlags(?);
-// ? HSD_TObjReqAnim(?);
-// ? HSD_TObjReqAnimAll(?);
-// ? HSD_TObjAnim(?);
-// ? HSD_TObjAnimAll(?);
-// ? HSD_TObjLoadDesc(?);
-// ? HSD_TlutLoadDesc(?);
-// ? HSD_TObjTevLoadDesc(?);
-// ? _HSD_TObjGetCurrentByType(?);
-// ? TObjSetupMtx(?);
-// ? HSD_TObjSetupTextureCoordGen(?);
-// ? HSD_TObjSetupVolatileTev(?);
-// ? MakeColorGenTExp(?);
-// ? HSD_TObjAssignResources(?);
-// ? HSD_TObjSetup(?);
-// ? HSD_TexCoordID2TexGenSrc(?);
-// ? HSD_Index2TexCoord(?);
-// ? HSD_Index2TexMtx(?);
-// ? HSD_Index2TexMap(?);
-// ? HSD_TObjRemoveAll(?);
-// ? HSD_TObjGetNext(?);
-struct _HSD_TObj* allocShadowTObj();
-// ? HSD_TObjFree(?);
-// ? HSD_TlutAlloc(?);
-// ? HSD_TlutFree(?);
-// ? HSD_TObjTevAlloc(?);
-struct _HSD_ImageDesc* HSD_ImageDescAlloc();
-// ? HSD_ImageDescFree(?);
-// ? HSD_ImageDescCopyFromEFB(?);
-// ? HSD_SetupChannelMode(?);
-// ? func_80361778(?);
-// ? func_8036190C(?);
-// ? HSD_SetupRenderMode(?);
-// ? func_80361A20(?);
-// ? func_80361A64(?);
-// ? func_80361A74(?);
-// ? func_80361AD8(?);
-// ? func_80361B18(?);
-// ? func_80361BB8(?);
-// ? func_80361C60(?);
-// ? func_80361CC4(?);
-// ? func_80361D6C(?);
-// ? func_80361DC0(?);
-// ? func_80361E14(?);
-// ? func_80361E8C(?);
-// ? func_80361EE0(?);
-// ? func_80361FC4(?);
-// ? HSD_RenderInitAllocData(?);
-// ? func_803620A4(?);
-// ? func_803623D0(?);
-// ? func_80362400(?);
-// ? func_80362478(?);
-// ? func_803624A8(?);
-// ? HSD_StateInitTev(?);
-// ? func_803624E4(?);
-// ? func_803624EC(?);
-// ? func_80362518(?);
-// ? func_80362548(?);
-// ? func_80362640(?);
-// ? func_803626B8(?);
-// ? func_80362768(?);
-// ? func_80362908(?);
-// ? func_803629D8(?);
-// ? func_80362AA4(?);
-// ? HSD_MObjSetCurrent(?);
-// ? HSD_MObjSetFlags(?);
-// ? HSD_MObjClearFlags(?);
-// ? HSD_MObjRemoveAnimByFlags(?);
-// ? HSD_MObjAddAnim(?);
-// ? HSD_MObjReqAnimByFlags(?);
-// ? HSD_MObjReqAnim(?);
-// ? HSD_MObjAnim(?);
-struct _HSD_MObj* HSD_MObjLoadDesc(struct _HSD_MObjDesc*);
-// ? HSD_MObjCompileTev(?);
-// ? func_80363B8C(?);
-// ? func_80363C10(?);
-// ? func_80363C2C(?);
-// ? func_80363C38(?);
-// ? HSD_MObjRemove(?);
-// ? HSD_MObjAlloc(?);
-// ? HSD_MaterialAlloc(?);
-// ? func_80363D60(?);
-// ? func_80363DC4(?);
-// ? HSD_AObjInitAllocData(?);
-// ? func_80364004(?);
-// ? func_8036401C(?);
-// ? func_80364054(?);
-// ? func_803640A0(?);
-// ? func_803640B0(?);
-// ? func_8036410C(?);
-// ? func_80364190(?);
-// ? func_80364340(?);
-// ? func_8036439C(?);
-void HSD_AObjRemove(struct _HSD_AObj* aobj);
-// ? func_8036453C(?);
-// ? func_803645A8(?);
-// ? callbackForeachFunc(?);
-// ? TObjForeachAnim(?);
-// ? RObjForeachAnim(?);
-// ? func_803647DC(?);
-// ? func_80364924(?);
-// ? HSD_ForeachAnim(?);
-// ? func_8036530C(?);
-// ? func_8036531C(?);
-// ? func_8036532C(?);
-// ? func_8036533C(?);
-// ? HSD_LObjGetFlags(?);
-// ? HSD_LObjSetFlags(?);
-// ? HSD_LObjClearFlags(?);
-// ? HSD_LObjGetLightMaskDiffuse(?);
-// ? HSD_LObjGetLightMaskAttnFunc(?);
-// ? HSD_LObjGetLightMaskAlpha(?);
-// ? HSD_LObjGetLightMaskSpecular(?);
-// ? HSD_LObjGetNbActive(?);
-// ? HSD_LObjGetActiveByID(?);
-// ? HSD_LObjGetActiveByIndex(?);
-// ? HSD_LObjAnim(?);
-// ? HSD_LObjAnimAll(?);
-// ? HSD_LObjReqAnimAll(?);
-// ? HSD_LObjGetLightVector(?);
-// ? HSD_LObjSetup(?);
-// ? func_8036597C(?);
-// ? func_80365AC4(?);
-// ? func_80365C50(?);
-// ? func_80365D6C(?);
-// ? func_80365F28(?);
-// ? func_803663B4(?);
-// ? func_803664D4(?);
-// ? func_80366654(?);
-// ? func_803667A8(?);
-// ? func_803668EC(?);
-// ? func_80366A44(?);
-// ? HSD_LightID2Index(?);
-// ? func_80366B64(?);
-void func_80366BD4();
-// ? func_80366CA4(?);
-// ? func_80366CB0(?);
-// ? func_80366CBC(?);
-// ? func_80366CD0(?);
-// ? func_80366CE8(?);
-// ? HSD_LObjGetPosition(?);
-// ? func_80366DB0(?);
-// ? HSD_LObjGetInterest(?);
-// ? HSD_LObjGetPositionWObj(?);
-// ? HSD_LObjGetInterestWObj(?);
-// ? func_803672DC(?);
-// ? func_803673D8(?);
-// ? HSD_CObjEraseScreen(?);
-// ? HSD_CObjRemoveAnim(?);
-// ? func_803678CC(?);
-// ? func_80367AB8(?);
-// ? func_80367B08(?);
-// ? func_80367B68(?);
-// ? func_80367C28(?);
-// ? func_80367EB0(?);
-// ? func_803680F8(?);
-// ? func_803683A4(?);
-// ? func_80368458(?);
-// ? func_80368608(?);
-// ? HSD_CObjGetInterestWObj(?);
-// ? HSD_CObjGetEyePositionWObj(?);
-// ? func_803686AC(?);
-// ? func_80368718(?);
-// ? func_80368784(?);
-// ? func_803687F0(?);
-// ? func_8036885C(?);
-// ? func_80368A08(?);
-// ? func_80368B0C(?);
-// ? func_80368BC0(?);
-// ? func_80368E70(?);
-// ? func_803690B4(?);
-// ? func_803692E8(?);
-// ? func_80369564(?);
-// ? func_80369574(?);
-// ? func_803695F0(?);
-// ? func_80369624(?);
-// ? func_80369688(?);
-// ? func_80369808(?);
-// ? func_803699C0(?);
-// ? func_80369BC8(?);
-// ? func_80369BEC(?);
-// ? func_80369C0C(?);
-// ? func_80369C30(?);
-// ? func_80369C50(?);
-// ? func_80369CE4(?);
-// ? func_80369D18(?);
-// ? func_80369DB0(?);
-// ? func_80369DE4(?);
-// ? func_80369E84(?);
-// ? func_80369EB8(?);
-// ? func_80369F54(?);
-f32 HSD_CObjGetNear(struct _HSD_CObj*);
-// ? func_80369FA0(?);
-f32 HSD_CObjGetFar(struct _HSD_CObj*);
-// ? func_80369FC8(?);
-// ? func_80369FD8(?);
-// ? func_80369FF4(?);
-=======
 
 #pragma region "asm/dolphin/mtx/mtx.s"
 void PSMTXIdentity(Mtx m);
@@ -1873,12 +823,9 @@
 
 #pragma region "asm/dolphin/mtx/vec.s"
 void PSVECAdd(Vec *a, Vec *b, Vec *result);
-void PSVECSubtract(Vec *a, Vec *b, Vec *result);
 void PSVECScale(Vec *src, Vec *dst, f32 scale);
-void PSVECNormalize(Vec *src, Vec *unit);
 f32 PSVECMag(Vec *v);
 f32 PSVECDotProduct(Vec *a, Vec *b);
-void PSVECCrossProduct(Vec *a, Vec *b, Vec *result);
 #pragma endregion
 
 void *OSAllocFromHeap(int, u32);
@@ -1903,14 +850,13 @@
 
 void func_80366BD4();
 
-struct _HSD_WObj *func_80366E78(struct _HSD_LObj *);
-struct _HSD_WObj *func_80366E90(struct _HSD_LObj *);
+struct _HSD_WObj *HSD_LObjGetPositionWObj(struct _HSD_LObj *);
+struct _HSD_WObj *HSD_LObjGetInterestWObj(struct _HSD_LObj *);
 
 f32 HSD_CObjGetNear(struct _HSD_CObj *);
 
 f32 HSD_CObjGetFar(struct _HSD_CObj *);
 
->>>>>>> cd7330df
 void HSD_CObjSetScissorx4();
 
 void HSD_CObjSetViewportfx4();
