<<<<<<< HEAD
// extern ? lbl_80005918;
// extern ? lbl_803B7240;
// extern ? lbl_803B7260;
// extern ? lbl_803B7280;
// extern ? lbl_803B72A8;
// extern ? lbl_803B72B4;
// extern ? lbl_803B72C0;
// extern ? lbl_803B7300;
// extern ? lbl_803B73B8;
// extern ? lbl_803B73C4;
// extern ? lbl_803B73D0;
// extern ? lbl_803B73DC;
// extern ? lbl_803B73E8;
// extern ? lbl_803B7488;
// extern ? lbl_803B7494;
// extern ? lbl_803B74A0;
// extern ? lbl_803B74B0;
// extern ? lbl_803B74BC;
// extern ? lbl_803B74C8;
// extern ? lbl_803B74D4;
// extern ? lbl_803B74E0;
// extern ? lbl_803B74F0;
// extern ? lbl_803B7500;
// extern ? lbl_803B7510;
// extern ? lbl_803B7520;
// extern ? lbl_803B7548;
// extern ? lbl_803B7570;
// extern ? lbl_803B757C;
// extern ? lbl_803B7588;
// extern ? lbl_803B7598;
// extern ? lbl_803B75A4;
// extern ? lbl_803B75B0;
// extern ? lbl_803B75C0;
// extern ? lbl_803B75D0;
// extern ? lbl_803B75DC;
// extern ? lbl_803B75F8;
// extern ? lbl_803B7808;
// extern ? lbl_803B7844;
// extern ? lbl_803B7864;
// extern ? lbl_803B7888;
// extern ? lbl_803B78A4;
// extern ? lbl_803B78C8;
// extern ? lbl_803B790C;
// extern ? lbl_803B7930;
// extern ? lbl_803B7A44;
// extern ? lbl_803B7A60;
// extern ? lbl_803B7AD0;
// extern ? lbl_803B7B18;
// extern ? lbl_803B7B68;
// extern ? lbl_803B7C08;
// extern ? lbl_803B7C18;
// extern ? lbl_803B7C28;
// extern ? lbl_803B7C40;
// extern ? lbl_803B7C58;
// extern ? lbl_803B7C68;
// extern ? lbl_803B7C80;
// extern ? lbl_803B7CA8;
// extern ? lbl_803B7CE0;
// extern ? lbl_803B7D04;
// extern ? lbl_803B7D18;
// extern ? lbl_803B7D3C;
// extern ? lbl_803B7D50;
// extern ? lbl_803B7D5C;
// extern ? lbl_803B7D68;
// extern ? lbl_803B7D74;
// extern ? lbl_803B7D80;
// extern ? lbl_803B7DEC;
// extern ? lbl_803B7E0C;
// extern ? lbl_803B7E50;
// extern ? lbl_803B7E78;
// extern ? lbl_803B7E84;
// extern ? lbl_803B7E90;
// extern ? lbl_803B7E9C;
// extern ? lbl_803B7EA8;
// extern ? lbl_803B7EB8;
// extern ? lbl_803B7EF0;
// extern ? lbl_803B7EFC;
// extern ? lbl_803B7F28;
// extern ? lbl_803B7F3C;
// extern ? lbl_803B7F50;
// extern ? lbl_803B7F68;
// extern ? lbl_803B7F74;
// extern ? lbl_803B7F80;
// extern ? lbl_803B7F8C;
// extern ? lbl_803B7F9C;
// extern ? lbl_803B7FB0;
// extern ? lbl_803B7FD4;
// extern ? lbl_803B7FF0;
// extern ? lbl_803B802C;
// extern ? lbl_803B8038;
// extern ? lbl_803B8044;
// extern ? lbl_803B8090;
// extern ? lbl_803B80A8;
// extern ? lbl_803B80C0;
// extern ? lbl_803B80CC;
// extern ? lbl_803B80DC;
// extern ? lbl_803B80FC;
// extern ? lbl_803B8108;
// extern ? lbl_803B8114;
// extern ? lbl_803B8120;
// extern ? lbl_803B8134;
// extern ? lbl_803B81B8;
// extern ? lbl_803B81C8;
// extern ? lbl_803B81D4;
// extern ? lbl_803B8220;
// extern ? lbl_803B825C;
// extern ? lbl_803B8268;
// extern ? lbl_803B8278;
// extern ? lbl_803B8288;
// extern ? lbl_803B8298;
// extern ? lbl_803B82A8;
// extern ? lbl_803B82D0;
// extern ? lbl_803B82DC;
// extern ? lbl_803B82F4;
// extern ? lbl_803B8360;
// extern ? lbl_803B836C;
// extern ? lbl_803B8378;
// extern ? lbl_803B8384;
// extern ? lbl_803B8390;
// extern ? lbl_803B83A0;
// extern ? lbl_803B83E0;
// extern ? lbl_803B83F0;
// extern ? lbl_803B8408;
// extern ? lbl_803B8440;
// extern ? lbl_803B844C;
// extern ? lbl_803B8458;
// extern ? lbl_803B8464;
// extern ? lbl_803B8470;
// extern ? lbl_803B8480;
// extern ? lbl_803B848C;
// extern ? lbl_803B8498;
// extern ? lbl_803B84A8;
// extern ? lbl_803B84B8;
// extern ? lbl_803B84C8;
// extern ? lbl_803B84D8;
// extern ? lbl_803B84E8;
// extern ? lbl_803B84F4;
// extern ? lbl_803B8500;
// extern ? lbl_803B8510;
// extern ? lbl_803B8528;
// extern ? lbl_803B8538;
// extern ? lbl_803B8544;
// extern ? lbl_803B8550;
// extern ? lbl_803B8560;
// extern ? lbl_803B8570;
// extern ? lbl_803B857C;
// extern ? lbl_803B8598;
// extern ? lbl_803B85A8;
// extern ? lbl_803B85F0;
// extern ? lbl_803B8600;
// extern ? lbl_803B8610;
// extern ? lbl_803B8634;
// extern ? lbl_803B8640;
// extern ? lbl_803B8650;
// extern ? lbl_803B8660;
// extern ? lbl_803B8674;
// extern ? lbl_803B8680;
// extern ? lbl_803B868C;
// extern ? lbl_803B8698;
// extern ? lbl_803B86A4;
// extern ? lbl_803B86B0;
// extern ? lbl_803B86BC;
// extern ? lbl_803B86C8;
// extern ? lbl_803B86D8;
// extern ? lbl_803B86E8;
// extern ? lbl_803B86F8;
// extern ? lbl_803B8708;
// extern ? lbl_803B8718;
// extern ? lbl_803B8724;
// extern ? lbl_803B8730;
// extern ? lbl_803B8740;
// extern ? lbl_803B8750;
// extern ? lbl_803B8760;
// extern ? lbl_803B8770;
// extern ? lbl_803B8780;
// extern ? lbl_803B8790;
// extern ? lbl_803B879C;
// extern ? lbl_803B87A8;
// extern ? lbl_803B87DC;
// extern ? lbl_803B8810;
// extern ? lbl_803B8844;
// extern ? lbl_803B8858;
// extern ? lbl_803B8864;
// extern ? lbl_803B889C;
// extern ? lbl_803B88D4;
// extern ? lbl_803B88E0;
// extern ? lbl_803B88EC;
// extern ? lbl_803B88F8;
// extern ? lbl_803B8904;
// extern ? lbl_803B8910;
// extern ? lbl_803B8958;
// extern ? lbl_803B8968;
// extern ? lbl_803B8974;
// extern ? lbl_803B8988;
// extern ? lbl_803B8A34;
// extern ? lbl_803B8AE0;
// extern ? lbl_803B8B90;
// extern ? lbl_803B8BA8;
// extern ? lbl_803B8BF0;
// extern ? lbl_803B8C30;
// extern ? LowercaseTable;
// extern ? UppercaseTable;
// extern ? lbl_803B8F30;
// extern ? lbl_803B8F40;
// extern ? lbl_803B8F50;
// extern ? lbl_803B9154;
// extern ? lbl_803B9358;
// extern ? lbl_803B9378;
// extern ? lbl_803B93A0;
// extern ? lbl_803B93C0;
// extern ? lbl_803B93D0;
// extern ? lbl_803B93E4;
// extern ? lbl_803B93F8;
// extern ? lbl_803B9410;
// extern ? position;
// extern ? interest;
// extern ? lbl_803B94B8;
// extern ? lbl_803B94C4;
// extern ? lbl_803B94D0;
// extern ? lbl_803B94E0;
// extern ? lbl_803B94FC;
// extern ? lbl_803B9570;
// extern ? lbl_803B9580;
// extern ? lbl_803B958C;
// extern ? lbl_803B9598;
// extern ? lbl_803B95A8;
// extern ? lbl_803B95E8;
// extern ? lbl_803B95F8;
// extern ? lbl_803B9618;
// extern ? lbl_803B9628;
// extern ? lbl_803B9658;
// extern ? lbl_803B9664;
// extern ? lbl_803B9670;
// extern ? lbl_803B9840;
// extern ? lbl_803B9880;
// extern ? lbl_803B9928;
// extern ? lbl_803B9FC0;
// extern ? lbl_803B9FE0;
// extern ? lbl_803B9FF0;
// extern ? lbl_803BA000;
// extern ? lbl_803BA020;
// extern ? lbl_803BA030;
// extern ? lbl_803BA040;
// extern ? lbl_803BA050;
// extern ? lbl_803BA0D8;
// extern ? lbl_803BA0E4;
// extern ? lbl_803BA0FC;
// extern ? lbl_803BA150;
// extern ? lbl_803BA1C0;
// extern ? lbl_803BA1D0;
// extern ? lbl_803BA248;
// extern ? lbl_803BA2A0;
// extern ? lbl_803BA2AC;
// extern ? lbl_803BA2C0;
// extern ? lbl_803BA344;
// extern ? lbl_803BA380;
// extern ? lbl_803BA3D0;
// extern ? lbl_803BA3DC;
// extern ? lbl_803BA508;
// extern ? lbl_803BA514;
// extern ? lbl_803BA520;
// extern ? lbl_803BA540;
// extern ? lbl_803BA588;
// extern ? lbl_803BA5A4;
// extern ? lbl_803BA5B0;
// extern ? lbl_803BA5F0;
// extern ? lbl_803BA638;
// extern ? lbl_803BA68C;
// extern ? lbl_803BA6A8;
// extern ? lbl_803BA6E8;
// extern ? lbl_803BA708;
// extern ? jtbl_803BAAA8;
// extern ? lbl_803BAAE0;
// extern ? lbl_803BAAEC;
// extern ? lbl_803BAB08;
// extern ? lbl_803BAB40;
// extern ? lbl_803BAB50;
// extern ? lbl_803BAB60;
// extern ? lbl_803BAB74;
// extern ? lbl_803BAC5C;
// extern ? lbl_803BAC78;
// extern ? lbl_803BAC88;
// extern ? lbl_803BACC8;
// extern ? lbl_803BACF4;
// extern ? lbl_803BAD00;
// extern ? lbl_803BAD90;
// extern ? lbl_803BAD9C;
// extern ? lbl_803BADB0;
// extern ? lbl_803BAE14;
// extern ? lbl_803BAE3C;
// extern ? lbl_803BB028;
// extern ? lbl_803BB060;
// extern ? lbl_803BB088;
// extern ? lbl_803BB094;
// extern ? lbl_803BB0B0;
// extern ? lbl_803BB0E0;
// extern ? lbl_803BB2DC;
// extern ? lbl_803BB2F4;
// extern ? lbl_803BB300;
// extern ? lbl_803BB3C0;
// extern ? lbl_803BB5D0;
// extern ? lbl_803BB6B0;
// extern ? lbl_803BB800;
// extern ? lbl_803BB8D4;
// extern ? lbl_803BC4A0;
// extern ? lbl_803BC4E4;
// extern ? lbl_803BC8FC;
// extern ? lbl_803BC908;
// extern ? jtbl_803BC99C;
// extern ? lbl_803BCA24;
// extern ? lbl_803BCB18;
// extern ? lbl_803BCB64;
// extern ? lbl_803BCB9C;
// extern ? lbl_803BCBB0;
// extern ? lbl_803BCBD0;
// extern ? jtbl_803BCC4C;
// extern ? lbl_803BCCA0;
// extern ? lbl_803BCD90;
// extern ? lbl_803BCD9C;
// extern ? lbl_803BCDC0;
// extern ? lbl_803BCDCC;
// extern ? lbl_803BCDE0;
// extern ? lbl_803BCE44;
// extern ? lbl_803BCE60;
// extern ? lbl_803BCE70;
// extern ? lbl_803BCEB0;
// extern ? lbl_803BCEBC;
// extern ? lbl_803BCF20;
// extern ? lbl_803BCF74;
// extern ? lbl_803BCFC0;
// extern ? lbl_803BD014;
// extern ? jtbl_803BD0B0;
// extern ? lbl_803BD12C;
// extern ? lbl_803BD13C;
// extern ? lbl_803BD164;
// extern ? lbl_803BD1B0;
// extern ? lbl_803BD1E4;
// extern ? lbl_803BD1F4;
// extern ? lbl_803BD250;
// extern ? lbl_803BD260;
// extern ? lbl_803BD270;
// extern ? lbl_803BD2A8;
// extern ? lbl_803BD384;
// extern ? lbl_803BD3AC;
// extern ? lbl_803BD3C8;
// extern ? lbl_803BD3D8;
// extern ? lbl_803BF248;
// extern ? lbl_803BF4B0;
// extern ? lbl_803BF540;
// extern ? lbl_803BF6E0;
// extern ? lbl_803BF760;
// extern ? lbl_803BF790;
// extern ? lbl_803BF7A0;
// extern ? lbl_803BF7B8;
// extern ? lbl_803BF804;
// extern ? lbl_803BF81C;
// extern ? lbl_803BF848;
// extern ? jtbl_803BF870;
// extern ? lbl_803BF9D0;
// extern ? jtbl_803BF9F8;
// extern ? lbl_803BFB00;
// extern ? jtbl_803BFB28;
// extern ? lbl_803C0004;
// extern ? lbl_803C025C;
// extern ? lbl_803C04C0;
// extern ? lbl_803C04DC;
// extern ? jtbl_803C04E8;
// extern ? jtbl_803C050C;
// extern ? lbl_803C0530;
// extern ? lbl_803C053C;
// extern ? lbl_803C0550;
// extern ? lbl_803C055C;
// extern ? lbl_803C057C;
// extern ? lbl_803C0588;
// extern ? lbl_803C05AC;
// extern ? lbl_803C0610;
// extern ? lbl_803C0638;
// extern ? lbl_803C0658;
// extern ? lbl_803C0664;
// extern ? lbl_803C0670;
// extern ? lbl_803C06CC;
// extern ? lbl_803C06E8;
// extern ? lbl_803C07AC;
// extern ? lbl_803C0870;
// extern ? jtbl_803C08A4;
// extern ? jtbl_803C08C0;
// extern ? jtbl_803C08DC;
// extern ? lbl_803C08F8;
// extern ? lbl_803C0948;
// extern ? lbl_803C0998;
// extern ? lbl_803C0A08;
// extern ? lbl_803C0AB8;
// extern ? lbl_803C0AE0;
// extern ? lbl_803C0B00;
// extern ? lbl_803C0B14;
// extern ? lbl_803C0BB4;
// extern ? lbl_803C0BD0;
// extern ? lbl_803C0C08;
// extern ? lbl_803C0C14;
// extern ? lbl_803C0C40;
// extern ? lbl_803C0C4C;
// extern ? lbl_803C0C58;
// extern ? lbl_803C0C74;
// extern ? lbl_803C0C80;
// extern ? lbl_803C0CAC;
// extern ? lbl_803C0CF0;
// extern ? lbl_803C0D58;
// extern ? lbl_803C0D64;
// extern ? lbl_803C0D80;
// extern ? lbl_803C0DA4;
// extern ? lbl_803C0DB0;
// extern ? lbl_803C0DD0;
// extern ? jtbl_803C0E90;
// extern ? lbl_803C0EB0;
// extern ? lbl_803C0EC0;
// extern ? lbl_803C0FC8;
// extern ? lbl_803C10D0;
// extern ? ft_OnLoad;
// extern ? ft_OnDeath;
// extern ? lbl_803C125C;
// extern ? lbl_803C12E0;
// extern ? lbl_803C1364;
// extern ? ft_SpecialS;
// extern ? ft_SpecialHiAir;
// extern ? ft_SpecialLwAir;
// extern ? ft_SpecialSAir;
// extern ? ft_SpecialNAir;
// extern ? ft_SpecialN;
// extern ? ft_SpecialLw;
// extern ? ft_SpecialHi;
// extern ? ft_OnAbsorb;
// extern ? ft_OnItemPickup;
// extern ? ft_OnItemInvisible;
// extern ? ft_OnItemVisible;
// extern ? ft_OnItemRelease;
// extern ? ft_OnItemCatch;
// extern ? lbl_803C1B20;
// extern ? lbl_803C1BA4;
// extern ? lbl_803C1C28;
// extern ? ft_OnKnockbackEnter;
// extern ? lbl_803C1D30;
// extern ? lbl_803C1DB4;
// extern ? lbl_803C1E38;
// extern ? lbl_803C1EBC;
// extern ? lbl_803C1F40;
// extern ? lbl_803C2048;
// extern ? lbl_803C20CC;
// extern ? lbl_803C2150;
// extern ? lbl_803C2258;
// extern ? lbl_803C2360;
// extern ? lbl_803C2468;
// extern ? lbl_803C24EC;
// extern ? lbl_803C2570;
// extern ? lbl_803C25F4;
// extern ? lbl_803C26FC;
// extern ? lbl_803C2720;
// extern ? lbl_803C2744;
// extern ? lbl_803C2800;
// extern ? lbl_803C52A0;
// extern ? lbl_803C5460;
// extern ? lbl_803C5488;
// extern ? lbl_803C54A8;
// extern ? lbl_803C54C4;
// extern ? jtbl_803C54D8;
// extern ? lbl_803C5520;
// extern ? lbl_803C5580;
// extern ? jtbl_803C55C0;
// extern ? jtbl_803C561C;
// extern ? jtbl_803C5678;
// extern ? lbl_803C56D8;
// extern ? lbl_803C5700;
// extern ? lbl_803C5710;
// extern ? lbl_803C5720;
// extern ? lbl_803C572C;
// extern ? lbl_803C5748;
// extern ? lbl_803C5794;
// extern ? lbl_803C57B0;
// extern ? lbl_803C5A20;
// extern ? lbl_803C5A68;
// extern ? jtbl_803C5AF4;
// extern ? jtbl_803C5B5C;
// extern ? jtbl_803C5BE8;
// extern ? jtbl_803C5C10;
// extern ? jtbl_803C5C70;
// extern ? jtbl_803C5C98;
// extern ? jtbl_803C5CE8;
// extern ? jtbl_803C5D60;
// extern ? lbl_803C5DB0;
// extern ? lbl_803C5DC4;
// extern ? lbl_803C5DD4;
// extern ? lbl_803C60E0;
// extern ? lbl_803C6108;
// extern ? jtbl_803C6118;
// extern ? jtbl_803C613C;
// extern ? jtbl_803C61BC;
// extern ? lbl_803C6594;
// extern ? lbl_803C6908;
// extern ? lbl_803C6948;
// extern ? lbl_803C695C;
// extern ? lbl_803C6974;
// extern ? lbl_803C6980;
// extern ? lbl_803C6AD0;
// extern ? lbl_803C6ADC;
// extern ? lbl_803C6AE8;
// extern ? lbl_803C6B08;
// extern ? lbl_803C6B18;
// extern ? lbl_803C6B40;
// extern ? lbl_803C6B4C;
// extern ? lbl_803C6B78;
// extern ? lbl_803C6BA0;
// extern ? lbl_803C6BC8;
// extern ? lbl_803C6BD8;
// extern ? lbl_803C6BF0;
// extern ? jtbl_803C6C00;
// extern ? jtbl_803C6C54;
// extern ? lbl_803C6CA8;
// extern ? lbl_803C6CD0;
// extern ? lbl_803C6CF8;
// extern ? lbl_803C6D24;
// extern ? lbl_803C6D70;
// extern ? lbl_803C6DE8;
// extern ? lbl_803C6E00;
// extern ? jtbl_803C6E0C;
// extern ? jtbl_803C6E7C;
// extern ? lbl_803C6EB8;
// extern ? lbl_803C6ECC;
// extern ? lbl_803C6EF8;
// extern ? lbl_803C6F0C;
// extern ? lbl_803C6F40;
// extern ? lbl_803C6F60;
// extern ? lbl_803C6F78;
// extern ? lbl_803C6F88;
// extern ? lbl_803C6FF0;
// extern ? jtbl_803C7030;
// extern ? lbl_803C70A0;
// extern ? lbl_803C70B0;
// extern ? lbl_803C70C0;
// extern ? lbl_803C70D0;
// extern ? lbl_803C70E0;
// extern ? lbl_803C70F0;
// extern ? lbl_803C710C;
// extern ? lbl_803C72A0;
// extern ? lbl_803C7DD0;
// extern ? lbl_803C7DE8;
// extern ? lbl_803C7E08;
// extern ? as_table_kirby;
// extern ? lbl_803C9CC8;
// extern ? lbl_803C9DD0;
// extern ? lbl_803C9E54;
// extern ? lbl_803C9FC8;
// extern ? jtbl_803CA0CC;
// extern ? jtbl_803CA14C;
// extern ? jtbl_803CA1CC;
// extern ? jtbl_803CA230;
// extern ? jtbl_803CA294;
// extern ? jtbl_803CA2CC;
// extern ? lbl_803CA5A4;
// extern ? lbl_803CA9D0;
// extern ? lbl_803CB3E8;
// extern ? lbl_803CB46C;
// extern ? lbl_803CB490;
// extern ? lbl_803CB4EC;
// extern ? lbl_803CB510;
// extern ? lbl_803CB52C;
// extern ? lbl_803CB540;
// extern ? lbl_803CB6C0;
// extern ? lbl_803CB6D8;
// extern ? lbl_803CB6F8;
// extern ? lbl_803CB710;
// extern ? lbl_803CB720;
// extern ? lbl_803CB758;
// extern ? lbl_803CB770;
// extern ? jtbl_803CB794;
// extern ? jtbl_803CB7DC;
// extern ? lbl_803CB828;
// extern ? lbl_803CC598;
// extern ? jtbl_803CC5BC;
// extern ? jtbl_803CC604;
// extern ? lbl_803CD7F8;
// extern ? lbl_803CD820;
// extern ? lbl_803CDD60;
// extern ? lbl_803CE6B8;
// extern ? lbl_803CEA50;
// extern ? lbl_803CEA70;
// extern ? lbl_803CEA7C;
// extern ? lbl_803CED48;
// extern ? lbl_803CED84;
// extern ? lbl_803CED94;
// extern ? lbl_803CEDA4;
// extern ? lbl_803CF2A0;
// extern ? lbl_803D05B4;
// extern ? lbl_803D05C8;
// extern ? lbl_803D05D8;
// extern ? lbl_803D0610;
// extern ? lbl_803D0AAC;
// extern ? lbl_803D0AE8;
// extern ? lbl_803D0F90;
extern const s32 lbl_803D3984[];
// extern ? lbl_803D40D0;
// extern ? jtbl_803D4144;
// extern ? jtbl_803D41D0;
// extern ? lbl_803D4878;
// extern ? jtbl_803D4900;
// extern ? jtbl_803D4998;
// extern ? lbl_803D49C0;
// extern ? jtbl_803D4A2C;
// extern ? lbl_803D4A48;
// extern ? lbl_803D4A60;
// extern ? lbl_803D4A80;
// extern ? lbl_803D4ABC;
// extern ? lbl_803D4AC8;
// extern ? lbl_803D4C38;
// extern ? lbl_803D4D74;
// extern ? lbl_803D4FDC;
// extern ? lbl_803D5060;
// extern ? lbl_803D50E4;
// extern ? lbl_803D5168;
// extern ? lbl_803D51A0;
// extern ? lbl_803D53A8;
// extern ? lbl_803D5480;
// extern ? lbl_803D5558;
// extern ? lbl_803D5590;
// extern ? lbl_803D559C;
// extern ? jtbl_803D55A8;
// extern ? lbl_803D5620;
// extern ? lbl_803D5630;
// extern ? lbl_803D5648;
// extern ? lbl_803D5A4C;
// extern ? jtbl_803D6258;
// extern ? lbl_803D6300;
// extern ? lbl_803D6450;
// extern ? lbl_803D646C;
// extern ? lbl_803D6488;
// extern ? lbl_803D6878;
// extern ? lbl_803D68CC;
// extern ? lbl_803D69F8;
// extern ? lbl_803D6A08;
// extern ? lbl_803D6A18;
// extern ? lbl_803D7018;
// extern ? lbl_803D7038;
// extern ? lbl_803D7058;
// extern ? lbl_803D7910;
// extern ? lbl_803D79D0;
// extern ? lbl_803D79E0;
// extern ? lbl_803D79F0;
// extern ? lbl_803D7A08;
// extern ? lbl_803D7A40;
// extern ? jtbl_803D7A50;
// extern ? jtbl_803D7A70;
// extern ? lbl_803D7AC0;
// extern ? lbl_803D85F0;
// extern ? lbl_803D8B88;
// extern ? lbl_803D8CD8;
// extern ? lbl_803D8D08;
// extern ? lbl_803D9248;
// extern ? lbl_803D9414;
// extern ? lbl_803D945C;
// extern ? lbl_803D9468;
// extern ? lbl_803D9498;
// extern ? lbl_803D9738;
// extern ? lbl_803D9750;
// extern ? lbl_803D9828;
// extern ? jtbl_803D98A4;
// extern ? lbl_803D9910;
// extern ? lbl_803D9D20;
// extern ? lbl_803D9DAC;
// extern ? jtbl_803D9E9C;
// extern ? lbl_803D9F18;
// extern ? lbl_803D9F5C;
// extern ? lbl_803D9F68;
// extern ? lbl_803D9F74;
// extern ? lbl_803D9F80;
// extern ? lbl_803D9FD8;
// extern ? jtbl_803DA024;
// extern ? lbl_803DA0D0;
// extern ? lbl_803DA254;
// extern ? lbl_803DA2E0;
// extern ? lbl_803DA3D0;
// extern ? lbl_803DA3E0;
// extern ? lbl_803DA488;
// extern ? lbl_803DA494;
// extern ? lbl_803DA4B0;
// extern ? lbl_803DA4D8;
// extern ? lbl_803DA4F0;
// extern ? lbl_803DA4FC;
// extern ? lbl_803DA630;
// extern ? jtbl_803DA660;
// extern ? lbl_803DA6A0;
// extern ? lbl_803DA6B4;
// extern ? lbl_803DA758;
// extern ? lbl_803DA788;
// extern ? lbl_803DA888;
// extern ? lbl_803DA8C8;
// extern ? lbl_803DA8D8;
// extern ? lbl_803DA8FC;
// extern ? lbl_803DA920;
// extern ? lbl_803DACA4;
// extern ? lbl_803DB040;
// extern ? lbl_803DB1F4;
// extern ? lbl_803DB25C;
// extern ? lbl_803DB2C8;
// extern ? lbl_803DB2D4;
// extern ? lbl_803DB2EC;
// extern ? lbl_803DB430;
// extern ? lbl_803DB458;
// extern ? lbl_803DB640;
// extern ? lbl_803DBF78;
// extern ? lbl_803DBFB4;
// extern ? lbl_803DBFCC;
// extern ? lbl_803DBFD8;
// extern ? lbl_803DD2C0;
// extern ? lbl_803DD3E8;
// extern ? lbl_803DD3F8;
// extern ? lbl_803DD408;
// extern ? jtbl_803DD458;
// extern ? lbl_803DD4B4;
// extern ? lbl_803DD4D0;
// extern ? lbl_803DD550;
// extern ? jtbl_803DD608;
// extern ? jtbl_803DD648;
// extern ? jtbl_803DD850;
// extern ? jtbl_803DD8E8;
// extern ? lbl_803DDC58;
// extern ? lbl_803DDEC8;
// extern ? lbl_803DE1B8;
// extern ? lbl_803DE650;
// extern ? lbl_803DE930;
// extern ? lbl_803DEBE8;
// extern ? lbl_803DF660;
// extern ? lbl_803DF66C;
// extern ? jtbl_803DF684;
// extern ? jtbl_803DF724;
// extern ? jtbl_803DF7C4;
// extern ? jtbl_803DF864;
// extern ? lbl_803DF918;
// extern ? lbl_803DF94C;
// extern ? lbl_803DFE08;
// extern ? lbl_803DFEA8;
// extern ? lbl_803DFEDC;
// extern ? lbl_803E00C0;
// extern ? lbl_803E012C;
// extern ? jtbl_803E0140;
// extern ? lbl_803E01F8;
// extern ? lbl_803E0220;
// extern ? lbl_803E054C;
// extern ? jtbl_803E0568;
// extern ? lbl_803E05D4;
// extern ? jtbl_803E05F0;
// extern ? lbl_803E06C8;
// extern ? lbl_803E0730;
// extern ? lbl_803E073C;
// extern ? lbl_803E0750;
// extern ? lbl_803E075C;
// extern ? lbl_803E07D4;
// extern ? lbl_803E0848;
// extern ? lbl_803E0924;
// extern ? lbl_803E0958;
// extern ? lbl_803E0964;
// extern ? jtbl_803E099C;
// extern ? jtbl_803E09EC;
// extern ? lbl_803E0A20;
// extern ? lbl_803E0B80;
// extern ? lbl_803E0B90;
// extern ? lbl_803E0BA8;
// extern ? lbl_803E0BBC;
// extern ? lbl_803E0BD8;
// extern ? lbl_803E0D60;
// extern ? lbl_803E0EB4;
// extern ? lbl_803E0EC0;
// extern ? lbl_803E0EE4;
// extern ? lbl_803E0EFC;
// extern ? lbl_803E0FE8;
// extern ? lbl_803E1248;
// extern ? lbl_803E138C;
// extern ? jtbl_803E1400;
// extern ? jtbl_803E1448;
// extern ? jtbl_803E148C;
// extern ? lbl_803E14FC;
// extern ? lbl_803E1534;
// extern ? jtbl_803E16C0;
// extern ? lbl_803E16E0;
// extern ? lbl_803E1858;
// extern ? lbl_803E1864;
// extern ? lbl_803E188C;
// extern ? lbl_803E19F4;
// extern ? lbl_803E1A00;
// extern ? lbl_803E1A10;
// extern ? lbl_803E1B84;
// extern ? lbl_803E1B90;
// extern ? lbl_803E1C80;
// extern ? lbl_803E1CEC;
// extern ? lbl_803E1D28;
// extern ? lbl_803E1D38;
// extern ? lbl_803E1D80;
// extern ? lbl_803E1F60;
// extern ? lbl_803E1F70;
// extern ? lbl_803E1FAC;
// extern ? lbl_803E1FE8;
// extern ? lbl_803E2000;
// extern ? lbl_803E2190;
// extern ? lbl_803E21C4;
// extern ? lbl_803E2204;
// extern ? lbl_803E26B4;
// extern ? lbl_803E26C4;
// extern ? lbl_803E26DC;
// extern ? lbl_803E26F0;
// extern ? lbl_803E27E0;
// extern ? lbl_803E28B0;
// extern ? lbl_803E28BC;
// extern ? jtbl_803E28D0;
// extern ? jtbl_803E28F0;
// extern ? lbl_803E2910;
// extern ? lbl_803E2938;
// extern ? lbl_803E2D78;
// extern ? lbl_803E2EB8;
// extern ? jtbl_803E2FE0;
// extern ? jtbl_803E3038;
// extern ? jtbl_803E3064;
// extern ? lbl_803E30B0;
// extern ? lbl_803E3434;
// extern ? lbl_803E347C;
// extern ? lbl_803E34A4;
// extern ? lbl_803E34E0;
// extern ? lbl_803E3B10;
// extern ? lbl_803E3B7C;
// extern ? lbl_803E3CE8;
// extern ? lbl_803E3DFC;
// extern ? jtbl_803E3E14;
// extern ? lbl_803E3E60;
// extern ? lbl_803E3FC4;
// extern ? lbl_803E3FE0;
// extern ? lbl_803E4008;
// extern ? jtbl_803E4014;
// extern ? lbl_803E4048;
// extern ? lbl_803E4068;
// extern ? lbl_803E4544;
// extern ? lbl_803E46F8;
// extern ? lbl_803E48C8;
// extern ? lbl_803E49A8;
// extern ? lbl_803E4A30;
// extern ? lbl_803E4A54;
// extern ? lbl_803E4A60;
// extern ? lbl_803E4C78;
// extern ? lbl_803E4D70;
// extern ? lbl_803E4D8C;
// extern ? lbl_803E4DA8;
// extern ? lbl_803E4F24;
// extern ? lbl_803E4F30;
// extern ? lbl_803E4F44;
// extern ? lbl_803E4FB0;
// extern ? lbl_803E4FC8;
// extern ? lbl_803E4FF0;
// extern ? lbl_803E50E8;
// extern ? lbl_803E5198;
// extern ? lbl_803E5230;
// extern ? lbl_803E5248;
// extern ? lbl_803E5348;
// extern ? lbl_803E5380;
// extern ? lbl_803E5524;
// extern ? lbl_803E5680;
// extern ? lbl_803E56B8;
// extern ? lbl_803E57C8;
// extern ? lbl_803E57F0;
// extern ? lbl_803E58E0;
// extern ? lbl_803E59E0;
// extern ? lbl_803E59F0;
// extern ? lbl_803E59FC;
// extern ? jtbl_803E5A14;
// extern ? lbl_803E5A58;
// extern ? lbl_803E5D64;
// extern ? lbl_803E5D74;
// extern ? lbl_803E5D90;
// extern ? lbl_803E5DB0;
// extern ? lbl_803E5E64;
// extern ? lbl_803E5E78;
// extern ? lbl_803E61D4;
// extern ? lbl_803E6200;
// extern ? lbl_803E623C;
// extern ? lbl_803E6278;
// extern ? lbl_803E6328;
// extern ? lbl_803E63D8;
// extern ? lbl_803E6488;
// extern ? lbl_803E6574;
// extern ? lbl_803E6580;
// extern ? lbl_803E6640;
// extern ? lbl_803E6650;
// extern ? lbl_803E6678;
// extern ? lbl_803E6688;
// extern ? lbl_803E6800;
// extern ? lbl_803E6AA0;
// extern ? lbl_803E6C0C;
// extern ? lbl_803E7620;
// extern ? lbl_803E7638;
// extern ? lbl_803E7728;
// extern ? jtbl_803E7824;
// extern ? lbl_803E7840;
// extern ? lbl_803E7940;
// extern ? lbl_803E7A68;
// extern ? lbl_803E7AC8;
// extern ? lbl_803E7B68;
// extern ? lbl_803E7B74;
// extern ? lbl_803E7B90;
// extern ? lbl_803E7CCC;
// extern ? lbl_803E7D00;
// extern ? lbl_803E7DA0;
// extern ? lbl_803E7EB0;
// extern ? lbl_803E7FE8;
// extern ? jtbl_803E8040;
// extern ? jtbl_803E8080;
// extern ? jtbl_803E80F8;
// extern ? lbl_803E8140;
// extern ? lbl_803E83B8;
// extern ? lbl_803E851C;
// extern ? lbl_803E8548;
// extern ? lbl_803E8608;
// extern ? lbl_803E86D0;
// extern ? lbl_803E8790;
// extern ? lbl_803E8850;
// extern ? lbl_803E8918;
// extern ? lbl_803E89D8;
// extern ? lbl_803E8A98;
// extern ? lbl_803E8B5C;
// extern ? lbl_803E8BB0;
// extern ? lbl_803E8C70;
// extern ? lbl_803E8D30;
// extern ? lbl_803E8DF0;
// extern ? lbl_803E8EB0;
// extern ? lbl_803E8F70;
// extern ? lbl_803E9030;
// extern ? lbl_803E90F0;
// extern ? lbl_803E91B0;
// extern ? lbl_803E9270;
// extern ? lbl_803E9338;
// extern ? lbl_803E93F8;
// extern ? lbl_803E94B8;
// extern ? lbl_803E9578;
// extern ? lbl_803E9638;
// extern ? lbl_803E96F8;
// extern ? lbl_803E97C0;
// extern ? lbl_803E9880;
// extern ? lbl_803E9940;
// extern ? unk_arr_of_vectors_803E9960;
// extern ? lbl_803EA6C8;
// extern ? lbl_803EA6E8;
// extern ? lbl_803EA6F4;
// extern ? lbl_803EA708;
// extern ? lbl_803EA728;
// extern ? lbl_803EA768;
// extern ? lbl_803EA784;
// extern ? lbl_803EA7A8;
// extern ? lbl_803EACA0;
// extern ? lbl_803EACB0;
// extern ? lbl_803EACD8;
// extern ? lbl_803EACF0;
// extern ? lbl_803EAD10;
// extern ? lbl_803EAD40;
// extern ? lbl_803EADC8;
// extern ? lbl_803EAE08;
// extern ? lbl_803EAE58;
// extern ? lbl_803EAE68;
// extern ? lbl_803EB3A8;
// extern ? lbl_803EB3C0;
// extern ? lbl_803EB6B0;
// extern ? jtbl_803EB9B0;
// extern ? jtbl_803EBA38;
// extern ? jtbl_803EBAC0;
// extern ? jtbl_803EBB48;
// extern ? lbl_803EC600;
// extern ? lbl_803EC734;
// extern ? lbl_803EC770;
// extern ? lbl_803EC7DC;
// extern ? lbl_803EC818;
// extern ? lbl_803ED1D0;
// extern ? lbl_803ED270;
// extern ? lbl_803ED294;
// extern ? lbl_803ED2E8;
// extern ? lbl_803ED340;
// extern ? lbl_803ED370;
// extern ? lbl_803ED438;
// extern ? lbl_803ED488;
// extern ? lbl_803ED4C4;
// extern ? lbl_803ED538;
// extern ? lbl_803ED600;
// extern ? lbl_803ED618;
// extern ? lbl_803EDA58;
// extern ? lbl_803EDA7C;
// extern ? lbl_803EDCE4;
// extern ? lbl_803EE330;
// extern ? jtbl_803EE33C;
// extern ? lbl_803EE720;
// extern ? lbl_803EE724;
// extern ? lbl_803EE728;
// extern ? lbl_803EE74C;
// extern ? lbl_803EE768;
// extern ? lbl_803EE774;
// extern ? lbl_803EEAD0;
// extern ? lbl_803EEB60;
// extern ? jtbl_803EEB78;
// extern ? lbl_803EEC10;
// extern ? lbl_803EEC1C;
// extern ? lbl_803EEC28;
// extern ? lbl_803EEC4C;
// extern ? lbl_803EECE0;
// extern ? lbl_803EECEC;
// extern ? lbl_803EECF8;
// extern ? lbl_803EED04;
// extern ? lbl_803EEED8;
// extern ? lbl_803EEF14;
// extern ? lbl_803EEF20;
// extern ? lbl_803EEFD8;
// extern ? lbl_803EEFE4;
// extern ? lbl_803EEFF0;
// extern ? lbl_803EF0A8;
// extern ? lbl_803EF0C0;
// extern ? lbl_803EF0CC;
// extern ? lbl_803EF108;
// extern ? lbl_803EF5A0;
// extern ? lbl_803EF5AC;
// extern ? lbl_803EF668;
// extern ? lbl_803EF674;
// extern ? lbl_803EF680;
// extern ? lbl_803EF740;
// extern ? lbl_803EF74C;
// extern ? lbl_803EF758;
// extern ? lbl_803EF788;
// extern ? lbl_803EF794;
// extern ? lbl_803EF7A0;
// extern ? lbl_803EF870;
// extern ? lbl_803EF8A0;
// extern ? lbl_803EF8AC;
// extern ? lbl_803EFA88;
// extern ? lbl_803EFAA0;
// extern ? lbl_803EFAAC;
// extern ? jtbl_803EFAE8;
// extern ? jtbl_803EFB10;
// extern ? lbl_803EFC08;
// extern ? lbl_803EFCE8;
// extern ? lbl_803F0168;
// extern ? jtbl_803F028C;
// extern ? lbl_803F0570;
// extern ? lbl_803F0580;
// extern ? lbl_803F06D0;
// extern ? lbl_803F0A48;
// extern ? lbl_803F0DFC;
// extern ? jtbl_803F0FCC;
// extern ? jtbl_803F10A0;
// extern ? lbl_803F10D4;
// extern ? lbl_803F11B0;
// extern ? lbl_803F11D8;
// extern ? jtbl_803F11E4;
// extern ? jtbl_803F1218;
// extern ? jtbl_803F124C;
// extern ? lbl_803F1280;
// extern ? lbl_803F12B4;
// extern ? jtbl_803F12E0;
// extern ? lbl_803F1360;
// extern ? lbl_803F1378;
// extern ? lbl_803F1384;
// extern ? lbl_803F1418;
// extern ? lbl_803F14C4;
// extern ? lbl_803F1ED8;
// extern ? lbl_803F1EE4;
// extern ? lbl_803F1EF0;
// extern ? lbl_803F1F00;
// extern ? lbl_803F1F0C;
// extern ? lbl_803F1F38;
// extern ? lbl_803F1F58;
// extern ? lbl_803F1F90;
// extern ? jtbl_803F20E0;
// extern ? lbl_803F22A8;
// extern ? lbl_803F22E8;
// extern ? lbl_803F2300;
// extern ? lbl_803F2310;
// extern ? lbl_803F23CC;
// extern ? lbl_803F2F28;
// extern ? lbl_803F3100;
// extern ? lbl_803F4CA8;
// extern ? lbl_803F4D20;
// extern ? lbl_803F5428;
// extern ? lbl_803F55A8;
// extern ? lbl_803F55D0;
// extern ? lbl_803F5690;
// extern ? lbl_803F56B8;
// extern ? lbl_803F5718;
// extern ? lbl_803F58E0;
// extern ? lbl_803F5960;
// extern ? lbl_803F5A88;
// extern ? lbl_803F5AB0;
// extern ? lbl_803F5B60;
// extern ? lbl_803F5B80;
// extern ? lbl_803F5D88;
// extern ? lbl_803F5DF0;
// extern ? lbl_803F5E80;
// extern ? lbl_803F5F18;
// extern ? lbl_803F6210;
// extern ? lbl_803F6460;
// extern ? lbl_803F6508;
// extern ? lbl_803F6540;
// extern ? jtbl_803F6608;
// extern ? lbl_803F66A0;
// extern ? lbl_803F6718;
// extern ? lbl_803F67A8;
// extern ? lbl_803F67F0;
// extern ? lbl_803F6848;
// extern ? lbl_803F6860;
// extern ? lbl_803F68F8;
// extern ? lbl_803F6920;
// extern ? lbl_803F6960;
// extern ? lbl_803F696C;
// extern ? lbl_803F6A28;
// extern ? lbl_803F6A78;
// extern ? lbl_803F6AC4;
// extern ? jtbl_803F6AEC;
// extern ? jtbl_803F6B08;
// extern ? lbl_803F6B38;
// extern ? lbl_803F6BA0;
// extern ? jtbl_803F6BD8;
// extern ? lbl_803F6C18;
// extern ? lbl_803F6C30;
// extern ? lbl_803F6CA8;
// extern ? lbl_803F6E28;
// extern ? lbl_803F6E3C;
// extern ? lbl_803F6E68;
// extern ? lbl_803F6F08;
// extern ? lbl_803F6F24;
// extern ? lbl_803F6F50;
// extern ? lbl_803F7080;
// extern ? lbl_803F7148;
// extern ? lbl_803F7168;
// extern ? lbl_803F71B0;
// extern ? lbl_803F71D8;
// extern ? lbl_803F71E8;
// extern ? lbl_803F71F4;
// extern ? lbl_803F7260;
// extern ? lbl_803F7318;
// extern ? lbl_803F7380;
// extern ? lbl_803F74F8;
// extern ? lbl_803F7598;
// extern ? lbl_803F7640;
// extern ? lbl_803F7718;
// extern ? lbl_803F7880;
// extern ? lbl_803F788C;
// extern ? lbl_803F7978;
// extern ? lbl_803F7A00;
// extern ? lbl_803F7B88;
// extern ? lbl_803F7CD0;
// extern ? lbl_803F7D38;
// extern ? lbl_803F7D60;
// extern ? lbl_803F8158;
// extern ? lbl_803F8440;
// extern ? lbl_803F85C8;
// extern ? lbl_803F86A0;
// extern ? lbl_803F86C8;
// extern ? lbl_803F8990;
// extern ? lbl_803F89B8;
// extern ? lbl_803F8C08;
// extern ? lbl_803F8DCC;
// extern ? lbl_803F8DDC;
// extern ? lbl_803F8DE8;
// extern ? lbl_803F8E48;
// extern ? lbl_803F8E68;
// extern ? lbl_803F8FF0;
// extern ? lbl_803F90D0;
// extern ? lbl_803F9180;
// extern ? jtbl_803F91A8;
// extern ? lbl_803F9250;
// extern ? lbl_803F9300;
// extern ? lbl_803F93C8;
// extern ? lbl_803F9450;
// extern ? lbl_803F9480;
// extern ? lbl_803F9490;
// extern ? lbl_803F94D0;
// extern ? lbl_803F94E8;
// extern ? lbl_803F9598;
// extern ? lbl_803F95AC;
// extern ? lbl_803F95C0;
// extern ? lbl_803F9628;
// extern ? lbl_803F9780;
// extern ? lbl_803F9798;
// extern ? lbl_803F97A8;
// extern ? lbl_803F97B4;
// extern ? lbl_803F97E8;
// extern ? lbl_803F9828;
// extern ? lbl_803F984C;
// extern ? lbl_803F988C;
// extern ? lbl_803F98B8;
// extern ? lbl_803F9994;
// extern ? lbl_803F99C8;
// extern ? lbl_803F99F0;
// extern ? lbl_803F9A00;
// extern ? lbl_803F9B30;
// extern ? lbl_803F9E08;
// extern ? lbl_803F9E60;
// extern ? lbl_803F9ED4;
// extern ? lbl_803F9F28;
// extern ? lbl_803F9FA4;
// extern ? lbl_803FA128;
// extern ? lbl_803FA258;
// extern ? lbl_803FA4E0;
// extern ? lbl_803FA658;
// extern ? lbl_803FA790;
// extern ? lbl_803FA8E8;
// extern ? lbl_803FAA44;
// extern ? lbl_803FB168;
// extern ? lbl_803FB60C;
// extern ? lbl_803FB728;
// extern ? lbl_803FB870;
// extern ? lbl_803FB98C;
// extern ? lbl_803FBA9C;
// extern ? lbl_803FBB98;
// extern ? lbl_803FBCAC;
// extern ? lbl_803FBDC0;
// extern ? lbl_803FBFFC;
// extern ? lbl_803FC0FC;
// extern ? lbl_803FC22C;
// extern ? lbl_803FC4CC;
// extern ? lbl_803FC63C;
// extern ? lbl_803FC70C;
// extern ? lbl_803FC828;
// extern ? lbl_803FC8C8;
// extern ? lbl_803FCA40;
// extern ? lbl_803FCC38;
// extern ? lbl_803FCD34;
// extern ? lbl_803FCE4C;
// extern ? lbl_803FD064;
// extern ? lbl_803FD224;
// extern ? lbl_803FD230;
// extern ? lbl_803FD23C;
// extern ? lbl_803FD24C;
// extern ? lbl_803FD258;
// extern ? lbl_803FD264;
// extern ? lbl_803FD274;
// extern ? lbl_803FD28C;
// extern ? lbl_803FD29C;
// extern ? lbl_803FD2AC;
// extern ? lbl_803FD310;
// extern ? lbl_803FD58C;
// extern ? lbl_803FD864;
// extern ? lbl_803FDAF8;
// extern ? lbl_803FDB9C;
// extern ? lbl_803FDC48;
// extern ? lbl_803FDC80;
// extern ? lbl_803FDC98;
// extern ? lbl_803FDCA8;
// extern ? jtbl_803FDCCC;
// extern ? jtbl_803FDCF0;
// extern ? lbl_803FDD18;
// extern ? jtbl_803FE25C;
// extern ? jtbl_803FE280;
// extern ? lbl_803FE2A4;
// extern ? jtbl_803FE2E0;
// extern ? lbl_803FE3B8;
// extern ? lbl_803FE3DC;
// extern ? lbl_803FE454;
// extern ? lbl_803FE474;
// extern ? lbl_803FE5E8;
// extern ? lbl_803FE7A0;
// extern ? lbl_803FE7B0;
// extern ? lbl_803FE7C0;
// extern ? lbl_803FE7E4;
// extern ? lbl_803FE880;
// extern ? lbl_803FE8D0;
// extern ? lbl_803FE8F0;
// extern ? lbl_803FE8FC;
// extern ? lbl_803FEA10;
// extern ? jtbl_803FEAF0;
// extern ? jtbl_803FEB3C;
// extern ? lbl_803FEB60;
// extern ? lbl_803FEFF0;
// extern ? lbl_803FF01C;
// extern ? lbl_803FF048;
// extern ? lbl_803FF068;
// extern ? lbl_803FF074;
// extern ? lbl_803FF19C;
// extern ? lbl_803FFFA8;
// extern ? lbl_80400010;
// extern ? lbl_8040001C;
// extern ? lbl_80400028;
// extern ? lbl_80400038;
// extern ? lbl_80400088;
// extern ? lbl_80400094;
// extern ? lbl_804000A8;
// extern ? lbl_804000B4;
// extern ? lbl_804000C0;
// extern ? lbl_804000D0;
// extern ? lbl_80400108;
// extern ? lbl_80400114;
// extern ? lbl_80400128;
// extern ? lbl_804001E0;
// extern ? lbl_804001EC;
// extern ? lbl_80400200;
// extern ? lbl_80400258;
// extern ? lbl_804002F8;
// extern ? lbl_80400304;
// extern ? lbl_804003A0;
// extern ? lbl_80400430;
// extern ? jtbl_80400508;
// extern ? jtbl_8040058C;
// extern ? jtbl_80400610;
// extern ? lbl_804006E0;
// extern ? lbl_80400728;
// extern ? lbl_80400770;
// extern ? lbl_80400774;
// extern ? lbl_80400778;
// extern ? lbl_80400788;
// extern ? jtbl_80400810;
// extern ? jtbl_8040082C;
// extern ? lbl_80400848;
// extern ? lbl_80400854;
// extern ? lbl_80400864;
// extern ? lbl_80400878;
// extern ? lbl_804008B8;
// extern ? lbl_804008D8;
// extern ? lbl_804008F8;
// extern ? lbl_80400918;
// extern ? lbl_80400B28;
// extern ? lbl_80400B4C;
// extern ? lbl_80400B80;
// extern ? lbl_80400BA8;
// extern ? lbl_80400BF0;
// extern ? lbl_80400C08;
// extern ? lbl_80400C40;
// extern ? lbl_80400D80;
// extern ? lbl_80400E48;
// extern ? lbl_80400E80;
// extern ? jtbl_80400ECC;
// extern ? jtbl_80400EEC;
// extern ? jtbl_80400F2C;
// extern ? jtbl_80400F60;
// extern ? lbl_80400F98;
// extern ? lbl_80400FD8;
// extern ? jtbl_80401048;
// extern ? jtbl_804010B0;
// extern ? jtbl_804010F4;
// extern ? jtbl_80401110;
// extern ? lbl_80401168;
// extern ? lbl_804011A4;
// extern ? lbl_804011E0;
// extern ? lbl_8040121C;
// extern ? lbl_80401258;
// extern ? jtbl_80401298;
// extern ? jtbl_804012B8;
// extern ? jtbl_804013AC;
// extern ? jtbl_804014A0;
// extern ? lbl_804014E0;
// extern ? lbl_80401508;
// extern ? jtbl_80401528;
// extern ? jtbl_80401584;
// extern ? DriveInfo;
// extern ? lbl_804017D8;
// extern ? lbl_80401B70;
// extern ? lbl_80401BF0;
// extern ? lbl_80401E20;
// extern ? lbl_80401FD4;
// extern ? lbl_80401FF8;
// extern ? jtbl_804022D4;
// extern ? lbl_80402318;
// extern ? lbl_80402348;
// extern ? lbl_80402358;
// extern ? lbl_8040236C;
// extern ? lbl_80402420;
// extern ? lbl_80402C30;
// extern ? lbl_80402C60;
// extern ? lbl_80402C90;
// extern ? lbl_80402D28;
// extern ? jtbl_80402E8C;
// extern ? lbl_80402FF0;
// extern ? lbl_80403000;
// extern ? lbl_80403160;
// extern ? lbl_80403180;
// extern ? lbl_804031A0;
// extern ? lbl_804031B4;
// extern ? lbl_80403240;
// extern ? lbl_80404C20;
// extern ? lbl_80404C40;
// extern ? lbl_80404C50;
// extern ? hsdDObj;
// extern ? lbl_80405494;
// extern ? hsdTObj;
// extern ? lbl_804055B8;
// extern ? jtbl_804055C8;
// extern ? lbl_8040562C;
// extern ? jtbl_80405644;
// extern ? lbl_80405664;
// extern ? lbl_80405688;
// extern ? lbl_804056B8;
// extern ? lbl_804057C0;
// extern ? lbl_804057E4;
// extern ? jtbl_80405838;
// extern ? jtbl_80405858;
// extern ? jtbl_80405878;
// extern ? jtbl_80405898;
// extern ? lbl_804058B8;
// extern ? jtbl_804058DC;
// extern ? lbl_80405958;
// extern ? jtbl_80405984;
// extern ? jtbl_804059B0;
// extern ? jtbl_804059D0;
// extern ? lbl_80405A38;
// extern ? lbl_80405B58;
// extern ? lbl_80405B98;
// extern ? lbl_80405BC8;
// extern ? jtbl_80405C88;
// extern ? jtbl_80405CC8;
// extern ? jtbl_80405D08;
// extern ? jtbl_80405D48;
// extern ? lbl_80405D68;
// extern ? hsdMObj;
// extern ? jtbl_80405E78;
// extern ? lbl_80405ED4;
// extern ? lbl_80405FB8;
// extern ? lbl_80405FC4;
// extern ? jtbl_80405FEC;
// extern ? lbl_8040601C;
// extern ? lbl_8040603C;
// extern ? jtbl_80406058;
// extern ? jtbl_8040608C;
// extern ? hsdLObj;
// extern ? jtbl_80406100;
// extern ? lbl_80406138;
// extern ? lbl_80406144;
// extern ? jtbl_8040616C;
// extern ? lbl_80406190;
// extern ? lbl_804061A0;
// extern ? lbl_804061D4;
// extern ? lbl_80406220;
// extern ? jtbl_80406260;
// extern ? lbl_80406294;
// extern ? lbl_804062B4;
// extern ? lbl_804062C4;
// extern ? lbl_8040631C;
// extern ? lbl_80406350;
// extern ? lbl_80406398;
// extern ? lbl_804063E0;
// extern ? lbl_80406418;
// extern ? lbl_80406424;
// extern ? lbl_80406430;
// extern ? lbl_80406448;
// extern ? lbl_804064BC;
// extern ? lbl_804064EC;
// extern ? lbl_80406508;
// extern ? lbl_80406538;
// extern ? lbl_8040657C;
// extern ? lbl_804065A8;
// extern ? lbl_804066D0;
// extern ? lbl_80406708;
// extern ? lbl_80406758;
// extern ? jtbl_804067AC;
// extern ? lbl_80406894;
// extern ? lbl_804068E4;
// extern ? lbl_80406918;
// extern ? lbl_804069D8;
// extern ? lbl_80406AE0;
// extern ? lbl_80406AEC;
// extern ? lbl_80406B04;
// extern ? lbl_80406B14;
// extern ? lbl_80406B40;
// extern ? lbl_80406BC0;
// extern ? lbl_80406BD0;
// extern ? lbl_80406C3C;
// extern ? lbl_80406CA4;
// extern ? lbl_80406CE0;
// extern ? lbl_80406CEC;
// extern ? lbl_80406D10;
// extern ? lbl_80406D3C;
// extern ? lbl_80406D68;
// extern ? lbl_80406DAC;
// extern ? lbl_80406DE0;
// extern ? lbl_80406DF0;
// extern ? jtbl_80406E20;
// extern ? lbl_80406E48;
// extern ? lbl_80406E58;
// extern ? lbl_80406E68;
// extern ? lbl_80406E74;
// extern ? lbl_80406E80;
// extern ? lbl_80406EF8;
// extern ? lbl_80406F2C;
// extern ? hsdWObj;
// extern ? lbl_80407010;
// extern ? lbl_8040701C;
// extern ? lbl_80407078;
// extern ? lbl_804070B4;
// extern ? lbl_804070F0;
// extern ? jtbl_80407110;
// extern ? lbl_80407188;
// extern ? lbl_80407218;
// extern ? hsdObj;
// extern ? lbl_804072E4;
// extern ? lbl_80407300;
// extern ? lbl_80407310;
// extern ? lbl_8040743C;
// extern ? lbl_80407448;
// extern ? lbl_804074A8;
// extern ? lbl_804074F0;
// extern ? hsdClass;
// extern ? lbl_804075CC;
// extern ? lbl_80407604;
// extern ? lbl_80407698;
// extern ? lbl_804076C8;
// extern ? lbl_80407720;
// extern ? lbl_80407738;
// extern ? lbl_80407744;
// extern ? lbl_80407760;
// extern ? jtbl_80407898;
// extern ? jtbl_80407938;
// extern ? lbl_80407974;
// extern ? lbl_80407A14;
// extern ? lbl_80407AA0;
// extern ? lbl_80407B18;
// extern ? lbl_80407B58;
// extern ? lbl_80407D60;
// extern ? lbl_80407D78;
// extern ? lbl_80407D90;
// extern ? lbl_80407E34;
// extern ? lbl_80407E58;
// extern ? lbl_80407E88;
// extern ? lbl_80407E98;
// extern ? lbl_80407F0C;
// extern ? lbl_80407FD8;
// extern ? lbl_80407FE8;
// extern ? lbl_80408008;
// extern ? lbl_80408034;
// extern ? lbl_80408054;
// extern ? lbl_804080EC;
// extern ? lbl_80408140;
// extern ? lbl_8040814C;
// extern ? lbl_80408168;
// extern ? lbl_80408174;
// extern ? lbl_804081CC;
// extern ? jtbl_804081F8;
// extern ? lbl_80408250;
// extern ? lbl_804082A8;
// extern ? lbl_80408334;
// extern ? lbl_80408348;
// extern ? lbl_804083B8;
// extern ? lbl_80408480;
// extern ? lbl_804084B8;
// extern ? lbl_804084C4;
// extern ? lbl_804084F0;
// extern ? lbl_80408500;
// extern ? lbl_8040852C;
// extern ? lbl_80408558;
// extern ? lbl_80408568;
// extern ? lbl_80408590;
// extern ? lbl_804085A0;
// extern ? lbl_804085D0;
// extern ? lbl_804085F0;
// extern ? lbl_80408610;
// extern ? lbl_80408620;
// extern ? lbl_80408630;
// extern ? lbl_80408898;
// extern ? lbl_804088B8;
// extern ? lbl_8040A4B8;
// extern ? lbl_8040A510;
// extern ? lbl_8040A540;
// extern ? jtbl_8040A7A8;
// extern ? lbl_8040A8E0;
// extern ? lbl_8040A904;
// extern ? lbl_8040A920;
// extern ? lbl_8040A93C;
// extern ? lbl_8040A9D0;
// extern ? lbl_8040AB00;
// extern ? lbl_8040AB20;
// extern ? lbl_8040AB40;
// extern ? jtbl_8040B870;
// extern ? lbl_8040B8AC;
// extern ? lbl_8040B8D8;
// extern ? lbl_8040B904;
// extern ? jtbl_8040B914;
// extern ? lbl_8040BAF0;
// extern ? jtbl_8040BB04;
// extern ? lbl_8040BC3C;
// extern ? jtbl_8040BC58;
// extern ? lbl_8040BEC4;
// extern ? lbl_8040BF10;
// extern ? lbl_8040BF70;
// extern ? lbl_8040BFB0;
// extern ? lbl_8040C010;
// extern ? lbl_8040C01C;
// extern ? lbl_8040C044;
// extern ? lbl_8040C248;
// extern ? lbl_8040C254;
// extern ? lbl_8040C260;
// extern ? lbl_8040C280;
// extern ? lbl_8040C2A4;
// extern ? lbl_8040C2B0;
// extern ? jtbl_8040C2D8;
// extern ? lbl_8040C300;
// extern ? lbl_8040C360;
// extern ? lbl_8040C3A0;
// extern ? lbl_8040C3A4;
// extern ? lbl_8040C3B0;
// extern ? lbl_8040C3BC;
// extern ? jtbl_8040C3DC;
// extern ? lbl_8040C490;
// extern ? lbl_8040C4B8;
// extern ? lbl_8040C520;
// extern ? lbl_8040C568;
// extern ? lbl_8040C5A8;
// extern ? lbl_8040C614;
// extern ? lbl_8040C680;
// extern ? lbl_8040C8C0;
// extern ? lbl_8040CB00;
// extern ? lbl_8040CD40;
// extern ? lbl_80430004;
// extern ? jtbl_80430B40;
// extern ? lbl_80430B84;
// extern ? lbl_80430BD0;
// extern ? jtbl_80430C04;
// extern ? jtbl_80430C20;
// extern ? lbl_80430C40;
// extern ? lbl_80430C80;
// extern ? lbl_80431090;
// extern ? lbl_80431638;
// extern ? lbl_80431678;
// extern ? lbl_80431690;
// extern ? lbl_8043169C;
// extern ? lbl_804316B4;
// extern ? lbl_804316C0;
// extern ? lbl_804318B0;
// extern ? lbl_80431FA0;
// extern ? lbl_80432058;
// extern ? lbl_80432078;
// extern ? lbl_804329F0;
// extern ? lbl_80432A68;
// extern ? lbl_80433318;
// extern ? lbl_80433380;
// extern ? lbl_804333E0;
// extern ? lbl_804335B8;
// extern ? lbl_80433658;
// extern ? lbl_804336A0;
// extern ? lbl_804336D0;
// extern ? lbl_80433710;
// extern ? lbl_804337C4;
// extern ? lbl_804338A4;
// extern ? lbl_80433984;
// extern ? lbl_80433A64;
// extern ? lbl_80433B44;
// extern ? lbl_80452C68;
// extern ? lbl_80453004;
// extern ? lbl_80453060;
// extern ? player_slots;
// extern ? lbl_804587E0;
// extern ? lbl_80458810;
// extern ? lbl_80458868;
// extern ? lbl_80458888;
// extern ? lbl_80458E88;
// extern ? lbl_80458EB0;
// extern ? lbl_80458EE0;
// extern ? lbl_80458F60;
// extern ? lbl_80458FA0;
// extern ? lbl_80458FD0;
// extern ? lbl_80458FFC;
// extern ? lbl_80459028;
// extern ? lbl_80459054;
// extern ? lbl_80459080;
// extern ? lbl_804590AC;
// extern ? lbl_804590D8;
// extern ? lbl_80459240;
// extern ? lbl_80459278;
// extern ? lbl_80459598;
// extern ? lbl_804598B8;
// extern ? lbl_8045993C;
// extern ? lbl_8045996C;
// extern ? lbl_80459A68;
// extern ? lbl_80459A74;
// extern ? lbl_80459A8C;
// extern ? lbl_80459B88;
// extern ? lbl_8045A1E0;
// extern ? lbl_8045A6C0;
// extern ? lbl_8046B0F0;
// extern ? lbl_8046B108;
// extern ? lbl_8046B1F8;
// extern ? lbl_8046B378;
// extern ? lbl_8046B488;
// extern ? lbl_8046B668;
// extern ? lbl_8046B6A0;
// extern ? lbl_8046DBC8;
// extern ? lbl_8046DBD8;
// extern ? lbl_8046DBE8;
// extern ? lbl_8046E190;
// extern ? lbl_8046E1B0;
// extern ? lbl_8046E38C;
// extern ? lbl_8046E39C;
// extern ? lbl_8046E3AC;
// extern ? lbl_804706C0;
// extern ? lbl_804706D8;
// extern ? lbl_80472C30;
// extern ? lbl_80472CB0;
// extern ? lbl_80472D28;
// extern ? lbl_80472E48;
// extern ? lbl_80472EC8;
// extern ? lbl_80472ED8;
// extern ? lbl_80473594;
// extern ? lbl_804735A8;
// extern ? lbl_804735E8;
// extern ? lbl_8047368C;
// extern ? lbl_804736B0;
// extern ? lbl_804736C0;
// extern ? lbl_80473700;
// extern ? lbl_80473814;
// extern ? lbl_80473A18;
// extern ? lbl_80473AB8;
// extern ? lbl_804771B8;
// extern ? lbl_804771C4;
// extern ? lbl_80477738;
// extern ? lbl_804799B8;
// extern ? lbl_804799D8;
// extern ? lbl_80479A58;
// extern ? lbl_80479A98;
// extern ? lbl_80479B10;
// extern ? lbl_80479B28;
// extern ? lbl_80479BC8;
// extern ? lbl_80479C20;
// extern ? lbl_80479C30;
// extern ? lbl_80479D30;
// extern ? lbl_80479D48;
// extern ? lbl_80479D58;
// extern ? lbl_80479D98;
// extern ? lbl_8047C020;
// extern ? lbl_804808F8;
// extern ? lbl_80480964;
// extern ? lbl_804809D0;
// extern ? lbl_80480A00;
// extern ? lbl_80480AD0;
// extern ? lbl_80480B38;
// extern ? lbl_80480D58;
// extern ? lbl_80480D70;
// extern ? lbl_80480D98;
// extern ? lbl_80480DA8;
// extern ? lbl_80480F20;
// extern ? lbl_804876D8;
// extern ? lbl_80487810;
// extern ? lbl_80490880;
// extern ? lbl_804908A0;
// extern ? lbl_80490910;
// extern ? lbl_80490940;
// extern ? lbl_80490960;
// extern ? lbl_804975F8;
// extern ? lbl_80497618;
// extern ? lbl_80497758;
// extern ? lbl_8049C178;
// extern ? lbl_8049E548;
// extern ? lbl_8049E558;
// extern ? stage_info;
// extern ? lbl_8049EE10;
// extern ? lbl_8049EE40;
// extern ? lbl_8049EF58;
// extern ? lbl_8049EFA0;
// extern ? lbl_8049F030;
// extern ? lbl_8049F040;
// extern ? lbl_8049F140;
// extern ? lbl_8049F158;
// extern ? lbl_8049F170;
// extern ? lbl_8049F440;
// extern ? lbl_8049F4B8;
// extern ? lbl_8049F9E0;
// extern ? lbl_8049FA00;
// extern ? lbl_8049FA50;
// extern ? lbl_8049FAA0;
// extern ? lbl_8049FAC8;
// extern ? lbl_8049FE18;
// extern ? lbl_804A0004;
// extern ? lbl_804A03C0;
// extern ? lbl_804A0480;
// extern ? lbl_804A04F0;
// extern ? lbl_804A0508;
// extern ? lbl_804A0518;
// extern ? lbl_804A0548;
// extern ? lbl_804A0558;
// extern ? lbl_804A0568;
// extern ? lbl_804A0578;
// extern ? lbl_804A0588;
// extern ? lbl_804A0598;
// extern ? lbl_804A05A8;
// extern ? lbl_804A05B8;
// extern ? lbl_804A05C8;
// extern ? lbl_804A05D8;
// extern ? lbl_804A05E8;
// extern ? lbl_804A05F8;
// extern ? lbl_804A0608;
// extern ? lbl_804A0618;
// extern ? lbl_804A0628;
// extern ? lbl_804A0638;
// extern ? lbl_804A0648;
// extern ? lbl_804A06C0;
// extern ? lbl_804A06D0;
// extern ? lbl_804A06E0;
// extern ? lbl_804A06F0;
// extern ? lbl_804A0700;
// extern ? lbl_804A0710;
// extern ? lbl_804A0720;
// extern ? lbl_804A0740;
// extern ? lbl_804A0750;
// extern ? lbl_804A076C;
// extern ? lbl_804A07E4;
// extern ? lbl_804A07F4;
// extern ? lbl_804A0804;
// extern ? lbl_804A0814;
// extern ? lbl_804A0824;
// extern ? lbl_804A0834;
// extern ? lbl_804A0844;
// extern ? lbl_804A0854;
// extern ? lbl_804A0868;
// extern ? lbl_804A0878;
// extern ? lbl_804A0888;
// extern ? lbl_804A0898;
// extern ? lbl_804A08A8;
// extern ? lbl_804A08B8;
// extern ? lbl_804A08C8;
// extern ? lbl_804A08D8;
// extern ? lbl_804A08E8;
// extern ? lbl_804A08F8;
// extern ? lbl_804A0908;
// extern ? lbl_804A0918;
// extern ? lbl_804A0928;
// extern ? lbl_804A0938;
// extern ? lbl_804A0948;
// extern ? lbl_804A0958;
// extern ? lbl_804A0968;
// extern ? lbl_804A09B0;
// extern ? lbl_804A0A10;
// extern ? lbl_804A0B90;
// extern ? lbl_804A0BA0;
// extern ? lbl_804A0BB0;
// extern ? lbl_804A0BC0;
// extern ? lbl_804A0BD0;
// extern ? lbl_804A0BE0;
// extern ? lbl_804A0C0C;
// extern ? lbl_804A0C38;
// extern ? lbl_804A0C64;
// extern ? lbl_804A0CCC;
// extern ? lbl_804A0E24;
// extern ? lbl_804A0E30;
// extern ? lbl_804A0E50;
// extern ? lbl_804A0E60;
// extern ? lbl_804A0E70;
// extern ? lbl_804A0F60;
// extern ? lbl_804A0FD8;
// extern ? lbl_804A1078;
// extern ? lbl_804A10C8;
// extern ? lbl_804A1340;
// extern ? lbl_804A1378;
// extern ? lbl_804A1774;
// extern ? lbl_804A1A8C;
// extern ? lbl_804A1ACC;
// extern ? lbl_804A1DE0;
// extern ? lbl_804A1ED0;
// extern ? lbl_804A1EE0;
// extern ? lbl_804A1EF8;
// extern ? lbl_804A1F10;
// extern ? lbl_804A1F48;
// extern ? lbl_804A1F58;
// extern ? lbl_804A1FD8;
// extern ? lbl_804A2688;
// extern ? lbl_804A26B8;
// extern ? lbl_804A26C4;
// extern ? lbl_804A2750;
// extern ? lbl_804A284C;
// extern ? lbl_804A2AA8;
// extern ? lbl_804A2AC0;
// extern ? lbl_804A2D6C;
// extern ? lbl_804A2D98;
// extern ? lbl_804A2DD0;
// extern ? lbl_804A2DE8;
// extern ? lbl_804A2E98;
// extern ? lbl_804A2EA8;
// extern ? lbl_804A2F08;
// extern ? lbl_804A2F38;
// extern ? lbl_804A2F48;
// extern ? lbl_804A3048;
// extern ? lbl_804A3148;
// extern ? lbl_804A3170;
// extern ? lbl_804A3178;
// extern ? lbl_804A4B28;
// extern ? lbl_804A4B3C;
// extern ? lbl_804A4B40;
// extern ? lbl_804A4B48;
// extern ? lbl_804A4B4C;
// extern ? lbl_804A4BE0;
// extern ? lbl_804A4BF0;
// extern ? lbl_804A4C98;
// extern ? lbl_804A50C8;
// extern ? lbl_804A50D0;
// extern ? lbl_804A50E0;
// extern ? lbl_804A5300;
// extern ? lbl_804A7300;
// extern ? lbl_804A7400;
// extern ? lbl_804A747C;
// extern ? lbl_804A7488;
// extern ? lbl_804A74F0;
// extern ? lbl_804A7560;
// extern ? lbl_804A75E0;
// extern ? lbl_804A7638;
// extern ? lbl_804A7658;
// extern ? lbl_804A7698;
// extern ? lbl_804A76C8;
// extern ? __OSErrorTable;
// extern ? lbl_804A7C80;
// extern ? lbl_804A7D40;
// extern ? lbl_804A7D60;
// extern ? Packet;
// extern ? Alarm;
// extern ? lbl_804A7ED8;
// extern ? lbl_804A7EF8;
// extern ? lbl_804A7F18;
// extern ? lbl_804A7F58;
// extern ? lbl_804A7FB8;
// extern ? lbl_804A89A0;
// extern ? lbl_804A89B0;
// extern ? lbl_804A89F0;
// extern ? lbl_804A8A68;
// extern ? lbl_804A8AE0;
// extern ? lbl_804A8B38;
// extern ? lbl_804A8D58;
// extern ? lbl_804A8D78;
// extern ? lbl_804A8DF8;
// extern ? lbl_804A8E80;
// extern ? lbl_804AA500;
// extern ? lbl_804ABB80;
// extern ? lbl_804AC180;
// extern ? lbl_804AC938;
// extern ? lbl_804B09A0;
// extern ? lbl_804B09E0;
// extern ? lbl_804C0004;
// extern ? lbl_804C07E0;
// extern ? lbl_804C07F8;
// extern ? lbl_804C0824;
// extern ? lbl_804C0850;
// extern ? aobj_alloc_data;
// extern ? active_lights;
// extern ? fobj_alloc_data;
// extern ? lbl_804C0908;
// extern ? zlist_alloc_data;
// extern ? FrameBuffer;
// extern ? memReport;
// extern ? lbl_804C0980;
// extern ? lbl_804C1D80;
// extern ? HSD_PadLibData;
// extern ? HSD_PadMasterStatus;
// extern ? HSD_PadCopyStatus;
// extern ? HSD_PadRumbleData;
// extern ? lbl_804C22E0;
// extern ? lbl_804C2310;
// extern ? lbl_804C233C;
// extern ? robj_alloc_data;
// extern ? rvalue_alloc_data;
// extern ? hsd_iddata;
// extern ? default_table;
// extern ? slist_alloc_data;
// extern ? dlist_alloc_data;
// extern ? shadow_alloc_data;
// extern ? lbl_804C2608;
// extern ? lbl_804C28E0;
// extern ? lbl_804C29E0;
// extern ? lbl_804C2A60;
// extern ? lbl_804C2AC0;
// extern ? lbl_804C2AE0;
// extern ? lbl_804C2C64;
// extern ? lbl_804C4540;
// extern ? lbl_804C45A0;
// extern ? lbl_804C5920;
// extern ? lbl_804C5A20;
// extern ? lbl_804C62A0;
// extern ? lbl_804C6320;
// extern ? lbl_804C6330;
// extern ? lbl_804CE380;
// extern ? lbl_804CE38C;
// extern ? lbl_804CE3B8;
// extern ? lbl_804CE3E4;
// extern ? lbl_804CE3F8;
// extern ? lbl_804CE728;
// extern ? lbl_804CEB40;
// extern ? lbl_804CF740;
// extern ? lbl_804CF7E8;
// extern ? lbl_804CF810;
// extern ? lbl_804CF8E8;
// extern ? lbl_804D08E8;
// extern ? lbl_804D0908;
// extern ? lbl_804D0B50;
// extern ? lbl_804D0C54;
// extern ? lbl_804D0D58;
// extern ? lbl_804D0E5C;
// extern ? lbl_804D0F60;
// extern ? lbl_804D0F90;
// extern ? lbl_804D0FC0;
// extern ? lbl_804D10B0;
// extern ? lbl_804D10E0;
// extern ? lbl_804D1110;
// extern ? lbl_804D1124;
// extern ? lbl_804D1138;
// extern ? lbl_804D1148;
// extern ? lbl_804D2348;
// extern ? lbl_804D2648;
// extern ? lbl_804D2E70;
// extern ? lbl_804D63A0;
// extern ? lbl_804D63A4;
// extern ? lbl_804D63A8;
// extern ? lbl_804D63AC;
// extern ? lbl_804D63B0;
// extern ? lbl_804D63B4;
// extern ? lbl_804D63B8;
// extern ? lbl_804D63C0;
// extern ? cancel;
// extern ? lbl_804D63D0;
// extern ? lbl_804D63D8;
// extern ? lbl_804D63DC;
// extern ? lbl_804D63E0;
// extern ? lbl_804D63E8;
// extern ? lbl_804D63F0;
// extern ? lbl_804D63F4;
// extern ? lbl_804D63F8;
// extern ? lbl_804D63FC;
// extern ? lbl_804D6400;
// extern ? lbl_804D6404;
// extern ? lbl_804D6408;
// extern ? lbl_804D640C;
// extern ? lbl_804D6410;
// extern ? lbl_804D6414;
// extern ? lbl_804D6418;
// extern ? lbl_804D641C;
// extern ? lbl_804D6420;
// extern ? lbl_804D6424;
// extern ? lbl_804D6428;
// extern ? lbl_804D642C;
// extern ? lbl_804D6430;
// extern ? lbl_804D6434;
// extern ? lbl_804D6438;
// extern ? lbl_804D643C;
// extern ? lbl_804D6440;
// extern ? lbl_804D6444;
// extern ? lbl_804D6448;
// extern ? lbl_804D644C;
// extern ? lbl_804D6450;
// extern ? lbl_804D6454;
// extern ? lbl_804D6458;
// extern ? lbl_804D645C;
// extern ? lbl_804D6460;
// extern ? lbl_804D6464;
// extern ? lbl_804D6468;
// extern ? lbl_804D6470;
// extern ? lbl_804D6478;
// extern ? lbl_804D6480;
// extern ? lbl_804D6488;
// extern ? lbl_804D648C;
// extern ? lbl_804D6490;
// extern ? lbl_804D6494;
// extern ? lbl_804D6498;
// extern ? lbl_804D649C;
// extern ? lbl_804D64A0;
// extern ? lbl_804D64A4;
// extern ? lbl_804D64A8;
// extern ? lbl_804D64AC;
// extern ? lbl_804D64B0;
// extern ? lbl_804D64B4;
// extern ? lbl_804D64B8;
// extern ? lbl_804D64BC;
// extern ? lbl_804D64C0;
// extern ? lbl_804D64C4;
// extern ? lbl_804D64C8;
// extern ? lbl_804D64CC;
// extern ? lbl_804D64D0;
// extern ? lbl_804D64D4;
// extern ? lbl_804D64D8;
// extern ? lbl_804D64DC;
// extern ? lbl_804D64E0;
// extern ? lbl_804D64E4;
// extern ? lbl_804D64E8;
// extern ? lbl_804D64EC;
// extern ? lbl_804D64F0;
=======
#pragma once

extern const s32 lbl_803D3984[];
>>>>>>> cd7330df
// extern ? lbl_804D64F8;
extern void* lbl_804D64FC; // lbl_804D64FC..lbl_804D6550 are initialized to 0 in Fighter_LoadCommonData, probably all pointers
extern void* lbl_804D6500;
extern void* lbl_804D6504;
extern void* lbl_804D6508;
extern void* lbl_804D650C;
extern void* lbl_804D6510;
extern void* lbl_804D6514;
extern void* lbl_804D6518;
extern void* lbl_804D651C;
extern void* lbl_804D6520;
extern void* lbl_804D6524;
extern void* lbl_804D6528;
// extern ? lbl_804D652C;
extern void* lbl_804D6530;
extern void* lbl_804D6534;
extern void* lbl_804D6538;
extern void* lbl_804D653C;
extern s32** lbl_804D6540;
extern void* lbl_804D6544;
extern void* lbl_804D6548;
extern void* lbl_804D654C;
extern void* lbl_804D6550;
extern struct _ftCommonData* p_ftCommonData;
// extern ? lbl_804D4A00;
extern s32 g_debugLevel;<|MERGE_RESOLUTION|>--- conflicted
+++ resolved
@@ -1,2079 +1,6 @@
-<<<<<<< HEAD
-// extern ? lbl_80005918;
-// extern ? lbl_803B7240;
-// extern ? lbl_803B7260;
-// extern ? lbl_803B7280;
-// extern ? lbl_803B72A8;
-// extern ? lbl_803B72B4;
-// extern ? lbl_803B72C0;
-// extern ? lbl_803B7300;
-// extern ? lbl_803B73B8;
-// extern ? lbl_803B73C4;
-// extern ? lbl_803B73D0;
-// extern ? lbl_803B73DC;
-// extern ? lbl_803B73E8;
-// extern ? lbl_803B7488;
-// extern ? lbl_803B7494;
-// extern ? lbl_803B74A0;
-// extern ? lbl_803B74B0;
-// extern ? lbl_803B74BC;
-// extern ? lbl_803B74C8;
-// extern ? lbl_803B74D4;
-// extern ? lbl_803B74E0;
-// extern ? lbl_803B74F0;
-// extern ? lbl_803B7500;
-// extern ? lbl_803B7510;
-// extern ? lbl_803B7520;
-// extern ? lbl_803B7548;
-// extern ? lbl_803B7570;
-// extern ? lbl_803B757C;
-// extern ? lbl_803B7588;
-// extern ? lbl_803B7598;
-// extern ? lbl_803B75A4;
-// extern ? lbl_803B75B0;
-// extern ? lbl_803B75C0;
-// extern ? lbl_803B75D0;
-// extern ? lbl_803B75DC;
-// extern ? lbl_803B75F8;
-// extern ? lbl_803B7808;
-// extern ? lbl_803B7844;
-// extern ? lbl_803B7864;
-// extern ? lbl_803B7888;
-// extern ? lbl_803B78A4;
-// extern ? lbl_803B78C8;
-// extern ? lbl_803B790C;
-// extern ? lbl_803B7930;
-// extern ? lbl_803B7A44;
-// extern ? lbl_803B7A60;
-// extern ? lbl_803B7AD0;
-// extern ? lbl_803B7B18;
-// extern ? lbl_803B7B68;
-// extern ? lbl_803B7C08;
-// extern ? lbl_803B7C18;
-// extern ? lbl_803B7C28;
-// extern ? lbl_803B7C40;
-// extern ? lbl_803B7C58;
-// extern ? lbl_803B7C68;
-// extern ? lbl_803B7C80;
-// extern ? lbl_803B7CA8;
-// extern ? lbl_803B7CE0;
-// extern ? lbl_803B7D04;
-// extern ? lbl_803B7D18;
-// extern ? lbl_803B7D3C;
-// extern ? lbl_803B7D50;
-// extern ? lbl_803B7D5C;
-// extern ? lbl_803B7D68;
-// extern ? lbl_803B7D74;
-// extern ? lbl_803B7D80;
-// extern ? lbl_803B7DEC;
-// extern ? lbl_803B7E0C;
-// extern ? lbl_803B7E50;
-// extern ? lbl_803B7E78;
-// extern ? lbl_803B7E84;
-// extern ? lbl_803B7E90;
-// extern ? lbl_803B7E9C;
-// extern ? lbl_803B7EA8;
-// extern ? lbl_803B7EB8;
-// extern ? lbl_803B7EF0;
-// extern ? lbl_803B7EFC;
-// extern ? lbl_803B7F28;
-// extern ? lbl_803B7F3C;
-// extern ? lbl_803B7F50;
-// extern ? lbl_803B7F68;
-// extern ? lbl_803B7F74;
-// extern ? lbl_803B7F80;
-// extern ? lbl_803B7F8C;
-// extern ? lbl_803B7F9C;
-// extern ? lbl_803B7FB0;
-// extern ? lbl_803B7FD4;
-// extern ? lbl_803B7FF0;
-// extern ? lbl_803B802C;
-// extern ? lbl_803B8038;
-// extern ? lbl_803B8044;
-// extern ? lbl_803B8090;
-// extern ? lbl_803B80A8;
-// extern ? lbl_803B80C0;
-// extern ? lbl_803B80CC;
-// extern ? lbl_803B80DC;
-// extern ? lbl_803B80FC;
-// extern ? lbl_803B8108;
-// extern ? lbl_803B8114;
-// extern ? lbl_803B8120;
-// extern ? lbl_803B8134;
-// extern ? lbl_803B81B8;
-// extern ? lbl_803B81C8;
-// extern ? lbl_803B81D4;
-// extern ? lbl_803B8220;
-// extern ? lbl_803B825C;
-// extern ? lbl_803B8268;
-// extern ? lbl_803B8278;
-// extern ? lbl_803B8288;
-// extern ? lbl_803B8298;
-// extern ? lbl_803B82A8;
-// extern ? lbl_803B82D0;
-// extern ? lbl_803B82DC;
-// extern ? lbl_803B82F4;
-// extern ? lbl_803B8360;
-// extern ? lbl_803B836C;
-// extern ? lbl_803B8378;
-// extern ? lbl_803B8384;
-// extern ? lbl_803B8390;
-// extern ? lbl_803B83A0;
-// extern ? lbl_803B83E0;
-// extern ? lbl_803B83F0;
-// extern ? lbl_803B8408;
-// extern ? lbl_803B8440;
-// extern ? lbl_803B844C;
-// extern ? lbl_803B8458;
-// extern ? lbl_803B8464;
-// extern ? lbl_803B8470;
-// extern ? lbl_803B8480;
-// extern ? lbl_803B848C;
-// extern ? lbl_803B8498;
-// extern ? lbl_803B84A8;
-// extern ? lbl_803B84B8;
-// extern ? lbl_803B84C8;
-// extern ? lbl_803B84D8;
-// extern ? lbl_803B84E8;
-// extern ? lbl_803B84F4;
-// extern ? lbl_803B8500;
-// extern ? lbl_803B8510;
-// extern ? lbl_803B8528;
-// extern ? lbl_803B8538;
-// extern ? lbl_803B8544;
-// extern ? lbl_803B8550;
-// extern ? lbl_803B8560;
-// extern ? lbl_803B8570;
-// extern ? lbl_803B857C;
-// extern ? lbl_803B8598;
-// extern ? lbl_803B85A8;
-// extern ? lbl_803B85F0;
-// extern ? lbl_803B8600;
-// extern ? lbl_803B8610;
-// extern ? lbl_803B8634;
-// extern ? lbl_803B8640;
-// extern ? lbl_803B8650;
-// extern ? lbl_803B8660;
-// extern ? lbl_803B8674;
-// extern ? lbl_803B8680;
-// extern ? lbl_803B868C;
-// extern ? lbl_803B8698;
-// extern ? lbl_803B86A4;
-// extern ? lbl_803B86B0;
-// extern ? lbl_803B86BC;
-// extern ? lbl_803B86C8;
-// extern ? lbl_803B86D8;
-// extern ? lbl_803B86E8;
-// extern ? lbl_803B86F8;
-// extern ? lbl_803B8708;
-// extern ? lbl_803B8718;
-// extern ? lbl_803B8724;
-// extern ? lbl_803B8730;
-// extern ? lbl_803B8740;
-// extern ? lbl_803B8750;
-// extern ? lbl_803B8760;
-// extern ? lbl_803B8770;
-// extern ? lbl_803B8780;
-// extern ? lbl_803B8790;
-// extern ? lbl_803B879C;
-// extern ? lbl_803B87A8;
-// extern ? lbl_803B87DC;
-// extern ? lbl_803B8810;
-// extern ? lbl_803B8844;
-// extern ? lbl_803B8858;
-// extern ? lbl_803B8864;
-// extern ? lbl_803B889C;
-// extern ? lbl_803B88D4;
-// extern ? lbl_803B88E0;
-// extern ? lbl_803B88EC;
-// extern ? lbl_803B88F8;
-// extern ? lbl_803B8904;
-// extern ? lbl_803B8910;
-// extern ? lbl_803B8958;
-// extern ? lbl_803B8968;
-// extern ? lbl_803B8974;
-// extern ? lbl_803B8988;
-// extern ? lbl_803B8A34;
-// extern ? lbl_803B8AE0;
-// extern ? lbl_803B8B90;
-// extern ? lbl_803B8BA8;
-// extern ? lbl_803B8BF0;
-// extern ? lbl_803B8C30;
-// extern ? LowercaseTable;
-// extern ? UppercaseTable;
-// extern ? lbl_803B8F30;
-// extern ? lbl_803B8F40;
-// extern ? lbl_803B8F50;
-// extern ? lbl_803B9154;
-// extern ? lbl_803B9358;
-// extern ? lbl_803B9378;
-// extern ? lbl_803B93A0;
-// extern ? lbl_803B93C0;
-// extern ? lbl_803B93D0;
-// extern ? lbl_803B93E4;
-// extern ? lbl_803B93F8;
-// extern ? lbl_803B9410;
-// extern ? position;
-// extern ? interest;
-// extern ? lbl_803B94B8;
-// extern ? lbl_803B94C4;
-// extern ? lbl_803B94D0;
-// extern ? lbl_803B94E0;
-// extern ? lbl_803B94FC;
-// extern ? lbl_803B9570;
-// extern ? lbl_803B9580;
-// extern ? lbl_803B958C;
-// extern ? lbl_803B9598;
-// extern ? lbl_803B95A8;
-// extern ? lbl_803B95E8;
-// extern ? lbl_803B95F8;
-// extern ? lbl_803B9618;
-// extern ? lbl_803B9628;
-// extern ? lbl_803B9658;
-// extern ? lbl_803B9664;
-// extern ? lbl_803B9670;
-// extern ? lbl_803B9840;
-// extern ? lbl_803B9880;
-// extern ? lbl_803B9928;
-// extern ? lbl_803B9FC0;
-// extern ? lbl_803B9FE0;
-// extern ? lbl_803B9FF0;
-// extern ? lbl_803BA000;
-// extern ? lbl_803BA020;
-// extern ? lbl_803BA030;
-// extern ? lbl_803BA040;
-// extern ? lbl_803BA050;
-// extern ? lbl_803BA0D8;
-// extern ? lbl_803BA0E4;
-// extern ? lbl_803BA0FC;
-// extern ? lbl_803BA150;
-// extern ? lbl_803BA1C0;
-// extern ? lbl_803BA1D0;
-// extern ? lbl_803BA248;
-// extern ? lbl_803BA2A0;
-// extern ? lbl_803BA2AC;
-// extern ? lbl_803BA2C0;
-// extern ? lbl_803BA344;
-// extern ? lbl_803BA380;
-// extern ? lbl_803BA3D0;
-// extern ? lbl_803BA3DC;
-// extern ? lbl_803BA508;
-// extern ? lbl_803BA514;
-// extern ? lbl_803BA520;
-// extern ? lbl_803BA540;
-// extern ? lbl_803BA588;
-// extern ? lbl_803BA5A4;
-// extern ? lbl_803BA5B0;
-// extern ? lbl_803BA5F0;
-// extern ? lbl_803BA638;
-// extern ? lbl_803BA68C;
-// extern ? lbl_803BA6A8;
-// extern ? lbl_803BA6E8;
-// extern ? lbl_803BA708;
-// extern ? jtbl_803BAAA8;
-// extern ? lbl_803BAAE0;
-// extern ? lbl_803BAAEC;
-// extern ? lbl_803BAB08;
-// extern ? lbl_803BAB40;
-// extern ? lbl_803BAB50;
-// extern ? lbl_803BAB60;
-// extern ? lbl_803BAB74;
-// extern ? lbl_803BAC5C;
-// extern ? lbl_803BAC78;
-// extern ? lbl_803BAC88;
-// extern ? lbl_803BACC8;
-// extern ? lbl_803BACF4;
-// extern ? lbl_803BAD00;
-// extern ? lbl_803BAD90;
-// extern ? lbl_803BAD9C;
-// extern ? lbl_803BADB0;
-// extern ? lbl_803BAE14;
-// extern ? lbl_803BAE3C;
-// extern ? lbl_803BB028;
-// extern ? lbl_803BB060;
-// extern ? lbl_803BB088;
-// extern ? lbl_803BB094;
-// extern ? lbl_803BB0B0;
-// extern ? lbl_803BB0E0;
-// extern ? lbl_803BB2DC;
-// extern ? lbl_803BB2F4;
-// extern ? lbl_803BB300;
-// extern ? lbl_803BB3C0;
-// extern ? lbl_803BB5D0;
-// extern ? lbl_803BB6B0;
-// extern ? lbl_803BB800;
-// extern ? lbl_803BB8D4;
-// extern ? lbl_803BC4A0;
-// extern ? lbl_803BC4E4;
-// extern ? lbl_803BC8FC;
-// extern ? lbl_803BC908;
-// extern ? jtbl_803BC99C;
-// extern ? lbl_803BCA24;
-// extern ? lbl_803BCB18;
-// extern ? lbl_803BCB64;
-// extern ? lbl_803BCB9C;
-// extern ? lbl_803BCBB0;
-// extern ? lbl_803BCBD0;
-// extern ? jtbl_803BCC4C;
-// extern ? lbl_803BCCA0;
-// extern ? lbl_803BCD90;
-// extern ? lbl_803BCD9C;
-// extern ? lbl_803BCDC0;
-// extern ? lbl_803BCDCC;
-// extern ? lbl_803BCDE0;
-// extern ? lbl_803BCE44;
-// extern ? lbl_803BCE60;
-// extern ? lbl_803BCE70;
-// extern ? lbl_803BCEB0;
-// extern ? lbl_803BCEBC;
-// extern ? lbl_803BCF20;
-// extern ? lbl_803BCF74;
-// extern ? lbl_803BCFC0;
-// extern ? lbl_803BD014;
-// extern ? jtbl_803BD0B0;
-// extern ? lbl_803BD12C;
-// extern ? lbl_803BD13C;
-// extern ? lbl_803BD164;
-// extern ? lbl_803BD1B0;
-// extern ? lbl_803BD1E4;
-// extern ? lbl_803BD1F4;
-// extern ? lbl_803BD250;
-// extern ? lbl_803BD260;
-// extern ? lbl_803BD270;
-// extern ? lbl_803BD2A8;
-// extern ? lbl_803BD384;
-// extern ? lbl_803BD3AC;
-// extern ? lbl_803BD3C8;
-// extern ? lbl_803BD3D8;
-// extern ? lbl_803BF248;
-// extern ? lbl_803BF4B0;
-// extern ? lbl_803BF540;
-// extern ? lbl_803BF6E0;
-// extern ? lbl_803BF760;
-// extern ? lbl_803BF790;
-// extern ? lbl_803BF7A0;
-// extern ? lbl_803BF7B8;
-// extern ? lbl_803BF804;
-// extern ? lbl_803BF81C;
-// extern ? lbl_803BF848;
-// extern ? jtbl_803BF870;
-// extern ? lbl_803BF9D0;
-// extern ? jtbl_803BF9F8;
-// extern ? lbl_803BFB00;
-// extern ? jtbl_803BFB28;
-// extern ? lbl_803C0004;
-// extern ? lbl_803C025C;
-// extern ? lbl_803C04C0;
-// extern ? lbl_803C04DC;
-// extern ? jtbl_803C04E8;
-// extern ? jtbl_803C050C;
-// extern ? lbl_803C0530;
-// extern ? lbl_803C053C;
-// extern ? lbl_803C0550;
-// extern ? lbl_803C055C;
-// extern ? lbl_803C057C;
-// extern ? lbl_803C0588;
-// extern ? lbl_803C05AC;
-// extern ? lbl_803C0610;
-// extern ? lbl_803C0638;
-// extern ? lbl_803C0658;
-// extern ? lbl_803C0664;
-// extern ? lbl_803C0670;
-// extern ? lbl_803C06CC;
-// extern ? lbl_803C06E8;
-// extern ? lbl_803C07AC;
-// extern ? lbl_803C0870;
-// extern ? jtbl_803C08A4;
-// extern ? jtbl_803C08C0;
-// extern ? jtbl_803C08DC;
-// extern ? lbl_803C08F8;
-// extern ? lbl_803C0948;
-// extern ? lbl_803C0998;
-// extern ? lbl_803C0A08;
-// extern ? lbl_803C0AB8;
-// extern ? lbl_803C0AE0;
-// extern ? lbl_803C0B00;
-// extern ? lbl_803C0B14;
-// extern ? lbl_803C0BB4;
-// extern ? lbl_803C0BD0;
-// extern ? lbl_803C0C08;
-// extern ? lbl_803C0C14;
-// extern ? lbl_803C0C40;
-// extern ? lbl_803C0C4C;
-// extern ? lbl_803C0C58;
-// extern ? lbl_803C0C74;
-// extern ? lbl_803C0C80;
-// extern ? lbl_803C0CAC;
-// extern ? lbl_803C0CF0;
-// extern ? lbl_803C0D58;
-// extern ? lbl_803C0D64;
-// extern ? lbl_803C0D80;
-// extern ? lbl_803C0DA4;
-// extern ? lbl_803C0DB0;
-// extern ? lbl_803C0DD0;
-// extern ? jtbl_803C0E90;
-// extern ? lbl_803C0EB0;
-// extern ? lbl_803C0EC0;
-// extern ? lbl_803C0FC8;
-// extern ? lbl_803C10D0;
-// extern ? ft_OnLoad;
-// extern ? ft_OnDeath;
-// extern ? lbl_803C125C;
-// extern ? lbl_803C12E0;
-// extern ? lbl_803C1364;
-// extern ? ft_SpecialS;
-// extern ? ft_SpecialHiAir;
-// extern ? ft_SpecialLwAir;
-// extern ? ft_SpecialSAir;
-// extern ? ft_SpecialNAir;
-// extern ? ft_SpecialN;
-// extern ? ft_SpecialLw;
-// extern ? ft_SpecialHi;
-// extern ? ft_OnAbsorb;
-// extern ? ft_OnItemPickup;
-// extern ? ft_OnItemInvisible;
-// extern ? ft_OnItemVisible;
-// extern ? ft_OnItemRelease;
-// extern ? ft_OnItemCatch;
-// extern ? lbl_803C1B20;
-// extern ? lbl_803C1BA4;
-// extern ? lbl_803C1C28;
-// extern ? ft_OnKnockbackEnter;
-// extern ? lbl_803C1D30;
-// extern ? lbl_803C1DB4;
-// extern ? lbl_803C1E38;
-// extern ? lbl_803C1EBC;
-// extern ? lbl_803C1F40;
-// extern ? lbl_803C2048;
-// extern ? lbl_803C20CC;
-// extern ? lbl_803C2150;
-// extern ? lbl_803C2258;
-// extern ? lbl_803C2360;
-// extern ? lbl_803C2468;
-// extern ? lbl_803C24EC;
-// extern ? lbl_803C2570;
-// extern ? lbl_803C25F4;
-// extern ? lbl_803C26FC;
-// extern ? lbl_803C2720;
-// extern ? lbl_803C2744;
-// extern ? lbl_803C2800;
-// extern ? lbl_803C52A0;
-// extern ? lbl_803C5460;
-// extern ? lbl_803C5488;
-// extern ? lbl_803C54A8;
-// extern ? lbl_803C54C4;
-// extern ? jtbl_803C54D8;
-// extern ? lbl_803C5520;
-// extern ? lbl_803C5580;
-// extern ? jtbl_803C55C0;
-// extern ? jtbl_803C561C;
-// extern ? jtbl_803C5678;
-// extern ? lbl_803C56D8;
-// extern ? lbl_803C5700;
-// extern ? lbl_803C5710;
-// extern ? lbl_803C5720;
-// extern ? lbl_803C572C;
-// extern ? lbl_803C5748;
-// extern ? lbl_803C5794;
-// extern ? lbl_803C57B0;
-// extern ? lbl_803C5A20;
-// extern ? lbl_803C5A68;
-// extern ? jtbl_803C5AF4;
-// extern ? jtbl_803C5B5C;
-// extern ? jtbl_803C5BE8;
-// extern ? jtbl_803C5C10;
-// extern ? jtbl_803C5C70;
-// extern ? jtbl_803C5C98;
-// extern ? jtbl_803C5CE8;
-// extern ? jtbl_803C5D60;
-// extern ? lbl_803C5DB0;
-// extern ? lbl_803C5DC4;
-// extern ? lbl_803C5DD4;
-// extern ? lbl_803C60E0;
-// extern ? lbl_803C6108;
-// extern ? jtbl_803C6118;
-// extern ? jtbl_803C613C;
-// extern ? jtbl_803C61BC;
-// extern ? lbl_803C6594;
-// extern ? lbl_803C6908;
-// extern ? lbl_803C6948;
-// extern ? lbl_803C695C;
-// extern ? lbl_803C6974;
-// extern ? lbl_803C6980;
-// extern ? lbl_803C6AD0;
-// extern ? lbl_803C6ADC;
-// extern ? lbl_803C6AE8;
-// extern ? lbl_803C6B08;
-// extern ? lbl_803C6B18;
-// extern ? lbl_803C6B40;
-// extern ? lbl_803C6B4C;
-// extern ? lbl_803C6B78;
-// extern ? lbl_803C6BA0;
-// extern ? lbl_803C6BC8;
-// extern ? lbl_803C6BD8;
-// extern ? lbl_803C6BF0;
-// extern ? jtbl_803C6C00;
-// extern ? jtbl_803C6C54;
-// extern ? lbl_803C6CA8;
-// extern ? lbl_803C6CD0;
-// extern ? lbl_803C6CF8;
-// extern ? lbl_803C6D24;
-// extern ? lbl_803C6D70;
-// extern ? lbl_803C6DE8;
-// extern ? lbl_803C6E00;
-// extern ? jtbl_803C6E0C;
-// extern ? jtbl_803C6E7C;
-// extern ? lbl_803C6EB8;
-// extern ? lbl_803C6ECC;
-// extern ? lbl_803C6EF8;
-// extern ? lbl_803C6F0C;
-// extern ? lbl_803C6F40;
-// extern ? lbl_803C6F60;
-// extern ? lbl_803C6F78;
-// extern ? lbl_803C6F88;
-// extern ? lbl_803C6FF0;
-// extern ? jtbl_803C7030;
-// extern ? lbl_803C70A0;
-// extern ? lbl_803C70B0;
-// extern ? lbl_803C70C0;
-// extern ? lbl_803C70D0;
-// extern ? lbl_803C70E0;
-// extern ? lbl_803C70F0;
-// extern ? lbl_803C710C;
-// extern ? lbl_803C72A0;
-// extern ? lbl_803C7DD0;
-// extern ? lbl_803C7DE8;
-// extern ? lbl_803C7E08;
-// extern ? as_table_kirby;
-// extern ? lbl_803C9CC8;
-// extern ? lbl_803C9DD0;
-// extern ? lbl_803C9E54;
-// extern ? lbl_803C9FC8;
-// extern ? jtbl_803CA0CC;
-// extern ? jtbl_803CA14C;
-// extern ? jtbl_803CA1CC;
-// extern ? jtbl_803CA230;
-// extern ? jtbl_803CA294;
-// extern ? jtbl_803CA2CC;
-// extern ? lbl_803CA5A4;
-// extern ? lbl_803CA9D0;
-// extern ? lbl_803CB3E8;
-// extern ? lbl_803CB46C;
-// extern ? lbl_803CB490;
-// extern ? lbl_803CB4EC;
-// extern ? lbl_803CB510;
-// extern ? lbl_803CB52C;
-// extern ? lbl_803CB540;
-// extern ? lbl_803CB6C0;
-// extern ? lbl_803CB6D8;
-// extern ? lbl_803CB6F8;
-// extern ? lbl_803CB710;
-// extern ? lbl_803CB720;
-// extern ? lbl_803CB758;
-// extern ? lbl_803CB770;
-// extern ? jtbl_803CB794;
-// extern ? jtbl_803CB7DC;
-// extern ? lbl_803CB828;
-// extern ? lbl_803CC598;
-// extern ? jtbl_803CC5BC;
-// extern ? jtbl_803CC604;
-// extern ? lbl_803CD7F8;
-// extern ? lbl_803CD820;
-// extern ? lbl_803CDD60;
-// extern ? lbl_803CE6B8;
-// extern ? lbl_803CEA50;
-// extern ? lbl_803CEA70;
-// extern ? lbl_803CEA7C;
-// extern ? lbl_803CED48;
-// extern ? lbl_803CED84;
-// extern ? lbl_803CED94;
-// extern ? lbl_803CEDA4;
-// extern ? lbl_803CF2A0;
-// extern ? lbl_803D05B4;
-// extern ? lbl_803D05C8;
-// extern ? lbl_803D05D8;
-// extern ? lbl_803D0610;
-// extern ? lbl_803D0AAC;
-// extern ? lbl_803D0AE8;
-// extern ? lbl_803D0F90;
-extern const s32 lbl_803D3984[];
-// extern ? lbl_803D40D0;
-// extern ? jtbl_803D4144;
-// extern ? jtbl_803D41D0;
-// extern ? lbl_803D4878;
-// extern ? jtbl_803D4900;
-// extern ? jtbl_803D4998;
-// extern ? lbl_803D49C0;
-// extern ? jtbl_803D4A2C;
-// extern ? lbl_803D4A48;
-// extern ? lbl_803D4A60;
-// extern ? lbl_803D4A80;
-// extern ? lbl_803D4ABC;
-// extern ? lbl_803D4AC8;
-// extern ? lbl_803D4C38;
-// extern ? lbl_803D4D74;
-// extern ? lbl_803D4FDC;
-// extern ? lbl_803D5060;
-// extern ? lbl_803D50E4;
-// extern ? lbl_803D5168;
-// extern ? lbl_803D51A0;
-// extern ? lbl_803D53A8;
-// extern ? lbl_803D5480;
-// extern ? lbl_803D5558;
-// extern ? lbl_803D5590;
-// extern ? lbl_803D559C;
-// extern ? jtbl_803D55A8;
-// extern ? lbl_803D5620;
-// extern ? lbl_803D5630;
-// extern ? lbl_803D5648;
-// extern ? lbl_803D5A4C;
-// extern ? jtbl_803D6258;
-// extern ? lbl_803D6300;
-// extern ? lbl_803D6450;
-// extern ? lbl_803D646C;
-// extern ? lbl_803D6488;
-// extern ? lbl_803D6878;
-// extern ? lbl_803D68CC;
-// extern ? lbl_803D69F8;
-// extern ? lbl_803D6A08;
-// extern ? lbl_803D6A18;
-// extern ? lbl_803D7018;
-// extern ? lbl_803D7038;
-// extern ? lbl_803D7058;
-// extern ? lbl_803D7910;
-// extern ? lbl_803D79D0;
-// extern ? lbl_803D79E0;
-// extern ? lbl_803D79F0;
-// extern ? lbl_803D7A08;
-// extern ? lbl_803D7A40;
-// extern ? jtbl_803D7A50;
-// extern ? jtbl_803D7A70;
-// extern ? lbl_803D7AC0;
-// extern ? lbl_803D85F0;
-// extern ? lbl_803D8B88;
-// extern ? lbl_803D8CD8;
-// extern ? lbl_803D8D08;
-// extern ? lbl_803D9248;
-// extern ? lbl_803D9414;
-// extern ? lbl_803D945C;
-// extern ? lbl_803D9468;
-// extern ? lbl_803D9498;
-// extern ? lbl_803D9738;
-// extern ? lbl_803D9750;
-// extern ? lbl_803D9828;
-// extern ? jtbl_803D98A4;
-// extern ? lbl_803D9910;
-// extern ? lbl_803D9D20;
-// extern ? lbl_803D9DAC;
-// extern ? jtbl_803D9E9C;
-// extern ? lbl_803D9F18;
-// extern ? lbl_803D9F5C;
-// extern ? lbl_803D9F68;
-// extern ? lbl_803D9F74;
-// extern ? lbl_803D9F80;
-// extern ? lbl_803D9FD8;
-// extern ? jtbl_803DA024;
-// extern ? lbl_803DA0D0;
-// extern ? lbl_803DA254;
-// extern ? lbl_803DA2E0;
-// extern ? lbl_803DA3D0;
-// extern ? lbl_803DA3E0;
-// extern ? lbl_803DA488;
-// extern ? lbl_803DA494;
-// extern ? lbl_803DA4B0;
-// extern ? lbl_803DA4D8;
-// extern ? lbl_803DA4F0;
-// extern ? lbl_803DA4FC;
-// extern ? lbl_803DA630;
-// extern ? jtbl_803DA660;
-// extern ? lbl_803DA6A0;
-// extern ? lbl_803DA6B4;
-// extern ? lbl_803DA758;
-// extern ? lbl_803DA788;
-// extern ? lbl_803DA888;
-// extern ? lbl_803DA8C8;
-// extern ? lbl_803DA8D8;
-// extern ? lbl_803DA8FC;
-// extern ? lbl_803DA920;
-// extern ? lbl_803DACA4;
-// extern ? lbl_803DB040;
-// extern ? lbl_803DB1F4;
-// extern ? lbl_803DB25C;
-// extern ? lbl_803DB2C8;
-// extern ? lbl_803DB2D4;
-// extern ? lbl_803DB2EC;
-// extern ? lbl_803DB430;
-// extern ? lbl_803DB458;
-// extern ? lbl_803DB640;
-// extern ? lbl_803DBF78;
-// extern ? lbl_803DBFB4;
-// extern ? lbl_803DBFCC;
-// extern ? lbl_803DBFD8;
-// extern ? lbl_803DD2C0;
-// extern ? lbl_803DD3E8;
-// extern ? lbl_803DD3F8;
-// extern ? lbl_803DD408;
-// extern ? jtbl_803DD458;
-// extern ? lbl_803DD4B4;
-// extern ? lbl_803DD4D0;
-// extern ? lbl_803DD550;
-// extern ? jtbl_803DD608;
-// extern ? jtbl_803DD648;
-// extern ? jtbl_803DD850;
-// extern ? jtbl_803DD8E8;
-// extern ? lbl_803DDC58;
-// extern ? lbl_803DDEC8;
-// extern ? lbl_803DE1B8;
-// extern ? lbl_803DE650;
-// extern ? lbl_803DE930;
-// extern ? lbl_803DEBE8;
-// extern ? lbl_803DF660;
-// extern ? lbl_803DF66C;
-// extern ? jtbl_803DF684;
-// extern ? jtbl_803DF724;
-// extern ? jtbl_803DF7C4;
-// extern ? jtbl_803DF864;
-// extern ? lbl_803DF918;
-// extern ? lbl_803DF94C;
-// extern ? lbl_803DFE08;
-// extern ? lbl_803DFEA8;
-// extern ? lbl_803DFEDC;
-// extern ? lbl_803E00C0;
-// extern ? lbl_803E012C;
-// extern ? jtbl_803E0140;
-// extern ? lbl_803E01F8;
-// extern ? lbl_803E0220;
-// extern ? lbl_803E054C;
-// extern ? jtbl_803E0568;
-// extern ? lbl_803E05D4;
-// extern ? jtbl_803E05F0;
-// extern ? lbl_803E06C8;
-// extern ? lbl_803E0730;
-// extern ? lbl_803E073C;
-// extern ? lbl_803E0750;
-// extern ? lbl_803E075C;
-// extern ? lbl_803E07D4;
-// extern ? lbl_803E0848;
-// extern ? lbl_803E0924;
-// extern ? lbl_803E0958;
-// extern ? lbl_803E0964;
-// extern ? jtbl_803E099C;
-// extern ? jtbl_803E09EC;
-// extern ? lbl_803E0A20;
-// extern ? lbl_803E0B80;
-// extern ? lbl_803E0B90;
-// extern ? lbl_803E0BA8;
-// extern ? lbl_803E0BBC;
-// extern ? lbl_803E0BD8;
-// extern ? lbl_803E0D60;
-// extern ? lbl_803E0EB4;
-// extern ? lbl_803E0EC0;
-// extern ? lbl_803E0EE4;
-// extern ? lbl_803E0EFC;
-// extern ? lbl_803E0FE8;
-// extern ? lbl_803E1248;
-// extern ? lbl_803E138C;
-// extern ? jtbl_803E1400;
-// extern ? jtbl_803E1448;
-// extern ? jtbl_803E148C;
-// extern ? lbl_803E14FC;
-// extern ? lbl_803E1534;
-// extern ? jtbl_803E16C0;
-// extern ? lbl_803E16E0;
-// extern ? lbl_803E1858;
-// extern ? lbl_803E1864;
-// extern ? lbl_803E188C;
-// extern ? lbl_803E19F4;
-// extern ? lbl_803E1A00;
-// extern ? lbl_803E1A10;
-// extern ? lbl_803E1B84;
-// extern ? lbl_803E1B90;
-// extern ? lbl_803E1C80;
-// extern ? lbl_803E1CEC;
-// extern ? lbl_803E1D28;
-// extern ? lbl_803E1D38;
-// extern ? lbl_803E1D80;
-// extern ? lbl_803E1F60;
-// extern ? lbl_803E1F70;
-// extern ? lbl_803E1FAC;
-// extern ? lbl_803E1FE8;
-// extern ? lbl_803E2000;
-// extern ? lbl_803E2190;
-// extern ? lbl_803E21C4;
-// extern ? lbl_803E2204;
-// extern ? lbl_803E26B4;
-// extern ? lbl_803E26C4;
-// extern ? lbl_803E26DC;
-// extern ? lbl_803E26F0;
-// extern ? lbl_803E27E0;
-// extern ? lbl_803E28B0;
-// extern ? lbl_803E28BC;
-// extern ? jtbl_803E28D0;
-// extern ? jtbl_803E28F0;
-// extern ? lbl_803E2910;
-// extern ? lbl_803E2938;
-// extern ? lbl_803E2D78;
-// extern ? lbl_803E2EB8;
-// extern ? jtbl_803E2FE0;
-// extern ? jtbl_803E3038;
-// extern ? jtbl_803E3064;
-// extern ? lbl_803E30B0;
-// extern ? lbl_803E3434;
-// extern ? lbl_803E347C;
-// extern ? lbl_803E34A4;
-// extern ? lbl_803E34E0;
-// extern ? lbl_803E3B10;
-// extern ? lbl_803E3B7C;
-// extern ? lbl_803E3CE8;
-// extern ? lbl_803E3DFC;
-// extern ? jtbl_803E3E14;
-// extern ? lbl_803E3E60;
-// extern ? lbl_803E3FC4;
-// extern ? lbl_803E3FE0;
-// extern ? lbl_803E4008;
-// extern ? jtbl_803E4014;
-// extern ? lbl_803E4048;
-// extern ? lbl_803E4068;
-// extern ? lbl_803E4544;
-// extern ? lbl_803E46F8;
-// extern ? lbl_803E48C8;
-// extern ? lbl_803E49A8;
-// extern ? lbl_803E4A30;
-// extern ? lbl_803E4A54;
-// extern ? lbl_803E4A60;
-// extern ? lbl_803E4C78;
-// extern ? lbl_803E4D70;
-// extern ? lbl_803E4D8C;
-// extern ? lbl_803E4DA8;
-// extern ? lbl_803E4F24;
-// extern ? lbl_803E4F30;
-// extern ? lbl_803E4F44;
-// extern ? lbl_803E4FB0;
-// extern ? lbl_803E4FC8;
-// extern ? lbl_803E4FF0;
-// extern ? lbl_803E50E8;
-// extern ? lbl_803E5198;
-// extern ? lbl_803E5230;
-// extern ? lbl_803E5248;
-// extern ? lbl_803E5348;
-// extern ? lbl_803E5380;
-// extern ? lbl_803E5524;
-// extern ? lbl_803E5680;
-// extern ? lbl_803E56B8;
-// extern ? lbl_803E57C8;
-// extern ? lbl_803E57F0;
-// extern ? lbl_803E58E0;
-// extern ? lbl_803E59E0;
-// extern ? lbl_803E59F0;
-// extern ? lbl_803E59FC;
-// extern ? jtbl_803E5A14;
-// extern ? lbl_803E5A58;
-// extern ? lbl_803E5D64;
-// extern ? lbl_803E5D74;
-// extern ? lbl_803E5D90;
-// extern ? lbl_803E5DB0;
-// extern ? lbl_803E5E64;
-// extern ? lbl_803E5E78;
-// extern ? lbl_803E61D4;
-// extern ? lbl_803E6200;
-// extern ? lbl_803E623C;
-// extern ? lbl_803E6278;
-// extern ? lbl_803E6328;
-// extern ? lbl_803E63D8;
-// extern ? lbl_803E6488;
-// extern ? lbl_803E6574;
-// extern ? lbl_803E6580;
-// extern ? lbl_803E6640;
-// extern ? lbl_803E6650;
-// extern ? lbl_803E6678;
-// extern ? lbl_803E6688;
-// extern ? lbl_803E6800;
-// extern ? lbl_803E6AA0;
-// extern ? lbl_803E6C0C;
-// extern ? lbl_803E7620;
-// extern ? lbl_803E7638;
-// extern ? lbl_803E7728;
-// extern ? jtbl_803E7824;
-// extern ? lbl_803E7840;
-// extern ? lbl_803E7940;
-// extern ? lbl_803E7A68;
-// extern ? lbl_803E7AC8;
-// extern ? lbl_803E7B68;
-// extern ? lbl_803E7B74;
-// extern ? lbl_803E7B90;
-// extern ? lbl_803E7CCC;
-// extern ? lbl_803E7D00;
-// extern ? lbl_803E7DA0;
-// extern ? lbl_803E7EB0;
-// extern ? lbl_803E7FE8;
-// extern ? jtbl_803E8040;
-// extern ? jtbl_803E8080;
-// extern ? jtbl_803E80F8;
-// extern ? lbl_803E8140;
-// extern ? lbl_803E83B8;
-// extern ? lbl_803E851C;
-// extern ? lbl_803E8548;
-// extern ? lbl_803E8608;
-// extern ? lbl_803E86D0;
-// extern ? lbl_803E8790;
-// extern ? lbl_803E8850;
-// extern ? lbl_803E8918;
-// extern ? lbl_803E89D8;
-// extern ? lbl_803E8A98;
-// extern ? lbl_803E8B5C;
-// extern ? lbl_803E8BB0;
-// extern ? lbl_803E8C70;
-// extern ? lbl_803E8D30;
-// extern ? lbl_803E8DF0;
-// extern ? lbl_803E8EB0;
-// extern ? lbl_803E8F70;
-// extern ? lbl_803E9030;
-// extern ? lbl_803E90F0;
-// extern ? lbl_803E91B0;
-// extern ? lbl_803E9270;
-// extern ? lbl_803E9338;
-// extern ? lbl_803E93F8;
-// extern ? lbl_803E94B8;
-// extern ? lbl_803E9578;
-// extern ? lbl_803E9638;
-// extern ? lbl_803E96F8;
-// extern ? lbl_803E97C0;
-// extern ? lbl_803E9880;
-// extern ? lbl_803E9940;
-// extern ? unk_arr_of_vectors_803E9960;
-// extern ? lbl_803EA6C8;
-// extern ? lbl_803EA6E8;
-// extern ? lbl_803EA6F4;
-// extern ? lbl_803EA708;
-// extern ? lbl_803EA728;
-// extern ? lbl_803EA768;
-// extern ? lbl_803EA784;
-// extern ? lbl_803EA7A8;
-// extern ? lbl_803EACA0;
-// extern ? lbl_803EACB0;
-// extern ? lbl_803EACD8;
-// extern ? lbl_803EACF0;
-// extern ? lbl_803EAD10;
-// extern ? lbl_803EAD40;
-// extern ? lbl_803EADC8;
-// extern ? lbl_803EAE08;
-// extern ? lbl_803EAE58;
-// extern ? lbl_803EAE68;
-// extern ? lbl_803EB3A8;
-// extern ? lbl_803EB3C0;
-// extern ? lbl_803EB6B0;
-// extern ? jtbl_803EB9B0;
-// extern ? jtbl_803EBA38;
-// extern ? jtbl_803EBAC0;
-// extern ? jtbl_803EBB48;
-// extern ? lbl_803EC600;
-// extern ? lbl_803EC734;
-// extern ? lbl_803EC770;
-// extern ? lbl_803EC7DC;
-// extern ? lbl_803EC818;
-// extern ? lbl_803ED1D0;
-// extern ? lbl_803ED270;
-// extern ? lbl_803ED294;
-// extern ? lbl_803ED2E8;
-// extern ? lbl_803ED340;
-// extern ? lbl_803ED370;
-// extern ? lbl_803ED438;
-// extern ? lbl_803ED488;
-// extern ? lbl_803ED4C4;
-// extern ? lbl_803ED538;
-// extern ? lbl_803ED600;
-// extern ? lbl_803ED618;
-// extern ? lbl_803EDA58;
-// extern ? lbl_803EDA7C;
-// extern ? lbl_803EDCE4;
-// extern ? lbl_803EE330;
-// extern ? jtbl_803EE33C;
-// extern ? lbl_803EE720;
-// extern ? lbl_803EE724;
-// extern ? lbl_803EE728;
-// extern ? lbl_803EE74C;
-// extern ? lbl_803EE768;
-// extern ? lbl_803EE774;
-// extern ? lbl_803EEAD0;
-// extern ? lbl_803EEB60;
-// extern ? jtbl_803EEB78;
-// extern ? lbl_803EEC10;
-// extern ? lbl_803EEC1C;
-// extern ? lbl_803EEC28;
-// extern ? lbl_803EEC4C;
-// extern ? lbl_803EECE0;
-// extern ? lbl_803EECEC;
-// extern ? lbl_803EECF8;
-// extern ? lbl_803EED04;
-// extern ? lbl_803EEED8;
-// extern ? lbl_803EEF14;
-// extern ? lbl_803EEF20;
-// extern ? lbl_803EEFD8;
-// extern ? lbl_803EEFE4;
-// extern ? lbl_803EEFF0;
-// extern ? lbl_803EF0A8;
-// extern ? lbl_803EF0C0;
-// extern ? lbl_803EF0CC;
-// extern ? lbl_803EF108;
-// extern ? lbl_803EF5A0;
-// extern ? lbl_803EF5AC;
-// extern ? lbl_803EF668;
-// extern ? lbl_803EF674;
-// extern ? lbl_803EF680;
-// extern ? lbl_803EF740;
-// extern ? lbl_803EF74C;
-// extern ? lbl_803EF758;
-// extern ? lbl_803EF788;
-// extern ? lbl_803EF794;
-// extern ? lbl_803EF7A0;
-// extern ? lbl_803EF870;
-// extern ? lbl_803EF8A0;
-// extern ? lbl_803EF8AC;
-// extern ? lbl_803EFA88;
-// extern ? lbl_803EFAA0;
-// extern ? lbl_803EFAAC;
-// extern ? jtbl_803EFAE8;
-// extern ? jtbl_803EFB10;
-// extern ? lbl_803EFC08;
-// extern ? lbl_803EFCE8;
-// extern ? lbl_803F0168;
-// extern ? jtbl_803F028C;
-// extern ? lbl_803F0570;
-// extern ? lbl_803F0580;
-// extern ? lbl_803F06D0;
-// extern ? lbl_803F0A48;
-// extern ? lbl_803F0DFC;
-// extern ? jtbl_803F0FCC;
-// extern ? jtbl_803F10A0;
-// extern ? lbl_803F10D4;
-// extern ? lbl_803F11B0;
-// extern ? lbl_803F11D8;
-// extern ? jtbl_803F11E4;
-// extern ? jtbl_803F1218;
-// extern ? jtbl_803F124C;
-// extern ? lbl_803F1280;
-// extern ? lbl_803F12B4;
-// extern ? jtbl_803F12E0;
-// extern ? lbl_803F1360;
-// extern ? lbl_803F1378;
-// extern ? lbl_803F1384;
-// extern ? lbl_803F1418;
-// extern ? lbl_803F14C4;
-// extern ? lbl_803F1ED8;
-// extern ? lbl_803F1EE4;
-// extern ? lbl_803F1EF0;
-// extern ? lbl_803F1F00;
-// extern ? lbl_803F1F0C;
-// extern ? lbl_803F1F38;
-// extern ? lbl_803F1F58;
-// extern ? lbl_803F1F90;
-// extern ? jtbl_803F20E0;
-// extern ? lbl_803F22A8;
-// extern ? lbl_803F22E8;
-// extern ? lbl_803F2300;
-// extern ? lbl_803F2310;
-// extern ? lbl_803F23CC;
-// extern ? lbl_803F2F28;
-// extern ? lbl_803F3100;
-// extern ? lbl_803F4CA8;
-// extern ? lbl_803F4D20;
-// extern ? lbl_803F5428;
-// extern ? lbl_803F55A8;
-// extern ? lbl_803F55D0;
-// extern ? lbl_803F5690;
-// extern ? lbl_803F56B8;
-// extern ? lbl_803F5718;
-// extern ? lbl_803F58E0;
-// extern ? lbl_803F5960;
-// extern ? lbl_803F5A88;
-// extern ? lbl_803F5AB0;
-// extern ? lbl_803F5B60;
-// extern ? lbl_803F5B80;
-// extern ? lbl_803F5D88;
-// extern ? lbl_803F5DF0;
-// extern ? lbl_803F5E80;
-// extern ? lbl_803F5F18;
-// extern ? lbl_803F6210;
-// extern ? lbl_803F6460;
-// extern ? lbl_803F6508;
-// extern ? lbl_803F6540;
-// extern ? jtbl_803F6608;
-// extern ? lbl_803F66A0;
-// extern ? lbl_803F6718;
-// extern ? lbl_803F67A8;
-// extern ? lbl_803F67F0;
-// extern ? lbl_803F6848;
-// extern ? lbl_803F6860;
-// extern ? lbl_803F68F8;
-// extern ? lbl_803F6920;
-// extern ? lbl_803F6960;
-// extern ? lbl_803F696C;
-// extern ? lbl_803F6A28;
-// extern ? lbl_803F6A78;
-// extern ? lbl_803F6AC4;
-// extern ? jtbl_803F6AEC;
-// extern ? jtbl_803F6B08;
-// extern ? lbl_803F6B38;
-// extern ? lbl_803F6BA0;
-// extern ? jtbl_803F6BD8;
-// extern ? lbl_803F6C18;
-// extern ? lbl_803F6C30;
-// extern ? lbl_803F6CA8;
-// extern ? lbl_803F6E28;
-// extern ? lbl_803F6E3C;
-// extern ? lbl_803F6E68;
-// extern ? lbl_803F6F08;
-// extern ? lbl_803F6F24;
-// extern ? lbl_803F6F50;
-// extern ? lbl_803F7080;
-// extern ? lbl_803F7148;
-// extern ? lbl_803F7168;
-// extern ? lbl_803F71B0;
-// extern ? lbl_803F71D8;
-// extern ? lbl_803F71E8;
-// extern ? lbl_803F71F4;
-// extern ? lbl_803F7260;
-// extern ? lbl_803F7318;
-// extern ? lbl_803F7380;
-// extern ? lbl_803F74F8;
-// extern ? lbl_803F7598;
-// extern ? lbl_803F7640;
-// extern ? lbl_803F7718;
-// extern ? lbl_803F7880;
-// extern ? lbl_803F788C;
-// extern ? lbl_803F7978;
-// extern ? lbl_803F7A00;
-// extern ? lbl_803F7B88;
-// extern ? lbl_803F7CD0;
-// extern ? lbl_803F7D38;
-// extern ? lbl_803F7D60;
-// extern ? lbl_803F8158;
-// extern ? lbl_803F8440;
-// extern ? lbl_803F85C8;
-// extern ? lbl_803F86A0;
-// extern ? lbl_803F86C8;
-// extern ? lbl_803F8990;
-// extern ? lbl_803F89B8;
-// extern ? lbl_803F8C08;
-// extern ? lbl_803F8DCC;
-// extern ? lbl_803F8DDC;
-// extern ? lbl_803F8DE8;
-// extern ? lbl_803F8E48;
-// extern ? lbl_803F8E68;
-// extern ? lbl_803F8FF0;
-// extern ? lbl_803F90D0;
-// extern ? lbl_803F9180;
-// extern ? jtbl_803F91A8;
-// extern ? lbl_803F9250;
-// extern ? lbl_803F9300;
-// extern ? lbl_803F93C8;
-// extern ? lbl_803F9450;
-// extern ? lbl_803F9480;
-// extern ? lbl_803F9490;
-// extern ? lbl_803F94D0;
-// extern ? lbl_803F94E8;
-// extern ? lbl_803F9598;
-// extern ? lbl_803F95AC;
-// extern ? lbl_803F95C0;
-// extern ? lbl_803F9628;
-// extern ? lbl_803F9780;
-// extern ? lbl_803F9798;
-// extern ? lbl_803F97A8;
-// extern ? lbl_803F97B4;
-// extern ? lbl_803F97E8;
-// extern ? lbl_803F9828;
-// extern ? lbl_803F984C;
-// extern ? lbl_803F988C;
-// extern ? lbl_803F98B8;
-// extern ? lbl_803F9994;
-// extern ? lbl_803F99C8;
-// extern ? lbl_803F99F0;
-// extern ? lbl_803F9A00;
-// extern ? lbl_803F9B30;
-// extern ? lbl_803F9E08;
-// extern ? lbl_803F9E60;
-// extern ? lbl_803F9ED4;
-// extern ? lbl_803F9F28;
-// extern ? lbl_803F9FA4;
-// extern ? lbl_803FA128;
-// extern ? lbl_803FA258;
-// extern ? lbl_803FA4E0;
-// extern ? lbl_803FA658;
-// extern ? lbl_803FA790;
-// extern ? lbl_803FA8E8;
-// extern ? lbl_803FAA44;
-// extern ? lbl_803FB168;
-// extern ? lbl_803FB60C;
-// extern ? lbl_803FB728;
-// extern ? lbl_803FB870;
-// extern ? lbl_803FB98C;
-// extern ? lbl_803FBA9C;
-// extern ? lbl_803FBB98;
-// extern ? lbl_803FBCAC;
-// extern ? lbl_803FBDC0;
-// extern ? lbl_803FBFFC;
-// extern ? lbl_803FC0FC;
-// extern ? lbl_803FC22C;
-// extern ? lbl_803FC4CC;
-// extern ? lbl_803FC63C;
-// extern ? lbl_803FC70C;
-// extern ? lbl_803FC828;
-// extern ? lbl_803FC8C8;
-// extern ? lbl_803FCA40;
-// extern ? lbl_803FCC38;
-// extern ? lbl_803FCD34;
-// extern ? lbl_803FCE4C;
-// extern ? lbl_803FD064;
-// extern ? lbl_803FD224;
-// extern ? lbl_803FD230;
-// extern ? lbl_803FD23C;
-// extern ? lbl_803FD24C;
-// extern ? lbl_803FD258;
-// extern ? lbl_803FD264;
-// extern ? lbl_803FD274;
-// extern ? lbl_803FD28C;
-// extern ? lbl_803FD29C;
-// extern ? lbl_803FD2AC;
-// extern ? lbl_803FD310;
-// extern ? lbl_803FD58C;
-// extern ? lbl_803FD864;
-// extern ? lbl_803FDAF8;
-// extern ? lbl_803FDB9C;
-// extern ? lbl_803FDC48;
-// extern ? lbl_803FDC80;
-// extern ? lbl_803FDC98;
-// extern ? lbl_803FDCA8;
-// extern ? jtbl_803FDCCC;
-// extern ? jtbl_803FDCF0;
-// extern ? lbl_803FDD18;
-// extern ? jtbl_803FE25C;
-// extern ? jtbl_803FE280;
-// extern ? lbl_803FE2A4;
-// extern ? jtbl_803FE2E0;
-// extern ? lbl_803FE3B8;
-// extern ? lbl_803FE3DC;
-// extern ? lbl_803FE454;
-// extern ? lbl_803FE474;
-// extern ? lbl_803FE5E8;
-// extern ? lbl_803FE7A0;
-// extern ? lbl_803FE7B0;
-// extern ? lbl_803FE7C0;
-// extern ? lbl_803FE7E4;
-// extern ? lbl_803FE880;
-// extern ? lbl_803FE8D0;
-// extern ? lbl_803FE8F0;
-// extern ? lbl_803FE8FC;
-// extern ? lbl_803FEA10;
-// extern ? jtbl_803FEAF0;
-// extern ? jtbl_803FEB3C;
-// extern ? lbl_803FEB60;
-// extern ? lbl_803FEFF0;
-// extern ? lbl_803FF01C;
-// extern ? lbl_803FF048;
-// extern ? lbl_803FF068;
-// extern ? lbl_803FF074;
-// extern ? lbl_803FF19C;
-// extern ? lbl_803FFFA8;
-// extern ? lbl_80400010;
-// extern ? lbl_8040001C;
-// extern ? lbl_80400028;
-// extern ? lbl_80400038;
-// extern ? lbl_80400088;
-// extern ? lbl_80400094;
-// extern ? lbl_804000A8;
-// extern ? lbl_804000B4;
-// extern ? lbl_804000C0;
-// extern ? lbl_804000D0;
-// extern ? lbl_80400108;
-// extern ? lbl_80400114;
-// extern ? lbl_80400128;
-// extern ? lbl_804001E0;
-// extern ? lbl_804001EC;
-// extern ? lbl_80400200;
-// extern ? lbl_80400258;
-// extern ? lbl_804002F8;
-// extern ? lbl_80400304;
-// extern ? lbl_804003A0;
-// extern ? lbl_80400430;
-// extern ? jtbl_80400508;
-// extern ? jtbl_8040058C;
-// extern ? jtbl_80400610;
-// extern ? lbl_804006E0;
-// extern ? lbl_80400728;
-// extern ? lbl_80400770;
-// extern ? lbl_80400774;
-// extern ? lbl_80400778;
-// extern ? lbl_80400788;
-// extern ? jtbl_80400810;
-// extern ? jtbl_8040082C;
-// extern ? lbl_80400848;
-// extern ? lbl_80400854;
-// extern ? lbl_80400864;
-// extern ? lbl_80400878;
-// extern ? lbl_804008B8;
-// extern ? lbl_804008D8;
-// extern ? lbl_804008F8;
-// extern ? lbl_80400918;
-// extern ? lbl_80400B28;
-// extern ? lbl_80400B4C;
-// extern ? lbl_80400B80;
-// extern ? lbl_80400BA8;
-// extern ? lbl_80400BF0;
-// extern ? lbl_80400C08;
-// extern ? lbl_80400C40;
-// extern ? lbl_80400D80;
-// extern ? lbl_80400E48;
-// extern ? lbl_80400E80;
-// extern ? jtbl_80400ECC;
-// extern ? jtbl_80400EEC;
-// extern ? jtbl_80400F2C;
-// extern ? jtbl_80400F60;
-// extern ? lbl_80400F98;
-// extern ? lbl_80400FD8;
-// extern ? jtbl_80401048;
-// extern ? jtbl_804010B0;
-// extern ? jtbl_804010F4;
-// extern ? jtbl_80401110;
-// extern ? lbl_80401168;
-// extern ? lbl_804011A4;
-// extern ? lbl_804011E0;
-// extern ? lbl_8040121C;
-// extern ? lbl_80401258;
-// extern ? jtbl_80401298;
-// extern ? jtbl_804012B8;
-// extern ? jtbl_804013AC;
-// extern ? jtbl_804014A0;
-// extern ? lbl_804014E0;
-// extern ? lbl_80401508;
-// extern ? jtbl_80401528;
-// extern ? jtbl_80401584;
-// extern ? DriveInfo;
-// extern ? lbl_804017D8;
-// extern ? lbl_80401B70;
-// extern ? lbl_80401BF0;
-// extern ? lbl_80401E20;
-// extern ? lbl_80401FD4;
-// extern ? lbl_80401FF8;
-// extern ? jtbl_804022D4;
-// extern ? lbl_80402318;
-// extern ? lbl_80402348;
-// extern ? lbl_80402358;
-// extern ? lbl_8040236C;
-// extern ? lbl_80402420;
-// extern ? lbl_80402C30;
-// extern ? lbl_80402C60;
-// extern ? lbl_80402C90;
-// extern ? lbl_80402D28;
-// extern ? jtbl_80402E8C;
-// extern ? lbl_80402FF0;
-// extern ? lbl_80403000;
-// extern ? lbl_80403160;
-// extern ? lbl_80403180;
-// extern ? lbl_804031A0;
-// extern ? lbl_804031B4;
-// extern ? lbl_80403240;
-// extern ? lbl_80404C20;
-// extern ? lbl_80404C40;
-// extern ? lbl_80404C50;
-// extern ? hsdDObj;
-// extern ? lbl_80405494;
-// extern ? hsdTObj;
-// extern ? lbl_804055B8;
-// extern ? jtbl_804055C8;
-// extern ? lbl_8040562C;
-// extern ? jtbl_80405644;
-// extern ? lbl_80405664;
-// extern ? lbl_80405688;
-// extern ? lbl_804056B8;
-// extern ? lbl_804057C0;
-// extern ? lbl_804057E4;
-// extern ? jtbl_80405838;
-// extern ? jtbl_80405858;
-// extern ? jtbl_80405878;
-// extern ? jtbl_80405898;
-// extern ? lbl_804058B8;
-// extern ? jtbl_804058DC;
-// extern ? lbl_80405958;
-// extern ? jtbl_80405984;
-// extern ? jtbl_804059B0;
-// extern ? jtbl_804059D0;
-// extern ? lbl_80405A38;
-// extern ? lbl_80405B58;
-// extern ? lbl_80405B98;
-// extern ? lbl_80405BC8;
-// extern ? jtbl_80405C88;
-// extern ? jtbl_80405CC8;
-// extern ? jtbl_80405D08;
-// extern ? jtbl_80405D48;
-// extern ? lbl_80405D68;
-// extern ? hsdMObj;
-// extern ? jtbl_80405E78;
-// extern ? lbl_80405ED4;
-// extern ? lbl_80405FB8;
-// extern ? lbl_80405FC4;
-// extern ? jtbl_80405FEC;
-// extern ? lbl_8040601C;
-// extern ? lbl_8040603C;
-// extern ? jtbl_80406058;
-// extern ? jtbl_8040608C;
-// extern ? hsdLObj;
-// extern ? jtbl_80406100;
-// extern ? lbl_80406138;
-// extern ? lbl_80406144;
-// extern ? jtbl_8040616C;
-// extern ? lbl_80406190;
-// extern ? lbl_804061A0;
-// extern ? lbl_804061D4;
-// extern ? lbl_80406220;
-// extern ? jtbl_80406260;
-// extern ? lbl_80406294;
-// extern ? lbl_804062B4;
-// extern ? lbl_804062C4;
-// extern ? lbl_8040631C;
-// extern ? lbl_80406350;
-// extern ? lbl_80406398;
-// extern ? lbl_804063E0;
-// extern ? lbl_80406418;
-// extern ? lbl_80406424;
-// extern ? lbl_80406430;
-// extern ? lbl_80406448;
-// extern ? lbl_804064BC;
-// extern ? lbl_804064EC;
-// extern ? lbl_80406508;
-// extern ? lbl_80406538;
-// extern ? lbl_8040657C;
-// extern ? lbl_804065A8;
-// extern ? lbl_804066D0;
-// extern ? lbl_80406708;
-// extern ? lbl_80406758;
-// extern ? jtbl_804067AC;
-// extern ? lbl_80406894;
-// extern ? lbl_804068E4;
-// extern ? lbl_80406918;
-// extern ? lbl_804069D8;
-// extern ? lbl_80406AE0;
-// extern ? lbl_80406AEC;
-// extern ? lbl_80406B04;
-// extern ? lbl_80406B14;
-// extern ? lbl_80406B40;
-// extern ? lbl_80406BC0;
-// extern ? lbl_80406BD0;
-// extern ? lbl_80406C3C;
-// extern ? lbl_80406CA4;
-// extern ? lbl_80406CE0;
-// extern ? lbl_80406CEC;
-// extern ? lbl_80406D10;
-// extern ? lbl_80406D3C;
-// extern ? lbl_80406D68;
-// extern ? lbl_80406DAC;
-// extern ? lbl_80406DE0;
-// extern ? lbl_80406DF0;
-// extern ? jtbl_80406E20;
-// extern ? lbl_80406E48;
-// extern ? lbl_80406E58;
-// extern ? lbl_80406E68;
-// extern ? lbl_80406E74;
-// extern ? lbl_80406E80;
-// extern ? lbl_80406EF8;
-// extern ? lbl_80406F2C;
-// extern ? hsdWObj;
-// extern ? lbl_80407010;
-// extern ? lbl_8040701C;
-// extern ? lbl_80407078;
-// extern ? lbl_804070B4;
-// extern ? lbl_804070F0;
-// extern ? jtbl_80407110;
-// extern ? lbl_80407188;
-// extern ? lbl_80407218;
-// extern ? hsdObj;
-// extern ? lbl_804072E4;
-// extern ? lbl_80407300;
-// extern ? lbl_80407310;
-// extern ? lbl_8040743C;
-// extern ? lbl_80407448;
-// extern ? lbl_804074A8;
-// extern ? lbl_804074F0;
-// extern ? hsdClass;
-// extern ? lbl_804075CC;
-// extern ? lbl_80407604;
-// extern ? lbl_80407698;
-// extern ? lbl_804076C8;
-// extern ? lbl_80407720;
-// extern ? lbl_80407738;
-// extern ? lbl_80407744;
-// extern ? lbl_80407760;
-// extern ? jtbl_80407898;
-// extern ? jtbl_80407938;
-// extern ? lbl_80407974;
-// extern ? lbl_80407A14;
-// extern ? lbl_80407AA0;
-// extern ? lbl_80407B18;
-// extern ? lbl_80407B58;
-// extern ? lbl_80407D60;
-// extern ? lbl_80407D78;
-// extern ? lbl_80407D90;
-// extern ? lbl_80407E34;
-// extern ? lbl_80407E58;
-// extern ? lbl_80407E88;
-// extern ? lbl_80407E98;
-// extern ? lbl_80407F0C;
-// extern ? lbl_80407FD8;
-// extern ? lbl_80407FE8;
-// extern ? lbl_80408008;
-// extern ? lbl_80408034;
-// extern ? lbl_80408054;
-// extern ? lbl_804080EC;
-// extern ? lbl_80408140;
-// extern ? lbl_8040814C;
-// extern ? lbl_80408168;
-// extern ? lbl_80408174;
-// extern ? lbl_804081CC;
-// extern ? jtbl_804081F8;
-// extern ? lbl_80408250;
-// extern ? lbl_804082A8;
-// extern ? lbl_80408334;
-// extern ? lbl_80408348;
-// extern ? lbl_804083B8;
-// extern ? lbl_80408480;
-// extern ? lbl_804084B8;
-// extern ? lbl_804084C4;
-// extern ? lbl_804084F0;
-// extern ? lbl_80408500;
-// extern ? lbl_8040852C;
-// extern ? lbl_80408558;
-// extern ? lbl_80408568;
-// extern ? lbl_80408590;
-// extern ? lbl_804085A0;
-// extern ? lbl_804085D0;
-// extern ? lbl_804085F0;
-// extern ? lbl_80408610;
-// extern ? lbl_80408620;
-// extern ? lbl_80408630;
-// extern ? lbl_80408898;
-// extern ? lbl_804088B8;
-// extern ? lbl_8040A4B8;
-// extern ? lbl_8040A510;
-// extern ? lbl_8040A540;
-// extern ? jtbl_8040A7A8;
-// extern ? lbl_8040A8E0;
-// extern ? lbl_8040A904;
-// extern ? lbl_8040A920;
-// extern ? lbl_8040A93C;
-// extern ? lbl_8040A9D0;
-// extern ? lbl_8040AB00;
-// extern ? lbl_8040AB20;
-// extern ? lbl_8040AB40;
-// extern ? jtbl_8040B870;
-// extern ? lbl_8040B8AC;
-// extern ? lbl_8040B8D8;
-// extern ? lbl_8040B904;
-// extern ? jtbl_8040B914;
-// extern ? lbl_8040BAF0;
-// extern ? jtbl_8040BB04;
-// extern ? lbl_8040BC3C;
-// extern ? jtbl_8040BC58;
-// extern ? lbl_8040BEC4;
-// extern ? lbl_8040BF10;
-// extern ? lbl_8040BF70;
-// extern ? lbl_8040BFB0;
-// extern ? lbl_8040C010;
-// extern ? lbl_8040C01C;
-// extern ? lbl_8040C044;
-// extern ? lbl_8040C248;
-// extern ? lbl_8040C254;
-// extern ? lbl_8040C260;
-// extern ? lbl_8040C280;
-// extern ? lbl_8040C2A4;
-// extern ? lbl_8040C2B0;
-// extern ? jtbl_8040C2D8;
-// extern ? lbl_8040C300;
-// extern ? lbl_8040C360;
-// extern ? lbl_8040C3A0;
-// extern ? lbl_8040C3A4;
-// extern ? lbl_8040C3B0;
-// extern ? lbl_8040C3BC;
-// extern ? jtbl_8040C3DC;
-// extern ? lbl_8040C490;
-// extern ? lbl_8040C4B8;
-// extern ? lbl_8040C520;
-// extern ? lbl_8040C568;
-// extern ? lbl_8040C5A8;
-// extern ? lbl_8040C614;
-// extern ? lbl_8040C680;
-// extern ? lbl_8040C8C0;
-// extern ? lbl_8040CB00;
-// extern ? lbl_8040CD40;
-// extern ? lbl_80430004;
-// extern ? jtbl_80430B40;
-// extern ? lbl_80430B84;
-// extern ? lbl_80430BD0;
-// extern ? jtbl_80430C04;
-// extern ? jtbl_80430C20;
-// extern ? lbl_80430C40;
-// extern ? lbl_80430C80;
-// extern ? lbl_80431090;
-// extern ? lbl_80431638;
-// extern ? lbl_80431678;
-// extern ? lbl_80431690;
-// extern ? lbl_8043169C;
-// extern ? lbl_804316B4;
-// extern ? lbl_804316C0;
-// extern ? lbl_804318B0;
-// extern ? lbl_80431FA0;
-// extern ? lbl_80432058;
-// extern ? lbl_80432078;
-// extern ? lbl_804329F0;
-// extern ? lbl_80432A68;
-// extern ? lbl_80433318;
-// extern ? lbl_80433380;
-// extern ? lbl_804333E0;
-// extern ? lbl_804335B8;
-// extern ? lbl_80433658;
-// extern ? lbl_804336A0;
-// extern ? lbl_804336D0;
-// extern ? lbl_80433710;
-// extern ? lbl_804337C4;
-// extern ? lbl_804338A4;
-// extern ? lbl_80433984;
-// extern ? lbl_80433A64;
-// extern ? lbl_80433B44;
-// extern ? lbl_80452C68;
-// extern ? lbl_80453004;
-// extern ? lbl_80453060;
-// extern ? player_slots;
-// extern ? lbl_804587E0;
-// extern ? lbl_80458810;
-// extern ? lbl_80458868;
-// extern ? lbl_80458888;
-// extern ? lbl_80458E88;
-// extern ? lbl_80458EB0;
-// extern ? lbl_80458EE0;
-// extern ? lbl_80458F60;
-// extern ? lbl_80458FA0;
-// extern ? lbl_80458FD0;
-// extern ? lbl_80458FFC;
-// extern ? lbl_80459028;
-// extern ? lbl_80459054;
-// extern ? lbl_80459080;
-// extern ? lbl_804590AC;
-// extern ? lbl_804590D8;
-// extern ? lbl_80459240;
-// extern ? lbl_80459278;
-// extern ? lbl_80459598;
-// extern ? lbl_804598B8;
-// extern ? lbl_8045993C;
-// extern ? lbl_8045996C;
-// extern ? lbl_80459A68;
-// extern ? lbl_80459A74;
-// extern ? lbl_80459A8C;
-// extern ? lbl_80459B88;
-// extern ? lbl_8045A1E0;
-// extern ? lbl_8045A6C0;
-// extern ? lbl_8046B0F0;
-// extern ? lbl_8046B108;
-// extern ? lbl_8046B1F8;
-// extern ? lbl_8046B378;
-// extern ? lbl_8046B488;
-// extern ? lbl_8046B668;
-// extern ? lbl_8046B6A0;
-// extern ? lbl_8046DBC8;
-// extern ? lbl_8046DBD8;
-// extern ? lbl_8046DBE8;
-// extern ? lbl_8046E190;
-// extern ? lbl_8046E1B0;
-// extern ? lbl_8046E38C;
-// extern ? lbl_8046E39C;
-// extern ? lbl_8046E3AC;
-// extern ? lbl_804706C0;
-// extern ? lbl_804706D8;
-// extern ? lbl_80472C30;
-// extern ? lbl_80472CB0;
-// extern ? lbl_80472D28;
-// extern ? lbl_80472E48;
-// extern ? lbl_80472EC8;
-// extern ? lbl_80472ED8;
-// extern ? lbl_80473594;
-// extern ? lbl_804735A8;
-// extern ? lbl_804735E8;
-// extern ? lbl_8047368C;
-// extern ? lbl_804736B0;
-// extern ? lbl_804736C0;
-// extern ? lbl_80473700;
-// extern ? lbl_80473814;
-// extern ? lbl_80473A18;
-// extern ? lbl_80473AB8;
-// extern ? lbl_804771B8;
-// extern ? lbl_804771C4;
-// extern ? lbl_80477738;
-// extern ? lbl_804799B8;
-// extern ? lbl_804799D8;
-// extern ? lbl_80479A58;
-// extern ? lbl_80479A98;
-// extern ? lbl_80479B10;
-// extern ? lbl_80479B28;
-// extern ? lbl_80479BC8;
-// extern ? lbl_80479C20;
-// extern ? lbl_80479C30;
-// extern ? lbl_80479D30;
-// extern ? lbl_80479D48;
-// extern ? lbl_80479D58;
-// extern ? lbl_80479D98;
-// extern ? lbl_8047C020;
-// extern ? lbl_804808F8;
-// extern ? lbl_80480964;
-// extern ? lbl_804809D0;
-// extern ? lbl_80480A00;
-// extern ? lbl_80480AD0;
-// extern ? lbl_80480B38;
-// extern ? lbl_80480D58;
-// extern ? lbl_80480D70;
-// extern ? lbl_80480D98;
-// extern ? lbl_80480DA8;
-// extern ? lbl_80480F20;
-// extern ? lbl_804876D8;
-// extern ? lbl_80487810;
-// extern ? lbl_80490880;
-// extern ? lbl_804908A0;
-// extern ? lbl_80490910;
-// extern ? lbl_80490940;
-// extern ? lbl_80490960;
-// extern ? lbl_804975F8;
-// extern ? lbl_80497618;
-// extern ? lbl_80497758;
-// extern ? lbl_8049C178;
-// extern ? lbl_8049E548;
-// extern ? lbl_8049E558;
-// extern ? stage_info;
-// extern ? lbl_8049EE10;
-// extern ? lbl_8049EE40;
-// extern ? lbl_8049EF58;
-// extern ? lbl_8049EFA0;
-// extern ? lbl_8049F030;
-// extern ? lbl_8049F040;
-// extern ? lbl_8049F140;
-// extern ? lbl_8049F158;
-// extern ? lbl_8049F170;
-// extern ? lbl_8049F440;
-// extern ? lbl_8049F4B8;
-// extern ? lbl_8049F9E0;
-// extern ? lbl_8049FA00;
-// extern ? lbl_8049FA50;
-// extern ? lbl_8049FAA0;
-// extern ? lbl_8049FAC8;
-// extern ? lbl_8049FE18;
-// extern ? lbl_804A0004;
-// extern ? lbl_804A03C0;
-// extern ? lbl_804A0480;
-// extern ? lbl_804A04F0;
-// extern ? lbl_804A0508;
-// extern ? lbl_804A0518;
-// extern ? lbl_804A0548;
-// extern ? lbl_804A0558;
-// extern ? lbl_804A0568;
-// extern ? lbl_804A0578;
-// extern ? lbl_804A0588;
-// extern ? lbl_804A0598;
-// extern ? lbl_804A05A8;
-// extern ? lbl_804A05B8;
-// extern ? lbl_804A05C8;
-// extern ? lbl_804A05D8;
-// extern ? lbl_804A05E8;
-// extern ? lbl_804A05F8;
-// extern ? lbl_804A0608;
-// extern ? lbl_804A0618;
-// extern ? lbl_804A0628;
-// extern ? lbl_804A0638;
-// extern ? lbl_804A0648;
-// extern ? lbl_804A06C0;
-// extern ? lbl_804A06D0;
-// extern ? lbl_804A06E0;
-// extern ? lbl_804A06F0;
-// extern ? lbl_804A0700;
-// extern ? lbl_804A0710;
-// extern ? lbl_804A0720;
-// extern ? lbl_804A0740;
-// extern ? lbl_804A0750;
-// extern ? lbl_804A076C;
-// extern ? lbl_804A07E4;
-// extern ? lbl_804A07F4;
-// extern ? lbl_804A0804;
-// extern ? lbl_804A0814;
-// extern ? lbl_804A0824;
-// extern ? lbl_804A0834;
-// extern ? lbl_804A0844;
-// extern ? lbl_804A0854;
-// extern ? lbl_804A0868;
-// extern ? lbl_804A0878;
-// extern ? lbl_804A0888;
-// extern ? lbl_804A0898;
-// extern ? lbl_804A08A8;
-// extern ? lbl_804A08B8;
-// extern ? lbl_804A08C8;
-// extern ? lbl_804A08D8;
-// extern ? lbl_804A08E8;
-// extern ? lbl_804A08F8;
-// extern ? lbl_804A0908;
-// extern ? lbl_804A0918;
-// extern ? lbl_804A0928;
-// extern ? lbl_804A0938;
-// extern ? lbl_804A0948;
-// extern ? lbl_804A0958;
-// extern ? lbl_804A0968;
-// extern ? lbl_804A09B0;
-// extern ? lbl_804A0A10;
-// extern ? lbl_804A0B90;
-// extern ? lbl_804A0BA0;
-// extern ? lbl_804A0BB0;
-// extern ? lbl_804A0BC0;
-// extern ? lbl_804A0BD0;
-// extern ? lbl_804A0BE0;
-// extern ? lbl_804A0C0C;
-// extern ? lbl_804A0C38;
-// extern ? lbl_804A0C64;
-// extern ? lbl_804A0CCC;
-// extern ? lbl_804A0E24;
-// extern ? lbl_804A0E30;
-// extern ? lbl_804A0E50;
-// extern ? lbl_804A0E60;
-// extern ? lbl_804A0E70;
-// extern ? lbl_804A0F60;
-// extern ? lbl_804A0FD8;
-// extern ? lbl_804A1078;
-// extern ? lbl_804A10C8;
-// extern ? lbl_804A1340;
-// extern ? lbl_804A1378;
-// extern ? lbl_804A1774;
-// extern ? lbl_804A1A8C;
-// extern ? lbl_804A1ACC;
-// extern ? lbl_804A1DE0;
-// extern ? lbl_804A1ED0;
-// extern ? lbl_804A1EE0;
-// extern ? lbl_804A1EF8;
-// extern ? lbl_804A1F10;
-// extern ? lbl_804A1F48;
-// extern ? lbl_804A1F58;
-// extern ? lbl_804A1FD8;
-// extern ? lbl_804A2688;
-// extern ? lbl_804A26B8;
-// extern ? lbl_804A26C4;
-// extern ? lbl_804A2750;
-// extern ? lbl_804A284C;
-// extern ? lbl_804A2AA8;
-// extern ? lbl_804A2AC0;
-// extern ? lbl_804A2D6C;
-// extern ? lbl_804A2D98;
-// extern ? lbl_804A2DD0;
-// extern ? lbl_804A2DE8;
-// extern ? lbl_804A2E98;
-// extern ? lbl_804A2EA8;
-// extern ? lbl_804A2F08;
-// extern ? lbl_804A2F38;
-// extern ? lbl_804A2F48;
-// extern ? lbl_804A3048;
-// extern ? lbl_804A3148;
-// extern ? lbl_804A3170;
-// extern ? lbl_804A3178;
-// extern ? lbl_804A4B28;
-// extern ? lbl_804A4B3C;
-// extern ? lbl_804A4B40;
-// extern ? lbl_804A4B48;
-// extern ? lbl_804A4B4C;
-// extern ? lbl_804A4BE0;
-// extern ? lbl_804A4BF0;
-// extern ? lbl_804A4C98;
-// extern ? lbl_804A50C8;
-// extern ? lbl_804A50D0;
-// extern ? lbl_804A50E0;
-// extern ? lbl_804A5300;
-// extern ? lbl_804A7300;
-// extern ? lbl_804A7400;
-// extern ? lbl_804A747C;
-// extern ? lbl_804A7488;
-// extern ? lbl_804A74F0;
-// extern ? lbl_804A7560;
-// extern ? lbl_804A75E0;
-// extern ? lbl_804A7638;
-// extern ? lbl_804A7658;
-// extern ? lbl_804A7698;
-// extern ? lbl_804A76C8;
-// extern ? __OSErrorTable;
-// extern ? lbl_804A7C80;
-// extern ? lbl_804A7D40;
-// extern ? lbl_804A7D60;
-// extern ? Packet;
-// extern ? Alarm;
-// extern ? lbl_804A7ED8;
-// extern ? lbl_804A7EF8;
-// extern ? lbl_804A7F18;
-// extern ? lbl_804A7F58;
-// extern ? lbl_804A7FB8;
-// extern ? lbl_804A89A0;
-// extern ? lbl_804A89B0;
-// extern ? lbl_804A89F0;
-// extern ? lbl_804A8A68;
-// extern ? lbl_804A8AE0;
-// extern ? lbl_804A8B38;
-// extern ? lbl_804A8D58;
-// extern ? lbl_804A8D78;
-// extern ? lbl_804A8DF8;
-// extern ? lbl_804A8E80;
-// extern ? lbl_804AA500;
-// extern ? lbl_804ABB80;
-// extern ? lbl_804AC180;
-// extern ? lbl_804AC938;
-// extern ? lbl_804B09A0;
-// extern ? lbl_804B09E0;
-// extern ? lbl_804C0004;
-// extern ? lbl_804C07E0;
-// extern ? lbl_804C07F8;
-// extern ? lbl_804C0824;
-// extern ? lbl_804C0850;
-// extern ? aobj_alloc_data;
-// extern ? active_lights;
-// extern ? fobj_alloc_data;
-// extern ? lbl_804C0908;
-// extern ? zlist_alloc_data;
-// extern ? FrameBuffer;
-// extern ? memReport;
-// extern ? lbl_804C0980;
-// extern ? lbl_804C1D80;
-// extern ? HSD_PadLibData;
-// extern ? HSD_PadMasterStatus;
-// extern ? HSD_PadCopyStatus;
-// extern ? HSD_PadRumbleData;
-// extern ? lbl_804C22E0;
-// extern ? lbl_804C2310;
-// extern ? lbl_804C233C;
-// extern ? robj_alloc_data;
-// extern ? rvalue_alloc_data;
-// extern ? hsd_iddata;
-// extern ? default_table;
-// extern ? slist_alloc_data;
-// extern ? dlist_alloc_data;
-// extern ? shadow_alloc_data;
-// extern ? lbl_804C2608;
-// extern ? lbl_804C28E0;
-// extern ? lbl_804C29E0;
-// extern ? lbl_804C2A60;
-// extern ? lbl_804C2AC0;
-// extern ? lbl_804C2AE0;
-// extern ? lbl_804C2C64;
-// extern ? lbl_804C4540;
-// extern ? lbl_804C45A0;
-// extern ? lbl_804C5920;
-// extern ? lbl_804C5A20;
-// extern ? lbl_804C62A0;
-// extern ? lbl_804C6320;
-// extern ? lbl_804C6330;
-// extern ? lbl_804CE380;
-// extern ? lbl_804CE38C;
-// extern ? lbl_804CE3B8;
-// extern ? lbl_804CE3E4;
-// extern ? lbl_804CE3F8;
-// extern ? lbl_804CE728;
-// extern ? lbl_804CEB40;
-// extern ? lbl_804CF740;
-// extern ? lbl_804CF7E8;
-// extern ? lbl_804CF810;
-// extern ? lbl_804CF8E8;
-// extern ? lbl_804D08E8;
-// extern ? lbl_804D0908;
-// extern ? lbl_804D0B50;
-// extern ? lbl_804D0C54;
-// extern ? lbl_804D0D58;
-// extern ? lbl_804D0E5C;
-// extern ? lbl_804D0F60;
-// extern ? lbl_804D0F90;
-// extern ? lbl_804D0FC0;
-// extern ? lbl_804D10B0;
-// extern ? lbl_804D10E0;
-// extern ? lbl_804D1110;
-// extern ? lbl_804D1124;
-// extern ? lbl_804D1138;
-// extern ? lbl_804D1148;
-// extern ? lbl_804D2348;
-// extern ? lbl_804D2648;
-// extern ? lbl_804D2E70;
-// extern ? lbl_804D63A0;
-// extern ? lbl_804D63A4;
-// extern ? lbl_804D63A8;
-// extern ? lbl_804D63AC;
-// extern ? lbl_804D63B0;
-// extern ? lbl_804D63B4;
-// extern ? lbl_804D63B8;
-// extern ? lbl_804D63C0;
-// extern ? cancel;
-// extern ? lbl_804D63D0;
-// extern ? lbl_804D63D8;
-// extern ? lbl_804D63DC;
-// extern ? lbl_804D63E0;
-// extern ? lbl_804D63E8;
-// extern ? lbl_804D63F0;
-// extern ? lbl_804D63F4;
-// extern ? lbl_804D63F8;
-// extern ? lbl_804D63FC;
-// extern ? lbl_804D6400;
-// extern ? lbl_804D6404;
-// extern ? lbl_804D6408;
-// extern ? lbl_804D640C;
-// extern ? lbl_804D6410;
-// extern ? lbl_804D6414;
-// extern ? lbl_804D6418;
-// extern ? lbl_804D641C;
-// extern ? lbl_804D6420;
-// extern ? lbl_804D6424;
-// extern ? lbl_804D6428;
-// extern ? lbl_804D642C;
-// extern ? lbl_804D6430;
-// extern ? lbl_804D6434;
-// extern ? lbl_804D6438;
-// extern ? lbl_804D643C;
-// extern ? lbl_804D6440;
-// extern ? lbl_804D6444;
-// extern ? lbl_804D6448;
-// extern ? lbl_804D644C;
-// extern ? lbl_804D6450;
-// extern ? lbl_804D6454;
-// extern ? lbl_804D6458;
-// extern ? lbl_804D645C;
-// extern ? lbl_804D6460;
-// extern ? lbl_804D6464;
-// extern ? lbl_804D6468;
-// extern ? lbl_804D6470;
-// extern ? lbl_804D6478;
-// extern ? lbl_804D6480;
-// extern ? lbl_804D6488;
-// extern ? lbl_804D648C;
-// extern ? lbl_804D6490;
-// extern ? lbl_804D6494;
-// extern ? lbl_804D6498;
-// extern ? lbl_804D649C;
-// extern ? lbl_804D64A0;
-// extern ? lbl_804D64A4;
-// extern ? lbl_804D64A8;
-// extern ? lbl_804D64AC;
-// extern ? lbl_804D64B0;
-// extern ? lbl_804D64B4;
-// extern ? lbl_804D64B8;
-// extern ? lbl_804D64BC;
-// extern ? lbl_804D64C0;
-// extern ? lbl_804D64C4;
-// extern ? lbl_804D64C8;
-// extern ? lbl_804D64CC;
-// extern ? lbl_804D64D0;
-// extern ? lbl_804D64D4;
-// extern ? lbl_804D64D8;
-// extern ? lbl_804D64DC;
-// extern ? lbl_804D64E0;
-// extern ? lbl_804D64E4;
-// extern ? lbl_804D64E8;
-// extern ? lbl_804D64EC;
-// extern ? lbl_804D64F0;
-=======
 #pragma once
 
 extern const s32 lbl_803D3984[];
->>>>>>> cd7330df
 // extern ? lbl_804D64F8;
 extern void* lbl_804D64FC; // lbl_804D64FC..lbl_804D6550 are initialized to 0 in Fighter_LoadCommonData, probably all pointers
 extern void* lbl_804D6500;
