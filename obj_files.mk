--- conflicted
+++ resolved
@@ -49,10 +49,6 @@
 	$(BUILD_DIR)/asm/melee/ef/efasync.s.o				\
 													\
 	$(BUILD_DIR)/src/melee/ft/fighter.c.o 			\
-<<<<<<< HEAD
-	$(BUILD_DIR)/asm/melee/ft/fighter.s.o 			\
-=======
->>>>>>> 243753af
 	$(BUILD_DIR)/asm/melee/ft/ftanim.s.o 				\
 	$(BUILD_DIR)/asm/melee/ft/ftaction.s.o 			\
 	$(BUILD_DIR)/asm/melee/ft/ftparts.s.o 			\
