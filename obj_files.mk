--- conflicted
+++ resolved
@@ -56,13 +56,8 @@
 	$(BUILD_DIR)/asm/melee/ft/code_8007C630.o 		\
 	$(BUILD_DIR)/asm/melee/ft/ftcommon.o 			\
 	$(BUILD_DIR)/asm/melee/ft/ftdrawcommon.o 		\
-<<<<<<< HEAD
 	$(BUILD_DIR)/src/melee/ft/ftcliffcommon.o 		\
 	$(BUILD_DIR)/asm/melee/ft/ftwalljump.o 			\
-=======
-	$(BUILD_DIR)/asm/melee/ft/ftcliffcommon.o 		\
-	$(BUILD_DIR)/src/melee/ft/ftwalljump.o 			\
->>>>>>> c03cf8cc
 	$(BUILD_DIR)/asm/melee/ft/code_80081938.o 		\
 	$(BUILD_DIR)/asm/melee/ft/code_80081B38.o 		\
 	$(BUILD_DIR)/asm/melee/ft/code_8008521C.o 		\
