--- conflicted
+++ resolved
@@ -142,10 +142,7 @@
 
 TEXT_O_FILES +=\
     $(BUILD_DIR)/src/melee/ft/chara/ftSeak/ftseak1.c.o\
-<<<<<<< HEAD
     $(BUILD_DIR)/src/melee/ft/chara/ftSeak/ftseak2.c.o\
-=======
->>>>>>> c0a1b7ec
     $(BUILD_DIR)/asm/melee/ft/chara/ftseak3.s.o\
 
 TEXT_O_FILES +=\
@@ -187,18 +184,12 @@
 TEXT_O_FILES +=\
     $(BUILD_DIR)/src/melee/ft/chara/ftYoshi/ftyoshi1.c.o\
     $(BUILD_DIR)/src/melee/ft/chara/ftYoshi/ftyoshi2.c.o\
-<<<<<<< HEAD
     $(BUILD_DIR)/src/melee/ft/chara/ftYoshi/ftyoshi3.c.o\
-=======
->>>>>>> c0a1b7ec
     $(BUILD_DIR)/asm/melee/ft/chara/ftyoshi4.s.o\
 
 TEXT_O_FILES +=\
     $(BUILD_DIR)/src/melee/ft/chara/ftKoopa/ftkoopa1.c.o\
-<<<<<<< HEAD
     $(BUILD_DIR)/src/melee/ft/chara/ftKoopa/ftkoopa2.c.o\
-=======
->>>>>>> c0a1b7ec
     $(BUILD_DIR)/asm/melee/ft/chara/ftkoopa3.s.o\
 
 TEXT_O_FILES +=\
@@ -277,15 +268,8 @@
 
 TEXT_O_FILES +=\
     $(BUILD_DIR)/src/melee/ft/chara/ftSandbag/ftsandbag.c.o\
-<<<<<<< HEAD
-
-TEXT_O_FILES +=\
-=======
-    $(BUILD_DIR)/asm/melee/ft/chara/ftsandbag.s.o\
-
-TEXT_O_FILES +=\
-    $(BUILD_DIR)/asm/melee/ft/chara/ftmasterhand.s.o\
->>>>>>> c0a1b7ec
+
+TEXT_O_FILES +=\
     $(BUILD_DIR)/src/melee/ft/chara/ftMasterHand/ftMasterHand_01.c.o\
     $(BUILD_DIR)/src/melee/ft/chara/ftMasterHand/ftMasterHand_02.c.o\
     $(BUILD_DIR)/src/melee/ft/chara/ftMasterHand/ftMasterHand_03.c.o\
