# Linker order for every file, passed to the Metrowerks linker.

INIT_O_FILES := 						            \
	$(BUILD_DIR)/src/Runtime/__mem.c.o	            \
	$(BUILD_DIR)/src/MetroTRK/mem_TRK.c.o	        \
	$(BUILD_DIR)/asm/init.s.o				        \
    $(BUILD_DIR)/src/dolphin/os/init/__start.c.o

EXTAB_O_FILES :=                                    \
    $(BUILD_DIR)/asm/extab.s.o

EXTABINDEX_O_FILES :=                               \
    $(BUILD_DIR)/asm/extabindex.s.o

TEXT_O_FILES := 						            \
	$(BUILD_DIR)/src/melee/lb/lbcommand.c.o			\
	$(BUILD_DIR)/asm/melee/lb/lbcollision.s.o  	    \
	$(BUILD_DIR)/src/melee/lb/lblanguage.c.o  	    \
	$(BUILD_DIR)/src/melee/lb/lbtime.c.o  	        \
	$(BUILD_DIR)/src/melee/lb/code_8000B074.c.o  	\
	$(BUILD_DIR)/asm/melee/lb/code_8000CE50.s.o  	    \
	$(BUILD_DIR)/src/melee/lb/lbvector.c.o		 	\
	$(BUILD_DIR)/asm/melee/lb/lbshadow.s.o		 	\
	$(BUILD_DIR)/asm/melee/lb/code_8000F9F8.s.o 		\
	$(BUILD_DIR)/asm/melee/lb/lbarq.s.o 		\
	$(BUILD_DIR)/asm/melee/lb/lbmemory.s.o 		\
	$(BUILD_DIR)/asm/melee/lb/lbheap.s.o 				\
	$(BUILD_DIR)/src/melee/lb/lbfile.c.o 				\
	$(BUILD_DIR)/asm/melee/lb/lbfile.s.o 				\
	$(BUILD_DIR)/src/melee/lb/lbarchive.c.o			\
	$(BUILD_DIR)/asm/melee/lb/lbarchive.s.o			\
	$(BUILD_DIR)/asm/melee/lb/lbdvd.s.o				\
	$(BUILD_DIR)/asm/melee/lb/code_80019230.s.o		\
	$(BUILD_DIR)/asm/melee/lb/code_80019880.s.o		\
	$(BUILD_DIR)/asm/melee/lb/lbsnap.s.o				\
	$(BUILD_DIR)/asm/melee/lb/code_8001E2F8.s.o		\
	                                                \
	$(BUILD_DIR)/asm/melee/cm/camera.s.o 				\
	$(BUILD_DIR)/src/melee/cm/cmsnap.c.o 				\
													\
	$(BUILD_DIR)/src/melee/pl/player.c.o 		 	    \
	$(BUILD_DIR)/asm/melee/pl/code_8003715C.s.o 		\
													\
	$(BUILD_DIR)/asm/melee/mp/mpcoll.s.o 				\
	$(BUILD_DIR)/asm/melee/mp/mplib.s.o 				\
	$(BUILD_DIR)/asm/melee/mp/mpisland.s.o 			\
													\
	$(BUILD_DIR)/asm/melee/ef/eflib.s.o				\
	$(BUILD_DIR)/asm/melee/ef/efsync.s.o				\
	$(BUILD_DIR)/asm/melee/ef/code_80061D70.s.o		\
	$(BUILD_DIR)/asm/melee/ef/efasync.s.o				\
													\
	$(BUILD_DIR)/src/melee/ft/fighter.c.o 			\
	$(BUILD_DIR)/asm/melee/ft/ftanim.s.o 				\
	$(BUILD_DIR)/asm/melee/ft/ftaction.s.o 			\
	$(BUILD_DIR)/asm/melee/ft/ftparts.s.o 			\
	$(BUILD_DIR)/src/melee/ft/ftcamera.c.o 			\
	$(BUILD_DIR)/asm/melee/ft/ftcoll.s.o 				\
	$(BUILD_DIR)/asm/melee/ft/code_8007C114.s.o 		\
	$(BUILD_DIR)/asm/melee/ft/code_8007C630.s.o 		\
	$(BUILD_DIR)/src/melee/ft/ftcommon.c.o 			\
	$(BUILD_DIR)/asm/melee/ft/ftdrawcommon.s.o 		\
	$(BUILD_DIR)/src/melee/ft/ftcliffcommon.c.o 		\
	$(BUILD_DIR)/src/melee/ft/ftwalljump.c.o 			\
	$(BUILD_DIR)/asm/melee/ft/code_80081938.s.o 		\
	$(BUILD_DIR)/asm/melee/ft/code_80081B38.s.o 		\
	$(BUILD_DIR)/asm/melee/ft/code_8008521C.s.o 		\
	$(BUILD_DIR)/asm/melee/ft/ftdata.s.o 		\
	$(BUILD_DIR)/src/melee/ft/ftlib.c.o 		\
	$(BUILD_DIR)/asm/melee/ft/ftlib.s.o 		\
	$(BUILD_DIR)/asm/melee/ft/code_800877F8.s.o 		\
	$(BUILD_DIR)/src/melee/ft/chara/ftDonkey/ftdonkey1.c.o 	\
	$(BUILD_DIR)/src/melee/ft/chara/ftDonkey/ftdonkey2.c.o 	\
	$(BUILD_DIR)/src/melee/ft/chara/ftDonkey/ftdonkey3.c.o 	\
	$(BUILD_DIR)/src/melee/ft/chara/ftDonkey/ftdonkey4.c.o 	\
	$(BUILD_DIR)/src/melee/ft/chara/ftDonkey/ftdonkey5.c.o 	\
	$(BUILD_DIR)/src/melee/ft/chara/ftDonkey/ftdonkey6.c.o 	\
	$(BUILD_DIR)/src/melee/ft/chara/ftDonkey/ftdonkey7.c.o 	\
	$(BUILD_DIR)/src/melee/ft/chara/ftDonkey/ftdonkey8.c.o 	\
	$(BUILD_DIR)/src/melee/ft/chara/ftDonkey/ftdonkey9.c.o 	\
	$(BUILD_DIR)/src/melee/ft/chara/ftMario/ftmario1.c.o 		\
	$(BUILD_DIR)/src/melee/ft/chara/ftMario/ftmario2.c.o 		\
	$(BUILD_DIR)/src/melee/ft/chara/ftMario/ftmario3.c.o 		\
	$(BUILD_DIR)/src/melee/ft/chara/ftMario/ftmario4.c.o 		\
	$(BUILD_DIR)/src/melee/ft/chara/ftMario/ftmario5.c.o 		\
	$(BUILD_DIR)/asm/melee/ft/chara/ftmario.s.o 		\
	$(BUILD_DIR)/src/melee/ft/chara/ftCaptain/ftCaptain_1.c.o\
	$(BUILD_DIR)/asm/melee/ft/chara/ftCaptain/ftfalcon_1.s.o\
	$(BUILD_DIR)/asm/melee/ft/chara/ftCaptain/ftfalcon_2.s.o\
	$(BUILD_DIR)/asm/melee/ft/chara/ftCaptain/ftfalcon_3.s.o\
	$(BUILD_DIR)/asm/melee/ft/chara/ftCaptain/ftfalcon_4.s.o\
	$(BUILD_DIR)/src/melee/ft/chara/ftFox/ftfox.c.o 		\
	$(BUILD_DIR)/src/melee/ft/chara/ftFox/ftFox_AppealS.c.o 		\
	$(BUILD_DIR)/src/melee/ft/chara/ftFox/ftFox_SpecialN.c.o 		\
<<<<<<< HEAD
	$(BUILD_DIR)/src/melee/ft/chara/ftFox/ftFox_SpecialHi.c.o 		\
	$(BUILD_DIR)/src/melee/ft/chara/ftFox/ftFox_SpecialLw.c.o 		\
=======
>>>>>>> 4b588a1a
	$(BUILD_DIR)/asm/melee/ft/chara/ftfox.s.o 		\
	$(BUILD_DIR)/src/melee/ft/chara/ftLink/ftlink.c.o 		\
	$(BUILD_DIR)/asm/melee/ft/chara/ftlink.s.o 		\
	$(BUILD_DIR)/src/melee/ft/chara/ftKirby/ftkirby.c.o 		\
	$(BUILD_DIR)/asm/melee/ft/chara/ftkirby.s.o 		\
	$(BUILD_DIR)/src/melee/ft/chara/ftDonkey/ftdonkey10.c.o 	\
	$(BUILD_DIR)/src/melee/ft/chara/ftDonkey/ftdonkey11.c.o 	\
	$(BUILD_DIR)/src/melee/ft/chara/ftDonkey/ftdonkey12.c.o 	\
	$(BUILD_DIR)/src/melee/ft/chara/ftDonkey/ftdonkey13.c.o 	\
	$(BUILD_DIR)/src/melee/ft/chara/ftDonkey/ftdonkey14.c.o 	\
	$(BUILD_DIR)/asm/melee/ft/chara/ftdonkey_2.s.o 	\
	$(BUILD_DIR)/src/melee/ft/chara/ftSeak/ftseak.c.o 		\
	$(BUILD_DIR)/asm/melee/ft/chara/ftseak.s.o 		\
	$(BUILD_DIR)/src/melee/ft/chara/ftNess/ftNess.c.o 		\
	$(BUILD_DIR)/asm/melee/ft/chara/ftNess/ftNess_data.s.o\
	$(BUILD_DIR)/src/melee/ft/chara/ftNess/ftNess_AttackS4.c.o\
	$(BUILD_DIR)/src/melee/ft/chara/ftNess/ftNess_AttackHi4.c.o\
	$(BUILD_DIR)/src/melee/ft/chara/ftNess/ftNess_AttackLw4.c.o\
	$(BUILD_DIR)/src/melee/ft/chara/ftNess/ftNess_SpecialS.c.o\
	$(BUILD_DIR)/src/melee/ft/chara/ftNess/ftNess_SpecialN.c.o\
	$(BUILD_DIR)/src/melee/ft/chara/ftNess/ftNess_SpecialHi.c.o\
	$(BUILD_DIR)/src/melee/ft/chara/ftNess/ftNess_SpecialLw.c.o\
	$(BUILD_DIR)/src/melee/ft/chara/ftPeach/ftpeach.c.o 		\
	$(BUILD_DIR)/asm/melee/ft/chara/ftpeach.s.o 		\
	$(BUILD_DIR)/src/melee/ft/chara/ftIceClimber/fticeclimber1.c.o 	\
	$(BUILD_DIR)/asm/melee/ft/chara/fticeclimber.s.o 	\
	$(BUILD_DIR)/src/melee/ft/chara/ftIceClimber/fticeclimber2_nana.c.o 	\
	$(BUILD_DIR)/asm/melee/ft/chara/fticeclimber2_nana.s.o 	\
	$(BUILD_DIR)/src/melee/ft/chara/ftPikachu/ftpikachu1.c.o 	\
	$(BUILD_DIR)/src/melee/ft/chara/ftPikachu/ftpikachu2.c.o 	\
	$(BUILD_DIR)/src/melee/ft/chara/ftPikachu/ftpikachu3.c.o 	\
	$(BUILD_DIR)/src/melee/ft/chara/ftPikachu/ftpikachu4.c.o 	\
	$(BUILD_DIR)/src/melee/ft/chara/ftPikachu/ftpikachu5.c.o 	\
	$(BUILD_DIR)/asm/melee/ft/chara/ftpikachu.s.o 	\
	$(BUILD_DIR)/src/melee/ft/chara/ftSamus/ftsamus1.c.o 		\
	$(BUILD_DIR)/src/melee/ft/chara/ftSamus/ftsamus2.c.o 		\
	$(BUILD_DIR)/src/melee/ft/chara/ftSamus/ftsamus3.c.o 		\
	$(BUILD_DIR)/src/melee/ft/chara/ftSamus/ftsamus4.c.o 		\
	$(BUILD_DIR)/src/melee/ft/chara/ftSamus/ftsamus5.c.o 		\
	$(BUILD_DIR)/src/melee/ft/chara/ftSamus/ftsamus6.c.o 		\
	$(BUILD_DIR)/asm/melee/ft/chara/ftsamus.s.o 		\
	$(BUILD_DIR)/src/melee/ft/chara/ftYoshi/ftyoshi.c.o 		\
	$(BUILD_DIR)/asm/melee/ft/chara/ftyoshi.s.o 		\
	$(BUILD_DIR)/src/melee/ft/chara/ftKoopa/ftkoopa.c.o 		\
	$(BUILD_DIR)/asm/melee/ft/chara/ftkoopa.s.o 		\
	$(BUILD_DIR)/src/melee/ft/chara/ftMars/ftMars.c.o      \
	$(BUILD_DIR)/asm/melee/ft/chara/ftmars.s.o      \
	$(BUILD_DIR)/src/melee/ft/chara/ftMars/ftMarsSpecialN.c.o      \
	$(BUILD_DIR)/src/melee/ft/chara/ftMars/ftMarsSpecialS.c.o      \
	$(BUILD_DIR)/src/melee/ft/chara/ftMars/ftMarsSpecialHi.c.o      \
	$(BUILD_DIR)/src/melee/ft/chara/ftMars/ftMarsSpecialLw.c.o      \
	$(BUILD_DIR)/src/melee/ft/chara/ftZelda/ftzelda.c.o 		\
	$(BUILD_DIR)/asm/melee/ft/chara/ftzelda.s.o 		\
	$(BUILD_DIR)/src/melee/ft/chara/ftPurin/ftpurin.c.o 		\
	$(BUILD_DIR)/asm/melee/ft/chara/ftpurin.s.o 		\
	$(BUILD_DIR)/src/melee/ft/chara/ftLuigi/ftluigi.c.o 		\
	$(BUILD_DIR)/src/melee/ft/chara/ftLuigi/ftLuigi_SpecialN.c.o 		\
	$(BUILD_DIR)/src/melee/ft/chara/ftLuigi/ftLuigi_SpecialS.c.o 		\
	$(BUILD_DIR)/src/melee/ft/chara/ftLuigi/ftLuigi_SpecialHi.c.o 		\
	$(BUILD_DIR)/src/melee/ft/chara/ftLuigi/ftLuigi_SpecialLw.c.o 		\
	$(BUILD_DIR)/asm/melee/ft/chara/ftluigi.s.o 		\
	$(BUILD_DIR)/src/melee/ft/chara/ftMewtwo/ftmewtwo.c.o 		\
	$(BUILD_DIR)/asm/melee/ft/chara/ftmewtwo.s.o 		\
	$(BUILD_DIR)/src/melee/ft/chara/ftCLink/ftclink.c.o 		\
	$(BUILD_DIR)/src/melee/ft/chara/ftCLink/ftclink_2.c.o 		\
	$(BUILD_DIR)/asm/melee/ft/chara/ftclink.s.o 		\
	$(BUILD_DIR)/src/melee/ft/chara/ftDrMario/ftdrmario.c.o 	\
	$(BUILD_DIR)/src/melee/ft/chara/ftDrMario/ftdrmario_2.c.o 	\
	$(BUILD_DIR)/asm/melee/ft/chara/ftdrmario.s.o 		\
	$(BUILD_DIR)/src/melee/ft/chara/ftFalco/ftfalco.c.o 		\
	$(BUILD_DIR)/asm/melee/ft/chara/ftfalco.s.o 		\
	$(BUILD_DIR)/src/melee/ft/chara/ftPichu/ftpichu.c.o 		\
	$(BUILD_DIR)/asm/melee/ft/chara/ftpichu.s.o 		\
	$(BUILD_DIR)/src/melee/ft/chara/ftGameWatch/ftgamewatch.c.o 	\
	$(BUILD_DIR)/src/melee/ft/chara/ftGameWatch/ftGameWatch_AttackS4.c.o \
	$(BUILD_DIR)/src/melee/ft/chara/ftGameWatch/ftGameWatch_AttackLw3.c.o \
	$(BUILD_DIR)/src/melee/ft/chara/ftGameWatch/ftGameWatch_AttackAir.c.o \
	$(BUILD_DIR)/src/melee/ft/chara/ftGameWatch/ftGameWatch_Attack11.c.o \
	$(BUILD_DIR)/src/melee/ft/chara/ftGameWatch/ftGameWatch_Attack100.c.o \
	$(BUILD_DIR)/src/melee/ft/chara/ftGameWatch/ftGameWatch_SpecialS.c.o \
	$(BUILD_DIR)/src/melee/ft/chara/ftGameWatch/ftGameWatch_SpecialLw.c.o \
	$(BUILD_DIR)/src/melee/ft/chara/ftGameWatch/ftGameWatch_SpecialHi.c.o\
	$(BUILD_DIR)/asm/melee/ft/chara/ftgamewatch.s.o 	\
	$(BUILD_DIR)/src/melee/ft/chara/ftGanon/ftganon.c.o 		\
	$(BUILD_DIR)/asm/melee/ft/chara/ftganon.s.o 		\
	$(BUILD_DIR)/src/melee/ft/chara/ftEmblem/ftemblem.c.o 		\
	$(BUILD_DIR)/asm/melee/ft/chara/ftemblem.s.o 		\
	$(BUILD_DIR)/src/melee/ft/chara/ftZakoBoy/ftzakoboy.c.o 	\
	$(BUILD_DIR)/asm/melee/ft/chara/ftzakoboy.s.o 	\
	$(BUILD_DIR)/src/melee/ft/chara/ftZakoGirl/ftzakogirl.c.o 	\
	$(BUILD_DIR)/asm/melee/ft/chara/ftzakogirl.s.o 	\
	$(BUILD_DIR)/src/melee/ft/chara/ftGigaKoopa/ftgigakoopa.c.o 	\
	$(BUILD_DIR)/asm/melee/ft/chara/ftgigakoopa.s.o 	\
	$(BUILD_DIR)/src/melee/ft/chara/ftSandbag/ftsandbag.c.o 	\
	$(BUILD_DIR)/asm/melee/ft/chara/ftsandbag.s.o 	\
	$(BUILD_DIR)/asm/melee/ft/chara/ftmasterhand.s.o\
	$(BUILD_DIR)/src/melee/ft/chara/ftMasterHand/ftMasterHand_1.c.o\
	$(BUILD_DIR)/src/melee/ft/chara/ftMasterHand/ftMasterHand_2.c.o\
	$(BUILD_DIR)/src/melee/ft/chara/ftMasterHand/ftMasterHand_3.c.o\
	$(BUILD_DIR)/src/melee/ft/chara/ftMasterHand/ftMasterHand_4.c.o\
	$(BUILD_DIR)/src/melee/ft/chara/ftMasterHand/ftMasterHand_5.c.o\
	$(BUILD_DIR)/src/melee/ft/chara/ftMasterHand/ftMasterHand_6.c.o\
	$(BUILD_DIR)/src/melee/ft/chara/ftMasterHand/ftMasterHand_7.c.o\
	$(BUILD_DIR)/src/melee/ft/chara/ftMasterHand/ftMasterHand_8.c.o\
	$(BUILD_DIR)/src/melee/ft/chara/ftMasterHand/ftMasterHand_9.c.o\
	$(BUILD_DIR)/src/melee/ft/chara/ftMasterHand/ftMasterHand_10.c.o\
	$(BUILD_DIR)/src/melee/ft/chara/ftMasterHand/ftMasterHand_11.c.o\
	$(BUILD_DIR)/src/melee/ft/chara/ftMasterHand/ftMasterHand_12.c.o\
	$(BUILD_DIR)/src/melee/ft/chara/ftMasterHand/ftMasterHand_13.c.o\
	$(BUILD_DIR)/src/melee/ft/chara/ftMasterHand/ftMasterHand_14.c.o\
	$(BUILD_DIR)/src/melee/ft/chara/ftMasterHand/ftMasterHand_15.c.o\
	$(BUILD_DIR)/src/melee/ft/chara/ftMasterHand/ftMasterHand_16.c.o\
	$(BUILD_DIR)/src/melee/ft/chara/ftMasterHand/ftMasterHand_17.c.o\
	$(BUILD_DIR)/src/melee/ft/chara/ftMasterHand/ftMasterHand_18.c.o\
	$(BUILD_DIR)/src/melee/ft/chara/ftMasterHand/ftMasterHand_19.c.o\
	$(BUILD_DIR)/src/melee/ft/chara/ftMasterHand/ftMasterHand_20.c.o\
	$(BUILD_DIR)/src/melee/ft/chara/ftMasterHand/ftMasterHand_21.c.o\
	$(BUILD_DIR)/src/melee/ft/chara/ftMasterHand/ftMasterHand_22.c.o\
	$(BUILD_DIR)/src/melee/ft/chara/ftMasterHand/ftMasterHand_23.c.o\
	$(BUILD_DIR)/src/melee/ft/chara/ftMasterHand/ftMasterHand_24.c.o\
	$(BUILD_DIR)/src/melee/ft/chara/ftMasterHand/ftMasterHand_25.c.o\
	$(BUILD_DIR)/src/melee/ft/chara/ftMasterHand/ftMasterHand_26.c.o\
	$(BUILD_DIR)/src/melee/ft/chara/ftMasterHand/ftMasterHand_27.c.o\
	$(BUILD_DIR)/src/melee/ft/chara/ftMasterHand/ftMasterHand_28.c.o\
	$(BUILD_DIR)/src/melee/ft/chara/ftMasterHand/ftMasterHand_29.c.o\
	$(BUILD_DIR)/src/melee/ft/chara/ftMasterHand/ftMasterHand_30.c.o\
	$(BUILD_DIR)/src/melee/ft/chara/ftMasterHand/ftMasterHand_31.c.o\
	$(BUILD_DIR)/src/melee/ft/chara/ftMasterHand/ftMasterHand_32.c.o\
	$(BUILD_DIR)/src/melee/ft/chara/ftMasterHand/ftMasterHand_33.c.o\
	$(BUILD_DIR)/src/melee/ft/chara/ftMasterHand/ftMasterHand_34.c.o\
	$(BUILD_DIR)/src/melee/ft/chara/ftCrazyHand/ftcrazyhand.c.o 	\
	$(BUILD_DIR)/asm/melee/ft/chara/ftcrazyhand.s.o 	\
	$(BUILD_DIR)/src/melee/ft/ftbosslib.c.o 		            \
	$(BUILD_DIR)/src/melee/gm/gmmain_lib.c.o 		 	            \
	$(BUILD_DIR)/asm/melee/gm/gmmain_lib.s.o 		 	            \
	$(BUILD_DIR)/src/melee/gm/gmmain.c.o 		 	            \
	$(BUILD_DIR)/asm/melee/gm/code_801601C4.s.o 		 	    \
	$(BUILD_DIR)/asm/melee/gm/gmtitle.s.o 		 			\
	$(BUILD_DIR)/asm/melee/gm/gmcamera.s.o 		 			\
															\
	$(BUILD_DIR)/asm/melee/text_2.s.o 		 	            \
	                                                  \
	$(BUILD_DIR)/src/melee/gr/ground.c.o              \
	$(BUILD_DIR)/asm/melee/gr/ground.s.o              \
	$(BUILD_DIR)/asm/melee/gr/grdisplay.s.o           \
	$(BUILD_DIR)/src/melee/gr/grdatfiles.c.o          \
	$(BUILD_DIR)/asm/melee/gr/granime.s.o             \
	$(BUILD_DIR)/asm/melee/gr/grmaterial.s.o          \
	$(BUILD_DIR)/src/melee/gr/grlib.c.o               \
	$(BUILD_DIR)/asm/melee/gr/grdynamicattr.s.o       \
	$(BUILD_DIR)/asm/melee/gr/grzakogenerator.s.o     \
	$(BUILD_DIR)/asm/melee/gr/grfzerocar.s.o 					\
	$(BUILD_DIR)/asm/melee/gr/grizumi.s.o 		 			\
	$(BUILD_DIR)/asm/melee/gr/grcastle.s.o 		            \
	$(BUILD_DIR)/asm/melee/gr/grstadium.s.o 	 	            \
	$(BUILD_DIR)/asm/melee/gr/grkongo.s.o 		 			\
	$(BUILD_DIR)/asm/melee/gr/grzebes.s.o 		 			\
	$(BUILD_DIR)/asm/melee/gr/grcorneria.s.o 	 	            \
	$(BUILD_DIR)/src/melee/gr/grstory.c.o 		 			\
	$(BUILD_DIR)/asm/melee/gr/gronett.s.o 		 			\
	$(BUILD_DIR)/asm/melee/gr/grbigblue.s.o 	 	            \
	$(BUILD_DIR)/asm/melee/gr/grmutecity.s.o 	 	            \
	$(BUILD_DIR)/asm/melee/gr/grfourside.s.o 	 	            \
	$(BUILD_DIR)/asm/melee/gr/grgreatbay.s.o 	 	            \
	$(BUILD_DIR)/asm/melee/gr/gricemt.s.o 		 			\
	$(BUILD_DIR)/asm/melee/gr/grinishie1.s.o 		            \
	$(BUILD_DIR)/asm/melee/gr/grinishie2.s.o 	 	            \
	$(BUILD_DIR)/asm/melee/gr/grkraid.s.o 		            \
	$(BUILD_DIR)/asm/melee/gr/grrcruise.s.o 	 	            \
	$(BUILD_DIR)/src/melee/gr/grshrine.c.o 		            \
	$(BUILD_DIR)/asm/melee/gr/gryorster.s.o 	 	            \
	$(BUILD_DIR)/asm/melee/gr/grgarden.s.o 		            \
	$(BUILD_DIR)/asm/melee/gr/grvenom.s.o 		 			\
	$(BUILD_DIR)/asm/melee/gr/grtest.s.o 		 	            \
	$(BUILD_DIR)/asm/melee/gr/grkinokoroute.s.o  	            \
	$(BUILD_DIR)/asm/melee/gr/grshrineroute.s.o  	            \
	$(BUILD_DIR)/asm/melee/gr/grzebesroute.s.o   	            \
	$(BUILD_DIR)/asm/melee/gr/grbigblueroute.s.o 	            \
	$(BUILD_DIR)/asm/melee/gr/grfigure1.s.o 	 	            \
	$(BUILD_DIR)/asm/melee/gr/grfigure2.s.o 	 	            \
	$(BUILD_DIR)/asm/melee/gr/grfigure3.s.o		            \
	$(BUILD_DIR)/asm/melee/gr/groldyoshi.s.o 		            \
	$(BUILD_DIR)/asm/melee/gr/groldkongo.s.o 		            \
	$(BUILD_DIR)/asm/melee/gr/groldpupupu.s.o 				\
	$(BUILD_DIR)/asm/melee/gr/grpura.s.o 			            \
	$(BUILD_DIR)/asm/melee/gr/grgreens.s.o 		            \
	$(BUILD_DIR)/asm/melee/gr/grflatzone.s.o 		            \
	$(BUILD_DIR)/asm/melee/gr/grpushon.s.o 		            \
	$(BUILD_DIR)/asm/melee/gr/grfigureget.s.o 				\
	$(BUILD_DIR)/src/melee/gr/grbattle.c.o 		            \
	$(BUILD_DIR)/asm/melee/gr/grlast.s.o 			            \
	$(BUILD_DIR)/asm/melee/gr/grhomerun.s.o 		            \
	$(BUILD_DIR)/asm/melee/gr/grheal.s.o 			            \
	$(BUILD_DIR)/asm/melee/gr/grtmario.s.o 		            \
	$(BUILD_DIR)/asm/melee/gr/grtfalcon.s.o 		            \
	$(BUILD_DIR)/asm/melee/gr/grtclink.s.o 		            \
	$(BUILD_DIR)/asm/melee/gr/grtdonkey.s.o 		            \
	$(BUILD_DIR)/asm/melee/gr/grtdrmario.s.o 		            \
	$(BUILD_DIR)/asm/melee/gr/grtfalco.s.o 		            \
	$(BUILD_DIR)/asm/melee/gr/grtfox.s.o 			            \
	$(BUILD_DIR)/asm/melee/gr/grticeclimber.s.o 	            \
	$(BUILD_DIR)/asm/melee/gr/grtkirby.s.o 		            \
	$(BUILD_DIR)/asm/melee/gr/grtkoopa.s.o 		            \
	$(BUILD_DIR)/asm/melee/gr/grtlink.s.o 					\
	$(BUILD_DIR)/asm/melee/gr/grtluigi.s.o 		            \
	$(BUILD_DIR)/src/melee/gr/grtmars.c.o 					\
	$(BUILD_DIR)/asm/melee/gr/grtmewtwo.s.o 		            \
	$(BUILD_DIR)/src/melee/gr/grtness.c.o 					\
	$(BUILD_DIR)/asm/melee/gr/grtpeach.s.o 		            \
	$(BUILD_DIR)/asm/melee/gr/grtpichu.s.o 		            \
	$(BUILD_DIR)/asm/melee/gr/grtpikachu.s.o 		            \
	$(BUILD_DIR)/asm/melee/gr/grtpurin.s.o 		            \
	$(BUILD_DIR)/asm/melee/gr/grtsamus.s.o 		            \
	$(BUILD_DIR)/asm/melee/gr/grtseak.s.o 					\
	$(BUILD_DIR)/asm/melee/gr/grtyoshi.s.o 		            \
	$(BUILD_DIR)/asm/melee/gr/grtzelda.s.o 		            \
	$(BUILD_DIR)/asm/melee/gr/grtgamewatch.s.o 	            \
	$(BUILD_DIR)/asm/melee/gr/grtemblem.s.o 		            \
	$(BUILD_DIR)/asm/melee/gr/grtganon.s.o 		            \
	$(BUILD_DIR)/src/melee/gr/stage.c.o 	            		\
	$(BUILD_DIR)/asm/melee/gr/stage.s.o 	            		\
															\
	$(BUILD_DIR)/asm/melee/db/code_80225374.s.o              	\
															\
	$(BUILD_DIR)/asm/melee/text_3.s.o                      	\
															\
	$(BUILD_DIR)/asm/melee/mn/mnitemsw.s.o                    \
	$(BUILD_DIR)/asm/melee/mn/mnstagesw.s.o                   \
	$(BUILD_DIR)/asm/melee/mn/mnname.s.o                   	\
	$(BUILD_DIR)/asm/melee/mn/mnnamenew.s.o               	\
	$(BUILD_DIR)/asm/melee/mn/mndiagram.s.o               	\
	$(BUILD_DIR)/asm/melee/mn/mndiagram2.s.o               	\
	$(BUILD_DIR)/asm/melee/mn/mndiagram3.s.o               	\
	$(BUILD_DIR)/asm/melee/mn/mnvibration.s.o                 \
	$(BUILD_DIR)/asm/melee/mn/mnsound.s.o                 	\
	$(BUILD_DIR)/asm/melee/mn/mndeflicker.s.o               	\
	$(BUILD_DIR)/asm/melee/mn/mnsoundtest.s.o               	\
	$(BUILD_DIR)/asm/melee/mn/mnlanguage.s.o               	\
	$(BUILD_DIR)/asm/melee/mn/mnhyaku.s.o               		\
	$(BUILD_DIR)/asm/melee/mn/mnevent.s.o               		\
	$(BUILD_DIR)/asm/melee/mn/mndatadel.s.o               	\
	$(BUILD_DIR)/asm/melee/mn/mncount.s.o			            \
	$(BUILD_DIR)/asm/melee/mn/mninfo.s.o			            \
	$(BUILD_DIR)/asm/melee/mn/mninfobonus.s.o		            \
	$(BUILD_DIR)/asm/melee/mn/mnsnap.s.o			            \
	$(BUILD_DIR)/asm/melee/mn/mngallery.s.o	                \
	$(BUILD_DIR)/asm/melee/mn/mnstagesel.s.o               	\
	$(BUILD_DIR)/asm/melee/mn/mncharsel.s.o               	\
	$(BUILD_DIR)/src/melee/it/item.c.o 						\
	$(BUILD_DIR)/asm/melee/it/code_80266F3C.s.o              	\
	$(BUILD_DIR)/asm/melee/it/code_8027CF30.s.o              	\
															\
	$(BUILD_DIR)/asm/melee/if/ifall.s.o                      	\
	$(BUILD_DIR)/asm/melee/if/iftime.s.o                      \
	$(BUILD_DIR)/asm/melee/if/ifstatus.s.o                   	\
	$(BUILD_DIR)/asm/melee/if/code_802F7288.s.o               \
	$(BUILD_DIR)/asm/melee/if/ifstock.s.o                     \
	$(BUILD_DIR)/asm/melee/if/ifmagnify.s.o                   \
															\
	$(BUILD_DIR)/asm/melee/text_4.s.o                      	\
														\
	$(BUILD_DIR)/src/Runtime/__va_arg.c.o             	\
	$(BUILD_DIR)/asm/Runtime/NMWException.s.o         	\
	$(BUILD_DIR)/src/Runtime/Gecko_setjmp.c.o         	\
	$(BUILD_DIR)/asm/Runtime/runtime.s.o              	\
	$(BUILD_DIR)/src/Runtime/__init_cpp_exceptions.c.o	\
													\
	$(BUILD_DIR)/src/MSL/abort_exit.c.o               \
	$(BUILD_DIR)/asm/MSL/abort_exit.s.o               \
	$(BUILD_DIR)/asm/MSL/ansi_fp.s.o                  \
	$(BUILD_DIR)/src/MSL/buffer_io.c.o                \
	$(BUILD_DIR)/src/MSL/PPC_EABI/critical_regions.gamecube.c.o 	\
	$(BUILD_DIR)/src/MSL/ctype.c.o                    \
	$(BUILD_DIR)/asm/MSL/direct_io.s.o                \
	$(BUILD_DIR)/src/MSL/cstring.c.o                  \
	$(BUILD_DIR)/asm/MSL/mem_funcs.s.o                \
	$(BUILD_DIR)/asm/MSL/printf.s.o                   \
	$(BUILD_DIR)/src/MSL/rand.c.o                     \
	$(BUILD_DIR)/src/MSL/string.c.o                   \
	$(BUILD_DIR)/asm/MSL/strtoul.s.o                  \
	$(BUILD_DIR)/src/MSL/console_io.c.o               \
	$(BUILD_DIR)/src/MSL/wchar_io.c.o                 \
	$(BUILD_DIR)/asm/MSL/math_1.s.o                   \
	$(BUILD_DIR)/src/MSL/trigf.c.o                    \
	$(BUILD_DIR)/asm/MSL/trigf.s.o                    \
	$(BUILD_DIR)/asm/MSL/math.s.o                     \
                                                    \
	$(BUILD_DIR)/asm/MetroTRK/mainloop.s.o            \
	$(BUILD_DIR)/asm/MetroTRK/nubevent.s.o            \
	$(BUILD_DIR)/asm/MetroTRK/nubinit.s.o             \
	$(BUILD_DIR)/asm/MetroTRK/msg.s.o                 \
	$(BUILD_DIR)/asm/MetroTRK/msgbuf.s.o              \
	$(BUILD_DIR)/asm/MetroTRK/serpoll.s.o             \
	$(BUILD_DIR)/asm/MetroTRK/dispatch.s.o            \
	$(BUILD_DIR)/asm/MetroTRK/msghndlr.s.o            \
	$(BUILD_DIR)/asm/MetroTRK/flush_cache.s.o         \
	$(BUILD_DIR)/asm/MetroTRK/mem_TRK.s.o             \
	$(BUILD_DIR)/asm/MetroTRK/targimpl.s.o            \
	$(BUILD_DIR)/asm/MetroTRK/dolphin_trk.s.o         \
	$(BUILD_DIR)/asm/MetroTRK/mpc_7xx_603e.s.o        \
	$(BUILD_DIR)/asm/MetroTRK/main_TRK.s.o            \
	$(BUILD_DIR)/asm/MetroTRK/dolphin_trk_glue.s.o    \
	$(BUILD_DIR)/asm/MetroTRK/targcont.s.o            \
													\
	$(BUILD_DIR)/src/dolphin/amcstubs/AmcExi2Stubs.c.o		\
	$(BUILD_DIR)/asm/dolphin/OdemuExi2/DebuggerDriver.s.o     \
	$(BUILD_DIR)/asm/dolphin/hio/hio.s.o              \
	$(BUILD_DIR)/asm/dolphin/mcc/mcc.s.o              \
	$(BUILD_DIR)/asm/dolphin/mcc/fio.s.o              \
	$(BUILD_DIR)/asm/dolphin/thp/THPDec.s.o           \
	$(BUILD_DIR)/asm/dolphin/jpeg/jpegdec.s.o         \
	$(BUILD_DIR)/src/dolphin/base/PPCArch.c.o	        \
	$(BUILD_DIR)/src/dolphin/db/db.c.o                \
	$(BUILD_DIR)/src/dolphin/dsp/dsp.c.o              \
	$(BUILD_DIR)/asm/dolphin/dsp/dsp.s.o              \
	$(BUILD_DIR)/src/dolphin/dsp/dsp_debug.c.o        \
	$(BUILD_DIR)/asm/dolphin/dsp/dsp_task.s.o         \
	$(BUILD_DIR)/asm/dolphin/dvd/dvdlow.s.o           \
	$(BUILD_DIR)/asm/dolphin/dvd/dvdfs.s.o            \
	$(BUILD_DIR)/asm/dolphin/dvd/dvd.s.o              \
	$(BUILD_DIR)/asm/dolphin/dvd/dvdqueue.s.o         \
	$(BUILD_DIR)/asm/dolphin/dvd/dvderror.s.o         \
	$(BUILD_DIR)/src/dolphin/dvd/fstload.c.o          \
	$(BUILD_DIR)/asm/dolphin/gx/GXInit.s.o            \
	$(BUILD_DIR)/asm/dolphin/gx/GXFifo.s.o            \
	$(BUILD_DIR)/asm/dolphin/gx/GXAttr.s.o            \
	$(BUILD_DIR)/asm/dolphin/gx/GXMisc.s.o            \
	$(BUILD_DIR)/asm/dolphin/gx/GX.s.o                \
	$(BUILD_DIR)/asm/dolphin/mtx/mtx.s.o              \
	$(BUILD_DIR)/asm/dolphin/mtx/mtxvec.s.o           \
	$(BUILD_DIR)/asm/dolphin/mtx/mtx44.s.o            \
	$(BUILD_DIR)/asm/dolphin/mtx/vec.s.o              \
	$(BUILD_DIR)/asm/dolphin/os/OS.s.o                \
	$(BUILD_DIR)/asm/dolphin/os/OSAlarm.s.o           \
	$(BUILD_DIR)/src/dolphin/os/OSAlloc.c.o           \
	$(BUILD_DIR)/asm/dolphin/os/OSAlloc.s.o           \
	$(BUILD_DIR)/src/dolphin/os/OSArena.c.o           \
	$(BUILD_DIR)/asm/dolphin/os/OSAudioSystem.s.o     \
	$(BUILD_DIR)/asm/dolphin/os/OSCache.s.o           \
	$(BUILD_DIR)/asm/dolphin/os/OSContext.s.o         \
	$(BUILD_DIR)/asm/dolphin/os/OSError.s.o           \
	$(BUILD_DIR)/asm/dolphin/os/OSExi.s.o             \
	$(BUILD_DIR)/asm/dolphin/os/OSFont.s.o            \
	$(BUILD_DIR)/asm/dolphin/os/OSInterrupt.s.o       \
	$(BUILD_DIR)/src/dolphin/os/OSLink.c.o            \
	$(BUILD_DIR)/asm/dolphin/os/OSMemory.s.o          \
	$(BUILD_DIR)/asm/dolphin/os/OSMutex.s.o           \
	$(BUILD_DIR)/asm/dolphin/os/OSReboot.s.o          \
	$(BUILD_DIR)/asm/dolphin/os/OSReset.s.o           \
	$(BUILD_DIR)/asm/dolphin/os/OSResetSW.s.o         \
	$(BUILD_DIR)/asm/dolphin/os/OSRtc.s.o             \
	$(BUILD_DIR)/asm/dolphin/os/OSSerial.s.o          \
	$(BUILD_DIR)/asm/dolphin/os/OSSync.s.o            \
	$(BUILD_DIR)/asm/dolphin/os/OSThread.s.o          \
	$(BUILD_DIR)/asm/dolphin/os/OSTime.s.o            \
	$(BUILD_DIR)/asm/dolphin/os/OSUartExi.s.o         \
	$(BUILD_DIR)/asm/dolphin/os/init/__ppc_eabi_init.s.o      \
	$(BUILD_DIR)/src/dolphin/os/init/__ppc_eabi_init.c.o      \
	$(BUILD_DIR)/asm/dolphin/pad/Padclamp.s.o  		\
	$(BUILD_DIR)/asm/dolphin/pad/Pad.s.o              \
	$(BUILD_DIR)/asm/dolphin/vi/vi.s.o  				\
	$(BUILD_DIR)/asm/dolphin/ai/ai.s.o                \
	$(BUILD_DIR)/asm/dolphin/ar/ar.s.o                \
	$(BUILD_DIR)/asm/dolphin/ar/arq.s.o               \
	$(BUILD_DIR)/asm/dolphin/card/CARDBios.s.o		\
	$(BUILD_DIR)/asm/dolphin/card/CARDUnlock.s.o		\
	$(BUILD_DIR)/asm/dolphin/card/CARDRdrw.s.o		\
	$(BUILD_DIR)/asm/dolphin/card/CARDBlock.s.o		\
	$(BUILD_DIR)/asm/dolphin/card/CARDDir.s.o			\
	$(BUILD_DIR)/asm/dolphin/card/CARDCheck.s.o		\
	$(BUILD_DIR)/asm/dolphin/card/CARDMount.s.o		\
	$(BUILD_DIR)/asm/dolphin/card/CARDFormat.s.o		\
	$(BUILD_DIR)/asm/dolphin/card/CARDOpen.s.o		\
	$(BUILD_DIR)/asm/dolphin/card/CARDCreate.s.o		\
	$(BUILD_DIR)/asm/dolphin/card/CARDRead.s.o		\
	$(BUILD_DIR)/asm/dolphin/card/CARDWrite.s.o		\
	$(BUILD_DIR)/asm/dolphin/card/CARDDelete.s.o		\
	$(BUILD_DIR)/asm/dolphin/card/CARDStat.s.o		\
	$(BUILD_DIR)/asm/dolphin/card/CARDRename.s.o		\
                                                    \
	$(BUILD_DIR)/asm/dolphin/ax/AX.s.o 				\
	$(BUILD_DIR)/asm/dolphin/ax/AXAlloc.s.o 			\
                                                    \
	$(BUILD_DIR)/src/sysdolphin/baselib/dobj.c.o		\
	$(BUILD_DIR)/src/sysdolphin/baselib/tobj.c.o		\
	$(BUILD_DIR)/asm/sysdolphin/baselib/tobj.s.o		\
	$(BUILD_DIR)/asm/sysdolphin/baselib/state.s.o		\
	$(BUILD_DIR)/src/sysdolphin/baselib/tev.c.o		\
	$(BUILD_DIR)/asm/sysdolphin/baselib/tev.s.o		\
	$(BUILD_DIR)/src/sysdolphin/baselib/mobj.c.o		\
	$(BUILD_DIR)/asm/sysdolphin/baselib/mobj.s.o		\
	$(BUILD_DIR)/src/sysdolphin/baselib/aobj.c.o	    \
	$(BUILD_DIR)/asm/sysdolphin/baselib/aobj.s.o	    \
	$(BUILD_DIR)/src/sysdolphin/baselib/lobj.c.o		\
	$(BUILD_DIR)/asm/sysdolphin/baselib/lobj.s.o		\
	$(BUILD_DIR)/src/sysdolphin/baselib/cobj.c.o		\
	$(BUILD_DIR)/asm/sysdolphin/baselib/cobj.s.o		\
	$(BUILD_DIR)/src/sysdolphin/baselib/fobj.c.o      \
	$(BUILD_DIR)/asm/sysdolphin/baselib/fobj.s.o		\
	$(BUILD_DIR)/src/sysdolphin/baselib/pobj.c.o      \
	$(BUILD_DIR)/asm/sysdolphin/baselib/pobj.s.o		\
	$(BUILD_DIR)/asm/sysdolphin/baselib/jobj.s.o		\
	$(BUILD_DIR)/src/sysdolphin/baselib/displayfunc.c.o       \
	$(BUILD_DIR)/asm/sysdolphin/baselib/displayfunc.s.o		\
	$(BUILD_DIR)/src/sysdolphin/baselib/initialize.c.o 		\
	$(BUILD_DIR)/asm/sysdolphin/baselib/video.s.o				\
	$(BUILD_DIR)/src/sysdolphin/baselib/controller.c.o		\
	$(BUILD_DIR)/asm/sysdolphin/baselib/controller.s.o		\
	$(BUILD_DIR)/src/sysdolphin/baselib/rumble.c.o			\
	$(BUILD_DIR)/asm/sysdolphin/baselib/spline.s.o	\
	$(BUILD_DIR)/src/sysdolphin/baselib/mtx.c.o		\
	$(BUILD_DIR)/src/sysdolphin/baselib/util.c.o		\
	$(BUILD_DIR)/src/sysdolphin/baselib/objalloc.c.o  	\
	$(BUILD_DIR)/asm/sysdolphin/baselib/objalloc.s.o		\
	$(BUILD_DIR)/src/sysdolphin/baselib/robj.c.o		\
	$(BUILD_DIR)/asm/sysdolphin/baselib/robj.s.o		\
	$(BUILD_DIR)/src/sysdolphin/baselib/id.c.o        \
	$(BUILD_DIR)/src/sysdolphin/baselib/wobj.c.o      \
	$(BUILD_DIR)/asm/sysdolphin/baselib/fog.s.o	    \
	$(BUILD_DIR)/asm/sysdolphin/baselib/perf.s.o		\
	$(BUILD_DIR)/src/sysdolphin/baselib/list.c.o		\
	$(BUILD_DIR)/src/sysdolphin/baselib/object.c.o    \
	$(BUILD_DIR)/asm/sysdolphin/baselib/quatlib.s.o   \
	$(BUILD_DIR)/src/sysdolphin/baselib/memory.c.o	\
	$(BUILD_DIR)/src/sysdolphin/baselib/shadow.c.o	\
	$(BUILD_DIR)/asm/sysdolphin/baselib/shadow.s.o	\
	$(BUILD_DIR)/src/sysdolphin/baselib/archive.c.o	\
	$(BUILD_DIR)/src/sysdolphin/baselib/random.c.o	\
	$(BUILD_DIR)/asm/sysdolphin/baselib/bytecode.s.o		\
	$(BUILD_DIR)/src/sysdolphin/baselib/class.c.o			\
	$(BUILD_DIR)/asm/sysdolphin/baselib/class.s.o			\
	$(BUILD_DIR)/asm/sysdolphin/baselib/hash.s.o		\
	$(BUILD_DIR)/src/sysdolphin/baselib/texp.c.o			\
	$(BUILD_DIR)/asm/sysdolphin/baselib/texp.s.o			\
	$(BUILD_DIR)/asm/sysdolphin/baselib/texpdag.s.o		\
	$(BUILD_DIR)/asm/sysdolphin/baselib/leak.s.o			\
	$(BUILD_DIR)/asm/sysdolphin/baselib/debug.s.o			\
	$(BUILD_DIR)/asm/sysdolphin/baselib/synth.s.o			\
	$(BUILD_DIR)/asm/sysdolphin/baselib/AXDriver.s.o		\
	$(BUILD_DIR)/asm/sysdolphin/baselib/devcom.s.o		\
	$(BUILD_DIR)/asm/sysdolphin/baselib/gobjproc.s.o			\
	$(BUILD_DIR)/asm/sysdolphin/baselib/gobjplink.s.o			\
	$(BUILD_DIR)/src/sysdolphin/baselib/gobjgxlink.c.o		\
	$(BUILD_DIR)/asm/sysdolphin/baselib/gobjgxlink.s.o		\
	$(BUILD_DIR)/src/sysdolphin/baselib/gobjobject.c.o		\
	$(BUILD_DIR)/src/sysdolphin/baselib/gobjuserdata.c.o		\
	$(BUILD_DIR)/src/sysdolphin/baselib/gobj.c.o	    \
	$(BUILD_DIR)/asm/sysdolphin/baselib/gobj.s.o	    \
	$(BUILD_DIR)/asm/sysdolphin/baselib/code_80391580.s.o		\
	$(BUILD_DIR)/asm/sysdolphin/baselib/psdisp.s.o			\
	$(BUILD_DIR)/asm/sysdolphin/baselib/psdisptev.s.o			\
	$(BUILD_DIR)/asm/sysdolphin/baselib/psappsrt.s.o			\
	$(BUILD_DIR)/asm/sysdolphin/baselib/sobjlib.s.o			\
	$(BUILD_DIR)/asm/sysdolphin/baselib/sislib.s.o			\
	$(BUILD_DIR)/asm/sysdolphin/baselib/code_803A949C.s.o		\<|MERGE_RESOLUTION|>--- conflicted
+++ resolved
@@ -1,554 +1,551 @@
-# Linker order for every file, passed to the Metrowerks linker.
-
-INIT_O_FILES := 						            \
-	$(BUILD_DIR)/src/Runtime/__mem.c.o	            \
-	$(BUILD_DIR)/src/MetroTRK/mem_TRK.c.o	        \
-	$(BUILD_DIR)/asm/init.s.o				        \
-    $(BUILD_DIR)/src/dolphin/os/init/__start.c.o
-
-EXTAB_O_FILES :=                                    \
-    $(BUILD_DIR)/asm/extab.s.o
-
-EXTABINDEX_O_FILES :=                               \
-    $(BUILD_DIR)/asm/extabindex.s.o
-
-TEXT_O_FILES := 						            \
-	$(BUILD_DIR)/src/melee/lb/lbcommand.c.o			\
-	$(BUILD_DIR)/asm/melee/lb/lbcollision.s.o  	    \
-	$(BUILD_DIR)/src/melee/lb/lblanguage.c.o  	    \
-	$(BUILD_DIR)/src/melee/lb/lbtime.c.o  	        \
-	$(BUILD_DIR)/src/melee/lb/code_8000B074.c.o  	\
-	$(BUILD_DIR)/asm/melee/lb/code_8000CE50.s.o  	    \
-	$(BUILD_DIR)/src/melee/lb/lbvector.c.o		 	\
-	$(BUILD_DIR)/asm/melee/lb/lbshadow.s.o		 	\
-	$(BUILD_DIR)/asm/melee/lb/code_8000F9F8.s.o 		\
-	$(BUILD_DIR)/asm/melee/lb/lbarq.s.o 		\
-	$(BUILD_DIR)/asm/melee/lb/lbmemory.s.o 		\
-	$(BUILD_DIR)/asm/melee/lb/lbheap.s.o 				\
-	$(BUILD_DIR)/src/melee/lb/lbfile.c.o 				\
-	$(BUILD_DIR)/asm/melee/lb/lbfile.s.o 				\
-	$(BUILD_DIR)/src/melee/lb/lbarchive.c.o			\
-	$(BUILD_DIR)/asm/melee/lb/lbarchive.s.o			\
-	$(BUILD_DIR)/asm/melee/lb/lbdvd.s.o				\
-	$(BUILD_DIR)/asm/melee/lb/code_80019230.s.o		\
-	$(BUILD_DIR)/asm/melee/lb/code_80019880.s.o		\
-	$(BUILD_DIR)/asm/melee/lb/lbsnap.s.o				\
-	$(BUILD_DIR)/asm/melee/lb/code_8001E2F8.s.o		\
-	                                                \
-	$(BUILD_DIR)/asm/melee/cm/camera.s.o 				\
-	$(BUILD_DIR)/src/melee/cm/cmsnap.c.o 				\
-													\
-	$(BUILD_DIR)/src/melee/pl/player.c.o 		 	    \
-	$(BUILD_DIR)/asm/melee/pl/code_8003715C.s.o 		\
-													\
-	$(BUILD_DIR)/asm/melee/mp/mpcoll.s.o 				\
-	$(BUILD_DIR)/asm/melee/mp/mplib.s.o 				\
-	$(BUILD_DIR)/asm/melee/mp/mpisland.s.o 			\
-													\
-	$(BUILD_DIR)/asm/melee/ef/eflib.s.o				\
-	$(BUILD_DIR)/asm/melee/ef/efsync.s.o				\
-	$(BUILD_DIR)/asm/melee/ef/code_80061D70.s.o		\
-	$(BUILD_DIR)/asm/melee/ef/efasync.s.o				\
-													\
-	$(BUILD_DIR)/src/melee/ft/fighter.c.o 			\
-	$(BUILD_DIR)/asm/melee/ft/ftanim.s.o 				\
-	$(BUILD_DIR)/asm/melee/ft/ftaction.s.o 			\
-	$(BUILD_DIR)/asm/melee/ft/ftparts.s.o 			\
-	$(BUILD_DIR)/src/melee/ft/ftcamera.c.o 			\
-	$(BUILD_DIR)/asm/melee/ft/ftcoll.s.o 				\
-	$(BUILD_DIR)/asm/melee/ft/code_8007C114.s.o 		\
-	$(BUILD_DIR)/asm/melee/ft/code_8007C630.s.o 		\
-	$(BUILD_DIR)/src/melee/ft/ftcommon.c.o 			\
-	$(BUILD_DIR)/asm/melee/ft/ftdrawcommon.s.o 		\
-	$(BUILD_DIR)/src/melee/ft/ftcliffcommon.c.o 		\
-	$(BUILD_DIR)/src/melee/ft/ftwalljump.c.o 			\
-	$(BUILD_DIR)/asm/melee/ft/code_80081938.s.o 		\
-	$(BUILD_DIR)/asm/melee/ft/code_80081B38.s.o 		\
-	$(BUILD_DIR)/asm/melee/ft/code_8008521C.s.o 		\
-	$(BUILD_DIR)/asm/melee/ft/ftdata.s.o 		\
-	$(BUILD_DIR)/src/melee/ft/ftlib.c.o 		\
-	$(BUILD_DIR)/asm/melee/ft/ftlib.s.o 		\
-	$(BUILD_DIR)/asm/melee/ft/code_800877F8.s.o 		\
-	$(BUILD_DIR)/src/melee/ft/chara/ftDonkey/ftdonkey1.c.o 	\
-	$(BUILD_DIR)/src/melee/ft/chara/ftDonkey/ftdonkey2.c.o 	\
-	$(BUILD_DIR)/src/melee/ft/chara/ftDonkey/ftdonkey3.c.o 	\
-	$(BUILD_DIR)/src/melee/ft/chara/ftDonkey/ftdonkey4.c.o 	\
-	$(BUILD_DIR)/src/melee/ft/chara/ftDonkey/ftdonkey5.c.o 	\
-	$(BUILD_DIR)/src/melee/ft/chara/ftDonkey/ftdonkey6.c.o 	\
-	$(BUILD_DIR)/src/melee/ft/chara/ftDonkey/ftdonkey7.c.o 	\
-	$(BUILD_DIR)/src/melee/ft/chara/ftDonkey/ftdonkey8.c.o 	\
-	$(BUILD_DIR)/src/melee/ft/chara/ftDonkey/ftdonkey9.c.o 	\
-	$(BUILD_DIR)/src/melee/ft/chara/ftMario/ftmario1.c.o 		\
-	$(BUILD_DIR)/src/melee/ft/chara/ftMario/ftmario2.c.o 		\
-	$(BUILD_DIR)/src/melee/ft/chara/ftMario/ftmario3.c.o 		\
-	$(BUILD_DIR)/src/melee/ft/chara/ftMario/ftmario4.c.o 		\
-	$(BUILD_DIR)/src/melee/ft/chara/ftMario/ftmario5.c.o 		\
-	$(BUILD_DIR)/asm/melee/ft/chara/ftmario.s.o 		\
-	$(BUILD_DIR)/src/melee/ft/chara/ftCaptain/ftCaptain_1.c.o\
-	$(BUILD_DIR)/asm/melee/ft/chara/ftCaptain/ftfalcon_1.s.o\
-	$(BUILD_DIR)/asm/melee/ft/chara/ftCaptain/ftfalcon_2.s.o\
-	$(BUILD_DIR)/asm/melee/ft/chara/ftCaptain/ftfalcon_3.s.o\
-	$(BUILD_DIR)/asm/melee/ft/chara/ftCaptain/ftfalcon_4.s.o\
-	$(BUILD_DIR)/src/melee/ft/chara/ftFox/ftfox.c.o 		\
-	$(BUILD_DIR)/src/melee/ft/chara/ftFox/ftFox_AppealS.c.o 		\
-	$(BUILD_DIR)/src/melee/ft/chara/ftFox/ftFox_SpecialN.c.o 		\
-<<<<<<< HEAD
-	$(BUILD_DIR)/src/melee/ft/chara/ftFox/ftFox_SpecialHi.c.o 		\
-	$(BUILD_DIR)/src/melee/ft/chara/ftFox/ftFox_SpecialLw.c.o 		\
-=======
->>>>>>> 4b588a1a
-	$(BUILD_DIR)/asm/melee/ft/chara/ftfox.s.o 		\
-	$(BUILD_DIR)/src/melee/ft/chara/ftLink/ftlink.c.o 		\
-	$(BUILD_DIR)/asm/melee/ft/chara/ftlink.s.o 		\
-	$(BUILD_DIR)/src/melee/ft/chara/ftKirby/ftkirby.c.o 		\
-	$(BUILD_DIR)/asm/melee/ft/chara/ftkirby.s.o 		\
-	$(BUILD_DIR)/src/melee/ft/chara/ftDonkey/ftdonkey10.c.o 	\
-	$(BUILD_DIR)/src/melee/ft/chara/ftDonkey/ftdonkey11.c.o 	\
-	$(BUILD_DIR)/src/melee/ft/chara/ftDonkey/ftdonkey12.c.o 	\
-	$(BUILD_DIR)/src/melee/ft/chara/ftDonkey/ftdonkey13.c.o 	\
-	$(BUILD_DIR)/src/melee/ft/chara/ftDonkey/ftdonkey14.c.o 	\
-	$(BUILD_DIR)/asm/melee/ft/chara/ftdonkey_2.s.o 	\
-	$(BUILD_DIR)/src/melee/ft/chara/ftSeak/ftseak.c.o 		\
-	$(BUILD_DIR)/asm/melee/ft/chara/ftseak.s.o 		\
-	$(BUILD_DIR)/src/melee/ft/chara/ftNess/ftNess.c.o 		\
-	$(BUILD_DIR)/asm/melee/ft/chara/ftNess/ftNess_data.s.o\
-	$(BUILD_DIR)/src/melee/ft/chara/ftNess/ftNess_AttackS4.c.o\
-	$(BUILD_DIR)/src/melee/ft/chara/ftNess/ftNess_AttackHi4.c.o\
-	$(BUILD_DIR)/src/melee/ft/chara/ftNess/ftNess_AttackLw4.c.o\
-	$(BUILD_DIR)/src/melee/ft/chara/ftNess/ftNess_SpecialS.c.o\
-	$(BUILD_DIR)/src/melee/ft/chara/ftNess/ftNess_SpecialN.c.o\
-	$(BUILD_DIR)/src/melee/ft/chara/ftNess/ftNess_SpecialHi.c.o\
-	$(BUILD_DIR)/src/melee/ft/chara/ftNess/ftNess_SpecialLw.c.o\
-	$(BUILD_DIR)/src/melee/ft/chara/ftPeach/ftpeach.c.o 		\
-	$(BUILD_DIR)/asm/melee/ft/chara/ftpeach.s.o 		\
-	$(BUILD_DIR)/src/melee/ft/chara/ftIceClimber/fticeclimber1.c.o 	\
-	$(BUILD_DIR)/asm/melee/ft/chara/fticeclimber.s.o 	\
-	$(BUILD_DIR)/src/melee/ft/chara/ftIceClimber/fticeclimber2_nana.c.o 	\
-	$(BUILD_DIR)/asm/melee/ft/chara/fticeclimber2_nana.s.o 	\
-	$(BUILD_DIR)/src/melee/ft/chara/ftPikachu/ftpikachu1.c.o 	\
-	$(BUILD_DIR)/src/melee/ft/chara/ftPikachu/ftpikachu2.c.o 	\
-	$(BUILD_DIR)/src/melee/ft/chara/ftPikachu/ftpikachu3.c.o 	\
-	$(BUILD_DIR)/src/melee/ft/chara/ftPikachu/ftpikachu4.c.o 	\
-	$(BUILD_DIR)/src/melee/ft/chara/ftPikachu/ftpikachu5.c.o 	\
-	$(BUILD_DIR)/asm/melee/ft/chara/ftpikachu.s.o 	\
-	$(BUILD_DIR)/src/melee/ft/chara/ftSamus/ftsamus1.c.o 		\
-	$(BUILD_DIR)/src/melee/ft/chara/ftSamus/ftsamus2.c.o 		\
-	$(BUILD_DIR)/src/melee/ft/chara/ftSamus/ftsamus3.c.o 		\
-	$(BUILD_DIR)/src/melee/ft/chara/ftSamus/ftsamus4.c.o 		\
-	$(BUILD_DIR)/src/melee/ft/chara/ftSamus/ftsamus5.c.o 		\
-	$(BUILD_DIR)/src/melee/ft/chara/ftSamus/ftsamus6.c.o 		\
-	$(BUILD_DIR)/asm/melee/ft/chara/ftsamus.s.o 		\
-	$(BUILD_DIR)/src/melee/ft/chara/ftYoshi/ftyoshi.c.o 		\
-	$(BUILD_DIR)/asm/melee/ft/chara/ftyoshi.s.o 		\
-	$(BUILD_DIR)/src/melee/ft/chara/ftKoopa/ftkoopa.c.o 		\
-	$(BUILD_DIR)/asm/melee/ft/chara/ftkoopa.s.o 		\
-	$(BUILD_DIR)/src/melee/ft/chara/ftMars/ftMars.c.o      \
-	$(BUILD_DIR)/asm/melee/ft/chara/ftmars.s.o      \
-	$(BUILD_DIR)/src/melee/ft/chara/ftMars/ftMarsSpecialN.c.o      \
-	$(BUILD_DIR)/src/melee/ft/chara/ftMars/ftMarsSpecialS.c.o      \
-	$(BUILD_DIR)/src/melee/ft/chara/ftMars/ftMarsSpecialHi.c.o      \
-	$(BUILD_DIR)/src/melee/ft/chara/ftMars/ftMarsSpecialLw.c.o      \
-	$(BUILD_DIR)/src/melee/ft/chara/ftZelda/ftzelda.c.o 		\
-	$(BUILD_DIR)/asm/melee/ft/chara/ftzelda.s.o 		\
-	$(BUILD_DIR)/src/melee/ft/chara/ftPurin/ftpurin.c.o 		\
-	$(BUILD_DIR)/asm/melee/ft/chara/ftpurin.s.o 		\
-	$(BUILD_DIR)/src/melee/ft/chara/ftLuigi/ftluigi.c.o 		\
-	$(BUILD_DIR)/src/melee/ft/chara/ftLuigi/ftLuigi_SpecialN.c.o 		\
-	$(BUILD_DIR)/src/melee/ft/chara/ftLuigi/ftLuigi_SpecialS.c.o 		\
-	$(BUILD_DIR)/src/melee/ft/chara/ftLuigi/ftLuigi_SpecialHi.c.o 		\
-	$(BUILD_DIR)/src/melee/ft/chara/ftLuigi/ftLuigi_SpecialLw.c.o 		\
-	$(BUILD_DIR)/asm/melee/ft/chara/ftluigi.s.o 		\
-	$(BUILD_DIR)/src/melee/ft/chara/ftMewtwo/ftmewtwo.c.o 		\
-	$(BUILD_DIR)/asm/melee/ft/chara/ftmewtwo.s.o 		\
-	$(BUILD_DIR)/src/melee/ft/chara/ftCLink/ftclink.c.o 		\
-	$(BUILD_DIR)/src/melee/ft/chara/ftCLink/ftclink_2.c.o 		\
-	$(BUILD_DIR)/asm/melee/ft/chara/ftclink.s.o 		\
-	$(BUILD_DIR)/src/melee/ft/chara/ftDrMario/ftdrmario.c.o 	\
-	$(BUILD_DIR)/src/melee/ft/chara/ftDrMario/ftdrmario_2.c.o 	\
-	$(BUILD_DIR)/asm/melee/ft/chara/ftdrmario.s.o 		\
-	$(BUILD_DIR)/src/melee/ft/chara/ftFalco/ftfalco.c.o 		\
-	$(BUILD_DIR)/asm/melee/ft/chara/ftfalco.s.o 		\
-	$(BUILD_DIR)/src/melee/ft/chara/ftPichu/ftpichu.c.o 		\
-	$(BUILD_DIR)/asm/melee/ft/chara/ftpichu.s.o 		\
-	$(BUILD_DIR)/src/melee/ft/chara/ftGameWatch/ftgamewatch.c.o 	\
-	$(BUILD_DIR)/src/melee/ft/chara/ftGameWatch/ftGameWatch_AttackS4.c.o \
-	$(BUILD_DIR)/src/melee/ft/chara/ftGameWatch/ftGameWatch_AttackLw3.c.o \
-	$(BUILD_DIR)/src/melee/ft/chara/ftGameWatch/ftGameWatch_AttackAir.c.o \
-	$(BUILD_DIR)/src/melee/ft/chara/ftGameWatch/ftGameWatch_Attack11.c.o \
-	$(BUILD_DIR)/src/melee/ft/chara/ftGameWatch/ftGameWatch_Attack100.c.o \
-	$(BUILD_DIR)/src/melee/ft/chara/ftGameWatch/ftGameWatch_SpecialS.c.o \
-	$(BUILD_DIR)/src/melee/ft/chara/ftGameWatch/ftGameWatch_SpecialLw.c.o \
-	$(BUILD_DIR)/src/melee/ft/chara/ftGameWatch/ftGameWatch_SpecialHi.c.o\
-	$(BUILD_DIR)/asm/melee/ft/chara/ftgamewatch.s.o 	\
-	$(BUILD_DIR)/src/melee/ft/chara/ftGanon/ftganon.c.o 		\
-	$(BUILD_DIR)/asm/melee/ft/chara/ftganon.s.o 		\
-	$(BUILD_DIR)/src/melee/ft/chara/ftEmblem/ftemblem.c.o 		\
-	$(BUILD_DIR)/asm/melee/ft/chara/ftemblem.s.o 		\
-	$(BUILD_DIR)/src/melee/ft/chara/ftZakoBoy/ftzakoboy.c.o 	\
-	$(BUILD_DIR)/asm/melee/ft/chara/ftzakoboy.s.o 	\
-	$(BUILD_DIR)/src/melee/ft/chara/ftZakoGirl/ftzakogirl.c.o 	\
-	$(BUILD_DIR)/asm/melee/ft/chara/ftzakogirl.s.o 	\
-	$(BUILD_DIR)/src/melee/ft/chara/ftGigaKoopa/ftgigakoopa.c.o 	\
-	$(BUILD_DIR)/asm/melee/ft/chara/ftgigakoopa.s.o 	\
-	$(BUILD_DIR)/src/melee/ft/chara/ftSandbag/ftsandbag.c.o 	\
-	$(BUILD_DIR)/asm/melee/ft/chara/ftsandbag.s.o 	\
-	$(BUILD_DIR)/asm/melee/ft/chara/ftmasterhand.s.o\
-	$(BUILD_DIR)/src/melee/ft/chara/ftMasterHand/ftMasterHand_1.c.o\
-	$(BUILD_DIR)/src/melee/ft/chara/ftMasterHand/ftMasterHand_2.c.o\
-	$(BUILD_DIR)/src/melee/ft/chara/ftMasterHand/ftMasterHand_3.c.o\
-	$(BUILD_DIR)/src/melee/ft/chara/ftMasterHand/ftMasterHand_4.c.o\
-	$(BUILD_DIR)/src/melee/ft/chara/ftMasterHand/ftMasterHand_5.c.o\
-	$(BUILD_DIR)/src/melee/ft/chara/ftMasterHand/ftMasterHand_6.c.o\
-	$(BUILD_DIR)/src/melee/ft/chara/ftMasterHand/ftMasterHand_7.c.o\
-	$(BUILD_DIR)/src/melee/ft/chara/ftMasterHand/ftMasterHand_8.c.o\
-	$(BUILD_DIR)/src/melee/ft/chara/ftMasterHand/ftMasterHand_9.c.o\
-	$(BUILD_DIR)/src/melee/ft/chara/ftMasterHand/ftMasterHand_10.c.o\
-	$(BUILD_DIR)/src/melee/ft/chara/ftMasterHand/ftMasterHand_11.c.o\
-	$(BUILD_DIR)/src/melee/ft/chara/ftMasterHand/ftMasterHand_12.c.o\
-	$(BUILD_DIR)/src/melee/ft/chara/ftMasterHand/ftMasterHand_13.c.o\
-	$(BUILD_DIR)/src/melee/ft/chara/ftMasterHand/ftMasterHand_14.c.o\
-	$(BUILD_DIR)/src/melee/ft/chara/ftMasterHand/ftMasterHand_15.c.o\
-	$(BUILD_DIR)/src/melee/ft/chara/ftMasterHand/ftMasterHand_16.c.o\
-	$(BUILD_DIR)/src/melee/ft/chara/ftMasterHand/ftMasterHand_17.c.o\
-	$(BUILD_DIR)/src/melee/ft/chara/ftMasterHand/ftMasterHand_18.c.o\
-	$(BUILD_DIR)/src/melee/ft/chara/ftMasterHand/ftMasterHand_19.c.o\
-	$(BUILD_DIR)/src/melee/ft/chara/ftMasterHand/ftMasterHand_20.c.o\
-	$(BUILD_DIR)/src/melee/ft/chara/ftMasterHand/ftMasterHand_21.c.o\
-	$(BUILD_DIR)/src/melee/ft/chara/ftMasterHand/ftMasterHand_22.c.o\
-	$(BUILD_DIR)/src/melee/ft/chara/ftMasterHand/ftMasterHand_23.c.o\
-	$(BUILD_DIR)/src/melee/ft/chara/ftMasterHand/ftMasterHand_24.c.o\
-	$(BUILD_DIR)/src/melee/ft/chara/ftMasterHand/ftMasterHand_25.c.o\
-	$(BUILD_DIR)/src/melee/ft/chara/ftMasterHand/ftMasterHand_26.c.o\
-	$(BUILD_DIR)/src/melee/ft/chara/ftMasterHand/ftMasterHand_27.c.o\
-	$(BUILD_DIR)/src/melee/ft/chara/ftMasterHand/ftMasterHand_28.c.o\
-	$(BUILD_DIR)/src/melee/ft/chara/ftMasterHand/ftMasterHand_29.c.o\
-	$(BUILD_DIR)/src/melee/ft/chara/ftMasterHand/ftMasterHand_30.c.o\
-	$(BUILD_DIR)/src/melee/ft/chara/ftMasterHand/ftMasterHand_31.c.o\
-	$(BUILD_DIR)/src/melee/ft/chara/ftMasterHand/ftMasterHand_32.c.o\
-	$(BUILD_DIR)/src/melee/ft/chara/ftMasterHand/ftMasterHand_33.c.o\
-	$(BUILD_DIR)/src/melee/ft/chara/ftMasterHand/ftMasterHand_34.c.o\
-	$(BUILD_DIR)/src/melee/ft/chara/ftCrazyHand/ftcrazyhand.c.o 	\
-	$(BUILD_DIR)/asm/melee/ft/chara/ftcrazyhand.s.o 	\
-	$(BUILD_DIR)/src/melee/ft/ftbosslib.c.o 		            \
-	$(BUILD_DIR)/src/melee/gm/gmmain_lib.c.o 		 	            \
-	$(BUILD_DIR)/asm/melee/gm/gmmain_lib.s.o 		 	            \
-	$(BUILD_DIR)/src/melee/gm/gmmain.c.o 		 	            \
-	$(BUILD_DIR)/asm/melee/gm/code_801601C4.s.o 		 	    \
-	$(BUILD_DIR)/asm/melee/gm/gmtitle.s.o 		 			\
-	$(BUILD_DIR)/asm/melee/gm/gmcamera.s.o 		 			\
-															\
-	$(BUILD_DIR)/asm/melee/text_2.s.o 		 	            \
-	                                                  \
-	$(BUILD_DIR)/src/melee/gr/ground.c.o              \
-	$(BUILD_DIR)/asm/melee/gr/ground.s.o              \
-	$(BUILD_DIR)/asm/melee/gr/grdisplay.s.o           \
-	$(BUILD_DIR)/src/melee/gr/grdatfiles.c.o          \
-	$(BUILD_DIR)/asm/melee/gr/granime.s.o             \
-	$(BUILD_DIR)/asm/melee/gr/grmaterial.s.o          \
-	$(BUILD_DIR)/src/melee/gr/grlib.c.o               \
-	$(BUILD_DIR)/asm/melee/gr/grdynamicattr.s.o       \
-	$(BUILD_DIR)/asm/melee/gr/grzakogenerator.s.o     \
-	$(BUILD_DIR)/asm/melee/gr/grfzerocar.s.o 					\
-	$(BUILD_DIR)/asm/melee/gr/grizumi.s.o 		 			\
-	$(BUILD_DIR)/asm/melee/gr/grcastle.s.o 		            \
-	$(BUILD_DIR)/asm/melee/gr/grstadium.s.o 	 	            \
-	$(BUILD_DIR)/asm/melee/gr/grkongo.s.o 		 			\
-	$(BUILD_DIR)/asm/melee/gr/grzebes.s.o 		 			\
-	$(BUILD_DIR)/asm/melee/gr/grcorneria.s.o 	 	            \
-	$(BUILD_DIR)/src/melee/gr/grstory.c.o 		 			\
-	$(BUILD_DIR)/asm/melee/gr/gronett.s.o 		 			\
-	$(BUILD_DIR)/asm/melee/gr/grbigblue.s.o 	 	            \
-	$(BUILD_DIR)/asm/melee/gr/grmutecity.s.o 	 	            \
-	$(BUILD_DIR)/asm/melee/gr/grfourside.s.o 	 	            \
-	$(BUILD_DIR)/asm/melee/gr/grgreatbay.s.o 	 	            \
-	$(BUILD_DIR)/asm/melee/gr/gricemt.s.o 		 			\
-	$(BUILD_DIR)/asm/melee/gr/grinishie1.s.o 		            \
-	$(BUILD_DIR)/asm/melee/gr/grinishie2.s.o 	 	            \
-	$(BUILD_DIR)/asm/melee/gr/grkraid.s.o 		            \
-	$(BUILD_DIR)/asm/melee/gr/grrcruise.s.o 	 	            \
-	$(BUILD_DIR)/src/melee/gr/grshrine.c.o 		            \
-	$(BUILD_DIR)/asm/melee/gr/gryorster.s.o 	 	            \
-	$(BUILD_DIR)/asm/melee/gr/grgarden.s.o 		            \
-	$(BUILD_DIR)/asm/melee/gr/grvenom.s.o 		 			\
-	$(BUILD_DIR)/asm/melee/gr/grtest.s.o 		 	            \
-	$(BUILD_DIR)/asm/melee/gr/grkinokoroute.s.o  	            \
-	$(BUILD_DIR)/asm/melee/gr/grshrineroute.s.o  	            \
-	$(BUILD_DIR)/asm/melee/gr/grzebesroute.s.o   	            \
-	$(BUILD_DIR)/asm/melee/gr/grbigblueroute.s.o 	            \
-	$(BUILD_DIR)/asm/melee/gr/grfigure1.s.o 	 	            \
-	$(BUILD_DIR)/asm/melee/gr/grfigure2.s.o 	 	            \
-	$(BUILD_DIR)/asm/melee/gr/grfigure3.s.o		            \
-	$(BUILD_DIR)/asm/melee/gr/groldyoshi.s.o 		            \
-	$(BUILD_DIR)/asm/melee/gr/groldkongo.s.o 		            \
-	$(BUILD_DIR)/asm/melee/gr/groldpupupu.s.o 				\
-	$(BUILD_DIR)/asm/melee/gr/grpura.s.o 			            \
-	$(BUILD_DIR)/asm/melee/gr/grgreens.s.o 		            \
-	$(BUILD_DIR)/asm/melee/gr/grflatzone.s.o 		            \
-	$(BUILD_DIR)/asm/melee/gr/grpushon.s.o 		            \
-	$(BUILD_DIR)/asm/melee/gr/grfigureget.s.o 				\
-	$(BUILD_DIR)/src/melee/gr/grbattle.c.o 		            \
-	$(BUILD_DIR)/asm/melee/gr/grlast.s.o 			            \
-	$(BUILD_DIR)/asm/melee/gr/grhomerun.s.o 		            \
-	$(BUILD_DIR)/asm/melee/gr/grheal.s.o 			            \
-	$(BUILD_DIR)/asm/melee/gr/grtmario.s.o 		            \
-	$(BUILD_DIR)/asm/melee/gr/grtfalcon.s.o 		            \
-	$(BUILD_DIR)/asm/melee/gr/grtclink.s.o 		            \
-	$(BUILD_DIR)/asm/melee/gr/grtdonkey.s.o 		            \
-	$(BUILD_DIR)/asm/melee/gr/grtdrmario.s.o 		            \
-	$(BUILD_DIR)/asm/melee/gr/grtfalco.s.o 		            \
-	$(BUILD_DIR)/asm/melee/gr/grtfox.s.o 			            \
-	$(BUILD_DIR)/asm/melee/gr/grticeclimber.s.o 	            \
-	$(BUILD_DIR)/asm/melee/gr/grtkirby.s.o 		            \
-	$(BUILD_DIR)/asm/melee/gr/grtkoopa.s.o 		            \
-	$(BUILD_DIR)/asm/melee/gr/grtlink.s.o 					\
-	$(BUILD_DIR)/asm/melee/gr/grtluigi.s.o 		            \
-	$(BUILD_DIR)/src/melee/gr/grtmars.c.o 					\
-	$(BUILD_DIR)/asm/melee/gr/grtmewtwo.s.o 		            \
-	$(BUILD_DIR)/src/melee/gr/grtness.c.o 					\
-	$(BUILD_DIR)/asm/melee/gr/grtpeach.s.o 		            \
-	$(BUILD_DIR)/asm/melee/gr/grtpichu.s.o 		            \
-	$(BUILD_DIR)/asm/melee/gr/grtpikachu.s.o 		            \
-	$(BUILD_DIR)/asm/melee/gr/grtpurin.s.o 		            \
-	$(BUILD_DIR)/asm/melee/gr/grtsamus.s.o 		            \
-	$(BUILD_DIR)/asm/melee/gr/grtseak.s.o 					\
-	$(BUILD_DIR)/asm/melee/gr/grtyoshi.s.o 		            \
-	$(BUILD_DIR)/asm/melee/gr/grtzelda.s.o 		            \
-	$(BUILD_DIR)/asm/melee/gr/grtgamewatch.s.o 	            \
-	$(BUILD_DIR)/asm/melee/gr/grtemblem.s.o 		            \
-	$(BUILD_DIR)/asm/melee/gr/grtganon.s.o 		            \
-	$(BUILD_DIR)/src/melee/gr/stage.c.o 	            		\
-	$(BUILD_DIR)/asm/melee/gr/stage.s.o 	            		\
-															\
-	$(BUILD_DIR)/asm/melee/db/code_80225374.s.o              	\
-															\
-	$(BUILD_DIR)/asm/melee/text_3.s.o                      	\
-															\
-	$(BUILD_DIR)/asm/melee/mn/mnitemsw.s.o                    \
-	$(BUILD_DIR)/asm/melee/mn/mnstagesw.s.o                   \
-	$(BUILD_DIR)/asm/melee/mn/mnname.s.o                   	\
-	$(BUILD_DIR)/asm/melee/mn/mnnamenew.s.o               	\
-	$(BUILD_DIR)/asm/melee/mn/mndiagram.s.o               	\
-	$(BUILD_DIR)/asm/melee/mn/mndiagram2.s.o               	\
-	$(BUILD_DIR)/asm/melee/mn/mndiagram3.s.o               	\
-	$(BUILD_DIR)/asm/melee/mn/mnvibration.s.o                 \
-	$(BUILD_DIR)/asm/melee/mn/mnsound.s.o                 	\
-	$(BUILD_DIR)/asm/melee/mn/mndeflicker.s.o               	\
-	$(BUILD_DIR)/asm/melee/mn/mnsoundtest.s.o               	\
-	$(BUILD_DIR)/asm/melee/mn/mnlanguage.s.o               	\
-	$(BUILD_DIR)/asm/melee/mn/mnhyaku.s.o               		\
-	$(BUILD_DIR)/asm/melee/mn/mnevent.s.o               		\
-	$(BUILD_DIR)/asm/melee/mn/mndatadel.s.o               	\
-	$(BUILD_DIR)/asm/melee/mn/mncount.s.o			            \
-	$(BUILD_DIR)/asm/melee/mn/mninfo.s.o			            \
-	$(BUILD_DIR)/asm/melee/mn/mninfobonus.s.o		            \
-	$(BUILD_DIR)/asm/melee/mn/mnsnap.s.o			            \
-	$(BUILD_DIR)/asm/melee/mn/mngallery.s.o	                \
-	$(BUILD_DIR)/asm/melee/mn/mnstagesel.s.o               	\
-	$(BUILD_DIR)/asm/melee/mn/mncharsel.s.o               	\
-	$(BUILD_DIR)/src/melee/it/item.c.o 						\
-	$(BUILD_DIR)/asm/melee/it/code_80266F3C.s.o              	\
-	$(BUILD_DIR)/asm/melee/it/code_8027CF30.s.o              	\
-															\
-	$(BUILD_DIR)/asm/melee/if/ifall.s.o                      	\
-	$(BUILD_DIR)/asm/melee/if/iftime.s.o                      \
-	$(BUILD_DIR)/asm/melee/if/ifstatus.s.o                   	\
-	$(BUILD_DIR)/asm/melee/if/code_802F7288.s.o               \
-	$(BUILD_DIR)/asm/melee/if/ifstock.s.o                     \
-	$(BUILD_DIR)/asm/melee/if/ifmagnify.s.o                   \
-															\
-	$(BUILD_DIR)/asm/melee/text_4.s.o                      	\
-														\
-	$(BUILD_DIR)/src/Runtime/__va_arg.c.o             	\
-	$(BUILD_DIR)/asm/Runtime/NMWException.s.o         	\
-	$(BUILD_DIR)/src/Runtime/Gecko_setjmp.c.o         	\
-	$(BUILD_DIR)/asm/Runtime/runtime.s.o              	\
-	$(BUILD_DIR)/src/Runtime/__init_cpp_exceptions.c.o	\
-													\
-	$(BUILD_DIR)/src/MSL/abort_exit.c.o               \
-	$(BUILD_DIR)/asm/MSL/abort_exit.s.o               \
-	$(BUILD_DIR)/asm/MSL/ansi_fp.s.o                  \
-	$(BUILD_DIR)/src/MSL/buffer_io.c.o                \
-	$(BUILD_DIR)/src/MSL/PPC_EABI/critical_regions.gamecube.c.o 	\
-	$(BUILD_DIR)/src/MSL/ctype.c.o                    \
-	$(BUILD_DIR)/asm/MSL/direct_io.s.o                \
-	$(BUILD_DIR)/src/MSL/cstring.c.o                  \
-	$(BUILD_DIR)/asm/MSL/mem_funcs.s.o                \
-	$(BUILD_DIR)/asm/MSL/printf.s.o                   \
-	$(BUILD_DIR)/src/MSL/rand.c.o                     \
-	$(BUILD_DIR)/src/MSL/string.c.o                   \
-	$(BUILD_DIR)/asm/MSL/strtoul.s.o                  \
-	$(BUILD_DIR)/src/MSL/console_io.c.o               \
-	$(BUILD_DIR)/src/MSL/wchar_io.c.o                 \
-	$(BUILD_DIR)/asm/MSL/math_1.s.o                   \
-	$(BUILD_DIR)/src/MSL/trigf.c.o                    \
-	$(BUILD_DIR)/asm/MSL/trigf.s.o                    \
-	$(BUILD_DIR)/asm/MSL/math.s.o                     \
-                                                    \
-	$(BUILD_DIR)/asm/MetroTRK/mainloop.s.o            \
-	$(BUILD_DIR)/asm/MetroTRK/nubevent.s.o            \
-	$(BUILD_DIR)/asm/MetroTRK/nubinit.s.o             \
-	$(BUILD_DIR)/asm/MetroTRK/msg.s.o                 \
-	$(BUILD_DIR)/asm/MetroTRK/msgbuf.s.o              \
-	$(BUILD_DIR)/asm/MetroTRK/serpoll.s.o             \
-	$(BUILD_DIR)/asm/MetroTRK/dispatch.s.o            \
-	$(BUILD_DIR)/asm/MetroTRK/msghndlr.s.o            \
-	$(BUILD_DIR)/asm/MetroTRK/flush_cache.s.o         \
-	$(BUILD_DIR)/asm/MetroTRK/mem_TRK.s.o             \
-	$(BUILD_DIR)/asm/MetroTRK/targimpl.s.o            \
-	$(BUILD_DIR)/asm/MetroTRK/dolphin_trk.s.o         \
-	$(BUILD_DIR)/asm/MetroTRK/mpc_7xx_603e.s.o        \
-	$(BUILD_DIR)/asm/MetroTRK/main_TRK.s.o            \
-	$(BUILD_DIR)/asm/MetroTRK/dolphin_trk_glue.s.o    \
-	$(BUILD_DIR)/asm/MetroTRK/targcont.s.o            \
-													\
-	$(BUILD_DIR)/src/dolphin/amcstubs/AmcExi2Stubs.c.o		\
-	$(BUILD_DIR)/asm/dolphin/OdemuExi2/DebuggerDriver.s.o     \
-	$(BUILD_DIR)/asm/dolphin/hio/hio.s.o              \
-	$(BUILD_DIR)/asm/dolphin/mcc/mcc.s.o              \
-	$(BUILD_DIR)/asm/dolphin/mcc/fio.s.o              \
-	$(BUILD_DIR)/asm/dolphin/thp/THPDec.s.o           \
-	$(BUILD_DIR)/asm/dolphin/jpeg/jpegdec.s.o         \
-	$(BUILD_DIR)/src/dolphin/base/PPCArch.c.o	        \
-	$(BUILD_DIR)/src/dolphin/db/db.c.o                \
-	$(BUILD_DIR)/src/dolphin/dsp/dsp.c.o              \
-	$(BUILD_DIR)/asm/dolphin/dsp/dsp.s.o              \
-	$(BUILD_DIR)/src/dolphin/dsp/dsp_debug.c.o        \
-	$(BUILD_DIR)/asm/dolphin/dsp/dsp_task.s.o         \
-	$(BUILD_DIR)/asm/dolphin/dvd/dvdlow.s.o           \
-	$(BUILD_DIR)/asm/dolphin/dvd/dvdfs.s.o            \
-	$(BUILD_DIR)/asm/dolphin/dvd/dvd.s.o              \
-	$(BUILD_DIR)/asm/dolphin/dvd/dvdqueue.s.o         \
-	$(BUILD_DIR)/asm/dolphin/dvd/dvderror.s.o         \
-	$(BUILD_DIR)/src/dolphin/dvd/fstload.c.o          \
-	$(BUILD_DIR)/asm/dolphin/gx/GXInit.s.o            \
-	$(BUILD_DIR)/asm/dolphin/gx/GXFifo.s.o            \
-	$(BUILD_DIR)/asm/dolphin/gx/GXAttr.s.o            \
-	$(BUILD_DIR)/asm/dolphin/gx/GXMisc.s.o            \
-	$(BUILD_DIR)/asm/dolphin/gx/GX.s.o                \
-	$(BUILD_DIR)/asm/dolphin/mtx/mtx.s.o              \
-	$(BUILD_DIR)/asm/dolphin/mtx/mtxvec.s.o           \
-	$(BUILD_DIR)/asm/dolphin/mtx/mtx44.s.o            \
-	$(BUILD_DIR)/asm/dolphin/mtx/vec.s.o              \
-	$(BUILD_DIR)/asm/dolphin/os/OS.s.o                \
-	$(BUILD_DIR)/asm/dolphin/os/OSAlarm.s.o           \
-	$(BUILD_DIR)/src/dolphin/os/OSAlloc.c.o           \
-	$(BUILD_DIR)/asm/dolphin/os/OSAlloc.s.o           \
-	$(BUILD_DIR)/src/dolphin/os/OSArena.c.o           \
-	$(BUILD_DIR)/asm/dolphin/os/OSAudioSystem.s.o     \
-	$(BUILD_DIR)/asm/dolphin/os/OSCache.s.o           \
-	$(BUILD_DIR)/asm/dolphin/os/OSContext.s.o         \
-	$(BUILD_DIR)/asm/dolphin/os/OSError.s.o           \
-	$(BUILD_DIR)/asm/dolphin/os/OSExi.s.o             \
-	$(BUILD_DIR)/asm/dolphin/os/OSFont.s.o            \
-	$(BUILD_DIR)/asm/dolphin/os/OSInterrupt.s.o       \
-	$(BUILD_DIR)/src/dolphin/os/OSLink.c.o            \
-	$(BUILD_DIR)/asm/dolphin/os/OSMemory.s.o          \
-	$(BUILD_DIR)/asm/dolphin/os/OSMutex.s.o           \
-	$(BUILD_DIR)/asm/dolphin/os/OSReboot.s.o          \
-	$(BUILD_DIR)/asm/dolphin/os/OSReset.s.o           \
-	$(BUILD_DIR)/asm/dolphin/os/OSResetSW.s.o         \
-	$(BUILD_DIR)/asm/dolphin/os/OSRtc.s.o             \
-	$(BUILD_DIR)/asm/dolphin/os/OSSerial.s.o          \
-	$(BUILD_DIR)/asm/dolphin/os/OSSync.s.o            \
-	$(BUILD_DIR)/asm/dolphin/os/OSThread.s.o          \
-	$(BUILD_DIR)/asm/dolphin/os/OSTime.s.o            \
-	$(BUILD_DIR)/asm/dolphin/os/OSUartExi.s.o         \
-	$(BUILD_DIR)/asm/dolphin/os/init/__ppc_eabi_init.s.o      \
-	$(BUILD_DIR)/src/dolphin/os/init/__ppc_eabi_init.c.o      \
-	$(BUILD_DIR)/asm/dolphin/pad/Padclamp.s.o  		\
-	$(BUILD_DIR)/asm/dolphin/pad/Pad.s.o              \
-	$(BUILD_DIR)/asm/dolphin/vi/vi.s.o  				\
-	$(BUILD_DIR)/asm/dolphin/ai/ai.s.o                \
-	$(BUILD_DIR)/asm/dolphin/ar/ar.s.o                \
-	$(BUILD_DIR)/asm/dolphin/ar/arq.s.o               \
-	$(BUILD_DIR)/asm/dolphin/card/CARDBios.s.o		\
-	$(BUILD_DIR)/asm/dolphin/card/CARDUnlock.s.o		\
-	$(BUILD_DIR)/asm/dolphin/card/CARDRdrw.s.o		\
-	$(BUILD_DIR)/asm/dolphin/card/CARDBlock.s.o		\
-	$(BUILD_DIR)/asm/dolphin/card/CARDDir.s.o			\
-	$(BUILD_DIR)/asm/dolphin/card/CARDCheck.s.o		\
-	$(BUILD_DIR)/asm/dolphin/card/CARDMount.s.o		\
-	$(BUILD_DIR)/asm/dolphin/card/CARDFormat.s.o		\
-	$(BUILD_DIR)/asm/dolphin/card/CARDOpen.s.o		\
-	$(BUILD_DIR)/asm/dolphin/card/CARDCreate.s.o		\
-	$(BUILD_DIR)/asm/dolphin/card/CARDRead.s.o		\
-	$(BUILD_DIR)/asm/dolphin/card/CARDWrite.s.o		\
-	$(BUILD_DIR)/asm/dolphin/card/CARDDelete.s.o		\
-	$(BUILD_DIR)/asm/dolphin/card/CARDStat.s.o		\
-	$(BUILD_DIR)/asm/dolphin/card/CARDRename.s.o		\
-                                                    \
-	$(BUILD_DIR)/asm/dolphin/ax/AX.s.o 				\
-	$(BUILD_DIR)/asm/dolphin/ax/AXAlloc.s.o 			\
-                                                    \
-	$(BUILD_DIR)/src/sysdolphin/baselib/dobj.c.o		\
-	$(BUILD_DIR)/src/sysdolphin/baselib/tobj.c.o		\
-	$(BUILD_DIR)/asm/sysdolphin/baselib/tobj.s.o		\
-	$(BUILD_DIR)/asm/sysdolphin/baselib/state.s.o		\
-	$(BUILD_DIR)/src/sysdolphin/baselib/tev.c.o		\
-	$(BUILD_DIR)/asm/sysdolphin/baselib/tev.s.o		\
-	$(BUILD_DIR)/src/sysdolphin/baselib/mobj.c.o		\
-	$(BUILD_DIR)/asm/sysdolphin/baselib/mobj.s.o		\
-	$(BUILD_DIR)/src/sysdolphin/baselib/aobj.c.o	    \
-	$(BUILD_DIR)/asm/sysdolphin/baselib/aobj.s.o	    \
-	$(BUILD_DIR)/src/sysdolphin/baselib/lobj.c.o		\
-	$(BUILD_DIR)/asm/sysdolphin/baselib/lobj.s.o		\
-	$(BUILD_DIR)/src/sysdolphin/baselib/cobj.c.o		\
-	$(BUILD_DIR)/asm/sysdolphin/baselib/cobj.s.o		\
-	$(BUILD_DIR)/src/sysdolphin/baselib/fobj.c.o      \
-	$(BUILD_DIR)/asm/sysdolphin/baselib/fobj.s.o		\
-	$(BUILD_DIR)/src/sysdolphin/baselib/pobj.c.o      \
-	$(BUILD_DIR)/asm/sysdolphin/baselib/pobj.s.o		\
-	$(BUILD_DIR)/asm/sysdolphin/baselib/jobj.s.o		\
-	$(BUILD_DIR)/src/sysdolphin/baselib/displayfunc.c.o       \
-	$(BUILD_DIR)/asm/sysdolphin/baselib/displayfunc.s.o		\
-	$(BUILD_DIR)/src/sysdolphin/baselib/initialize.c.o 		\
-	$(BUILD_DIR)/asm/sysdolphin/baselib/video.s.o				\
-	$(BUILD_DIR)/src/sysdolphin/baselib/controller.c.o		\
-	$(BUILD_DIR)/asm/sysdolphin/baselib/controller.s.o		\
-	$(BUILD_DIR)/src/sysdolphin/baselib/rumble.c.o			\
-	$(BUILD_DIR)/asm/sysdolphin/baselib/spline.s.o	\
-	$(BUILD_DIR)/src/sysdolphin/baselib/mtx.c.o		\
-	$(BUILD_DIR)/src/sysdolphin/baselib/util.c.o		\
-	$(BUILD_DIR)/src/sysdolphin/baselib/objalloc.c.o  	\
-	$(BUILD_DIR)/asm/sysdolphin/baselib/objalloc.s.o		\
-	$(BUILD_DIR)/src/sysdolphin/baselib/robj.c.o		\
-	$(BUILD_DIR)/asm/sysdolphin/baselib/robj.s.o		\
-	$(BUILD_DIR)/src/sysdolphin/baselib/id.c.o        \
-	$(BUILD_DIR)/src/sysdolphin/baselib/wobj.c.o      \
-	$(BUILD_DIR)/asm/sysdolphin/baselib/fog.s.o	    \
-	$(BUILD_DIR)/asm/sysdolphin/baselib/perf.s.o		\
-	$(BUILD_DIR)/src/sysdolphin/baselib/list.c.o		\
-	$(BUILD_DIR)/src/sysdolphin/baselib/object.c.o    \
-	$(BUILD_DIR)/asm/sysdolphin/baselib/quatlib.s.o   \
-	$(BUILD_DIR)/src/sysdolphin/baselib/memory.c.o	\
-	$(BUILD_DIR)/src/sysdolphin/baselib/shadow.c.o	\
-	$(BUILD_DIR)/asm/sysdolphin/baselib/shadow.s.o	\
-	$(BUILD_DIR)/src/sysdolphin/baselib/archive.c.o	\
-	$(BUILD_DIR)/src/sysdolphin/baselib/random.c.o	\
-	$(BUILD_DIR)/asm/sysdolphin/baselib/bytecode.s.o		\
-	$(BUILD_DIR)/src/sysdolphin/baselib/class.c.o			\
-	$(BUILD_DIR)/asm/sysdolphin/baselib/class.s.o			\
-	$(BUILD_DIR)/asm/sysdolphin/baselib/hash.s.o		\
-	$(BUILD_DIR)/src/sysdolphin/baselib/texp.c.o			\
-	$(BUILD_DIR)/asm/sysdolphin/baselib/texp.s.o			\
-	$(BUILD_DIR)/asm/sysdolphin/baselib/texpdag.s.o		\
-	$(BUILD_DIR)/asm/sysdolphin/baselib/leak.s.o			\
-	$(BUILD_DIR)/asm/sysdolphin/baselib/debug.s.o			\
-	$(BUILD_DIR)/asm/sysdolphin/baselib/synth.s.o			\
-	$(BUILD_DIR)/asm/sysdolphin/baselib/AXDriver.s.o		\
-	$(BUILD_DIR)/asm/sysdolphin/baselib/devcom.s.o		\
-	$(BUILD_DIR)/asm/sysdolphin/baselib/gobjproc.s.o			\
-	$(BUILD_DIR)/asm/sysdolphin/baselib/gobjplink.s.o			\
-	$(BUILD_DIR)/src/sysdolphin/baselib/gobjgxlink.c.o		\
-	$(BUILD_DIR)/asm/sysdolphin/baselib/gobjgxlink.s.o		\
-	$(BUILD_DIR)/src/sysdolphin/baselib/gobjobject.c.o		\
-	$(BUILD_DIR)/src/sysdolphin/baselib/gobjuserdata.c.o		\
-	$(BUILD_DIR)/src/sysdolphin/baselib/gobj.c.o	    \
-	$(BUILD_DIR)/asm/sysdolphin/baselib/gobj.s.o	    \
-	$(BUILD_DIR)/asm/sysdolphin/baselib/code_80391580.s.o		\
-	$(BUILD_DIR)/asm/sysdolphin/baselib/psdisp.s.o			\
-	$(BUILD_DIR)/asm/sysdolphin/baselib/psdisptev.s.o			\
-	$(BUILD_DIR)/asm/sysdolphin/baselib/psappsrt.s.o			\
-	$(BUILD_DIR)/asm/sysdolphin/baselib/sobjlib.s.o			\
-	$(BUILD_DIR)/asm/sysdolphin/baselib/sislib.s.o			\
-	$(BUILD_DIR)/asm/sysdolphin/baselib/code_803A949C.s.o		\+# Linker order for every file, passed to the Metrowerks linker.
+
+INIT_O_FILES := 						            \
+	$(BUILD_DIR)/src/Runtime/__mem.c.o	            \
+	$(BUILD_DIR)/src/MetroTRK/mem_TRK.c.o	        \
+	$(BUILD_DIR)/asm/init.s.o				        \
+    $(BUILD_DIR)/src/dolphin/os/init/__start.c.o
+
+EXTAB_O_FILES :=                                    \
+    $(BUILD_DIR)/asm/extab.s.o
+
+EXTABINDEX_O_FILES :=                               \
+    $(BUILD_DIR)/asm/extabindex.s.o
+
+TEXT_O_FILES := 						            \
+	$(BUILD_DIR)/src/melee/lb/lbcommand.c.o			\
+	$(BUILD_DIR)/asm/melee/lb/lbcollision.s.o  	    \
+	$(BUILD_DIR)/src/melee/lb/lblanguage.c.o  	    \
+	$(BUILD_DIR)/src/melee/lb/lbtime.c.o  	        \
+	$(BUILD_DIR)/src/melee/lb/code_8000B074.c.o  	\
+	$(BUILD_DIR)/asm/melee/lb/code_8000CE50.s.o  	    \
+	$(BUILD_DIR)/src/melee/lb/lbvector.c.o		 	\
+	$(BUILD_DIR)/asm/melee/lb/lbshadow.s.o		 	\
+	$(BUILD_DIR)/asm/melee/lb/code_8000F9F8.s.o 		\
+	$(BUILD_DIR)/asm/melee/lb/lbarq.s.o 		\
+	$(BUILD_DIR)/asm/melee/lb/lbmemory.s.o 		\
+	$(BUILD_DIR)/asm/melee/lb/lbheap.s.o 				\
+	$(BUILD_DIR)/src/melee/lb/lbfile.c.o 				\
+	$(BUILD_DIR)/asm/melee/lb/lbfile.s.o 				\
+	$(BUILD_DIR)/src/melee/lb/lbarchive.c.o			\
+	$(BUILD_DIR)/asm/melee/lb/lbarchive.s.o			\
+	$(BUILD_DIR)/asm/melee/lb/lbdvd.s.o				\
+	$(BUILD_DIR)/asm/melee/lb/code_80019230.s.o		\
+	$(BUILD_DIR)/asm/melee/lb/code_80019880.s.o		\
+	$(BUILD_DIR)/asm/melee/lb/lbsnap.s.o				\
+	$(BUILD_DIR)/asm/melee/lb/code_8001E2F8.s.o		\
+	                                                \
+	$(BUILD_DIR)/asm/melee/cm/camera.s.o 				\
+	$(BUILD_DIR)/src/melee/cm/cmsnap.c.o 				\
+													\
+	$(BUILD_DIR)/src/melee/pl/player.c.o 		 	    \
+	$(BUILD_DIR)/asm/melee/pl/code_8003715C.s.o 		\
+													\
+	$(BUILD_DIR)/asm/melee/mp/mpcoll.s.o 				\
+	$(BUILD_DIR)/asm/melee/mp/mplib.s.o 				\
+	$(BUILD_DIR)/asm/melee/mp/mpisland.s.o 			\
+													\
+	$(BUILD_DIR)/asm/melee/ef/eflib.s.o				\
+	$(BUILD_DIR)/asm/melee/ef/efsync.s.o				\
+	$(BUILD_DIR)/asm/melee/ef/code_80061D70.s.o		\
+	$(BUILD_DIR)/asm/melee/ef/efasync.s.o				\
+													\
+	$(BUILD_DIR)/src/melee/ft/fighter.c.o 			\
+	$(BUILD_DIR)/asm/melee/ft/ftanim.s.o 				\
+	$(BUILD_DIR)/asm/melee/ft/ftaction.s.o 			\
+	$(BUILD_DIR)/asm/melee/ft/ftparts.s.o 			\
+	$(BUILD_DIR)/src/melee/ft/ftcamera.c.o 			\
+	$(BUILD_DIR)/asm/melee/ft/ftcoll.s.o 				\
+	$(BUILD_DIR)/asm/melee/ft/code_8007C114.s.o 		\
+	$(BUILD_DIR)/asm/melee/ft/code_8007C630.s.o 		\
+	$(BUILD_DIR)/src/melee/ft/ftcommon.c.o 			\
+	$(BUILD_DIR)/asm/melee/ft/ftdrawcommon.s.o 		\
+	$(BUILD_DIR)/src/melee/ft/ftcliffcommon.c.o 		\
+	$(BUILD_DIR)/src/melee/ft/ftwalljump.c.o 			\
+	$(BUILD_DIR)/asm/melee/ft/code_80081938.s.o 		\
+	$(BUILD_DIR)/asm/melee/ft/code_80081B38.s.o 		\
+	$(BUILD_DIR)/asm/melee/ft/code_8008521C.s.o 		\
+	$(BUILD_DIR)/asm/melee/ft/ftdata.s.o 		\
+	$(BUILD_DIR)/src/melee/ft/ftlib.c.o 		\
+	$(BUILD_DIR)/asm/melee/ft/ftlib.s.o 		\
+	$(BUILD_DIR)/asm/melee/ft/code_800877F8.s.o 		\
+	$(BUILD_DIR)/src/melee/ft/chara/ftDonkey/ftdonkey1.c.o 	\
+	$(BUILD_DIR)/src/melee/ft/chara/ftDonkey/ftdonkey2.c.o 	\
+	$(BUILD_DIR)/src/melee/ft/chara/ftDonkey/ftdonkey3.c.o 	\
+	$(BUILD_DIR)/src/melee/ft/chara/ftDonkey/ftdonkey4.c.o 	\
+	$(BUILD_DIR)/src/melee/ft/chara/ftDonkey/ftdonkey5.c.o 	\
+	$(BUILD_DIR)/src/melee/ft/chara/ftDonkey/ftdonkey6.c.o 	\
+	$(BUILD_DIR)/src/melee/ft/chara/ftDonkey/ftdonkey7.c.o 	\
+	$(BUILD_DIR)/src/melee/ft/chara/ftDonkey/ftdonkey8.c.o 	\
+	$(BUILD_DIR)/src/melee/ft/chara/ftDonkey/ftdonkey9.c.o 	\
+	$(BUILD_DIR)/src/melee/ft/chara/ftMario/ftmario1.c.o 		\
+	$(BUILD_DIR)/src/melee/ft/chara/ftMario/ftmario2.c.o 		\
+	$(BUILD_DIR)/src/melee/ft/chara/ftMario/ftmario3.c.o 		\
+	$(BUILD_DIR)/src/melee/ft/chara/ftMario/ftmario4.c.o 		\
+	$(BUILD_DIR)/src/melee/ft/chara/ftMario/ftmario5.c.o 		\
+	$(BUILD_DIR)/asm/melee/ft/chara/ftmario.s.o 		\
+	$(BUILD_DIR)/src/melee/ft/chara/ftCaptain/ftCaptain_1.c.o\
+	$(BUILD_DIR)/asm/melee/ft/chara/ftCaptain/ftfalcon_1.s.o\
+	$(BUILD_DIR)/asm/melee/ft/chara/ftCaptain/ftfalcon_2.s.o\
+	$(BUILD_DIR)/asm/melee/ft/chara/ftCaptain/ftfalcon_3.s.o\
+	$(BUILD_DIR)/asm/melee/ft/chara/ftCaptain/ftfalcon_4.s.o\
+	$(BUILD_DIR)/src/melee/ft/chara/ftFox/ftfox.c.o 		\
+	$(BUILD_DIR)/src/melee/ft/chara/ftFox/ftFox_AppealS.c.o 		\
+	$(BUILD_DIR)/src/melee/ft/chara/ftFox/ftFox_SpecialN.c.o 		\
+	$(BUILD_DIR)/src/melee/ft/chara/ftFox/ftFox_SpecialHi.c.o 		\
+	$(BUILD_DIR)/src/melee/ft/chara/ftFox/ftFox_SpecialLw.c.o 		\
+	$(BUILD_DIR)/asm/melee/ft/chara/ftfox.s.o 		\
+	$(BUILD_DIR)/src/melee/ft/chara/ftLink/ftlink.c.o 		\
+	$(BUILD_DIR)/asm/melee/ft/chara/ftlink.s.o 		\
+	$(BUILD_DIR)/src/melee/ft/chara/ftKirby/ftkirby.c.o 		\
+	$(BUILD_DIR)/asm/melee/ft/chara/ftkirby.s.o 		\
+	$(BUILD_DIR)/src/melee/ft/chara/ftDonkey/ftdonkey10.c.o 	\
+	$(BUILD_DIR)/src/melee/ft/chara/ftDonkey/ftdonkey11.c.o 	\
+	$(BUILD_DIR)/src/melee/ft/chara/ftDonkey/ftdonkey12.c.o 	\
+	$(BUILD_DIR)/src/melee/ft/chara/ftDonkey/ftdonkey13.c.o 	\
+	$(BUILD_DIR)/src/melee/ft/chara/ftDonkey/ftdonkey14.c.o 	\
+	$(BUILD_DIR)/asm/melee/ft/chara/ftdonkey_2.s.o 	\
+	$(BUILD_DIR)/src/melee/ft/chara/ftSeak/ftseak.c.o 		\
+	$(BUILD_DIR)/asm/melee/ft/chara/ftseak.s.o 		\
+	$(BUILD_DIR)/src/melee/ft/chara/ftNess/ftNess.c.o 		\
+	$(BUILD_DIR)/asm/melee/ft/chara/ftNess/ftNess_data.s.o\
+	$(BUILD_DIR)/src/melee/ft/chara/ftNess/ftNess_AttackS4.c.o\
+	$(BUILD_DIR)/src/melee/ft/chara/ftNess/ftNess_AttackHi4.c.o\
+	$(BUILD_DIR)/src/melee/ft/chara/ftNess/ftNess_AttackLw4.c.o\
+	$(BUILD_DIR)/src/melee/ft/chara/ftNess/ftNess_SpecialS.c.o\
+	$(BUILD_DIR)/src/melee/ft/chara/ftNess/ftNess_SpecialN.c.o\
+	$(BUILD_DIR)/src/melee/ft/chara/ftNess/ftNess_SpecialHi.c.o\
+	$(BUILD_DIR)/src/melee/ft/chara/ftNess/ftNess_SpecialLw.c.o\
+	$(BUILD_DIR)/src/melee/ft/chara/ftPeach/ftpeach.c.o 		\
+	$(BUILD_DIR)/asm/melee/ft/chara/ftpeach.s.o 		\
+	$(BUILD_DIR)/src/melee/ft/chara/ftIceClimber/fticeclimber1.c.o 	\
+	$(BUILD_DIR)/asm/melee/ft/chara/fticeclimber.s.o 	\
+	$(BUILD_DIR)/src/melee/ft/chara/ftIceClimber/fticeclimber2_nana.c.o 	\
+	$(BUILD_DIR)/asm/melee/ft/chara/fticeclimber2_nana.s.o 	\
+	$(BUILD_DIR)/src/melee/ft/chara/ftPikachu/ftpikachu1.c.o 	\
+	$(BUILD_DIR)/src/melee/ft/chara/ftPikachu/ftpikachu2.c.o 	\
+	$(BUILD_DIR)/src/melee/ft/chara/ftPikachu/ftpikachu3.c.o 	\
+	$(BUILD_DIR)/src/melee/ft/chara/ftPikachu/ftpikachu4.c.o 	\
+	$(BUILD_DIR)/src/melee/ft/chara/ftPikachu/ftpikachu5.c.o 	\
+	$(BUILD_DIR)/asm/melee/ft/chara/ftpikachu.s.o 	\
+	$(BUILD_DIR)/src/melee/ft/chara/ftSamus/ftsamus1.c.o 		\
+	$(BUILD_DIR)/src/melee/ft/chara/ftSamus/ftsamus2.c.o 		\
+	$(BUILD_DIR)/src/melee/ft/chara/ftSamus/ftsamus3.c.o 		\
+	$(BUILD_DIR)/src/melee/ft/chara/ftSamus/ftsamus4.c.o 		\
+	$(BUILD_DIR)/src/melee/ft/chara/ftSamus/ftsamus5.c.o 		\
+	$(BUILD_DIR)/src/melee/ft/chara/ftSamus/ftsamus6.c.o 		\
+	$(BUILD_DIR)/asm/melee/ft/chara/ftsamus.s.o 		\
+	$(BUILD_DIR)/src/melee/ft/chara/ftYoshi/ftyoshi.c.o 		\
+	$(BUILD_DIR)/asm/melee/ft/chara/ftyoshi.s.o 		\
+	$(BUILD_DIR)/src/melee/ft/chara/ftKoopa/ftkoopa.c.o 		\
+	$(BUILD_DIR)/asm/melee/ft/chara/ftkoopa.s.o 		\
+	$(BUILD_DIR)/src/melee/ft/chara/ftMars/ftMars.c.o      \
+	$(BUILD_DIR)/asm/melee/ft/chara/ftmars.s.o      \
+	$(BUILD_DIR)/src/melee/ft/chara/ftMars/ftMarsSpecialN.c.o      \
+	$(BUILD_DIR)/src/melee/ft/chara/ftMars/ftMarsSpecialS.c.o      \
+	$(BUILD_DIR)/src/melee/ft/chara/ftMars/ftMarsSpecialHi.c.o      \
+	$(BUILD_DIR)/src/melee/ft/chara/ftMars/ftMarsSpecialLw.c.o      \
+	$(BUILD_DIR)/src/melee/ft/chara/ftZelda/ftzelda.c.o 		\
+	$(BUILD_DIR)/asm/melee/ft/chara/ftzelda.s.o 		\
+	$(BUILD_DIR)/src/melee/ft/chara/ftPurin/ftpurin.c.o 		\
+	$(BUILD_DIR)/asm/melee/ft/chara/ftpurin.s.o 		\
+	$(BUILD_DIR)/src/melee/ft/chara/ftLuigi/ftluigi.c.o 		\
+	$(BUILD_DIR)/src/melee/ft/chara/ftLuigi/ftLuigi_SpecialN.c.o 		\
+	$(BUILD_DIR)/src/melee/ft/chara/ftLuigi/ftLuigi_SpecialS.c.o 		\
+	$(BUILD_DIR)/src/melee/ft/chara/ftLuigi/ftLuigi_SpecialHi.c.o 		\
+	$(BUILD_DIR)/src/melee/ft/chara/ftLuigi/ftLuigi_SpecialLw.c.o 		\
+	$(BUILD_DIR)/asm/melee/ft/chara/ftluigi.s.o 		\
+	$(BUILD_DIR)/src/melee/ft/chara/ftMewtwo/ftmewtwo.c.o 		\
+	$(BUILD_DIR)/asm/melee/ft/chara/ftmewtwo.s.o 		\
+	$(BUILD_DIR)/src/melee/ft/chara/ftCLink/ftclink.c.o 		\
+	$(BUILD_DIR)/src/melee/ft/chara/ftCLink/ftclink_2.c.o 		\
+	$(BUILD_DIR)/asm/melee/ft/chara/ftclink.s.o 		\
+	$(BUILD_DIR)/src/melee/ft/chara/ftDrMario/ftdrmario.c.o 	\
+	$(BUILD_DIR)/src/melee/ft/chara/ftDrMario/ftdrmario_2.c.o 	\
+	$(BUILD_DIR)/asm/melee/ft/chara/ftdrmario.s.o 		\
+	$(BUILD_DIR)/src/melee/ft/chara/ftFalco/ftfalco.c.o 		\
+	$(BUILD_DIR)/asm/melee/ft/chara/ftfalco.s.o 		\
+	$(BUILD_DIR)/src/melee/ft/chara/ftPichu/ftpichu.c.o 		\
+	$(BUILD_DIR)/asm/melee/ft/chara/ftpichu.s.o 		\
+	$(BUILD_DIR)/src/melee/ft/chara/ftGameWatch/ftgamewatch.c.o 	\
+	$(BUILD_DIR)/src/melee/ft/chara/ftGameWatch/ftGameWatch_AttackS4.c.o \
+	$(BUILD_DIR)/src/melee/ft/chara/ftGameWatch/ftGameWatch_AttackLw3.c.o \
+	$(BUILD_DIR)/src/melee/ft/chara/ftGameWatch/ftGameWatch_AttackAir.c.o \
+	$(BUILD_DIR)/src/melee/ft/chara/ftGameWatch/ftGameWatch_Attack11.c.o \
+	$(BUILD_DIR)/src/melee/ft/chara/ftGameWatch/ftGameWatch_Attack100.c.o \
+	$(BUILD_DIR)/src/melee/ft/chara/ftGameWatch/ftGameWatch_SpecialS.c.o \
+	$(BUILD_DIR)/src/melee/ft/chara/ftGameWatch/ftGameWatch_SpecialLw.c.o \
+	$(BUILD_DIR)/src/melee/ft/chara/ftGameWatch/ftGameWatch_SpecialHi.c.o\
+	$(BUILD_DIR)/asm/melee/ft/chara/ftgamewatch.s.o 	\
+	$(BUILD_DIR)/src/melee/ft/chara/ftGanon/ftganon.c.o 		\
+	$(BUILD_DIR)/asm/melee/ft/chara/ftganon.s.o 		\
+	$(BUILD_DIR)/src/melee/ft/chara/ftEmblem/ftemblem.c.o 		\
+	$(BUILD_DIR)/asm/melee/ft/chara/ftemblem.s.o 		\
+	$(BUILD_DIR)/src/melee/ft/chara/ftZakoBoy/ftzakoboy.c.o 	\
+	$(BUILD_DIR)/asm/melee/ft/chara/ftzakoboy.s.o 	\
+	$(BUILD_DIR)/src/melee/ft/chara/ftZakoGirl/ftzakogirl.c.o 	\
+	$(BUILD_DIR)/asm/melee/ft/chara/ftzakogirl.s.o 	\
+	$(BUILD_DIR)/src/melee/ft/chara/ftGigaKoopa/ftgigakoopa.c.o 	\
+	$(BUILD_DIR)/asm/melee/ft/chara/ftgigakoopa.s.o 	\
+	$(BUILD_DIR)/src/melee/ft/chara/ftSandbag/ftsandbag.c.o 	\
+	$(BUILD_DIR)/asm/melee/ft/chara/ftsandbag.s.o 	\
+	$(BUILD_DIR)/asm/melee/ft/chara/ftmasterhand.s.o\
+	$(BUILD_DIR)/src/melee/ft/chara/ftMasterHand/ftMasterHand_1.c.o\
+	$(BUILD_DIR)/src/melee/ft/chara/ftMasterHand/ftMasterHand_2.c.o\
+	$(BUILD_DIR)/src/melee/ft/chara/ftMasterHand/ftMasterHand_3.c.o\
+	$(BUILD_DIR)/src/melee/ft/chara/ftMasterHand/ftMasterHand_4.c.o\
+	$(BUILD_DIR)/src/melee/ft/chara/ftMasterHand/ftMasterHand_5.c.o\
+	$(BUILD_DIR)/src/melee/ft/chara/ftMasterHand/ftMasterHand_6.c.o\
+	$(BUILD_DIR)/src/melee/ft/chara/ftMasterHand/ftMasterHand_7.c.o\
+	$(BUILD_DIR)/src/melee/ft/chara/ftMasterHand/ftMasterHand_8.c.o\
+	$(BUILD_DIR)/src/melee/ft/chara/ftMasterHand/ftMasterHand_9.c.o\
+	$(BUILD_DIR)/src/melee/ft/chara/ftMasterHand/ftMasterHand_10.c.o\
+	$(BUILD_DIR)/src/melee/ft/chara/ftMasterHand/ftMasterHand_11.c.o\
+	$(BUILD_DIR)/src/melee/ft/chara/ftMasterHand/ftMasterHand_12.c.o\
+	$(BUILD_DIR)/src/melee/ft/chara/ftMasterHand/ftMasterHand_13.c.o\
+	$(BUILD_DIR)/src/melee/ft/chara/ftMasterHand/ftMasterHand_14.c.o\
+	$(BUILD_DIR)/src/melee/ft/chara/ftMasterHand/ftMasterHand_15.c.o\
+	$(BUILD_DIR)/src/melee/ft/chara/ftMasterHand/ftMasterHand_16.c.o\
+	$(BUILD_DIR)/src/melee/ft/chara/ftMasterHand/ftMasterHand_17.c.o\
+	$(BUILD_DIR)/src/melee/ft/chara/ftMasterHand/ftMasterHand_18.c.o\
+	$(BUILD_DIR)/src/melee/ft/chara/ftMasterHand/ftMasterHand_19.c.o\
+	$(BUILD_DIR)/src/melee/ft/chara/ftMasterHand/ftMasterHand_20.c.o\
+	$(BUILD_DIR)/src/melee/ft/chara/ftMasterHand/ftMasterHand_21.c.o\
+	$(BUILD_DIR)/src/melee/ft/chara/ftMasterHand/ftMasterHand_22.c.o\
+	$(BUILD_DIR)/src/melee/ft/chara/ftMasterHand/ftMasterHand_23.c.o\
+	$(BUILD_DIR)/src/melee/ft/chara/ftMasterHand/ftMasterHand_24.c.o\
+	$(BUILD_DIR)/src/melee/ft/chara/ftMasterHand/ftMasterHand_25.c.o\
+	$(BUILD_DIR)/src/melee/ft/chara/ftMasterHand/ftMasterHand_26.c.o\
+	$(BUILD_DIR)/src/melee/ft/chara/ftMasterHand/ftMasterHand_27.c.o\
+	$(BUILD_DIR)/src/melee/ft/chara/ftMasterHand/ftMasterHand_28.c.o\
+	$(BUILD_DIR)/src/melee/ft/chara/ftMasterHand/ftMasterHand_29.c.o\
+	$(BUILD_DIR)/src/melee/ft/chara/ftMasterHand/ftMasterHand_30.c.o\
+	$(BUILD_DIR)/src/melee/ft/chara/ftMasterHand/ftMasterHand_31.c.o\
+	$(BUILD_DIR)/src/melee/ft/chara/ftMasterHand/ftMasterHand_32.c.o\
+	$(BUILD_DIR)/src/melee/ft/chara/ftMasterHand/ftMasterHand_33.c.o\
+	$(BUILD_DIR)/src/melee/ft/chara/ftMasterHand/ftMasterHand_34.c.o\
+	$(BUILD_DIR)/src/melee/ft/chara/ftCrazyHand/ftcrazyhand.c.o 	\
+	$(BUILD_DIR)/asm/melee/ft/chara/ftcrazyhand.s.o 	\
+	$(BUILD_DIR)/src/melee/ft/ftbosslib.c.o 		            \
+	$(BUILD_DIR)/src/melee/gm/gmmain_lib.c.o 		 	            \
+	$(BUILD_DIR)/asm/melee/gm/gmmain_lib.s.o 		 	            \
+	$(BUILD_DIR)/src/melee/gm/gmmain.c.o 		 	            \
+	$(BUILD_DIR)/asm/melee/gm/code_801601C4.s.o 		 	    \
+	$(BUILD_DIR)/asm/melee/gm/gmtitle.s.o 		 			\
+	$(BUILD_DIR)/asm/melee/gm/gmcamera.s.o 		 			\
+															\
+	$(BUILD_DIR)/asm/melee/text_2.s.o 		 	            \
+	                                                  \
+	$(BUILD_DIR)/src/melee/gr/ground.c.o              \
+	$(BUILD_DIR)/asm/melee/gr/ground.s.o              \
+	$(BUILD_DIR)/asm/melee/gr/grdisplay.s.o           \
+	$(BUILD_DIR)/src/melee/gr/grdatfiles.c.o          \
+	$(BUILD_DIR)/asm/melee/gr/granime.s.o             \
+	$(BUILD_DIR)/asm/melee/gr/grmaterial.s.o          \
+	$(BUILD_DIR)/src/melee/gr/grlib.c.o               \
+	$(BUILD_DIR)/asm/melee/gr/grdynamicattr.s.o       \
+	$(BUILD_DIR)/asm/melee/gr/grzakogenerator.s.o     \
+	$(BUILD_DIR)/asm/melee/gr/grfzerocar.s.o 					\
+	$(BUILD_DIR)/asm/melee/gr/grizumi.s.o 		 			\
+	$(BUILD_DIR)/asm/melee/gr/grcastle.s.o 		            \
+	$(BUILD_DIR)/asm/melee/gr/grstadium.s.o 	 	            \
+	$(BUILD_DIR)/asm/melee/gr/grkongo.s.o 		 			\
+	$(BUILD_DIR)/asm/melee/gr/grzebes.s.o 		 			\
+	$(BUILD_DIR)/asm/melee/gr/grcorneria.s.o 	 	            \
+	$(BUILD_DIR)/src/melee/gr/grstory.c.o 		 			\
+	$(BUILD_DIR)/asm/melee/gr/gronett.s.o 		 			\
+	$(BUILD_DIR)/asm/melee/gr/grbigblue.s.o 	 	            \
+	$(BUILD_DIR)/asm/melee/gr/grmutecity.s.o 	 	            \
+	$(BUILD_DIR)/asm/melee/gr/grfourside.s.o 	 	            \
+	$(BUILD_DIR)/asm/melee/gr/grgreatbay.s.o 	 	            \
+	$(BUILD_DIR)/asm/melee/gr/gricemt.s.o 		 			\
+	$(BUILD_DIR)/asm/melee/gr/grinishie1.s.o 		            \
+	$(BUILD_DIR)/asm/melee/gr/grinishie2.s.o 	 	            \
+	$(BUILD_DIR)/asm/melee/gr/grkraid.s.o 		            \
+	$(BUILD_DIR)/asm/melee/gr/grrcruise.s.o 	 	            \
+	$(BUILD_DIR)/src/melee/gr/grshrine.c.o 		            \
+	$(BUILD_DIR)/asm/melee/gr/gryorster.s.o 	 	            \
+	$(BUILD_DIR)/asm/melee/gr/grgarden.s.o 		            \
+	$(BUILD_DIR)/asm/melee/gr/grvenom.s.o 		 			\
+	$(BUILD_DIR)/asm/melee/gr/grtest.s.o 		 	            \
+	$(BUILD_DIR)/asm/melee/gr/grkinokoroute.s.o  	            \
+	$(BUILD_DIR)/asm/melee/gr/grshrineroute.s.o  	            \
+	$(BUILD_DIR)/asm/melee/gr/grzebesroute.s.o   	            \
+	$(BUILD_DIR)/asm/melee/gr/grbigblueroute.s.o 	            \
+	$(BUILD_DIR)/asm/melee/gr/grfigure1.s.o 	 	            \
+	$(BUILD_DIR)/asm/melee/gr/grfigure2.s.o 	 	            \
+	$(BUILD_DIR)/asm/melee/gr/grfigure3.s.o		            \
+	$(BUILD_DIR)/asm/melee/gr/groldyoshi.s.o 		            \
+	$(BUILD_DIR)/asm/melee/gr/groldkongo.s.o 		            \
+	$(BUILD_DIR)/asm/melee/gr/groldpupupu.s.o 				\
+	$(BUILD_DIR)/asm/melee/gr/grpura.s.o 			            \
+	$(BUILD_DIR)/asm/melee/gr/grgreens.s.o 		            \
+	$(BUILD_DIR)/asm/melee/gr/grflatzone.s.o 		            \
+	$(BUILD_DIR)/asm/melee/gr/grpushon.s.o 		            \
+	$(BUILD_DIR)/asm/melee/gr/grfigureget.s.o 				\
+	$(BUILD_DIR)/src/melee/gr/grbattle.c.o 		            \
+	$(BUILD_DIR)/asm/melee/gr/grlast.s.o 			            \
+	$(BUILD_DIR)/asm/melee/gr/grhomerun.s.o 		            \
+	$(BUILD_DIR)/asm/melee/gr/grheal.s.o 			            \
+	$(BUILD_DIR)/asm/melee/gr/grtmario.s.o 		            \
+	$(BUILD_DIR)/asm/melee/gr/grtfalcon.s.o 		            \
+	$(BUILD_DIR)/asm/melee/gr/grtclink.s.o 		            \
+	$(BUILD_DIR)/asm/melee/gr/grtdonkey.s.o 		            \
+	$(BUILD_DIR)/asm/melee/gr/grtdrmario.s.o 		            \
+	$(BUILD_DIR)/asm/melee/gr/grtfalco.s.o 		            \
+	$(BUILD_DIR)/asm/melee/gr/grtfox.s.o 			            \
+	$(BUILD_DIR)/asm/melee/gr/grticeclimber.s.o 	            \
+	$(BUILD_DIR)/asm/melee/gr/grtkirby.s.o 		            \
+	$(BUILD_DIR)/asm/melee/gr/grtkoopa.s.o 		            \
+	$(BUILD_DIR)/asm/melee/gr/grtlink.s.o 					\
+	$(BUILD_DIR)/asm/melee/gr/grtluigi.s.o 		            \
+	$(BUILD_DIR)/src/melee/gr/grtmars.c.o 					\
+	$(BUILD_DIR)/asm/melee/gr/grtmewtwo.s.o 		            \
+	$(BUILD_DIR)/src/melee/gr/grtness.c.o 					\
+	$(BUILD_DIR)/asm/melee/gr/grtpeach.s.o 		            \
+	$(BUILD_DIR)/asm/melee/gr/grtpichu.s.o 		            \
+	$(BUILD_DIR)/asm/melee/gr/grtpikachu.s.o 		            \
+	$(BUILD_DIR)/asm/melee/gr/grtpurin.s.o 		            \
+	$(BUILD_DIR)/asm/melee/gr/grtsamus.s.o 		            \
+	$(BUILD_DIR)/asm/melee/gr/grtseak.s.o 					\
+	$(BUILD_DIR)/asm/melee/gr/grtyoshi.s.o 		            \
+	$(BUILD_DIR)/asm/melee/gr/grtzelda.s.o 		            \
+	$(BUILD_DIR)/asm/melee/gr/grtgamewatch.s.o 	            \
+	$(BUILD_DIR)/asm/melee/gr/grtemblem.s.o 		            \
+	$(BUILD_DIR)/asm/melee/gr/grtganon.s.o 		            \
+	$(BUILD_DIR)/src/melee/gr/stage.c.o 	            		\
+	$(BUILD_DIR)/asm/melee/gr/stage.s.o 	            		\
+															\
+	$(BUILD_DIR)/asm/melee/db/code_80225374.s.o              	\
+															\
+	$(BUILD_DIR)/asm/melee/text_3.s.o                      	\
+															\
+	$(BUILD_DIR)/asm/melee/mn/mnitemsw.s.o                    \
+	$(BUILD_DIR)/asm/melee/mn/mnstagesw.s.o                   \
+	$(BUILD_DIR)/asm/melee/mn/mnname.s.o                   	\
+	$(BUILD_DIR)/asm/melee/mn/mnnamenew.s.o               	\
+	$(BUILD_DIR)/asm/melee/mn/mndiagram.s.o               	\
+	$(BUILD_DIR)/asm/melee/mn/mndiagram2.s.o               	\
+	$(BUILD_DIR)/asm/melee/mn/mndiagram3.s.o               	\
+	$(BUILD_DIR)/asm/melee/mn/mnvibration.s.o                 \
+	$(BUILD_DIR)/asm/melee/mn/mnsound.s.o                 	\
+	$(BUILD_DIR)/asm/melee/mn/mndeflicker.s.o               	\
+	$(BUILD_DIR)/asm/melee/mn/mnsoundtest.s.o               	\
+	$(BUILD_DIR)/asm/melee/mn/mnlanguage.s.o               	\
+	$(BUILD_DIR)/asm/melee/mn/mnhyaku.s.o               		\
+	$(BUILD_DIR)/asm/melee/mn/mnevent.s.o               		\
+	$(BUILD_DIR)/asm/melee/mn/mndatadel.s.o               	\
+	$(BUILD_DIR)/asm/melee/mn/mncount.s.o			            \
+	$(BUILD_DIR)/asm/melee/mn/mninfo.s.o			            \
+	$(BUILD_DIR)/asm/melee/mn/mninfobonus.s.o		            \
+	$(BUILD_DIR)/asm/melee/mn/mnsnap.s.o			            \
+	$(BUILD_DIR)/asm/melee/mn/mngallery.s.o	                \
+	$(BUILD_DIR)/asm/melee/mn/mnstagesel.s.o               	\
+	$(BUILD_DIR)/asm/melee/mn/mncharsel.s.o               	\
+	$(BUILD_DIR)/src/melee/it/item.c.o 						\
+	$(BUILD_DIR)/asm/melee/it/code_80266F3C.s.o              	\
+	$(BUILD_DIR)/asm/melee/it/code_8027CF30.s.o              	\
+															\
+	$(BUILD_DIR)/asm/melee/if/ifall.s.o                      	\
+	$(BUILD_DIR)/asm/melee/if/iftime.s.o                      \
+	$(BUILD_DIR)/asm/melee/if/ifstatus.s.o                   	\
+	$(BUILD_DIR)/asm/melee/if/code_802F7288.s.o               \
+	$(BUILD_DIR)/asm/melee/if/ifstock.s.o                     \
+	$(BUILD_DIR)/asm/melee/if/ifmagnify.s.o                   \
+															\
+	$(BUILD_DIR)/asm/melee/text_4.s.o                      	\
+														\
+	$(BUILD_DIR)/src/Runtime/__va_arg.c.o             	\
+	$(BUILD_DIR)/asm/Runtime/NMWException.s.o         	\
+	$(BUILD_DIR)/src/Runtime/Gecko_setjmp.c.o         	\
+	$(BUILD_DIR)/asm/Runtime/runtime.s.o              	\
+	$(BUILD_DIR)/src/Runtime/__init_cpp_exceptions.c.o	\
+													\
+	$(BUILD_DIR)/src/MSL/abort_exit.c.o               \
+	$(BUILD_DIR)/asm/MSL/abort_exit.s.o               \
+	$(BUILD_DIR)/asm/MSL/ansi_fp.s.o                  \
+	$(BUILD_DIR)/src/MSL/buffer_io.c.o                \
+	$(BUILD_DIR)/src/MSL/PPC_EABI/critical_regions.gamecube.c.o 	\
+	$(BUILD_DIR)/src/MSL/ctype.c.o                    \
+	$(BUILD_DIR)/asm/MSL/direct_io.s.o                \
+	$(BUILD_DIR)/src/MSL/cstring.c.o                  \
+	$(BUILD_DIR)/asm/MSL/mem_funcs.s.o                \
+	$(BUILD_DIR)/asm/MSL/printf.s.o                   \
+	$(BUILD_DIR)/src/MSL/rand.c.o                     \
+	$(BUILD_DIR)/src/MSL/string.c.o                   \
+	$(BUILD_DIR)/asm/MSL/strtoul.s.o                  \
+	$(BUILD_DIR)/src/MSL/console_io.c.o               \
+	$(BUILD_DIR)/src/MSL/wchar_io.c.o                 \
+	$(BUILD_DIR)/asm/MSL/math_1.s.o                   \
+	$(BUILD_DIR)/src/MSL/trigf.c.o                    \
+	$(BUILD_DIR)/asm/MSL/trigf.s.o                    \
+	$(BUILD_DIR)/asm/MSL/math.s.o                     \
+                                                    \
+	$(BUILD_DIR)/asm/MetroTRK/mainloop.s.o            \
+	$(BUILD_DIR)/asm/MetroTRK/nubevent.s.o            \
+	$(BUILD_DIR)/asm/MetroTRK/nubinit.s.o             \
+	$(BUILD_DIR)/asm/MetroTRK/msg.s.o                 \
+	$(BUILD_DIR)/asm/MetroTRK/msgbuf.s.o              \
+	$(BUILD_DIR)/asm/MetroTRK/serpoll.s.o             \
+	$(BUILD_DIR)/asm/MetroTRK/dispatch.s.o            \
+	$(BUILD_DIR)/asm/MetroTRK/msghndlr.s.o            \
+	$(BUILD_DIR)/asm/MetroTRK/flush_cache.s.o         \
+	$(BUILD_DIR)/asm/MetroTRK/mem_TRK.s.o             \
+	$(BUILD_DIR)/asm/MetroTRK/targimpl.s.o            \
+	$(BUILD_DIR)/asm/MetroTRK/dolphin_trk.s.o         \
+	$(BUILD_DIR)/asm/MetroTRK/mpc_7xx_603e.s.o        \
+	$(BUILD_DIR)/asm/MetroTRK/main_TRK.s.o            \
+	$(BUILD_DIR)/asm/MetroTRK/dolphin_trk_glue.s.o    \
+	$(BUILD_DIR)/asm/MetroTRK/targcont.s.o            \
+													\
+	$(BUILD_DIR)/src/dolphin/amcstubs/AmcExi2Stubs.c.o		\
+	$(BUILD_DIR)/asm/dolphin/OdemuExi2/DebuggerDriver.s.o     \
+	$(BUILD_DIR)/asm/dolphin/hio/hio.s.o              \
+	$(BUILD_DIR)/asm/dolphin/mcc/mcc.s.o              \
+	$(BUILD_DIR)/asm/dolphin/mcc/fio.s.o              \
+	$(BUILD_DIR)/asm/dolphin/thp/THPDec.s.o           \
+	$(BUILD_DIR)/asm/dolphin/jpeg/jpegdec.s.o         \
+	$(BUILD_DIR)/src/dolphin/base/PPCArch.c.o	        \
+	$(BUILD_DIR)/src/dolphin/db/db.c.o                \
+	$(BUILD_DIR)/src/dolphin/dsp/dsp.c.o              \
+	$(BUILD_DIR)/asm/dolphin/dsp/dsp.s.o              \
+	$(BUILD_DIR)/src/dolphin/dsp/dsp_debug.c.o        \
+	$(BUILD_DIR)/asm/dolphin/dsp/dsp_task.s.o         \
+	$(BUILD_DIR)/asm/dolphin/dvd/dvdlow.s.o           \
+	$(BUILD_DIR)/asm/dolphin/dvd/dvdfs.s.o            \
+	$(BUILD_DIR)/asm/dolphin/dvd/dvd.s.o              \
+	$(BUILD_DIR)/asm/dolphin/dvd/dvdqueue.s.o         \
+	$(BUILD_DIR)/asm/dolphin/dvd/dvderror.s.o         \
+	$(BUILD_DIR)/src/dolphin/dvd/fstload.c.o          \
+	$(BUILD_DIR)/asm/dolphin/gx/GXInit.s.o            \
+	$(BUILD_DIR)/asm/dolphin/gx/GXFifo.s.o            \
+	$(BUILD_DIR)/asm/dolphin/gx/GXAttr.s.o            \
+	$(BUILD_DIR)/asm/dolphin/gx/GXMisc.s.o            \
+	$(BUILD_DIR)/asm/dolphin/gx/GX.s.o                \
+	$(BUILD_DIR)/asm/dolphin/mtx/mtx.s.o              \
+	$(BUILD_DIR)/asm/dolphin/mtx/mtxvec.s.o           \
+	$(BUILD_DIR)/asm/dolphin/mtx/mtx44.s.o            \
+	$(BUILD_DIR)/asm/dolphin/mtx/vec.s.o              \
+	$(BUILD_DIR)/asm/dolphin/os/OS.s.o                \
+	$(BUILD_DIR)/asm/dolphin/os/OSAlarm.s.o           \
+	$(BUILD_DIR)/src/dolphin/os/OSAlloc.c.o           \
+	$(BUILD_DIR)/asm/dolphin/os/OSAlloc.s.o           \
+	$(BUILD_DIR)/src/dolphin/os/OSArena.c.o           \
+	$(BUILD_DIR)/asm/dolphin/os/OSAudioSystem.s.o     \
+	$(BUILD_DIR)/asm/dolphin/os/OSCache.s.o           \
+	$(BUILD_DIR)/asm/dolphin/os/OSContext.s.o         \
+	$(BUILD_DIR)/asm/dolphin/os/OSError.s.o           \
+	$(BUILD_DIR)/asm/dolphin/os/OSExi.s.o             \
+	$(BUILD_DIR)/asm/dolphin/os/OSFont.s.o            \
+	$(BUILD_DIR)/asm/dolphin/os/OSInterrupt.s.o       \
+	$(BUILD_DIR)/src/dolphin/os/OSLink.c.o            \
+	$(BUILD_DIR)/asm/dolphin/os/OSMemory.s.o          \
+	$(BUILD_DIR)/asm/dolphin/os/OSMutex.s.o           \
+	$(BUILD_DIR)/asm/dolphin/os/OSReboot.s.o          \
+	$(BUILD_DIR)/asm/dolphin/os/OSReset.s.o           \
+	$(BUILD_DIR)/asm/dolphin/os/OSResetSW.s.o         \
+	$(BUILD_DIR)/asm/dolphin/os/OSRtc.s.o             \
+	$(BUILD_DIR)/asm/dolphin/os/OSSerial.s.o          \
+	$(BUILD_DIR)/asm/dolphin/os/OSSync.s.o            \
+	$(BUILD_DIR)/asm/dolphin/os/OSThread.s.o          \
+	$(BUILD_DIR)/asm/dolphin/os/OSTime.s.o            \
+	$(BUILD_DIR)/asm/dolphin/os/OSUartExi.s.o         \
+	$(BUILD_DIR)/asm/dolphin/os/init/__ppc_eabi_init.s.o      \
+	$(BUILD_DIR)/src/dolphin/os/init/__ppc_eabi_init.c.o      \
+	$(BUILD_DIR)/asm/dolphin/pad/Padclamp.s.o  		\
+	$(BUILD_DIR)/asm/dolphin/pad/Pad.s.o              \
+	$(BUILD_DIR)/asm/dolphin/vi/vi.s.o  				\
+	$(BUILD_DIR)/asm/dolphin/ai/ai.s.o                \
+	$(BUILD_DIR)/asm/dolphin/ar/ar.s.o                \
+	$(BUILD_DIR)/asm/dolphin/ar/arq.s.o               \
+	$(BUILD_DIR)/asm/dolphin/card/CARDBios.s.o		\
+	$(BUILD_DIR)/asm/dolphin/card/CARDUnlock.s.o		\
+	$(BUILD_DIR)/asm/dolphin/card/CARDRdrw.s.o		\
+	$(BUILD_DIR)/asm/dolphin/card/CARDBlock.s.o		\
+	$(BUILD_DIR)/asm/dolphin/card/CARDDir.s.o			\
+	$(BUILD_DIR)/asm/dolphin/card/CARDCheck.s.o		\
+	$(BUILD_DIR)/asm/dolphin/card/CARDMount.s.o		\
+	$(BUILD_DIR)/asm/dolphin/card/CARDFormat.s.o		\
+	$(BUILD_DIR)/asm/dolphin/card/CARDOpen.s.o		\
+	$(BUILD_DIR)/asm/dolphin/card/CARDCreate.s.o		\
+	$(BUILD_DIR)/asm/dolphin/card/CARDRead.s.o		\
+	$(BUILD_DIR)/asm/dolphin/card/CARDWrite.s.o		\
+	$(BUILD_DIR)/asm/dolphin/card/CARDDelete.s.o		\
+	$(BUILD_DIR)/asm/dolphin/card/CARDStat.s.o		\
+	$(BUILD_DIR)/asm/dolphin/card/CARDRename.s.o		\
+                                                    \
+	$(BUILD_DIR)/asm/dolphin/ax/AX.s.o 				\
+	$(BUILD_DIR)/asm/dolphin/ax/AXAlloc.s.o 			\
+                                                    \
+	$(BUILD_DIR)/src/sysdolphin/baselib/dobj.c.o		\
+	$(BUILD_DIR)/src/sysdolphin/baselib/tobj.c.o		\
+	$(BUILD_DIR)/asm/sysdolphin/baselib/tobj.s.o		\
+	$(BUILD_DIR)/asm/sysdolphin/baselib/state.s.o		\
+	$(BUILD_DIR)/src/sysdolphin/baselib/tev.c.o		\
+	$(BUILD_DIR)/asm/sysdolphin/baselib/tev.s.o		\
+	$(BUILD_DIR)/src/sysdolphin/baselib/mobj.c.o		\
+	$(BUILD_DIR)/asm/sysdolphin/baselib/mobj.s.o		\
+	$(BUILD_DIR)/src/sysdolphin/baselib/aobj.c.o	    \
+	$(BUILD_DIR)/asm/sysdolphin/baselib/aobj.s.o	    \
+	$(BUILD_DIR)/src/sysdolphin/baselib/lobj.c.o		\
+	$(BUILD_DIR)/asm/sysdolphin/baselib/lobj.s.o		\
+	$(BUILD_DIR)/src/sysdolphin/baselib/cobj.c.o		\
+	$(BUILD_DIR)/asm/sysdolphin/baselib/cobj.s.o		\
+	$(BUILD_DIR)/src/sysdolphin/baselib/fobj.c.o      \
+	$(BUILD_DIR)/asm/sysdolphin/baselib/fobj.s.o		\
+	$(BUILD_DIR)/src/sysdolphin/baselib/pobj.c.o      \
+	$(BUILD_DIR)/asm/sysdolphin/baselib/pobj.s.o		\
+	$(BUILD_DIR)/asm/sysdolphin/baselib/jobj.s.o		\
+	$(BUILD_DIR)/src/sysdolphin/baselib/displayfunc.c.o       \
+	$(BUILD_DIR)/asm/sysdolphin/baselib/displayfunc.s.o		\
+	$(BUILD_DIR)/src/sysdolphin/baselib/initialize.c.o 		\
+	$(BUILD_DIR)/asm/sysdolphin/baselib/video.s.o				\
+	$(BUILD_DIR)/src/sysdolphin/baselib/controller.c.o		\
+	$(BUILD_DIR)/asm/sysdolphin/baselib/controller.s.o		\
+	$(BUILD_DIR)/src/sysdolphin/baselib/rumble.c.o			\
+	$(BUILD_DIR)/asm/sysdolphin/baselib/spline.s.o	\
+	$(BUILD_DIR)/src/sysdolphin/baselib/mtx.c.o		\
+	$(BUILD_DIR)/src/sysdolphin/baselib/util.c.o		\
+	$(BUILD_DIR)/src/sysdolphin/baselib/objalloc.c.o  	\
+	$(BUILD_DIR)/asm/sysdolphin/baselib/objalloc.s.o		\
+	$(BUILD_DIR)/src/sysdolphin/baselib/robj.c.o		\
+	$(BUILD_DIR)/asm/sysdolphin/baselib/robj.s.o		\
+	$(BUILD_DIR)/src/sysdolphin/baselib/id.c.o        \
+	$(BUILD_DIR)/src/sysdolphin/baselib/wobj.c.o      \
+	$(BUILD_DIR)/asm/sysdolphin/baselib/fog.s.o	    \
+	$(BUILD_DIR)/asm/sysdolphin/baselib/perf.s.o		\
+	$(BUILD_DIR)/src/sysdolphin/baselib/list.c.o		\
+	$(BUILD_DIR)/src/sysdolphin/baselib/object.c.o    \
+	$(BUILD_DIR)/asm/sysdolphin/baselib/quatlib.s.o   \
+	$(BUILD_DIR)/src/sysdolphin/baselib/memory.c.o	\
+	$(BUILD_DIR)/src/sysdolphin/baselib/shadow.c.o	\
+	$(BUILD_DIR)/asm/sysdolphin/baselib/shadow.s.o	\
+	$(BUILD_DIR)/src/sysdolphin/baselib/archive.c.o	\
+	$(BUILD_DIR)/src/sysdolphin/baselib/random.c.o	\
+	$(BUILD_DIR)/asm/sysdolphin/baselib/bytecode.s.o		\
+	$(BUILD_DIR)/src/sysdolphin/baselib/class.c.o			\
+	$(BUILD_DIR)/asm/sysdolphin/baselib/class.s.o			\
+	$(BUILD_DIR)/asm/sysdolphin/baselib/hash.s.o		\
+	$(BUILD_DIR)/src/sysdolphin/baselib/texp.c.o			\
+	$(BUILD_DIR)/asm/sysdolphin/baselib/texp.s.o			\
+	$(BUILD_DIR)/asm/sysdolphin/baselib/texpdag.s.o		\
+	$(BUILD_DIR)/asm/sysdolphin/baselib/leak.s.o			\
+	$(BUILD_DIR)/asm/sysdolphin/baselib/debug.s.o			\
+	$(BUILD_DIR)/asm/sysdolphin/baselib/synth.s.o			\
+	$(BUILD_DIR)/asm/sysdolphin/baselib/AXDriver.s.o		\
+	$(BUILD_DIR)/asm/sysdolphin/baselib/devcom.s.o		\
+	$(BUILD_DIR)/asm/sysdolphin/baselib/gobjproc.s.o			\
+	$(BUILD_DIR)/asm/sysdolphin/baselib/gobjplink.s.o			\
+	$(BUILD_DIR)/src/sysdolphin/baselib/gobjgxlink.c.o		\
+	$(BUILD_DIR)/asm/sysdolphin/baselib/gobjgxlink.s.o		\
+	$(BUILD_DIR)/src/sysdolphin/baselib/gobjobject.c.o		\
+	$(BUILD_DIR)/src/sysdolphin/baselib/gobjuserdata.c.o		\
+	$(BUILD_DIR)/src/sysdolphin/baselib/gobj.c.o	    \
+	$(BUILD_DIR)/asm/sysdolphin/baselib/gobj.s.o	    \
+	$(BUILD_DIR)/asm/sysdolphin/baselib/code_80391580.s.o		\
+	$(BUILD_DIR)/asm/sysdolphin/baselib/psdisp.s.o			\
+	$(BUILD_DIR)/asm/sysdolphin/baselib/psdisptev.s.o			\
+	$(BUILD_DIR)/asm/sysdolphin/baselib/psappsrt.s.o			\
+	$(BUILD_DIR)/asm/sysdolphin/baselib/sobjlib.s.o			\
+	$(BUILD_DIR)/asm/sysdolphin/baselib/sislib.s.o			\
+	$(BUILD_DIR)/asm/sysdolphin/baselib/code_803A949C.s.o		\