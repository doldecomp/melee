--- conflicted
+++ resolved
@@ -10,13 +10,7 @@
 #include <placeholder.h>
 #include <string.h>
 
-<<<<<<< HEAD
-#ifdef MWERKS_GEKKO
-
-void lbl_80347374(void);
-=======
 static OSInterruptHandler* InterruptHandlerTable;
->>>>>>> 546913a8
 
 static OSInterruptMask InterruptPrioTable[] = {
     OS_INTRMASK_PI_ERROR,
@@ -52,26 +46,11 @@
 }
 #endif
 
-<<<<<<< HEAD
-#else
-
-bool OSDisableInterrupts(void)
-{
-    NOT_IMPLEMENTED;
-}
-
-#endif
-
-#ifdef MWERKS_GEKKO
-
-#pragma push
-=======
 volatile OSTime __OSLastInterruptTime;
 volatile s16 __OSLastInterrupt;
 volatile u32 __OSLastInterruptSrr0;
 
 #ifdef MWERKS_GEKKO
->>>>>>> 546913a8
 asm bool OSEnableInterrupts(void)
 { // clang-format off
     nofralloc
@@ -88,24 +67,8 @@
 }
 #endif
 
-<<<<<<< HEAD
-#else
-
-bool OSEnableInterrupts(void)
-{
-    NOT_IMPLEMENTED;
-}
-
-#endif
-
-#ifdef MWERKS_GEKKO
-
-#pragma push
-asm bool OSRestoreInterrupts(bool)
-=======
 #ifdef MWERKS_GEKKO
 asm bool OSRestoreInterrupts(register bool level)
->>>>>>> 546913a8
 { // clang-format off
     nofralloc
     cmpwi level, 0
@@ -127,15 +90,6 @@
 }
 #endif
 
-#else
-
-bool OSRestoreInterrupts(bool arg0)
-{
-    NOT_IMPLEMENTED;
-}
-
-#endif
-
 extern OSInterruptHandler* InterruptHandlerTable;
 
 OSInterruptHandler __OSSetInterruptHandler(__OSInterrupt id,
@@ -162,14 +116,6 @@
 extern volatile u32 OS_INTR_OLD AT_ADDRESS(0x800000C4);
 extern volatile u32 OS_INTR_CUR AT_ADDRESS(0x800000C8);
 
-<<<<<<< HEAD
-#ifdef MUST_MATCH
-#pragma push
-#pragma peephole off
-#endif
-
-=======
->>>>>>> 546913a8
 void __OSInterruptInit(void)
 {
     InterruptHandlerTable = (void*) 0x80003040;
@@ -181,308 +127,6 @@
     __OSSetExceptionHandler(4, ExternalInterruptHandler);
 }
 
-<<<<<<< HEAD
-#ifdef MUST_MATCH
-#pragma pop
-#endif
-
-#ifdef MWERKS_GEKKO
-
-#pragma push
-asm void SetInterruptMask(void)
-{ // clang-format off
-    nofralloc
-/* 80347454 00344034  7C 60 00 34 */	cntlzw r0, r3
-/* 80347458 00344038  2C 00 00 0C */	cmpwi r0, 0xc
-/* 8034745C 0034403C  40 80 00 24 */	bge lbl_80347480
-/* 80347460 00344040  2C 00 00 08 */	cmpwi r0, 8
-/* 80347464 00344044  41 82 00 FC */	beq lbl_80347560
-/* 80347468 00344048  40 80 01 28 */	bge lbl_80347590
-/* 8034746C 0034404C  2C 00 00 05 */	cmpwi r0, 5
-/* 80347470 00344050  40 80 00 9C */	bge lbl_8034750C
-/* 80347474 00344054  2C 00 00 00 */	cmpwi r0, 0
-/* 80347478 00344058  40 80 00 28 */	bge lbl_803474A0
-/* 8034747C 0034405C  48 00 02 AC */	b lbl_80347728
-lbl_80347480:
-/* 80347480 00344060  2C 00 00 11 */	cmpwi r0, 0x11
-/* 80347484 00344064  40 80 00 10 */	bge lbl_80347494
-/* 80347488 00344068  2C 00 00 0F */	cmpwi r0, 0xf
-/* 8034748C 0034406C  40 80 01 A8 */	bge lbl_80347634
-/* 80347490 00344070  48 00 01 50 */	b lbl_803475E0
-lbl_80347494:
-/* 80347494 00344074  2C 00 00 1B */	cmpwi r0, 0x1b
-/* 80347498 00344078  40 80 02 90 */	bge lbl_80347728
-/* 8034749C 0034407C  48 00 01 D8 */	b lbl_80347674
-lbl_803474A0:
-/* 803474A0 00344080  54 80 00 00 */	rlwinm r0, r4, 0, 0, 0
-/* 803474A4 00344084  28 00 00 00 */	cmplwi r0, 0
-/* 803474A8 00344088  38 A0 00 00 */	li r5, 0
-/* 803474AC 0034408C  40 82 00 08 */	bne lbl_803474B4
-/* 803474B0 00344090  60 A5 00 01 */	ori r5, r5, 1
-lbl_803474B4:
-/* 803474B4 00344094  54 80 00 42 */	rlwinm r0, r4, 0, 1, 1
-/* 803474B8 00344098  28 00 00 00 */	cmplwi r0, 0
-/* 803474BC 0034409C  40 82 00 08 */	bne lbl_803474C4
-/* 803474C0 003440A0  60 A5 00 02 */	ori r5, r5, 2
-lbl_803474C4:
-/* 803474C4 003440A4  54 80 00 84 */	rlwinm r0, r4, 0, 2, 2
-/* 803474C8 003440A8  28 00 00 00 */	cmplwi r0, 0
-/* 803474CC 003440AC  40 82 00 08 */	bne lbl_803474D4
-/* 803474D0 003440B0  60 A5 00 04 */	ori r5, r5, 4
-lbl_803474D4:
-/* 803474D4 003440B4  54 80 00 C6 */	rlwinm r0, r4, 0, 3, 3
-/* 803474D8 003440B8  28 00 00 00 */	cmplwi r0, 0
-/* 803474DC 003440BC  40 82 00 08 */	bne lbl_803474E4
-/* 803474E0 003440C0  60 A5 00 08 */	ori r5, r5, 8
-lbl_803474E4:
-/* 803474E4 003440C4  54 80 01 08 */	rlwinm r0, r4, 0, 4, 4
-/* 803474E8 003440C8  28 00 00 00 */	cmplwi r0, 0
-/* 803474EC 003440CC  40 82 00 08 */	bne lbl_803474F4
-/* 803474F0 003440D0  60 A5 00 10 */	ori r5, r5, 0x10
-lbl_803474F4:
-/* 803474F4 003440D4  3C 80 CC 00 */	lis r4, 0xCC004000@ha
-/* 803474F8 003440D8  54 A0 04 3E */	clrlwi r0, r5, 0x10
-/* 803474FC 003440DC  38 84 40 00 */	addi r4, r4, 0xCC004000@l
-/* 80347500 003440E0  B0 04 00 1C */	sth r0, 0x1c(r4)
-/* 80347504 003440E4  54 63 01 7E */	clrlwi r3, r3, 5
-/* 80347508 003440E8  48 00 02 20 */	b lbl_80347728
-lbl_8034750C:
-/* 8034750C 003440EC  3C A0 CC 00 */	lis r5, 0xCC005000@ha
-/* 80347510 003440F0  38 A5 50 00 */	addi r5, r5, 0xCC005000@l
-/* 80347514 003440F4  38 A5 00 0A */	addi r5, r5, 0xa
-/* 80347518 003440F8  54 80 01 4A */	rlwinm r0, r4, 0, 5, 5
-/* 8034751C 003440FC  A0 C5 00 00 */	lhz r6, 0(r5)
-/* 80347520 00344100  28 00 00 00 */	cmplwi r0, 0
-/* 80347524 00344104  54 C6 07 6C */	rlwinm r6, r6, 0, 0x1d, 0x16
-/* 80347528 00344108  40 82 00 08 */	bne lbl_80347530
-/* 8034752C 0034410C  60 C6 00 10 */	ori r6, r6, 0x10
-lbl_80347530:
-/* 80347530 00344110  54 80 01 8C */	rlwinm r0, r4, 0, 6, 6
-/* 80347534 00344114  28 00 00 00 */	cmplwi r0, 0
-/* 80347538 00344118  40 82 00 08 */	bne lbl_80347540
-/* 8034753C 0034411C  60 C6 00 40 */	ori r6, r6, 0x40
-lbl_80347540:
-/* 80347540 00344120  54 80 01 CE */	rlwinm r0, r4, 0, 7, 7
-/* 80347544 00344124  28 00 00 00 */	cmplwi r0, 0
-/* 80347548 00344128  40 82 00 08 */	bne lbl_80347550
-/* 8034754C 0034412C  60 C6 01 00 */	ori r6, r6, 0x100
-lbl_80347550:
-/* 80347550 00344130  54 C0 04 3E */	clrlwi r0, r6, 0x10
-/* 80347554 00344134  B0 05 00 00 */	sth r0, 0(r5)
-/* 80347558 00344138  54 63 02 08 */	rlwinm r3, r3, 0, 8, 4
-/* 8034755C 0034413C  48 00 01 CC */	b lbl_80347728
-lbl_80347560:
-/* 80347560 00344140  54 80 02 10 */	rlwinm r0, r4, 0, 8, 8
-/* 80347564 00344144  3C 80 CC 00 */	lis r4, 0xCC006C00@ha
-/* 80347568 00344148  28 00 00 00 */	cmplwi r0, 0
-/* 8034756C 0034414C  80 A4 6C 00 */	lwz r5, 0xCC006C00@l(r4)
-/* 80347570 00344150  38 00 FF D3 */	li r0, -45
-/* 80347574 00344154  7C A5 00 38 */	and r5, r5, r0
-/* 80347578 00344158  40 82 00 08 */	bne lbl_80347580
-/* 8034757C 0034415C  60 A5 00 04 */	ori r5, r5, 4
-lbl_80347580:
-/* 80347580 00344160  3C 80 CC 00 */	lis r4, 0xCC006C00@ha
-/* 80347584 00344164  90 A4 6C 00 */	stw r5, 0xCC006C00@l(r4)
-/* 80347588 00344168  54 63 02 4E */	rlwinm r3, r3, 0, 9, 7
-/* 8034758C 0034416C  48 00 01 9C */	b lbl_80347728
-lbl_80347590:
-/* 80347590 00344170  54 80 02 52 */	rlwinm r0, r4, 0, 9, 9
-/* 80347594 00344174  3C A0 CC 00 */	lis r5, 0xCC006800@ha
-/* 80347598 00344178  28 00 00 00 */	cmplwi r0, 0
-/* 8034759C 0034417C  80 A5 68 00 */	lwz r5, 0xCC006800@l(r5)
-/* 803475A0 00344180  38 00 D3 F0 */	li r0, -11280
-/* 803475A4 00344184  7C A5 00 38 */	and r5, r5, r0
-/* 803475A8 00344188  40 82 00 08 */	bne lbl_803475B0
-/* 803475AC 0034418C  60 A5 00 01 */	ori r5, r5, 1
-lbl_803475B0:
-/* 803475B0 00344190  54 80 02 94 */	rlwinm r0, r4, 0, 0xa, 0xa
-/* 803475B4 00344194  28 00 00 00 */	cmplwi r0, 0
-/* 803475B8 00344198  40 82 00 08 */	bne lbl_803475C0
-/* 803475BC 0034419C  60 A5 00 04 */	ori r5, r5, 4
-lbl_803475C0:
-/* 803475C0 003441A0  54 80 02 D6 */	rlwinm r0, r4, 0, 0xb, 0xb
-/* 803475C4 003441A4  28 00 00 00 */	cmplwi r0, 0
-/* 803475C8 003441A8  40 82 00 08 */	bne lbl_803475D0
-/* 803475CC 003441AC  60 A5 04 00 */	ori r5, r5, 0x400
-lbl_803475D0:
-/* 803475D0 003441B0  3C 80 CC 00 */	lis r4, 0xCC006800@ha
-/* 803475D4 003441B4  90 A4 68 00 */	stw r5, 0xCC006800@l(r4)
-/* 803475D8 003441B8  54 63 03 10 */	rlwinm r3, r3, 0, 0xc, 8
-/* 803475DC 003441BC  48 00 01 4C */	b lbl_80347728
-lbl_803475E0:
-/* 803475E0 003441C0  3C A0 CC 00 */	lis r5, 0xCC006800@ha
-/* 803475E4 003441C4  38 C5 68 00 */	addi r6, r5, 0xCC006800@l
-/* 803475E8 003441C8  38 C6 00 14 */	addi r6, r6, 0x14
-/* 803475EC 003441CC  54 80 03 18 */	rlwinm r0, r4, 0, 0xc, 0xc
-/* 803475F0 003441D0  80 E6 00 00 */	lwz r7, 0(r6)
-/* 803475F4 003441D4  38 A0 F3 F0 */	li r5, -3088
-/* 803475F8 003441D8  28 00 00 00 */	cmplwi r0, 0
-/* 803475FC 003441DC  7C E7 28 38 */	and r7, r7, r5
-/* 80347600 003441E0  40 82 00 08 */	bne lbl_80347608
-/* 80347604 003441E4  60 E7 00 01 */	ori r7, r7, 1
-lbl_80347608:
-/* 80347608 003441E8  54 80 03 5A */	rlwinm r0, r4, 0, 0xd, 0xd
-/* 8034760C 003441EC  28 00 00 00 */	cmplwi r0, 0
-/* 80347610 003441F0  40 82 00 08 */	bne lbl_80347618
-/* 80347614 003441F4  60 E7 00 04 */	ori r7, r7, 4
-lbl_80347618:
-/* 80347618 003441F8  54 80 03 9C */	rlwinm r0, r4, 0, 0xe, 0xe
-/* 8034761C 003441FC  28 00 00 00 */	cmplwi r0, 0
-/* 80347620 00344200  40 82 00 08 */	bne lbl_80347628
-/* 80347624 00344204  60 E7 04 00 */	ori r7, r7, 0x400
-lbl_80347628:
-/* 80347628 00344208  90 E6 00 00 */	stw r7, 0(r6)
-/* 8034762C 0034420C  54 63 03 D6 */	rlwinm r3, r3, 0, 0xf, 0xb
-/* 80347630 00344210  48 00 00 F8 */	b lbl_80347728
-lbl_80347634:
-/* 80347634 00344214  3C A0 CC 00 */	lis r5, 0xCC006800@ha
-/* 80347638 00344218  38 A5 68 00 */	addi r5, r5, 0xCC006800@l
-/* 8034763C 0034421C  38 A5 00 28 */	addi r5, r5, 0x28
-/* 80347640 00344220  54 80 03 DE */	rlwinm r0, r4, 0, 0xf, 0xf
-/* 80347644 00344224  80 C5 00 00 */	lwz r6, 0(r5)
-/* 80347648 00344228  28 00 00 00 */	cmplwi r0, 0
-/* 8034764C 0034422C  54 C6 00 36 */	rlwinm r6, r6, 0, 0, 0x1b
-/* 80347650 00344230  40 82 00 08 */	bne lbl_80347658
-/* 80347654 00344234  60 C6 00 01 */	ori r6, r6, 1
-lbl_80347658:
-/* 80347658 00344238  54 80 04 20 */	rlwinm r0, r4, 0, 0x10, 0x10
-/* 8034765C 0034423C  28 00 00 00 */	cmplwi r0, 0
-/* 80347660 00344240  40 82 00 08 */	bne lbl_80347668
-/* 80347664 00344244  60 C6 00 04 */	ori r6, r6, 4
-lbl_80347668:
-/* 80347668 00344248  90 C5 00 00 */	stw r6, 0(r5)
-/* 8034766C 0034424C  54 63 04 5C */	rlwinm r3, r3, 0, 0x11, 0xe
-/* 80347670 00344250  48 00 00 B8 */	b lbl_80347728
-lbl_80347674:
-/* 80347674 00344254  54 80 04 62 */	rlwinm r0, r4, 0, 0x11, 0x11
-/* 80347678 00344258  28 00 00 00 */	cmplwi r0, 0
-/* 8034767C 0034425C  38 A0 00 F0 */	li r5, 0xf0
-/* 80347680 00344260  40 82 00 08 */	bne lbl_80347688
-/* 80347684 00344264  60 A5 08 00 */	ori r5, r5, 0x800
-lbl_80347688:
-/* 80347688 00344268  54 80 05 28 */	rlwinm r0, r4, 0, 0x14, 0x14
-/* 8034768C 0034426C  28 00 00 00 */	cmplwi r0, 0
-/* 80347690 00344270  40 82 00 08 */	bne lbl_80347698
-/* 80347694 00344274  60 A5 00 08 */	ori r5, r5, 8
-lbl_80347698:
-/* 80347698 00344278  54 80 05 6A */	rlwinm r0, r4, 0, 0x15, 0x15
-/* 8034769C 0034427C  28 00 00 00 */	cmplwi r0, 0
-/* 803476A0 00344280  40 82 00 08 */	bne lbl_803476A8
-/* 803476A4 00344284  60 A5 00 04 */	ori r5, r5, 4
-lbl_803476A8:
-/* 803476A8 00344288  54 80 05 AC */	rlwinm r0, r4, 0, 0x16, 0x16
-/* 803476AC 0034428C  28 00 00 00 */	cmplwi r0, 0
-/* 803476B0 00344290  40 82 00 08 */	bne lbl_803476B8
-/* 803476B4 00344294  60 A5 00 02 */	ori r5, r5, 2
-lbl_803476B8:
-/* 803476B8 00344298  54 80 05 EE */	rlwinm r0, r4, 0, 0x17, 0x17
-/* 803476BC 0034429C  28 00 00 00 */	cmplwi r0, 0
-/* 803476C0 003442A0  40 82 00 08 */	bne lbl_803476C8
-/* 803476C4 003442A4  60 A5 00 01 */	ori r5, r5, 1
-lbl_803476C8:
-/* 803476C8 003442A8  54 80 06 30 */	rlwinm r0, r4, 0, 0x18, 0x18
-/* 803476CC 003442AC  28 00 00 00 */	cmplwi r0, 0
-/* 803476D0 003442B0  40 82 00 08 */	bne lbl_803476D8
-/* 803476D4 003442B4  60 A5 01 00 */	ori r5, r5, 0x100
-lbl_803476D8:
-/* 803476D8 003442B8  54 80 06 72 */	rlwinm r0, r4, 0, 0x19, 0x19
-/* 803476DC 003442BC  28 00 00 00 */	cmplwi r0, 0
-/* 803476E0 003442C0  40 82 00 08 */	bne lbl_803476E8
-/* 803476E4 003442C4  60 A5 10 00 */	ori r5, r5, 0x1000
-lbl_803476E8:
-/* 803476E8 003442C8  54 80 04 A4 */	rlwinm r0, r4, 0, 0x12, 0x12
-/* 803476EC 003442CC  28 00 00 00 */	cmplwi r0, 0
-/* 803476F0 003442D0  40 82 00 08 */	bne lbl_803476F8
-/* 803476F4 003442D4  60 A5 02 00 */	ori r5, r5, 0x200
-lbl_803476F8:
-/* 803476F8 003442D8  54 80 04 E6 */	rlwinm r0, r4, 0, 0x13, 0x13
-/* 803476FC 003442DC  28 00 00 00 */	cmplwi r0, 0
-/* 80347700 003442E0  40 82 00 08 */	bne lbl_80347708
-/* 80347704 003442E4  60 A5 04 00 */	ori r5, r5, 0x400
-lbl_80347708:
-/* 80347708 003442E8  54 80 06 B4 */	rlwinm r0, r4, 0, 0x1a, 0x1a
-/* 8034770C 003442EC  28 00 00 00 */	cmplwi r0, 0
-/* 80347710 003442F0  40 82 00 08 */	bne lbl_80347718
-/* 80347714 003442F4  60 A5 20 00 */	ori r5, r5, 0x2000
-lbl_80347718:
-/* 80347718 003442F8  3C 80 CC 00 */	lis r4, 0xCC003000@ha
-/* 8034771C 003442FC  38 84 30 00 */	addi r4, r4, 0xCC003000@l
-/* 80347720 00344300  90 A4 00 04 */	stw r5, 4(r4)
-/* 80347724 00344304  54 63 06 E0 */	rlwinm r3, r3, 0, 0x1b, 0x10
-lbl_80347728:
-/* 80347728 00344308  4E 80 00 20 */	blr
-} // clang-format on
-#pragma pop
-
-#else
-
-void SetInterruptMask(void)
-{
-    NOT_IMPLEMENTED;
-}
-
-#endif
-
-#ifdef MWERKS_GEKKO
-
-#pragma push
-asm u32 __OSMaskInterrupts(u32)
-{ // clang-format off
-    nofralloc
-/* 8034772C 0034430C  7C 08 02 A6 */	mflr r0
-/* 80347730 00344310  90 01 00 04 */	stw r0, 4(r1)
-/* 80347734 00344314  94 21 FF E0 */	stwu r1, -0x20(r1)
-/* 80347738 00344318  93 E1 00 1C */	stw r31, 0x1c(r1)
-/* 8034773C 0034431C  93 C1 00 18 */	stw r30, 0x18(r1)
-/* 80347740 00344320  93 A1 00 14 */	stw r29, 0x14(r1)
-/* 80347744 00344324  7C 7F 1B 78 */	mr r31, r3
-/* 80347748 00344328  4B FF FC 1D */	bl OSDisableInterrupts
-/* 8034774C 0034432C  3C 80 80 00 */	lis r4, 0x800000C4@ha
-/* 80347750 00344330  83 A4 00 C4 */	lwz r29, 0x800000C4@l(r4)
-/* 80347754 00344334  7C 7E 1B 78 */	mr r30, r3
-/* 80347758 00344338  80 A4 00 C8 */	lwz r5, 0xc8(r4)
-/* 8034775C 0034433C  7F A0 2B 78 */	or r0, r29, r5
-/* 80347760 00344340  7F E3 00 78 */	andc r3, r31, r0
-/* 80347764 00344344  7F FF EB 78 */	or r31, r31, r29
-/* 80347768 00344348  93 E4 00 C4 */	stw r31, 0xc4(r4)
-/* 8034776C 0034434C  7F FF 2B 78 */	or r31, r31, r5
-/* 80347770 00344350  48 00 00 04 */	b lbl_80347774
-lbl_80347774:
-/* 80347774 00344354  48 00 00 04 */	b lbl_80347778
-lbl_80347778:
-/* 80347778 00344358  48 00 00 0C */	b lbl_80347784
-lbl_8034777C:
-/* 8034777C 0034435C  7F E4 FB 78 */	mr r4, r31
-/* 80347780 00344360  4B FF FC D5 */	bl SetInterruptMask
-lbl_80347784:
-/* 80347784 00344364  28 03 00 00 */	cmplwi r3, 0
-/* 80347788 00344368  40 82 FF F4 */	bne lbl_8034777C
-/* 8034778C 0034436C  7F C3 F3 78 */	mr r3, r30
-/* 80347790 00344370  4B FF FB FD */	bl OSRestoreInterrupts
-/* 80347794 00344374  7F A3 EB 78 */	mr r3, r29
-/* 80347798 00344378  80 01 00 24 */	lwz r0, 0x24(r1)
-/* 8034779C 0034437C  83 E1 00 1C */	lwz r31, 0x1c(r1)
-/* 803477A0 00344380  83 C1 00 18 */	lwz r30, 0x18(r1)
-/* 803477A4 00344384  7C 08 03 A6 */	mtlr r0
-/* 803477A8 00344388  83 A1 00 14 */	lwz r29, 0x14(r1)
-/* 803477AC 0034438C  38 21 00 20 */	addi r1, r1, 0x20
-/* 803477B0 00344390  4E 80 00 20 */	blr
-} // clang-format on
-#pragma pop
-
-#else
-
-u32 __OSMaskInterrupts(u32 arg0)
-{
-    NOT_IMPLEMENTED;
-}
-
-#endif
-
-#ifdef MWERKS_GEKKO
-
-extern unk_t lbl_80402318;
-=======
 extern vu32 __PIRegs[12] AT_ADDRESS(0xCC003000);
 
 u32 SetInterruptMask(OSInterruptMask mask, OSInterruptMask current)
@@ -581,7 +225,6 @@
     case OS_INTR_PI_PE_FINISH:
     case OS_INTR_PI_HSP:
         reg = 0xF0;
->>>>>>> 546913a8
 
         if (!(current & OS_INTRMASK_PI_CP)) {
             reg |= 0x800;
@@ -622,283 +265,6 @@
     return mask;
 }
 
-<<<<<<< HEAD
-#else
-
-u32 __OSUnmaskInterrupts(u32 arg0)
-{
-    NOT_IMPLEMENTED;
-}
-
-#endif
-
-#ifdef MWERKS_GEKKO
-
-#pragma push
-asm void lbl_8034783C(void)
-{ // clang-format off
-    nofralloc
-/* 8034783C 0034441C  7C 08 02 A6 */	mflr r0
-/* 80347840 00344420  90 01 00 04 */	stw r0, 4(r1)
-/* 80347844 00344424  94 21 FF D8 */	stwu r1, -0x28(r1)
-/* 80347848 00344428  93 E1 00 24 */	stw r31, 0x24(r1)
-/* 8034784C 0034442C  93 C1 00 20 */	stw r30, 0x20(r1)
-/* 80347850 00344430  93 A1 00 1C */	stw r29, 0x1c(r1)
-/* 80347854 00344434  7C 9E 23 78 */	mr r30, r4
-/* 80347858 00344438  3C 60 CC 00 */	lis r3, 0xCC003000@ha
-/* 8034785C 0034443C  83 E3 30 00 */	lwz r31, 0xCC003000@l(r3)
-/* 80347860 00344440  57 FF 04 1C */	rlwinm r31, r31, 0, 0x10, 0xe
-/* 80347864 00344444  28 1F 00 00 */	cmplwi r31, 0
-/* 80347868 00344448  41 82 00 18 */	beq lbl_80347880
-/* 8034786C 0034444C  38 63 30 00 */	addi r3, r3, 0x3000
-/* 80347870 00344450  80 03 00 04 */	lwz r0, 4(r3)
-/* 80347874 00344454  7F E0 00 38 */	and r0, r31, r0
-/* 80347878 00344458  28 00 00 00 */	cmplwi r0, 0
-/* 8034787C 0034445C  40 82 00 0C */	bne lbl_80347888
-lbl_80347880:
-/* 80347880 00344460  7F C3 F3 78 */	mr r3, r30
-/* 80347884 00344464  4B FF D8 F1 */	bl OSLoadContext
-lbl_80347888:
-/* 80347888 00344468  57 E0 06 30 */	rlwinm r0, r31, 0, 0x18, 0x18
-/* 8034788C 0034446C  28 00 00 00 */	cmplwi r0, 0
-/* 80347890 00344470  38 00 00 00 */	li r0, 0
-/* 80347894 00344474  41 82 00 60 */	beq lbl_803478F4
-/* 80347898 00344478  3C 60 CC 00 */	lis r3, 0xCC004000@ha
-/* 8034789C 0034447C  38 63 40 00 */	addi r3, r3, 0xCC004000@l
-/* 803478A0 00344480  A0 83 00 1E */	lhz r4, 0x1e(r3)
-/* 803478A4 00344484  54 83 07 FE */	clrlwi r3, r4, 0x1f
-/* 803478A8 00344488  28 03 00 00 */	cmplwi r3, 0
-/* 803478AC 0034448C  41 82 00 08 */	beq lbl_803478B4
-/* 803478B0 00344490  64 00 80 00 */	oris r0, r0, 0x8000
-lbl_803478B4:
-/* 803478B4 00344494  54 83 07 BC */	rlwinm r3, r4, 0, 0x1e, 0x1e
-/* 803478B8 00344498  28 03 00 00 */	cmplwi r3, 0
-/* 803478BC 0034449C  41 82 00 08 */	beq lbl_803478C4
-/* 803478C0 003444A0  64 00 40 00 */	oris r0, r0, 0x4000
-lbl_803478C4:
-/* 803478C4 003444A4  54 83 07 7A */	rlwinm r3, r4, 0, 0x1d, 0x1d
-/* 803478C8 003444A8  28 03 00 00 */	cmplwi r3, 0
-/* 803478CC 003444AC  41 82 00 08 */	beq lbl_803478D4
-/* 803478D0 003444B0  64 00 20 00 */	oris r0, r0, 0x2000
-lbl_803478D4:
-/* 803478D4 003444B4  54 83 07 38 */	rlwinm r3, r4, 0, 0x1c, 0x1c
-/* 803478D8 003444B8  28 03 00 00 */	cmplwi r3, 0
-/* 803478DC 003444BC  41 82 00 08 */	beq lbl_803478E4
-/* 803478E0 003444C0  64 00 10 00 */	oris r0, r0, 0x1000
-lbl_803478E4:
-/* 803478E4 003444C4  54 83 06 F6 */	rlwinm r3, r4, 0, 0x1b, 0x1b
-/* 803478E8 003444C8  28 03 00 00 */	cmplwi r3, 0
-/* 803478EC 003444CC  41 82 00 08 */	beq lbl_803478F4
-/* 803478F0 003444D0  64 00 08 00 */	oris r0, r0, 0x800
-lbl_803478F4:
-/* 803478F4 003444D4  57 E3 06 72 */	rlwinm r3, r31, 0, 0x19, 0x19
-/* 803478F8 003444D8  28 03 00 00 */	cmplwi r3, 0
-/* 803478FC 003444DC  41 82 00 40 */	beq lbl_8034793C
-/* 80347900 003444E0  3C 60 CC 00 */	lis r3, 0xCC005000@ha
-/* 80347904 003444E4  38 63 50 00 */	addi r3, r3, 0xCC005000@l
-/* 80347908 003444E8  A0 83 00 0A */	lhz r4, 0xa(r3)
-/* 8034790C 003444EC  54 83 07 38 */	rlwinm r3, r4, 0, 0x1c, 0x1c
-/* 80347910 003444F0  28 03 00 00 */	cmplwi r3, 0
-/* 80347914 003444F4  41 82 00 08 */	beq lbl_8034791C
-/* 80347918 003444F8  64 00 04 00 */	oris r0, r0, 0x400
-lbl_8034791C:
-/* 8034791C 003444FC  54 83 06 B4 */	rlwinm r3, r4, 0, 0x1a, 0x1a
-/* 80347920 00344500  28 03 00 00 */	cmplwi r3, 0
-/* 80347924 00344504  41 82 00 08 */	beq lbl_8034792C
-/* 80347928 00344508  64 00 02 00 */	oris r0, r0, 0x200
-lbl_8034792C:
-/* 8034792C 0034450C  54 83 06 30 */	rlwinm r3, r4, 0, 0x18, 0x18
-/* 80347930 00344510  28 03 00 00 */	cmplwi r3, 0
-/* 80347934 00344514  41 82 00 08 */	beq lbl_8034793C
-/* 80347938 00344518  64 00 01 00 */	oris r0, r0, 0x100
-lbl_8034793C:
-/* 8034793C 0034451C  57 E3 06 B4 */	rlwinm r3, r31, 0, 0x1a, 0x1a
-/* 80347940 00344520  28 03 00 00 */	cmplwi r3, 0
-/* 80347944 00344524  41 82 00 1C */	beq lbl_80347960
-/* 80347948 00344528  3C 60 CC 00 */	lis r3, 0xCC006C00@ha
-/* 8034794C 0034452C  80 63 6C 00 */	lwz r3, 0xCC006C00@l(r3)
-/* 80347950 00344530  54 63 07 38 */	rlwinm r3, r3, 0, 0x1c, 0x1c
-/* 80347954 00344534  28 03 00 00 */	cmplwi r3, 0
-/* 80347958 00344538  41 82 00 08 */	beq lbl_80347960
-/* 8034795C 0034453C  64 00 00 80 */	oris r0, r0, 0x80
-lbl_80347960:
-/* 80347960 00344540  57 E3 06 F6 */	rlwinm r3, r31, 0, 0x1b, 0x1b
-/* 80347964 00344544  28 03 00 00 */	cmplwi r3, 0
-/* 80347968 00344548  41 82 00 A4 */	beq lbl_80347A0C
-/* 8034796C 0034454C  3C 60 CC 00 */	lis r3, 0xCC006800@ha
-/* 80347970 00344550  80 83 68 00 */	lwz r4, 0xCC006800@l(r3)
-/* 80347974 00344554  54 83 07 BC */	rlwinm r3, r4, 0, 0x1e, 0x1e
-/* 80347978 00344558  28 03 00 00 */	cmplwi r3, 0
-/* 8034797C 0034455C  41 82 00 08 */	beq lbl_80347984
-/* 80347980 00344560  64 00 00 40 */	oris r0, r0, 0x40
-lbl_80347984:
-/* 80347984 00344564  54 83 07 38 */	rlwinm r3, r4, 0, 0x1c, 0x1c
-/* 80347988 00344568  28 03 00 00 */	cmplwi r3, 0
-/* 8034798C 0034456C  41 82 00 08 */	beq lbl_80347994
-/* 80347990 00344570  64 00 00 20 */	oris r0, r0, 0x20
-lbl_80347994:
-/* 80347994 00344574  54 83 05 28 */	rlwinm r3, r4, 0, 0x14, 0x14
-/* 80347998 00344578  28 03 00 00 */	cmplwi r3, 0
-/* 8034799C 0034457C  41 82 00 08 */	beq lbl_803479A4
-/* 803479A0 00344580  64 00 00 10 */	oris r0, r0, 0x10
-lbl_803479A4:
-/* 803479A4 00344584  3C 60 CC 00 */	lis r3, 0xCC006800@ha
-/* 803479A8 00344588  38 63 68 00 */	addi r3, r3, 0xCC006800@l
-/* 803479AC 0034458C  80 83 00 14 */	lwz r4, 0x14(r3)
-/* 803479B0 00344590  54 83 07 BC */	rlwinm r3, r4, 0, 0x1e, 0x1e
-/* 803479B4 00344594  28 03 00 00 */	cmplwi r3, 0
-/* 803479B8 00344598  41 82 00 08 */	beq lbl_803479C0
-/* 803479BC 0034459C  64 00 00 08 */	oris r0, r0, 8
-lbl_803479C0:
-/* 803479C0 003445A0  54 83 07 38 */	rlwinm r3, r4, 0, 0x1c, 0x1c
-/* 803479C4 003445A4  28 03 00 00 */	cmplwi r3, 0
-/* 803479C8 003445A8  41 82 00 08 */	beq lbl_803479D0
-/* 803479CC 003445AC  64 00 00 04 */	oris r0, r0, 4
-lbl_803479D0:
-/* 803479D0 003445B0  54 83 05 28 */	rlwinm r3, r4, 0, 0x14, 0x14
-/* 803479D4 003445B4  28 03 00 00 */	cmplwi r3, 0
-/* 803479D8 003445B8  41 82 00 08 */	beq lbl_803479E0
-/* 803479DC 003445BC  64 00 00 02 */	oris r0, r0, 2
-lbl_803479E0:
-/* 803479E0 003445C0  3C 60 CC 00 */	lis r3, 0xCC006800@ha
-/* 803479E4 003445C4  38 63 68 00 */	addi r3, r3, 0xCC006800@l
-/* 803479E8 003445C8  80 83 00 28 */	lwz r4, 0x28(r3)
-/* 803479EC 003445CC  54 83 07 BC */	rlwinm r3, r4, 0, 0x1e, 0x1e
-/* 803479F0 003445D0  28 03 00 00 */	cmplwi r3, 0
-/* 803479F4 003445D4  41 82 00 08 */	beq lbl_803479FC
-/* 803479F8 003445D8  64 00 00 01 */	oris r0, r0, 1
-lbl_803479FC:
-/* 803479FC 003445DC  54 83 07 38 */	rlwinm r3, r4, 0, 0x1c, 0x1c
-/* 80347A00 003445E0  28 03 00 00 */	cmplwi r3, 0
-/* 80347A04 003445E4  41 82 00 08 */	beq lbl_80347A0C
-/* 80347A08 003445E8  60 00 80 00 */	ori r0, r0, 0x8000
-lbl_80347A0C:
-/* 80347A0C 003445EC  57 E3 04 A4 */	rlwinm r3, r31, 0, 0x12, 0x12
-/* 80347A10 003445F0  28 03 00 00 */	cmplwi r3, 0
-/* 80347A14 003445F4  41 82 00 08 */	beq lbl_80347A1C
-/* 80347A18 003445F8  60 00 00 20 */	ori r0, r0, 0x20
-lbl_80347A1C:
-/* 80347A1C 003445FC  57 E3 04 E6 */	rlwinm r3, r31, 0, 0x13, 0x13
-/* 80347A20 00344600  28 03 00 00 */	cmplwi r3, 0
-/* 80347A24 00344604  41 82 00 08 */	beq lbl_80347A2C
-/* 80347A28 00344608  60 00 00 40 */	ori r0, r0, 0x40
-lbl_80347A2C:
-/* 80347A2C 0034460C  57 E3 05 6A */	rlwinm r3, r31, 0, 0x15, 0x15
-/* 80347A30 00344610  28 03 00 00 */	cmplwi r3, 0
-/* 80347A34 00344614  41 82 00 08 */	beq lbl_80347A3C
-/* 80347A38 00344618  60 00 10 00 */	ori r0, r0, 0x1000
-lbl_80347A3C:
-/* 80347A3C 0034461C  57 E3 05 AC */	rlwinm r3, r31, 0, 0x16, 0x16
-/* 80347A40 00344620  28 03 00 00 */	cmplwi r3, 0
-/* 80347A44 00344624  41 82 00 08 */	beq lbl_80347A4C
-/* 80347A48 00344628  60 00 20 00 */	ori r0, r0, 0x2000
-lbl_80347A4C:
-/* 80347A4C 0034462C  57 E3 05 EE */	rlwinm r3, r31, 0, 0x17, 0x17
-/* 80347A50 00344630  28 03 00 00 */	cmplwi r3, 0
-/* 80347A54 00344634  41 82 00 08 */	beq lbl_80347A5C
-/* 80347A58 00344638  60 00 00 80 */	ori r0, r0, 0x80
-lbl_80347A5C:
-/* 80347A5C 0034463C  57 E3 07 38 */	rlwinm r3, r31, 0, 0x1c, 0x1c
-/* 80347A60 00344640  28 03 00 00 */	cmplwi r3, 0
-/* 80347A64 00344644  41 82 00 08 */	beq lbl_80347A6C
-/* 80347A68 00344648  60 00 08 00 */	ori r0, r0, 0x800
-lbl_80347A6C:
-/* 80347A6C 0034464C  57 E3 07 7A */	rlwinm r3, r31, 0, 0x1d, 0x1d
-/* 80347A70 00344650  28 03 00 00 */	cmplwi r3, 0
-/* 80347A74 00344654  41 82 00 08 */	beq lbl_80347A7C
-/* 80347A78 00344658  60 00 04 00 */	ori r0, r0, 0x400
-lbl_80347A7C:
-/* 80347A7C 0034465C  57 E3 07 BC */	rlwinm r3, r31, 0, 0x1e, 0x1e
-/* 80347A80 00344660  28 03 00 00 */	cmplwi r3, 0
-/* 80347A84 00344664  41 82 00 08 */	beq lbl_80347A8C
-/* 80347A88 00344668  60 00 02 00 */	ori r0, r0, 0x200
-lbl_80347A8C:
-/* 80347A8C 0034466C  57 E3 05 28 */	rlwinm r3, r31, 0, 0x14, 0x14
-/* 80347A90 00344670  28 03 00 00 */	cmplwi r3, 0
-/* 80347A94 00344674  41 82 00 08 */	beq lbl_80347A9C
-/* 80347A98 00344678  60 00 40 00 */	ori r0, r0, 0x4000
-lbl_80347A9C:
-/* 80347A9C 0034467C  57 E3 07 FE */	clrlwi r3, r31, 0x1f
-/* 80347AA0 00344680  28 03 00 00 */	cmplwi r3, 0
-/* 80347AA4 00344684  41 82 00 08 */	beq lbl_80347AAC
-/* 80347AA8 00344688  60 00 01 00 */	ori r0, r0, 0x100
-lbl_80347AAC:
-/* 80347AAC 0034468C  3C 60 80 00 */	lis r3, 0x800000C4@ha
-/* 80347AB0 00344690  80 83 00 C4 */	lwz r4, 0x800000C4@l(r3)
-/* 80347AB4 00344694  80 63 00 C8 */	lwz r3, 0xc8(r3)
-/* 80347AB8 00344698  7C 83 1B 78 */	or r3, r4, r3
-/* 80347ABC 0034469C  7C 04 18 78 */	andc r4, r0, r3
-/* 80347AC0 003446A0  28 04 00 00 */	cmplwi r4, 0
-/* 80347AC4 003446A4  41 82 00 98 */	beq lbl_80347B5C
-/* 80347AC8 003446A8  3C 60 80 40 */	lis r3, lbl_80402318@ha
-/* 80347ACC 003446AC  38 03 23 18 */	addi r0, r3, lbl_80402318@l
-/* 80347AD0 003446B0  7C 03 03 78 */	mr r3, r0
-/* 80347AD4 003446B4  48 00 00 04 */	b lbl_80347AD8
-lbl_80347AD8:
-/* 80347AD8 003446B8  48 00 00 04 */	b lbl_80347ADC
-lbl_80347ADC:
-/* 80347ADC 003446BC  80 03 00 00 */	lwz r0, 0(r3)
-/* 80347AE0 003446C0  7C 80 00 38 */	and r0, r4, r0
-/* 80347AE4 003446C4  28 00 00 00 */	cmplwi r0, 0
-/* 80347AE8 003446C8  41 82 00 10 */	beq lbl_80347AF8
-/* 80347AEC 003446CC  7C 00 00 34 */	cntlzw r0, r0
-/* 80347AF0 003446D0  7C 1D 07 34 */	extsh r29, r0
-/* 80347AF4 003446D4  48 00 00 0C */	b lbl_80347B00
-lbl_80347AF8:
-/* 80347AF8 003446D8  38 63 00 04 */	addi r3, r3, 4
-/* 80347AFC 003446DC  4B FF FF E0 */	b lbl_80347ADC
-lbl_80347B00:
-/* 80347B00 003446E0  80 6D BC D8 */	lwz r3, InterruptHandlerTable(r13)
-/* 80347B04 003446E4  57 A0 10 3A */	slwi r0, r29, 2
-/* 80347B08 003446E8  7F E3 00 2E */	lwzx r31, r3, r0
-/* 80347B0C 003446EC  28 1F 00 00 */	cmplwi r31, 0
-/* 80347B10 003446F0  41 82 00 4C */	beq lbl_80347B5C
-/* 80347B14 003446F4  2C 1D 00 04 */	cmpwi r29, 4
-/* 80347B18 003446F8  40 81 00 1C */	ble lbl_80347B34
-/* 80347B1C 003446FC  B3 AD BC E0 */	sth r29, __OSLastInterrupt(r13)
-/* 80347B20 00344700  48 00 48 D1 */	bl OSGetTime
-/* 80347B24 00344704  90 8D BC EC */	stw r4, lbl_804D738C(r13)
-/* 80347B28 00344708  90 6D BC E8 */	stw r3, __OSLastInterruptTime(r13)
-/* 80347B2C 0034470C  80 1E 01 98 */	lwz r0, 0x198(r30)
-/* 80347B30 00344710  90 0D BC DC */	stw r0, __OSLastInterruptSrr0(r13)
-lbl_80347B34:
-/* 80347B34 00344714  48 00 32 15 */	bl OSDisableScheduler
-/* 80347B38 00344718  7F A3 EB 78 */	mr r3, r29
-/* 80347B3C 0034471C  7F C4 F3 78 */	mr r4, r30
-/* 80347B40 00344720  7F EC FB 78 */	mr r12, r31
-/* 80347B44 00344724  7D 88 03 A6 */	mtlr r12
-/* 80347B48 00344728  4E 80 00 21 */	blrl
-/* 80347B4C 0034472C  48 00 32 3D */	bl OSEnableScheduler
-/* 80347B50 00344730  48 00 36 DD */	bl __OSReschedule
-/* 80347B54 00344734  7F C3 F3 78 */	mr r3, r30
-/* 80347B58 00344738  4B FF D6 1D */	bl OSLoadContext
-lbl_80347B5C:
-/* 80347B5C 0034473C  7F C3 F3 78 */	mr r3, r30
-/* 80347B60 00344740  4B FF D6 15 */	bl OSLoadContext
-/* 80347B64 00344744  80 01 00 2C */	lwz r0, 0x2c(r1)
-/* 80347B68 00344748  83 E1 00 24 */	lwz r31, 0x24(r1)
-/* 80347B6C 0034474C  83 C1 00 20 */	lwz r30, 0x20(r1)
-/* 80347B70 00344750  7C 08 03 A6 */	mtlr r0
-/* 80347B74 00344754  83 A1 00 1C */	lwz r29, 0x1c(r1)
-/* 80347B78 00344758  38 21 00 28 */	addi r1, r1, 0x28
-/* 80347B7C 0034475C  4E 80 00 20 */	blr
-} // clang-format on
-#pragma pop
-
-#else
-
-void lbl_8034783C(void)
-{
-    NOT_IMPLEMENTED;
-}
-
-#endif
-
-#ifdef MWERKS_GEKKO
-
-#pragma push
-static asm void lbl_80347B80(__OSException exception, OSContext* context)
-=======
 OSInterruptMask __OSMaskInterrupts(OSInterruptMask global)
 {
     bool enabled = OSDisableInterrupts();
@@ -1051,7 +417,6 @@
 
 #ifdef MWERKS_GEKKO
 static asm void ExternalInterruptHandler(__OSException unused, OSContext* ctx)
->>>>>>> 546913a8
 { // clang-format off
     nofralloc
     stw r0, 0(r4)
@@ -1074,21 +439,9 @@
     stw r0, 0x1c0(r4)
     b __OSDispatchInterrupt
 } // clang-format on
-<<<<<<< HEAD
-#pragma pop
-
-#else
-
-static void lbl_80347B80(__OSException exception, OSContext* context)
-{
-    NOT_IMPLEMENTED;
-}
-
-=======
 #else
 static void ExternalInterruptHandler(__OSException unused, OSContext* ctx)
 {
     NOT_IMPLEMENTED;
 }
->>>>>>> 546913a8
 #endif