--- conflicted
+++ resolved
@@ -98,13 +98,8 @@
 // https://decomp.me/scratch/XZ1Jx
 void ftCaptain_OnDeath(HSD_GObj* fighter_gobj)
 {
-<<<<<<< HEAD
-    Fighter* fp = GET_FIGHTER_NEW(fighter_gobj);
-    func_80074A4C(fighter_gobj,0,0);
-=======
     Fighter* fp = GET_FIGHTER(fighter_gobj);
     func_80074A4C(fighter_gobj, 0, 0);
->>>>>>> 21884f0c
     fp->sa.captain.x2230_isSpecialSGFX = 0;
     fp->sa.captain.x222C_isSpecialSStartGFX = 0;
 }
@@ -160,16 +155,9 @@
 // https://decomp.me/scratch/aZ4Wn
 void ftCaptain_OnLoad(HSD_GObj* fighter_gobj)
 {
-<<<<<<< HEAD
-    Fighter* fp = GET_FIGHTER_NEW(fighter_gobj);
-    ftCaptainAttributes *sA2;
-
-=======
-    Fighter* fp;
+    Fighter* fp = GET_FIGHTER(fighter_gobj);
     ftCaptainAttributes* sA2;
 
-    fp = GET_FIGHTER(fighter_gobj);
->>>>>>> 21884f0c
     fp->x2224_flag.bits.b7 = 1;
 
     PUSH_ATTRS(fp, ftCaptainAttributes);
