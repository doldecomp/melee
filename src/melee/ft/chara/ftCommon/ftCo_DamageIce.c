--- conflicted
+++ resolved
@@ -37,17 +37,10 @@
 #include <common_structs.h>
 #include <dolphin/mtx.h>
 
-<<<<<<< HEAD
 /* 0909D0 */ static void ftCo_800909D0(ftCo_Fighter* fp);
 /* 090B48 */ static void ftCo_80090B48(ftCo_GObj* gobj);
 /* 091274 */ static void ftCo_80091274(ftCo_GObj* gobj);
 /* 091620 */ static void ftCo_80091620(HSD_GObj* gobj, Vec3 *normal, Vec3 *vec);
-=======
-/* 0909D0 */ static void ftCo_800909D0(Fighter* fp);
-/* 090B48 */ static void ftCo_80090B48(Fighter_GObj* gobj);
-/* 091274 */ static void ftCo_80091274(Fighter_GObj* gobj);
-/* 091620 */ static UNK_RET ftCo_80091620(UNK_PARAMS);
->>>>>>> 67b11e81
 
 static Vec3 const ftCo_803B74B0 = { 0 };
 static Vec3 const ftCo_803B74BC = { 0 };
@@ -182,14 +175,8 @@
 
 void ftCo_80091274(Fighter_GObj* gobj)
 {
-<<<<<<< HEAD
     ftCo_Fighter* fp = gobj->user_data;
     fp->x1A4C = -(fp->dmg.x1838_percentTemp * p_ftCommonData->x79C - fp->x1A4C);
-=======
-    Fighter* fp = gobj->user_data;
-    fp->x1A4C =
-        -(fp->dmg.x1838_percentTemp * p_ftCommonData->x79C - fp->x1A4C);
->>>>>>> 67b11e81
     if (fp->dmg.x1860_element == 1) {
         fp->x1A4C = 0;
     }
@@ -220,11 +207,7 @@
     }
 }
 
-<<<<<<< HEAD
-void ftCo_DamageIce_IASA(ftCo_GObj* gobj) { }
-=======
 void ftCo_DamageIce_IASA(Fighter_GObj* gobj) {}
->>>>>>> 67b11e81
 
 void ftCo_DamageIce_Phys(Fighter_GObj* gobj)
 {
@@ -250,14 +233,10 @@
     }
 }
 
-<<<<<<< HEAD
 static float SOME_CONSTANT_IDK = 3.0f;
 static float SOME_CONSTANT_IDK_2 = 0.0f;
 
 void ftCo_800914A4(ftCo_GObj* gobj)
-=======
-void ftCo_800914A4(Fighter_GObj* gobj)
->>>>>>> 67b11e81
 {
     ftCo_Fighter* fp;
     CollData *coll_data;
@@ -380,15 +359,11 @@
 {
     Vec3 vec;
     float sp24;
-<<<<<<< HEAD
     HSD_JObj* jobj;
     ftCo_Fighter* fp;
     PAD_STACK(20);
 
     fp = GET_FIGHTER(gobj);
-=======
-    Fighter* fp = gobj->user_data;
->>>>>>> 67b11e81
     if (ftCo_800C5240(gobj)) {
         ftCo_800C5A98(gobj);
     } else {
@@ -417,11 +392,7 @@
     }
 }
 
-<<<<<<< HEAD
-void ftCo_DamageIceJump_IASA(ftCo_GObj* gobj) { }
-=======
 void ftCo_DamageIceJump_IASA(Fighter_GObj* gobj) {}
->>>>>>> 67b11e81
 
 void ftCo_DamageIceJump_Phys(Fighter_GObj* gobj)
 {
