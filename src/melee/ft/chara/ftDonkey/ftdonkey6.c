--- conflicted
+++ resolved
@@ -1,51 +1,33 @@
-#include "ftdonkey.h"
-
-void ftDonkey_800E030C(HSD_GObj* fighterObj) {
-    s32 result = func_80094EA4(fighterObj);
-    if (result) return; 
-}
-
-void ftDonkey_800E0330(HSD_GObj* fighterObj) {
-    func_80084DB0(fighterObj);
-}
-
-<<<<<<< HEAD
-void ftDonkey_SpecialHi_StartAction(HSD_GObj* fighterObj) {
-    Fighter* fighter = getFighterPlus(fighterObj);
-    ftDonkeyAttributes* donkey_attr = getFtSpecialAttrs(fighter); 
-    Fighter_ActionStateChange_800693AC(fighterObj, 0x17D, 0, NULL, lbl_804D95E8, lbl_804D95EC, lbl_804D95E8);
-    ftDonkey_SetCallbacks_SpecialHi(fighterObj);
-    fighter->x220C_ftcmd_var3 = 0;
-    fighter->x2208_ftcmd_var2 = 0;
-    fighter->x2204_ftcmd_var1 = 0;
-    fighter->x2200_ftcmd_var0 = 0;
-    func_8007CC78(fighter, donkey_attr->x54);
-    fighter->x80_self_vel.x = fighter->xEC_ground_vel;
-    fighter->x80_self_vel.y = lbl_804D95E8;
-    fighter->x1968_jumpsUsed = fighter->x110_attr.x168_MaxJumps;
-    func_8006EBA4(fighterObj);
-    ef_Spawn(0x4CA, fighterObj, fighter->x5E8_fighterBones[0].x0_jobj);
-=======
-void ftDonkey_800E0350(HSD_GObj* fighterObj) {
-    func_80082C74(fighterObj, &ftDonkey_800E05E4);
-}
-
-s32 ftDonkey_800E0378(HSD_GObj* fighterObj) {
-    s32 result = func_800CAE80(fighterObj);
-    if (result) {
-        ftDonkey_800E04A4(fighterObj, result);
-        return 1;
-    }
-    return 0;
->>>>>>> de2ab27e
-}
-
-void ftDonkey_800E03C0(HSD_GObj* fighterObj) {
-    Fighter* fighter = getFighterPlus(fighterObj);
-    ftDonkeyAttributes* donkey_attr;
-    func_8007D5D4(fighter);
-    donkey_attr = getFtSpecialAttrs2CC(fighter);
-    Fighter_ActionStateChange_800693AC(fighterObj, donkey_attr->x0 + 7, 0, NULL, 0.0f, 1.0, 0.0f);
-    ftAnim_SetAnimRate(fighterObj, 0.0f);
-    func_800CB110(fighterObj, 1, 1.0f);
+#include "ftdonkey.h"
+
+void ftDonkey_800E030C(HSD_GObj* fighterObj) {
+    s32 result = func_80094EA4(fighterObj);
+    if (result) return; 
+}
+
+void ftDonkey_800E0330(HSD_GObj* fighterObj) {
+    func_80084DB0(fighterObj);
+}
+
+void ftDonkey_800E0350(HSD_GObj* fighterObj) {
+    func_80082C74(fighterObj, &ftDonkey_800E05E4);
+}
+
+s32 ftDonkey_800E0378(HSD_GObj* fighterObj) {
+    s32 result = func_800CAE80(fighterObj);
+    if (result) {
+        ftDonkey_800E04A4(fighterObj, result);
+        return 1;
+    }
+    return 0;
+}
+
+void ftDonkey_800E03C0(HSD_GObj* fighterObj) {
+    Fighter* fighter = getFighterPlus(fighterObj);
+    ftDonkeyAttributes* donkey_attr;
+    func_8007D5D4(fighter);
+    donkey_attr = getFtSpecialAttrs2CC(fighter);
+    Fighter_ActionStateChange_800693AC(fighterObj, donkey_attr->x0 + 7, 0, NULL, 0.0f, 1.0, 0.0f);
+    ftAnim_SetAnimRate(fighterObj, 0.0f);
+    func_800CB110(fighterObj, 1, 1.0f);
 }