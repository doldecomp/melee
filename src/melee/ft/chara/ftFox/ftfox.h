#ifndef _ftfox_h_
#define _ftfox_h_

#include "melee/ft/ftcommon.h"
#include "melee/lb/lbvector.h"

#include <melee/ft/fighter.h>
#include <melee/it/item.h>
#include <melee/it/itkind.h>
#include <common_structs.h>

#define FTFOX_APPEALS_ATTACKID 0x72

typedef enum ftFoxAction {

    AS_FTCOMMON = 340,
    AS_FOX_SPECIALN_START,
    AS_FOX_SPECIALN_LOOP,
    AS_FOX_SPECIALN_END,
    AS_FOX_SPECIALAIRN_START,
    AS_FOX_SPECIALAIRN_LOOP,
    AS_FOX_SPECIALAIRN_END,
    AS_FOX_SPECIALS_START,
    AS_FOX_SPECIALS,
    AS_FOX_SPECIALS_END,
    AS_FOX_SPECIALAIRS_START,
    AS_FOX_SPECIALAIRS,
    AS_FOX_SPECIALAIRS_END,
<<<<<<< HEAD
    AS_FOX_SPECIALHI_HOLD,
    AS_FOX_SPECIALHI_HOLDAIR,
    AS_FOX_SPECIALHI,
    AS_FOX_SPECIALAIRHI,
    AS_FOX_SPECIALHI_LANDING,
    AS_FOX_SPECIALHI_FALL,
    AS_FOX_SPECIALHI_BOUND,

} ftFoxAction;

// Flags used by Fox in Action State Change //

// SpecialHi (Firefox/Firebird)

#define FTFOX_SPECIALHI_COLL_FLAG FIGHTER_GFX_PRESERVE | FIGHTER_MATANIM_NOUPDATE | FIGHTER_CMD_UPDATE | FIGHTER_UNK_0x1000 | FIGHTER_ITEMVIS_NOUPDATE | FIGHTER_SKIP_UNK_0x2222 | FIGHTER_UNK_0x400000 | FIGHTER_UNK_0x4000000 | FIGHTER_UNK_0x2227
=======

} ftFoxAction;
>>>>>>> 4b588a1a

typedef struct _ftFoxAttributes {

    // NEUTRAL SPECIAL - BLASTER //

    f32 x0_FOX_BLASTER_UNK1;
    f32 x4_FOX_BLASTER_UNK2;
    f32 x8_FOX_BLASTER_UNK3;
    f32 xC_FOX_BLASTER_UNK4;
    f32 x10_FOX_BLASTER_ANGLE; // Angle at which Blaster shots are fired
    f32 x14_FOX_BLASTER_VEL; // Velocity at which Blaster shots are fired
    f32 x18_FOX_BLASTER_LANDING_LAG;
    s32 x1C_FOX_BLASTER_SHOT_ITKIND;
    s32 x20_FOX_BLASTER_GUN_ITKIND;
<<<<<<< HEAD

    // SIDE SPECIAL - FOX ILLUSION / FALCO PHANTASM //

    f32 x24_FOX_ILLUSION_GRAVITY_DELAY; // Frames required to pass before gravity is applied
    f32 x28_FOX_ILLUSION_GROUND_VEL_X; // Horizontal velocity?
    f32 x2C_FOX_ILLUSION_UNK1;
    f32 x30_FOX_ILLUSION_UNK2;
    f32 x34_FOX_ILLUSION_UNK3;
    f32 x38_FOX_ILLUSION_GROUND_FRICTION;
    f32 x3C_FOX_ILLUSION_AIR_VEL_X;
    f32 x40_FOX_ILLUSION_AIR_MUL_X;
    f32 x44_FOX_ILLUSION_FALL_ACCEL;
    f32 x48_FOX_ILLUSION_TERMINAL_VELOCITY;
    f32 x4C_FOX_ILLUSION_UNK4;
    f32 x50_FOX_ILLUSION_LANDING_LAG;

    // UP SPECIAL - FIREFOX / FIREBIRD //

    f32 x54_FOX_FIREFOX_GRAVITY_DELAY;
    f32 x58_FOX_FIREFOX_VEL_X; // Initial velocity
    f32 x5C_FOX_FIREFOX_AIR_MOMENTUM_PRESERVE_X; 
    f32 x60_FOX_FIREFOX_FALL_ACCEL;
    f32 x64_FOX_FIREFOX_DIRECTION_STICK_RANGE_MIN; // Minimum control stick range required for direction change
    f32 x68_FOX_FIREFOX_DURATION; // Amount of frames Firefox/Firebird travels
    s32 x6C_FOX_FIREFOX_BOUNCE_VAR;
    f32 x70_FOX_FIREFOX_DURATION_END;
    f32 x74_FOX_FIREFOX_SPEED;
    f32 x78_FOX_FIREFOX_REVERSE_ACCEL; // ???
    f32 x7C_FOX_FIREFOX_GROUND_MOMENTUM_END;
    f32 x80_FOX_FIREFOX_UNK2;
    f32 x84_FOX_FIREFOX_BOUND_VEL_X; // Horizontal velocity of SpecialHiBound action state
    f32 x88_FOX_FIREFOX_FACING_STICK_RANGE_MIN; // Minimum control stick range required to change character's facing direction
    f32 x8C_FOX_FIREFOX_FREEFALL_MOBILITY;
    f32 x90_FOX_FIREFOX_LANDING_LAG;
    f32 x94_FOX_FIREFOX_BOUND_ANGLE;
    
    // DOWN SPECIAL - REFLECTOR //

=======

    // SIDE SPECIAL - FOX ILLUSION / FALCO PHANTASM //

    f32 x24_FOX_ILLUSION_GRAVITY_DELAY; // Frames required to pass before gravity is applied
    f32 x28_FOX_ILLUSION_GROUND_VEL_X; // Horizontal velocity?
    f32 x2C_FOX_ILLUSION_UNK1;
    f32 x30_FOX_ILLUSION_UNK2;
    f32 x34_FOX_ILLUSION_UNK3;
    f32 x38_FOX_ILLUSION_GROUND_FRICTION;
    f32 x3C_FOX_ILLUSION_AIR_VEL_X;
    f32 x40_FOX_ILLUSION_AIR_MUL_X;
    f32 x44_FOX_ILLUSION_FALL_ACCEL;
    f32 x48_FOX_ILLUSION_TERMINAL_VELOCITY;
    f32 x4C_FOX_ILLUSION_UNK4;
    f32 x50_FOX_ILLUSION_LANDING_LAG;

    // UP SPECIAL - FIREFOX / FIREBIRD //

    f32 x54_FOX_FIREFOX_GRAVITY_DELAY;
    f32 x58_FOX_FIREFOX_VEL_X; // Initial velocity
    f32 x5C_FOX_FIREFOX_AIR_MOMENTUM_PRESERVE_X; 
    f32 x60_FOX_FIREFOX_FALL_ACCEL;
    f32 x64_FOX_FIREFOX_DIRECTION_STICK_RANGE_MIN; // Minimum control stick range required for direction change
    f32 x68_FOX_FIREFOX_DURATION; // Amount of frames Firefox/Firebird travels
    f32 x6C_FOX_FIREFOX_UNK1;
    f32 x70_FOX_FIREFOX_AIR_MOMENTUM_END;
    f32 x74_FOX_FIREFOX_SPEED;
    f32 x78_FOX_FIREFOX_REVERSE_ACCEL; // ???
    f32 x7C_FOX_FIREFOX_GROUND_MOMENTUM_END;
    f32 x80_FOX_FIREFOX_UNK2;
    f32 x84_FOX_FIREFOX_BOUND_VEL_X; // Horizontal velocity of SpecialHiBound action state
    f32 x88_FOX_FIREFOX_FACING_STICK_RANGE_MIN; // Minimum control stick range required to change character's facing direction
    f32 x8C_FOX_FIREFOX_UNK3;
    f32 x90_FOX_FIREFOX_LANDING_LAG;
    f32 x94_FOX_FIREFOX_BOUND_LANDING_LAG;
    
    // DOWN SPECIAL - REFLECTOR //

>>>>>>> 4b588a1a
    f32 x98_FOX_REFLECTOR_RELEASE_LAG; // Auto lag frames after initializing Reflector if B is not being held. Reflector is immediately released with no lag once these frames have passed.
    f32 x9C_FOX_REFLECTOR_TURN_FRAMES; // Amount of turn frames for changing Reflector direction
    f32 xA0_FOX_REFLECTOR_UNK1;
    s32 xA4_FOX_REFLECTOR_GRAVITY_DELAY;
    f32 xA8_FOX_REFLECTOR_MOMENTUM_PRESERVE_X;
    f32 xAC_FOX_REFLECTOR_FALL_ACCEL;
    ReflectDesc xB0_FOX_REFLECTOR_REFLECTION;

} ftFoxAttributes;

// Fox & Falco Functions //

BOOL func_800E5534(HSD_GObj* gobj);
void ftFox_OnDeath(HSD_GObj* gobj);
void func_800E5588(HSD_GObj* gobj);
void ftFox_OnItemPickup(HSD_GObj* gobj, BOOL arg1);
void ftFox_OnItemInvisible(HSD_GObj* gobj);
void ftFox_OnItemVisible(HSD_GObj* gobj);
void ftFox_OnItemDrop(HSD_GObj* gobj, BOOL arg1);

// Special Taunt (AppealS)

BOOL ftFox_AppealS_CheckIfUsed(Fighter* fp);
BOOL ftFox_AppealS_CheckInput(HSD_GObj* fighter_gobj);
void ftFox_AppealS_Action(HSD_GObj* fighter_gobj);
void ftFox_AppealS_Anim(HSD_GObj* fighter_gobj);
void ftFox_AppealS_IASA(HSD_GObj* fighter_gobj);
void ftFox_AppealS_Phys(HSD_GObj* fighter_gobj);
void ftFox_AppealS_Coll(HSD_GObj* fighter_gobj);
void ftFox_AppealS_OnTakeDamage(HSD_GObj* fighter_gobj);

<<<<<<< HEAD
// Neutral Special - Blaster (SpecialN) //
=======
// Neutral Special - Blaster (SpecialN)
>>>>>>> 4b588a1a

void ftFox_FtGetHoldJoint(HSD_GObj* fighter_gobj, Vec3* pos);
void ftFox_ItGetHoldJoint(HSD_GObj* fighter_gobj, Vec3* pos);
void ftFox_SpecialN_OnChangeAction(HSD_GObj* fighter_gobj);
BOOL ftFox_CheckRemoveBlaster(HSD_GObj* fighter_gobj);
s32 ftFox_GetBlasterAction(HSD_GObj* fighter_gobj);
BOOL ftFox_CheckBlasterAction(HSD_GObj* fighter_gobj);
void ftFox_ClearBlaster(HSD_GObj* fighter_gobj);
void ftFox_RemoveBlaster(HSD_GObj* fighter_gobj);
void ftFox_CreateBlasterShot(HSD_GObj* fighter_gobj);
void ftFox_SpecialN_StartAction(HSD_GObj* fighter_gobj);
void ftFox_SpecialAirN_StartAction(HSD_GObj* fighter_gobj);
void ftFox_SpecialNStart_Anim(HSD_GObj* fighter_gobj);
void ftFox_SpecialNLoop_Anim(HSD_GObj* fighter_gobj);
void ftFox_SpecialNEnd_Anim(HSD_GObj* fighter_gobj);
void ftFox_SpecialAirNStart_Anim(HSD_GObj* fighter_gobj);
void ftFox_SpecialAirNLoop_Anim(HSD_GObj* fighter_gobj);
void ftFox_SpecialAirNEnd_Anim(HSD_GObj* fighter_gobj);
void ftFox_SpecialNStart_IASA(HSD_GObj* fighter_gobj);
void ftFox_SpecialNLoop_IASA(HSD_GObj* fighter_gobj);
void ftFox_SpecialNEnd_IASA(HSD_GObj* fighter_gobj);
void ftFox_SpecialAirNStart_IASA(HSD_GObj* fighter_gobj);
void ftFox_SpecialAirNLoop_IASA(HSD_GObj* fighter_gobj);
void ftFox_SpecialAirNEnd_IASA(HSD_GObj* fighter_gobj);
void ftFox_SpecialNStart_Phys(HSD_GObj* fighter_gobj);
void ftFox_SpecialNLoop_Phys(HSD_GObj* fighter_gobj);
void ftFox_SpecialNEnd_Phys(HSD_GObj* fighter_gobj);
void ftFox_SpecialAirNStart_Phys(HSD_GObj* fighter_gobj);
void ftFox_SpecialAirNLoop_Phys(HSD_GObj* fighter_gobj);
void ftFox_SpecialAirNEnd_Phys(HSD_GObj* fighter_gobj);
void ftFox_SpecialNStart_Coll(HSD_GObj* fighter_gobj);
void ftFox_SpecialNLoop_Coll(HSD_GObj* fighter_gobj);
void ftFox_SpecialNEnd_Coll(HSD_GObj* fighter_gobj);
void ftFox_SpecialAirNStart_Coll(HSD_GObj* fighter_gobj);
void ftFox_SpecialAirNLoop_Coll(HSD_GObj* fighter_gobj);
void ftFox_SpecialAirNEnd_Coll(HSD_GObj* fighter_gobj);

// Throws (ThrowB/ThrowHi/ThrowL) //

void ftFox_Throw_Anim(HSD_GObj* fighter_gobj);

<<<<<<< HEAD
// Up Special - Firefox (SpecialHi) //

void ftFox_SpecialHi_CreateLaunchGFX(HSD_GObj* fighter_gobj);
void ftFox_SpecialHi_CreateChargeGFX(HSD_GObj* fighter_gobj);
void ftFox_SpecialHi_StartAction(HSD_GObj* fighter_gobj);
void ftFox_SpecialAirHi_StartAction(HSD_GObj* fighter_gobj);
void ftFox_SpecialHi_RotateModel(HSD_GObj* fighter_gobj);
void ftFox_SpecialHiHold_Anim(HSD_GObj* fighter_gobj);
void ftFox_SpecialHiHoldAir_Anim(HSD_GObj* fighter_gobj);
void ftFox_SpecialHiHold_IASA(HSD_GObj* fighter_gobj);
void ftFox_SpecialHiHoldAir_IASA(HSD_GObj* fighter_gobj);
void ftFox_SpecialHiHold_Phys(HSD_GObj* fighter_gobj);
void ftFox_SpecialHiHoldAir_Phys(HSD_GObj* fighter_gobj);
void ftFox_SpecialHiHold_Coll(HSD_GObj* fighter_gobj);
void ftFox_SpecialHiHoldAir_Coll(HSD_GObj* fighter_gobj);
void ftFox_SpecialHiHold_GroundToAir(HSD_GObj* fighter_gobj);
void ftFox_SpecialHiHoldAir_AirToGround(HSD_GObj* fighter_gobj);
void ftFox_SpecialHi_Anim(HSD_GObj* fighter_gobj);
void ftFox_SpecialAirHi_Anim(HSD_GObj* fighter_gobj);
void ftFox_SpecialHi_IASA(HSD_GObj* fighter_gobj);
void ftFox_SpecialAirHi_IASA(HSD_GObj* fighter_gobj);
void ftFox_SpecialHi_Phys(HSD_GObj* fighter_gobj);
void ftFox_SpecialAirHi_Phys(HSD_GObj* fighter_gobj);
void ftFox_SpecialHi_Coll(HSD_GObj* fighter_gobj);
void ftFox_SpecialAirHi_Coll(HSD_GObj* fighter_gobj);
void ftFox_SpecialHi_GroundToAir(HSD_GObj* fighter_gobj);
void ftFox_SpecialAirHi_AirToGround(HSD_GObj* fighter_gobj);
void ftFox_SpecialAirHi_Action(HSD_GObj* fighter_gobj);
void ftFox_SpecialHiLanding_Anim(HSD_GObj* fighter_gobj);
void ftFox_SpecialHiFall_Anim(HSD_GObj* fighter_gobj);
void ftFox_SpecialHiLanding_IASA(HSD_GObj* fighter_gobj);
void ftFox_SpecialHiFall_IASA(HSD_GObj* fighter_gobj);
void ftFox_SpecialHiLanding_Phys(HSD_GObj* fighter_gobj);
void ftFox_SpecialHiFall_Phys(HSD_GObj* fighter_gobj);
void ftFox_SpecialHiLanding_Coll(HSD_GObj* fighter_gobj);
void ftFox_SpecialHiFall_Coll(HSD_GObj* fighter_gobj);
void ftFox_SpecialHiFall_Action(HSD_GObj* fighter_gobj);
void ftFox_SpecialHiFall_AirToGround(HSD_GObj* fighter_gobj);
void ftFox_SpecialHiLanding_GroundToAir(HSD_GObj* fighter_gobj);
void ftFox_SpecialHiBound_Anim(HSD_GObj* fighter_gobj);
void ftFox_SpecialHiBound_IASA(HSD_GObj* fighter_gobj);
void ftFox_SpecialHiBound_Phys(HSD_GObj* fighter_gobj);
void ftFox_SpecialHiBound_Coll(HSD_GObj* fighter_gobj);
void ftFox_SpecialHiBound_Action(HSD_GObj* fighter_gobj);

// Down Special - Reflector (SpecialLw) //

void lbl_800E83E0(HSD_GObj* fighter_gobj);
void lbl_800E845C(HSD_GObj* fighter_gobj);
void lbl_800E84D8(HSD_GObj* fighter_gobj);

=======
>>>>>>> 4b588a1a
#endif<|MERGE_RESOLUTION|>--- conflicted
+++ resolved
@@ -1,273 +1,220 @@
-#ifndef _ftfox_h_
-#define _ftfox_h_
-
-#include "melee/ft/ftcommon.h"
-#include "melee/lb/lbvector.h"
-
-#include <melee/ft/fighter.h>
-#include <melee/it/item.h>
-#include <melee/it/itkind.h>
-#include <common_structs.h>
-
-#define FTFOX_APPEALS_ATTACKID 0x72
-
-typedef enum ftFoxAction {
-
-    AS_FTCOMMON = 340,
-    AS_FOX_SPECIALN_START,
-    AS_FOX_SPECIALN_LOOP,
-    AS_FOX_SPECIALN_END,
-    AS_FOX_SPECIALAIRN_START,
-    AS_FOX_SPECIALAIRN_LOOP,
-    AS_FOX_SPECIALAIRN_END,
-    AS_FOX_SPECIALS_START,
-    AS_FOX_SPECIALS,
-    AS_FOX_SPECIALS_END,
-    AS_FOX_SPECIALAIRS_START,
-    AS_FOX_SPECIALAIRS,
-    AS_FOX_SPECIALAIRS_END,
-<<<<<<< HEAD
-    AS_FOX_SPECIALHI_HOLD,
-    AS_FOX_SPECIALHI_HOLDAIR,
-    AS_FOX_SPECIALHI,
-    AS_FOX_SPECIALAIRHI,
-    AS_FOX_SPECIALHI_LANDING,
-    AS_FOX_SPECIALHI_FALL,
-    AS_FOX_SPECIALHI_BOUND,
-
-} ftFoxAction;
-
-// Flags used by Fox in Action State Change //
-
-// SpecialHi (Firefox/Firebird)
-
-#define FTFOX_SPECIALHI_COLL_FLAG FIGHTER_GFX_PRESERVE | FIGHTER_MATANIM_NOUPDATE | FIGHTER_CMD_UPDATE | FIGHTER_UNK_0x1000 | FIGHTER_ITEMVIS_NOUPDATE | FIGHTER_SKIP_UNK_0x2222 | FIGHTER_UNK_0x400000 | FIGHTER_UNK_0x4000000 | FIGHTER_UNK_0x2227
-=======
-
-} ftFoxAction;
->>>>>>> 4b588a1a
-
-typedef struct _ftFoxAttributes {
-
-    // NEUTRAL SPECIAL - BLASTER //
-
-    f32 x0_FOX_BLASTER_UNK1;
-    f32 x4_FOX_BLASTER_UNK2;
-    f32 x8_FOX_BLASTER_UNK3;
-    f32 xC_FOX_BLASTER_UNK4;
-    f32 x10_FOX_BLASTER_ANGLE; // Angle at which Blaster shots are fired
-    f32 x14_FOX_BLASTER_VEL; // Velocity at which Blaster shots are fired
-    f32 x18_FOX_BLASTER_LANDING_LAG;
-    s32 x1C_FOX_BLASTER_SHOT_ITKIND;
-    s32 x20_FOX_BLASTER_GUN_ITKIND;
-<<<<<<< HEAD
-
-    // SIDE SPECIAL - FOX ILLUSION / FALCO PHANTASM //
-
-    f32 x24_FOX_ILLUSION_GRAVITY_DELAY; // Frames required to pass before gravity is applied
-    f32 x28_FOX_ILLUSION_GROUND_VEL_X; // Horizontal velocity?
-    f32 x2C_FOX_ILLUSION_UNK1;
-    f32 x30_FOX_ILLUSION_UNK2;
-    f32 x34_FOX_ILLUSION_UNK3;
-    f32 x38_FOX_ILLUSION_GROUND_FRICTION;
-    f32 x3C_FOX_ILLUSION_AIR_VEL_X;
-    f32 x40_FOX_ILLUSION_AIR_MUL_X;
-    f32 x44_FOX_ILLUSION_FALL_ACCEL;
-    f32 x48_FOX_ILLUSION_TERMINAL_VELOCITY;
-    f32 x4C_FOX_ILLUSION_UNK4;
-    f32 x50_FOX_ILLUSION_LANDING_LAG;
-
-    // UP SPECIAL - FIREFOX / FIREBIRD //
-
-    f32 x54_FOX_FIREFOX_GRAVITY_DELAY;
-    f32 x58_FOX_FIREFOX_VEL_X; // Initial velocity
-    f32 x5C_FOX_FIREFOX_AIR_MOMENTUM_PRESERVE_X; 
-    f32 x60_FOX_FIREFOX_FALL_ACCEL;
-    f32 x64_FOX_FIREFOX_DIRECTION_STICK_RANGE_MIN; // Minimum control stick range required for direction change
-    f32 x68_FOX_FIREFOX_DURATION; // Amount of frames Firefox/Firebird travels
-    s32 x6C_FOX_FIREFOX_BOUNCE_VAR;
-    f32 x70_FOX_FIREFOX_DURATION_END;
-    f32 x74_FOX_FIREFOX_SPEED;
-    f32 x78_FOX_FIREFOX_REVERSE_ACCEL; // ???
-    f32 x7C_FOX_FIREFOX_GROUND_MOMENTUM_END;
-    f32 x80_FOX_FIREFOX_UNK2;
-    f32 x84_FOX_FIREFOX_BOUND_VEL_X; // Horizontal velocity of SpecialHiBound action state
-    f32 x88_FOX_FIREFOX_FACING_STICK_RANGE_MIN; // Minimum control stick range required to change character's facing direction
-    f32 x8C_FOX_FIREFOX_FREEFALL_MOBILITY;
-    f32 x90_FOX_FIREFOX_LANDING_LAG;
-    f32 x94_FOX_FIREFOX_BOUND_ANGLE;
-    
-    // DOWN SPECIAL - REFLECTOR //
-
-=======
-
-    // SIDE SPECIAL - FOX ILLUSION / FALCO PHANTASM //
-
-    f32 x24_FOX_ILLUSION_GRAVITY_DELAY; // Frames required to pass before gravity is applied
-    f32 x28_FOX_ILLUSION_GROUND_VEL_X; // Horizontal velocity?
-    f32 x2C_FOX_ILLUSION_UNK1;
-    f32 x30_FOX_ILLUSION_UNK2;
-    f32 x34_FOX_ILLUSION_UNK3;
-    f32 x38_FOX_ILLUSION_GROUND_FRICTION;
-    f32 x3C_FOX_ILLUSION_AIR_VEL_X;
-    f32 x40_FOX_ILLUSION_AIR_MUL_X;
-    f32 x44_FOX_ILLUSION_FALL_ACCEL;
-    f32 x48_FOX_ILLUSION_TERMINAL_VELOCITY;
-    f32 x4C_FOX_ILLUSION_UNK4;
-    f32 x50_FOX_ILLUSION_LANDING_LAG;
-
-    // UP SPECIAL - FIREFOX / FIREBIRD //
-
-    f32 x54_FOX_FIREFOX_GRAVITY_DELAY;
-    f32 x58_FOX_FIREFOX_VEL_X; // Initial velocity
-    f32 x5C_FOX_FIREFOX_AIR_MOMENTUM_PRESERVE_X; 
-    f32 x60_FOX_FIREFOX_FALL_ACCEL;
-    f32 x64_FOX_FIREFOX_DIRECTION_STICK_RANGE_MIN; // Minimum control stick range required for direction change
-    f32 x68_FOX_FIREFOX_DURATION; // Amount of frames Firefox/Firebird travels
-    f32 x6C_FOX_FIREFOX_UNK1;
-    f32 x70_FOX_FIREFOX_AIR_MOMENTUM_END;
-    f32 x74_FOX_FIREFOX_SPEED;
-    f32 x78_FOX_FIREFOX_REVERSE_ACCEL; // ???
-    f32 x7C_FOX_FIREFOX_GROUND_MOMENTUM_END;
-    f32 x80_FOX_FIREFOX_UNK2;
-    f32 x84_FOX_FIREFOX_BOUND_VEL_X; // Horizontal velocity of SpecialHiBound action state
-    f32 x88_FOX_FIREFOX_FACING_STICK_RANGE_MIN; // Minimum control stick range required to change character's facing direction
-    f32 x8C_FOX_FIREFOX_UNK3;
-    f32 x90_FOX_FIREFOX_LANDING_LAG;
-    f32 x94_FOX_FIREFOX_BOUND_LANDING_LAG;
-    
-    // DOWN SPECIAL - REFLECTOR //
-
->>>>>>> 4b588a1a
-    f32 x98_FOX_REFLECTOR_RELEASE_LAG; // Auto lag frames after initializing Reflector if B is not being held. Reflector is immediately released with no lag once these frames have passed.
-    f32 x9C_FOX_REFLECTOR_TURN_FRAMES; // Amount of turn frames for changing Reflector direction
-    f32 xA0_FOX_REFLECTOR_UNK1;
-    s32 xA4_FOX_REFLECTOR_GRAVITY_DELAY;
-    f32 xA8_FOX_REFLECTOR_MOMENTUM_PRESERVE_X;
-    f32 xAC_FOX_REFLECTOR_FALL_ACCEL;
-    ReflectDesc xB0_FOX_REFLECTOR_REFLECTION;
-
-} ftFoxAttributes;
-
-// Fox & Falco Functions //
-
-BOOL func_800E5534(HSD_GObj* gobj);
-void ftFox_OnDeath(HSD_GObj* gobj);
-void func_800E5588(HSD_GObj* gobj);
-void ftFox_OnItemPickup(HSD_GObj* gobj, BOOL arg1);
-void ftFox_OnItemInvisible(HSD_GObj* gobj);
-void ftFox_OnItemVisible(HSD_GObj* gobj);
-void ftFox_OnItemDrop(HSD_GObj* gobj, BOOL arg1);
-
-// Special Taunt (AppealS)
-
-BOOL ftFox_AppealS_CheckIfUsed(Fighter* fp);
-BOOL ftFox_AppealS_CheckInput(HSD_GObj* fighter_gobj);
-void ftFox_AppealS_Action(HSD_GObj* fighter_gobj);
-void ftFox_AppealS_Anim(HSD_GObj* fighter_gobj);
-void ftFox_AppealS_IASA(HSD_GObj* fighter_gobj);
-void ftFox_AppealS_Phys(HSD_GObj* fighter_gobj);
-void ftFox_AppealS_Coll(HSD_GObj* fighter_gobj);
-void ftFox_AppealS_OnTakeDamage(HSD_GObj* fighter_gobj);
-
-<<<<<<< HEAD
-// Neutral Special - Blaster (SpecialN) //
-=======
-// Neutral Special - Blaster (SpecialN)
->>>>>>> 4b588a1a
-
-void ftFox_FtGetHoldJoint(HSD_GObj* fighter_gobj, Vec3* pos);
-void ftFox_ItGetHoldJoint(HSD_GObj* fighter_gobj, Vec3* pos);
-void ftFox_SpecialN_OnChangeAction(HSD_GObj* fighter_gobj);
-BOOL ftFox_CheckRemoveBlaster(HSD_GObj* fighter_gobj);
-s32 ftFox_GetBlasterAction(HSD_GObj* fighter_gobj);
-BOOL ftFox_CheckBlasterAction(HSD_GObj* fighter_gobj);
-void ftFox_ClearBlaster(HSD_GObj* fighter_gobj);
-void ftFox_RemoveBlaster(HSD_GObj* fighter_gobj);
-void ftFox_CreateBlasterShot(HSD_GObj* fighter_gobj);
-void ftFox_SpecialN_StartAction(HSD_GObj* fighter_gobj);
-void ftFox_SpecialAirN_StartAction(HSD_GObj* fighter_gobj);
-void ftFox_SpecialNStart_Anim(HSD_GObj* fighter_gobj);
-void ftFox_SpecialNLoop_Anim(HSD_GObj* fighter_gobj);
-void ftFox_SpecialNEnd_Anim(HSD_GObj* fighter_gobj);
-void ftFox_SpecialAirNStart_Anim(HSD_GObj* fighter_gobj);
-void ftFox_SpecialAirNLoop_Anim(HSD_GObj* fighter_gobj);
-void ftFox_SpecialAirNEnd_Anim(HSD_GObj* fighter_gobj);
-void ftFox_SpecialNStart_IASA(HSD_GObj* fighter_gobj);
-void ftFox_SpecialNLoop_IASA(HSD_GObj* fighter_gobj);
-void ftFox_SpecialNEnd_IASA(HSD_GObj* fighter_gobj);
-void ftFox_SpecialAirNStart_IASA(HSD_GObj* fighter_gobj);
-void ftFox_SpecialAirNLoop_IASA(HSD_GObj* fighter_gobj);
-void ftFox_SpecialAirNEnd_IASA(HSD_GObj* fighter_gobj);
-void ftFox_SpecialNStart_Phys(HSD_GObj* fighter_gobj);
-void ftFox_SpecialNLoop_Phys(HSD_GObj* fighter_gobj);
-void ftFox_SpecialNEnd_Phys(HSD_GObj* fighter_gobj);
-void ftFox_SpecialAirNStart_Phys(HSD_GObj* fighter_gobj);
-void ftFox_SpecialAirNLoop_Phys(HSD_GObj* fighter_gobj);
-void ftFox_SpecialAirNEnd_Phys(HSD_GObj* fighter_gobj);
-void ftFox_SpecialNStart_Coll(HSD_GObj* fighter_gobj);
-void ftFox_SpecialNLoop_Coll(HSD_GObj* fighter_gobj);
-void ftFox_SpecialNEnd_Coll(HSD_GObj* fighter_gobj);
-void ftFox_SpecialAirNStart_Coll(HSD_GObj* fighter_gobj);
-void ftFox_SpecialAirNLoop_Coll(HSD_GObj* fighter_gobj);
-void ftFox_SpecialAirNEnd_Coll(HSD_GObj* fighter_gobj);
-
-// Throws (ThrowB/ThrowHi/ThrowL) //
-
-void ftFox_Throw_Anim(HSD_GObj* fighter_gobj);
-
-<<<<<<< HEAD
-// Up Special - Firefox (SpecialHi) //
-
-void ftFox_SpecialHi_CreateLaunchGFX(HSD_GObj* fighter_gobj);
-void ftFox_SpecialHi_CreateChargeGFX(HSD_GObj* fighter_gobj);
-void ftFox_SpecialHi_StartAction(HSD_GObj* fighter_gobj);
-void ftFox_SpecialAirHi_StartAction(HSD_GObj* fighter_gobj);
-void ftFox_SpecialHi_RotateModel(HSD_GObj* fighter_gobj);
-void ftFox_SpecialHiHold_Anim(HSD_GObj* fighter_gobj);
-void ftFox_SpecialHiHoldAir_Anim(HSD_GObj* fighter_gobj);
-void ftFox_SpecialHiHold_IASA(HSD_GObj* fighter_gobj);
-void ftFox_SpecialHiHoldAir_IASA(HSD_GObj* fighter_gobj);
-void ftFox_SpecialHiHold_Phys(HSD_GObj* fighter_gobj);
-void ftFox_SpecialHiHoldAir_Phys(HSD_GObj* fighter_gobj);
-void ftFox_SpecialHiHold_Coll(HSD_GObj* fighter_gobj);
-void ftFox_SpecialHiHoldAir_Coll(HSD_GObj* fighter_gobj);
-void ftFox_SpecialHiHold_GroundToAir(HSD_GObj* fighter_gobj);
-void ftFox_SpecialHiHoldAir_AirToGround(HSD_GObj* fighter_gobj);
-void ftFox_SpecialHi_Anim(HSD_GObj* fighter_gobj);
-void ftFox_SpecialAirHi_Anim(HSD_GObj* fighter_gobj);
-void ftFox_SpecialHi_IASA(HSD_GObj* fighter_gobj);
-void ftFox_SpecialAirHi_IASA(HSD_GObj* fighter_gobj);
-void ftFox_SpecialHi_Phys(HSD_GObj* fighter_gobj);
-void ftFox_SpecialAirHi_Phys(HSD_GObj* fighter_gobj);
-void ftFox_SpecialHi_Coll(HSD_GObj* fighter_gobj);
-void ftFox_SpecialAirHi_Coll(HSD_GObj* fighter_gobj);
-void ftFox_SpecialHi_GroundToAir(HSD_GObj* fighter_gobj);
-void ftFox_SpecialAirHi_AirToGround(HSD_GObj* fighter_gobj);
-void ftFox_SpecialAirHi_Action(HSD_GObj* fighter_gobj);
-void ftFox_SpecialHiLanding_Anim(HSD_GObj* fighter_gobj);
-void ftFox_SpecialHiFall_Anim(HSD_GObj* fighter_gobj);
-void ftFox_SpecialHiLanding_IASA(HSD_GObj* fighter_gobj);
-void ftFox_SpecialHiFall_IASA(HSD_GObj* fighter_gobj);
-void ftFox_SpecialHiLanding_Phys(HSD_GObj* fighter_gobj);
-void ftFox_SpecialHiFall_Phys(HSD_GObj* fighter_gobj);
-void ftFox_SpecialHiLanding_Coll(HSD_GObj* fighter_gobj);
-void ftFox_SpecialHiFall_Coll(HSD_GObj* fighter_gobj);
-void ftFox_SpecialHiFall_Action(HSD_GObj* fighter_gobj);
-void ftFox_SpecialHiFall_AirToGround(HSD_GObj* fighter_gobj);
-void ftFox_SpecialHiLanding_GroundToAir(HSD_GObj* fighter_gobj);
-void ftFox_SpecialHiBound_Anim(HSD_GObj* fighter_gobj);
-void ftFox_SpecialHiBound_IASA(HSD_GObj* fighter_gobj);
-void ftFox_SpecialHiBound_Phys(HSD_GObj* fighter_gobj);
-void ftFox_SpecialHiBound_Coll(HSD_GObj* fighter_gobj);
-void ftFox_SpecialHiBound_Action(HSD_GObj* fighter_gobj);
-
-// Down Special - Reflector (SpecialLw) //
-
-void lbl_800E83E0(HSD_GObj* fighter_gobj);
-void lbl_800E845C(HSD_GObj* fighter_gobj);
-void lbl_800E84D8(HSD_GObj* fighter_gobj);
-
-=======
->>>>>>> 4b588a1a
-#endif+#ifndef _ftfox_h_
+#define _ftfox_h_
+
+#include "melee/ft/ftcommon.h"
+#include "melee/lb/lbvector.h"
+
+#include <melee/ft/fighter.h>
+#include <melee/it/item.h>
+#include <melee/it/itkind.h>
+#include <common_structs.h>
+
+#define FTFOX_APPEALS_ATTACKID 0x72
+
+typedef enum ftFoxAction {
+
+    AS_FTCOMMON = 340,
+    AS_FOX_SPECIALN_START,
+    AS_FOX_SPECIALN_LOOP,
+    AS_FOX_SPECIALN_END,
+    AS_FOX_SPECIALAIRN_START,
+    AS_FOX_SPECIALAIRN_LOOP,
+    AS_FOX_SPECIALAIRN_END,
+    AS_FOX_SPECIALS_START,
+    AS_FOX_SPECIALS,
+    AS_FOX_SPECIALS_END,
+    AS_FOX_SPECIALAIRS_START,
+    AS_FOX_SPECIALAIRS,
+    AS_FOX_SPECIALAIRS_END,
+    AS_FOX_SPECIALHI_HOLD,
+    AS_FOX_SPECIALHI_HOLDAIR,
+    AS_FOX_SPECIALHI,
+    AS_FOX_SPECIALAIRHI,
+    AS_FOX_SPECIALHI_LANDING,
+    AS_FOX_SPECIALHI_FALL,
+    AS_FOX_SPECIALHI_BOUND,
+
+} ftFoxAction;
+
+// Flags used by Fox in Action State Change //
+
+// SpecialHi (Firefox/Firebird)
+
+#define FTFOX_SPECIALHI_COLL_FLAG FIGHTER_GFX_PRESERVE | FIGHTER_MATANIM_NOUPDATE | FIGHTER_CMD_UPDATE | FIGHTER_UNK_0x1000 | FIGHTER_ITEMVIS_NOUPDATE | FIGHTER_SKIP_UNK_0x2222 | FIGHTER_UNK_0x400000 | FIGHTER_UNK_0x4000000 | FIGHTER_UNK_0x2227
+
+typedef struct _ftFoxAttributes {
+
+    // NEUTRAL SPECIAL - BLASTER //
+
+    f32 x0_FOX_BLASTER_UNK1;
+    f32 x4_FOX_BLASTER_UNK2;
+    f32 x8_FOX_BLASTER_UNK3;
+    f32 xC_FOX_BLASTER_UNK4;
+    f32 x10_FOX_BLASTER_ANGLE; // Angle at which Blaster shots are fired
+    f32 x14_FOX_BLASTER_VEL; // Velocity at which Blaster shots are fired
+    f32 x18_FOX_BLASTER_LANDING_LAG;
+    s32 x1C_FOX_BLASTER_SHOT_ITKIND;
+    s32 x20_FOX_BLASTER_GUN_ITKIND;
+
+    // SIDE SPECIAL - FOX ILLUSION / FALCO PHANTASM //
+
+    f32 x24_FOX_ILLUSION_GRAVITY_DELAY; // Frames required to pass before gravity is applied
+    f32 x28_FOX_ILLUSION_GROUND_VEL_X; // Horizontal velocity?
+    f32 x2C_FOX_ILLUSION_UNK1;
+    f32 x30_FOX_ILLUSION_UNK2;
+    f32 x34_FOX_ILLUSION_UNK3;
+    f32 x38_FOX_ILLUSION_GROUND_FRICTION;
+    f32 x3C_FOX_ILLUSION_AIR_VEL_X;
+    f32 x40_FOX_ILLUSION_AIR_MUL_X;
+    f32 x44_FOX_ILLUSION_FALL_ACCEL;
+    f32 x48_FOX_ILLUSION_TERMINAL_VELOCITY;
+    f32 x4C_FOX_ILLUSION_UNK4;
+    f32 x50_FOX_ILLUSION_LANDING_LAG;
+
+    // UP SPECIAL - FIREFOX / FIREBIRD //
+
+    f32 x54_FOX_FIREFOX_GRAVITY_DELAY;
+    f32 x58_FOX_FIREFOX_VEL_X; // Initial velocity
+    f32 x5C_FOX_FIREFOX_AIR_MOMENTUM_PRESERVE_X; 
+    f32 x60_FOX_FIREFOX_FALL_ACCEL;
+    f32 x64_FOX_FIREFOX_DIRECTION_STICK_RANGE_MIN; // Minimum control stick range required for direction change
+    f32 x68_FOX_FIREFOX_DURATION; // Amount of frames Firefox/Firebird travels
+    s32 x6C_FOX_FIREFOX_BOUNCE_VAR;
+    f32 x70_FOX_FIREFOX_DURATION_END;
+    f32 x74_FOX_FIREFOX_SPEED;
+    f32 x78_FOX_FIREFOX_REVERSE_ACCEL; // ???
+    f32 x7C_FOX_FIREFOX_GROUND_MOMENTUM_END;
+    f32 x80_FOX_FIREFOX_UNK2;
+    f32 x84_FOX_FIREFOX_BOUND_VEL_X; // Horizontal velocity of SpecialHiBound action state
+    f32 x88_FOX_FIREFOX_FACING_STICK_RANGE_MIN; // Minimum control stick range required to change character's facing direction
+    f32 x8C_FOX_FIREFOX_FREEFALL_MOBILITY;
+    f32 x90_FOX_FIREFOX_LANDING_LAG;
+    f32 x94_FOX_FIREFOX_BOUND_ANGLE;
+    
+    // DOWN SPECIAL - REFLECTOR //
+
+    f32 x98_FOX_REFLECTOR_RELEASE_LAG; // Auto lag frames after initializing Reflector if B is not being held. Reflector is immediately released with no lag once these frames have passed.
+    f32 x9C_FOX_REFLECTOR_TURN_FRAMES; // Amount of turn frames for changing Reflector direction
+    f32 xA0_FOX_REFLECTOR_UNK1;
+    s32 xA4_FOX_REFLECTOR_GRAVITY_DELAY;
+    f32 xA8_FOX_REFLECTOR_MOMENTUM_PRESERVE_X;
+    f32 xAC_FOX_REFLECTOR_FALL_ACCEL;
+    ReflectDesc xB0_FOX_REFLECTOR_REFLECTION;
+
+} ftFoxAttributes;
+
+// Fox & Falco Functions //
+
+BOOL func_800E5534(HSD_GObj* gobj);
+void ftFox_OnDeath(HSD_GObj* gobj);
+void func_800E5588(HSD_GObj* gobj);
+void ftFox_OnItemPickup(HSD_GObj* gobj, BOOL arg1);
+void ftFox_OnItemInvisible(HSD_GObj* gobj);
+void ftFox_OnItemVisible(HSD_GObj* gobj);
+void ftFox_OnItemDrop(HSD_GObj* gobj, BOOL arg1);
+
+// Special Taunt (AppealS)
+
+BOOL ftFox_AppealS_CheckIfUsed(Fighter* fp);
+BOOL ftFox_AppealS_CheckInput(HSD_GObj* fighter_gobj);
+void ftFox_AppealS_Action(HSD_GObj* fighter_gobj);
+void ftFox_AppealS_Anim(HSD_GObj* fighter_gobj);
+void ftFox_AppealS_IASA(HSD_GObj* fighter_gobj);
+void ftFox_AppealS_Phys(HSD_GObj* fighter_gobj);
+void ftFox_AppealS_Coll(HSD_GObj* fighter_gobj);
+void ftFox_AppealS_OnTakeDamage(HSD_GObj* fighter_gobj);
+
+// Neutral Special - Blaster (SpecialN) //
+
+void ftFox_FtGetHoldJoint(HSD_GObj* fighter_gobj, Vec3* pos);
+void ftFox_ItGetHoldJoint(HSD_GObj* fighter_gobj, Vec3* pos);
+void ftFox_SpecialN_OnChangeAction(HSD_GObj* fighter_gobj);
+BOOL ftFox_CheckRemoveBlaster(HSD_GObj* fighter_gobj);
+s32 ftFox_GetBlasterAction(HSD_GObj* fighter_gobj);
+BOOL ftFox_CheckBlasterAction(HSD_GObj* fighter_gobj);
+void ftFox_ClearBlaster(HSD_GObj* fighter_gobj);
+void ftFox_RemoveBlaster(HSD_GObj* fighter_gobj);
+void ftFox_CreateBlasterShot(HSD_GObj* fighter_gobj);
+void ftFox_SpecialN_StartAction(HSD_GObj* fighter_gobj);
+void ftFox_SpecialAirN_StartAction(HSD_GObj* fighter_gobj);
+void ftFox_SpecialNStart_Anim(HSD_GObj* fighter_gobj);
+void ftFox_SpecialNLoop_Anim(HSD_GObj* fighter_gobj);
+void ftFox_SpecialNEnd_Anim(HSD_GObj* fighter_gobj);
+void ftFox_SpecialAirNStart_Anim(HSD_GObj* fighter_gobj);
+void ftFox_SpecialAirNLoop_Anim(HSD_GObj* fighter_gobj);
+void ftFox_SpecialAirNEnd_Anim(HSD_GObj* fighter_gobj);
+void ftFox_SpecialNStart_IASA(HSD_GObj* fighter_gobj);
+void ftFox_SpecialNLoop_IASA(HSD_GObj* fighter_gobj);
+void ftFox_SpecialNEnd_IASA(HSD_GObj* fighter_gobj);
+void ftFox_SpecialAirNStart_IASA(HSD_GObj* fighter_gobj);
+void ftFox_SpecialAirNLoop_IASA(HSD_GObj* fighter_gobj);
+void ftFox_SpecialAirNEnd_IASA(HSD_GObj* fighter_gobj);
+void ftFox_SpecialNStart_Phys(HSD_GObj* fighter_gobj);
+void ftFox_SpecialNLoop_Phys(HSD_GObj* fighter_gobj);
+void ftFox_SpecialNEnd_Phys(HSD_GObj* fighter_gobj);
+void ftFox_SpecialAirNStart_Phys(HSD_GObj* fighter_gobj);
+void ftFox_SpecialAirNLoop_Phys(HSD_GObj* fighter_gobj);
+void ftFox_SpecialAirNEnd_Phys(HSD_GObj* fighter_gobj);
+void ftFox_SpecialNStart_Coll(HSD_GObj* fighter_gobj);
+void ftFox_SpecialNLoop_Coll(HSD_GObj* fighter_gobj);
+void ftFox_SpecialNEnd_Coll(HSD_GObj* fighter_gobj);
+void ftFox_SpecialAirNStart_Coll(HSD_GObj* fighter_gobj);
+void ftFox_SpecialAirNLoop_Coll(HSD_GObj* fighter_gobj);
+void ftFox_SpecialAirNEnd_Coll(HSD_GObj* fighter_gobj);
+
+// Throws (ThrowB/ThrowHi/ThrowL) //
+
+void ftFox_Throw_Anim(HSD_GObj* fighter_gobj);
+
+// Up Special - Firefox (SpecialHi) //
+
+void ftFox_SpecialHi_CreateLaunchGFX(HSD_GObj* fighter_gobj);
+void ftFox_SpecialHi_CreateChargeGFX(HSD_GObj* fighter_gobj);
+void ftFox_SpecialHi_StartAction(HSD_GObj* fighter_gobj);
+void ftFox_SpecialAirHi_StartAction(HSD_GObj* fighter_gobj);
+void ftFox_SpecialHi_RotateModel(HSD_GObj* fighter_gobj);
+void ftFox_SpecialHiHold_Anim(HSD_GObj* fighter_gobj);
+void ftFox_SpecialHiHoldAir_Anim(HSD_GObj* fighter_gobj);
+void ftFox_SpecialHiHold_IASA(HSD_GObj* fighter_gobj);
+void ftFox_SpecialHiHoldAir_IASA(HSD_GObj* fighter_gobj);
+void ftFox_SpecialHiHold_Phys(HSD_GObj* fighter_gobj);
+void ftFox_SpecialHiHoldAir_Phys(HSD_GObj* fighter_gobj);
+void ftFox_SpecialHiHold_Coll(HSD_GObj* fighter_gobj);
+void ftFox_SpecialHiHoldAir_Coll(HSD_GObj* fighter_gobj);
+void ftFox_SpecialHiHold_GroundToAir(HSD_GObj* fighter_gobj);
+void ftFox_SpecialHiHoldAir_AirToGround(HSD_GObj* fighter_gobj);
+void ftFox_SpecialHi_Anim(HSD_GObj* fighter_gobj);
+void ftFox_SpecialAirHi_Anim(HSD_GObj* fighter_gobj);
+void ftFox_SpecialHi_IASA(HSD_GObj* fighter_gobj);
+void ftFox_SpecialAirHi_IASA(HSD_GObj* fighter_gobj);
+void ftFox_SpecialHi_Phys(HSD_GObj* fighter_gobj);
+void ftFox_SpecialAirHi_Phys(HSD_GObj* fighter_gobj);
+void ftFox_SpecialHi_Coll(HSD_GObj* fighter_gobj);
+void ftFox_SpecialAirHi_Coll(HSD_GObj* fighter_gobj);
+void ftFox_SpecialHi_GroundToAir(HSD_GObj* fighter_gobj);
+void ftFox_SpecialAirHi_AirToGround(HSD_GObj* fighter_gobj);
+void ftFox_SpecialAirHi_Action(HSD_GObj* fighter_gobj);
+void ftFox_SpecialHiLanding_Anim(HSD_GObj* fighter_gobj);
+void ftFox_SpecialHiFall_Anim(HSD_GObj* fighter_gobj);
+void ftFox_SpecialHiLanding_IASA(HSD_GObj* fighter_gobj);
+void ftFox_SpecialHiFall_IASA(HSD_GObj* fighter_gobj);
+void ftFox_SpecialHiLanding_Phys(HSD_GObj* fighter_gobj);
+void ftFox_SpecialHiFall_Phys(HSD_GObj* fighter_gobj);
+void ftFox_SpecialHiLanding_Coll(HSD_GObj* fighter_gobj);
+void ftFox_SpecialHiFall_Coll(HSD_GObj* fighter_gobj);
+void ftFox_SpecialHiFall_Action(HSD_GObj* fighter_gobj);
+void ftFox_SpecialHiFall_AirToGround(HSD_GObj* fighter_gobj);
+void ftFox_SpecialHiLanding_GroundToAir(HSD_GObj* fighter_gobj);
+void ftFox_SpecialHiBound_Anim(HSD_GObj* fighter_gobj);
+void ftFox_SpecialHiBound_IASA(HSD_GObj* fighter_gobj);
+void ftFox_SpecialHiBound_Phys(HSD_GObj* fighter_gobj);
+void ftFox_SpecialHiBound_Coll(HSD_GObj* fighter_gobj);
+void ftFox_SpecialHiBound_Action(HSD_GObj* fighter_gobj);
+
+// Down Special - Reflector (SpecialLw) //
+
+void lbl_800E83E0(HSD_GObj* fighter_gobj);
+void lbl_800E845C(HSD_GObj* fighter_gobj);
+void lbl_800E84D8(HSD_GObj* fighter_gobj);
+
+#endif