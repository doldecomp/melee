--- conflicted
+++ resolved
@@ -84,13 +84,8 @@
 // Neutral Aerial / Neutral Aerial landing
 bool ftGameWatch_ItemCheckParachuteRemove(HSD_GObj* fighter_gobj)
 {
-<<<<<<< HEAD
-    Fighter* fp = getFighter(fighter_gobj);
+    Fighter* fp = GET_FIGHTER(fighter_gobj);
     s32 asid = fp->action_id;
-=======
-    Fighter* fp = GET_FIGHTER(fighter_gobj);
-    s32 asid = fp->x10_action_state_index;
->>>>>>> c0a1b7ec
 
     if (asid >= AS_GAMEWATCH_ATTACKAIRN && asid <= AS_GAMEWATCH_LANDINGAIRN)
         return false;
@@ -179,13 +174,8 @@
 // Back Aerial / Back Aerial Landing Lag
 bool ftGameWatch_ItemCheckTurtleRemove(HSD_GObj* fighter_gobj)
 {
-<<<<<<< HEAD
-    Fighter* fp = getFighter(fighter_gobj);
+    Fighter* fp = GET_FIGHTER(fighter_gobj);
     s32 ASID = fp->action_id;
-=======
-    Fighter* fp = GET_FIGHTER(fighter_gobj);
-    s32 ASID = fp->x10_action_state_index;
->>>>>>> c0a1b7ec
 
     if ((ASID >= AS_GAMEWATCH_ATTACKAIRB) && (ASID <= AS_GAMEWATCH_LANDINGAIRB))
     {
@@ -305,13 +295,8 @@
 // Aerial / Up Aerial Landing Lag
 bool ftGameWatch_ItemCheckSparkyRemove(HSD_GObj* fighter_gobj)
 {
-<<<<<<< HEAD
-    Fighter* fp = getFighter(fighter_gobj);
+    Fighter* fp = GET_FIGHTER(fighter_gobj);
     s32 ASID = fp->action_id;
-=======
-    Fighter* fp = GET_FIGHTER(fighter_gobj);
-    s32 ASID = fp->x10_action_state_index;
->>>>>>> c0a1b7ec
 
     if ((ASID >= AS_GAMEWATCH_ATTACKAIRHI) &&
         (ASID <= AS_GAMEWATCH_LANDINGAIRHI))
