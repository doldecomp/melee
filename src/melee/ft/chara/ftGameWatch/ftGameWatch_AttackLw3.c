#include <melee/ft/chara/ftGameWatch/ftgamewatch.h>

#include <melee/ft/code_80081B38.h>
#include <melee/ft/ft_unknown_006.h>
#include <melee/ft/ftcommon.h>
#include <melee/it/code_8027CF30.h>
#include <melee/lb/lbunknown_001.h>

static void ftGameWatch_ItemManholeExitHitlag(HSD_GObj*);
static void ftGameWatch_ItemManholeEnterHitlag(HSD_GObj*);

// 0x8014AB48
// https://decomp.me/scratch/x73Hx // Create Manhole Item
void ftGameWatch_ItemManholeSetup(HSD_GObj* fighter_gobj)
{
    Vec3 sp10;
    HSD_GObj* manholeGObj;
    HSD_GObj* manholeGObj2;
    Fighter* fp = getFighter(fighter_gobj);

    if (fp->sa.gaw.x2250_manholeGObj2 == NULL) {
        func_8000B1CC(fp->x5E8_fighterBones[0x20].x0_jobj, NULL, &sp10);
        manholeGObj = fp->x1974_heldItem;
        if (manholeGObj != NULL) {
            fp->sa.gaw.x2248_manholeGObj = manholeGObj;
            func_8026BB44(fp->x1974_heldItem);
            func_8026B724(fp->x1974_heldItem);
            func_8007E6DC(fighter_gobj, fp->x1974_heldItem, 1);
        }
        fp->sa.gaw.x2250_manholeGObj2 =
            func_802C65E4(fighter_gobj, &sp10, 0x20, fp->facing_dir);
    }
    if (fp->sa.gaw.x2250_manholeGObj2 != NULL) {
        if (fp->cb.x21E4_callback_OnDeath2 == NULL) {
            fp->cb.x21E4_callback_OnDeath2 = ftGameWatch_OnDamage;
        }
        if (fp->cb.x21DC_callback_OnTakeDamage == NULL) {
            fp->cb.x21DC_callback_OnTakeDamage = ftGameWatch_OnDamage;
        }
    }
    fp->cb.x21D4_callback_EnterHitlag = ftGameWatch_ItemManholeEnterHitlag;
    fp->cb.x21D8_callback_ExitHitlag = ftGameWatch_ItemManholeExitHitlag;
    fp->cb.x21BC_callback_Accessory4 = NULL;
}

// 0x8014AC40
// https://decomp.me/scratch/JEvaL // Swap item GObj pointers
void ftGameWatch_ItemManholeRemove(HSD_GObj* fighter_gobj)
{
    HSD_GObj* manholeGObj;
    Fighter* fp = GET_FIGHTER(fighter_gobj);

    ftGameWatch_ItemManholeExitHitlag(fighter_gobj);
    fp->sa.gaw.x2250_manholeGObj2 = NULL;
    manholeGObj = fp->sa.gaw.x2248_manholeGObj;
    if (manholeGObj != NULL) {
        fp->x1974_heldItem = manholeGObj;
        fp->sa.gaw.x2248_manholeGObj = NULL;
        func_8026BB20(fp->x1974_heldItem);
        func_8026B73C(fp->x1974_heldItem);
        func_80094818(fighter_gobj, 1);
    }
}

// 0x8014ACB0
// https://decomp.me/scratch/09CUB // Remove Manhole on damage
void ftGameWatch_ItemManholeOnDamage(HSD_GObj* fighter_gobj)
{
    HSD_GObj* manholeGObj;
    HSD_GObj* manholeGObj2;
    Fighter* fp = getFighter(fighter_gobj);

    if (fp->sa.gaw.x2250_manholeGObj2 != NULL) {
        func_802C6718(fp->sa.gaw.x2250_manholeGObj2);
        ftGameWatch_ItemManholeRemove(fighter_gobj);
    }
}

// 0x8014AD38
// https://decomp.me/scratch/Kw1d3 // Apply hitlag to Manhole item
static void ftGameWatch_ItemManholeEnterHitlag(HSD_GObj* fighter_gobj)
{
    Fighter* fp = GET_FIGHTER(fighter_gobj);
    if (fp->sa.gaw.x2250_manholeGObj2 != NULL) {
        func_802C6764(fp->sa.gaw.x2250_manholeGObj2);
    }
}

// 0x8014AD68 - Remove hitlag from Manhole item
static void ftGameWatch_ItemManholeExitHitlag(HSD_GObj* fighter_gobj)
{
    Fighter* fp = GET_FIGHTER(fighter_gobj);
    if (fp->sa.gaw.x2250_manholeGObj2 != NULL) {
        func_802C6784(fp->sa.gaw.x2250_manholeGObj2);
    }
}

// 0x8014AD98
// https://decomp.me/scratch/IERdX // Check if Mr. Game & Watch is performing
// Down Tilt - remove if returns true
bool ftGameWatch_ItemCheckManholeRemove(HSD_GObj* fighter_gobj)
{
<<<<<<< HEAD
    Fighter* fp = getFighter(fighter_gobj);
    if (fp->action_id == AS_GAMEWATCH_ATTACKLW3) {
=======
    Fighter* fp = GET_FIGHTER(fighter_gobj);
    if (fp->x10_action_state_index == AS_GAMEWATCH_ATTACKLW3) {
>>>>>>> c0a1b7ec
        return false;
    }
    return true;
}

// 0x8014ADB8
// https://decomp.me/scratch/rGgyM // Mr. Game & Watch's Down Tilt Action State
// Handler
void ftGameWatch_AttackLw3_Action(HSD_GObj* fighter_gobj)
{
    Fighter* fp = GET_FIGHTER(fighter_gobj);

    if (func_80094790(fighter_gobj) == false) {
        fp->x2218_flag.bits.b0 = 0;
        Fighter_ActionStateChange_800693AC(fighter_gobj, AS_GAMEWATCH_ATTACKLW3,
                                           0, NULL, 0.0f, 1.0f, 0.0f);
        func_8006EBA4(fighter_gobj);
        fp->cb.x21BC_callback_Accessory4 = ftGameWatch_ItemManholeSetup;
    }
}

// 0x8014AE3C
// https://decomp.me/scratch/h03Ja // Mr. Game & Watch's Down Tilt Animation
// callback
void ftGameWatch_AttackLw3_Anim(HSD_GObj* fighter_gobj)
{
    Fighter* fp = GET_FIGHTER(fighter_gobj); // Filler

    if (!ftAnim_IsFramesRemaining(fighter_gobj)) {
        func_800D638C(fighter_gobj);
    }
}

// 0x8014AE78
// https://decomp.me/scratch/qzCi0 // Mr. Game & Watch's Down Tilt IASA callback
void ftGameWatch_AttackLw3_IASA(HSD_GObj* fighter_gobj)
{
    Fighter* fp = GET_FIGHTER(fighter_gobj);
    if (fp->x2218_flag.bits.b0 == 0)
        return;
    if (func_8008BFC4(fighter_gobj) != false)
        return;
    if (func_8008C830(fighter_gobj) != false)
        return;
    if (func_8008CB44(fighter_gobj) != false)
        return;
    if (func_8008B658(fighter_gobj) != false)
        return;
    if (func_8008B980(fighter_gobj) != false)
        return;
    if (func_8008BB44(fighter_gobj) != false)
        return;
    if (func_8008A9F8(fighter_gobj) != false)
        return;
    if (func_800CAED0(fighter_gobj) != false)
        return;
    if (func_800CA094(fighter_gobj) != false)
        return;
    if (func_800D5F58(fighter_gobj) != false)
        return;
    if (func_800C97DC(fighter_gobj) != false)
        return;
    if (func_800C9468(fighter_gobj) != false)
        return;
}

// 0x8014AF6C
// https://decomp.me/scratch/Xp4C5 // Mr. Game & Watch's Down Tilt Physics
// callback
void ftGameWatch_AttackLw3_Phys(HSD_GObj* fighter_gobj)
{
    func_80084F3C(fighter_gobj);
}

// 0x8014AF8C
// https://decomp.me/scratch/0stMN // Mr. Game & Watch's Down Tilt Collision
// callback
void ftGameWatch_AttackLw3_Coll(HSD_GObj* fighter_gobj)
{
    func_80084104(fighter_gobj);
    ftGameWatch_8014A538(fighter_gobj);
}<|MERGE_RESOLUTION|>--- conflicted
+++ resolved
@@ -100,13 +100,8 @@
 // Down Tilt - remove if returns true
 bool ftGameWatch_ItemCheckManholeRemove(HSD_GObj* fighter_gobj)
 {
-<<<<<<< HEAD
-    Fighter* fp = getFighter(fighter_gobj);
+    Fighter* fp = GET_FIGHTER(fighter_gobj);
     if (fp->action_id == AS_GAMEWATCH_ATTACKLW3) {
-=======
-    Fighter* fp = GET_FIGHTER(fighter_gobj);
-    if (fp->x10_action_state_index == AS_GAMEWATCH_ATTACKLW3) {
->>>>>>> c0a1b7ec
         return false;
     }
     return true;
