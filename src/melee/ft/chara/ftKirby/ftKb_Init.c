#include "ftKb_Init.static.h"

#include "types.h"

#include <placeholder.h>

#include "ft/fighter.h"

#include "ft/forward.h"

#include "ft/ft_081B.h"
#include "ft/ft_0877.h"
#include "ft/ft_0892.h"
#include "ft/ft_0C31.h"
#include "ftCommon/ftCo_Attack100.h"
#include "ft/ftcamera.h"
#include "ft/ftcliffcommon.h"
#include "ft/ftcolanim.h"
#include "ft/ftcoll.h"
#include "ft/ftcommon.h"
#include "ft/ftdata.h"
#include "ft/ftdynamics.h"
#include "ft/ftparts.h"
#include "ft/inlines.h"
#include "ft/types.h"
#include "ftCommon/ftCo_CaptureKirby.h"
#include "ftCommon/ftCo_Fall.h"

#include "ftKirby/forward.h"

#include "it/it_26B1.h"
#include "it/items/it_2F28.h"
#include "it/items/itkirby_2F23.h"
#include "it/items/itkirbyhammer.h"
#include "it/items/itnesspkflush.h"
#include "it/items/itpeachtoad.h"
#include "it/items/itpeachtoadspore.h"
#include "lb/lb_00B0.h"
#include "lb/lbanim.h"
#include "melee/lb/lbrefract.h"
#include "pl/player.h"

#include <common_structs.h>
#include <stddef.h>
#include <baselib/gobj.h>
#include <baselib/random.h>

MotionState ftKb_Init_MotionStateTable[ftKb_MS_SelfCount] = {
    {
        // ftKb_MS_JumpAerialF1 = 341
        ftKb_SM_JumpAerialF1,
        ftKb_MF_MultiJump,
        FtMoveId_Default << 24,
        ftCo_JumpAerialF1_Anim,
        ftCo_JumpAerialF1_IASA,
        ftCo_JumpAerialF1_Phys,
        ftCo_JumpAerialF1_Coll,
        ftCamera_UpdateCameraBox,
    },
    {
        // ftKb_MS_JumpAerialF2 = 342
        ftKb_SM_JumpAerialF2,
        ftKb_MF_MultiJump,
        FtMoveId_Default << 24,
        ftCo_JumpAerialF1_Anim,
        ftCo_JumpAerialF1_IASA,
        ftCo_JumpAerialF1_Phys,
        ftCo_JumpAerialF1_Coll,
        ftCamera_UpdateCameraBox,
    },
    {
        // ftKb_MS_JumpAerialF3 = 343
        ftKb_SM_JumpAerialF3,
        ftKb_MF_MultiJump,
        FtMoveId_Default << 24,
        ftCo_JumpAerialF1_Anim,
        ftCo_JumpAerialF1_IASA,
        ftCo_JumpAerialF1_Phys,
        ftCo_JumpAerialF1_Coll,
        ftCamera_UpdateCameraBox,
    },
    {
        // ftKb_MS_JumpAerialF4 = 344
        ftKb_SM_JumpAerialF4,
        ftKb_MF_MultiJump,
        FtMoveId_Default << 24,
        ftCo_JumpAerialF1_Anim,
        ftCo_JumpAerialF1_IASA,
        ftCo_JumpAerialF1_Phys,
        ftCo_JumpAerialF1_Coll,
        ftCamera_UpdateCameraBox,
    },
    {
        // ftKb_MS_JumpAerialF5 = 345
        ftKb_SM_JumpAerialF5,
        ftKb_MF_MultiJump,
        FtMoveId_Default << 24,
        ftCo_JumpAerialF1_Anim,
        ftCo_JumpAerialF1_IASA,
        ftCo_JumpAerialF1_Phys,
        ftCo_JumpAerialF1_Coll,
        ftCamera_UpdateCameraBox,
    },
    {
        // ftKb_MS_JumpAerialF1Met = 346
        ftKb_SM_JumpAerialF1Met,
        ftKb_MF_MultiJump,
        FtMoveId_Default << 24,
        ftCo_JumpAerialF1_Anim,
        ftCo_JumpAerialF1_IASA,
        ftCo_JumpAerialF1_Phys,
        ftCo_JumpAerialF1_Coll,
        ftCamera_UpdateCameraBox,
    },
    {
        // ftKb_MS_JumpAerialF2Met = 347
        ftKb_SM_JumpAerialF2Met,
        ftKb_MF_MultiJump,
        FtMoveId_Default << 24,
        ftCo_JumpAerialF1_Anim,
        ftCo_JumpAerialF1_IASA,
        ftCo_JumpAerialF1_Phys,
        ftCo_JumpAerialF1_Coll,
        ftCamera_UpdateCameraBox,
    },
    {
        // ftKb_MS_JumpAerialF3Met = 348
        ftKb_SM_JumpAerialF3Met,
        ftKb_MF_MultiJump,
        FtMoveId_Default << 24,
        ftCo_JumpAerialF1_Anim,
        ftCo_JumpAerialF1_IASA,
        ftCo_JumpAerialF1_Phys,
        ftCo_JumpAerialF1_Coll,
        ftCamera_UpdateCameraBox,
    },
    {
        // ftKb_MS_JumpAerialF4Met = 349
        ftKb_SM_JumpAerialF4Met,
        ftKb_MF_MultiJump,
        FtMoveId_Default << 24,
        ftCo_JumpAerialF1_Anim,
        ftCo_JumpAerialF1_IASA,
        ftCo_JumpAerialF1_Phys,
        ftCo_JumpAerialF1_Coll,
        ftCamera_UpdateCameraBox,
    },
    {
        // ftKb_MS_JumpAerialF5Met = 350
        ftKb_SM_JumpAerialF5Met,
        ftKb_MF_MultiJump,
        FtMoveId_Default << 24,
        ftCo_JumpAerialF1_Anim,
        ftCo_JumpAerialF1_IASA,
        ftCo_JumpAerialF1_Phys,
        ftCo_JumpAerialF1_Coll,
        ftCamera_UpdateCameraBox,
    },
    {
        // ftKb_MS_AttackDash = 351
        ftCo_SM_AttackDash,
        ftKb_MF_AttackDash,
        FtMoveId_AttackDash << 24,
        ftKb_AttackDash_Anim,
        ftKb_AttackDash_IASA,
        ftKb_AttackDash_Phys,
        ftKb_AttackDash_Coll,
        ftCamera_UpdateCameraBox,
    },
    {
        // ftKb_MS_AttackDashAir = 352
        ftCo_SM_AttackDash,
        ftKb_MF_AttackDashAir,
        FtMoveId_AttackDash << 24,
        ftKb_AttackDashAir_Anim,
        ftKb_AttackDashAir_IASA,
        ftKb_AttackDashAir_Phys,
        ftKb_AttackDashAir_Coll,
        ftCamera_UpdateCameraBox,
    },
    {
        // ftKb_MS_SpecialN = 353
        ftKb_SM_SpecialN,
        ftKb_MF_SpecialN,
        FtMoveId_SpecialN << 24,
        ftKb_SpecialN_Anim,
        NULL,
        ftKb_SpecialN_Phys,
        ftKb_SpecialN_Coll,
        ftCamera_UpdateCameraBox,
    },
    {
        // ftKb_MS_SpecialNLoop = 354
        ftKb_SM_SpecialNLoop,
        ftKb_MF_SpecialNLoop,
        FtMoveId_SpecialN << 24,
        ftKb_SpecialNLoop_Anim,
        ftKb_SpecialNLoop_IASA,
        ftKb_SpecialNLoop_Phys,
        ftKb_SpecialNLoop_Coll,
        ftCamera_UpdateCameraBox,
    },
    {
        // ftKb_MS_SpecialNEnd = 355
        ftKb_SM_SpecialNEnd,
        ftKb_MF_SpecialN,
        FtMoveId_SpecialN << 24,
        ftKb_SpecialNEnd_Anim,
        NULL,
        ftKb_SpecialNEnd_Phys,
        ftKb_SpecialNEnd_Coll,
        ftCamera_UpdateCameraBox,
    },
    {
        // ftKb_MS_SpecialNCapture0 = 356
        ftKb_SM_SpecialNCapture,
        ftKb_MF_SpecialN,
        FtMoveId_SpecialN << 24,
        ftKb_SpecialNCapture_Anim,
        NULL,
        ftKb_SpecialNCapture_Phys,
        ftKb_SpecialNCapture_Coll,
        ftCamera_UpdateCameraBox,
    },
    {
        // ftKb_MS_SpecialNCapture1 = 357
        ftKb_SM_SpecialNCapture,
        ftKb_MF_SpecialN,
        FtMoveId_SpecialN << 24,
        ftKb_SpecialNCapture0_Anim,
        NULL,
        ftKb_SpecialNCapture0_Phys,
        ftKb_SpecialNCapture0_Coll,
        ftCamera_UpdateCameraBox,
    },
    {
        // ftKb_MS_Eat = 358
        ftKb_SM_Eat,
        ftKb_MF_SpecialN,
        FtMoveId_SpecialN << 24,
        ftKb_Eat_Anim,
        NULL,
        ftKb_Eat_Phys,
        ftKb_Eat_Coll,
        ftCamera_UpdateCameraBox,
    },
    {
        // ftKb_MS_EatWait = 359
        ftKb_SM_EatWait,
        ftKb_MF_SpecialN,
        0x12400000,
        ftKb_EatWait_Anim,
        ftKb_EatWait_IASA,
        ftKb_EatWait_Phys,
        ftKb_EatWait_Coll,
        ftCamera_UpdateCameraBox,
    },
    {
        // ftKb_MS_EatWalkSlow = 360
        ftKb_SM_EatWalkSlow,
        ftKb_MF_SpecialNCaptureWalk,
        FtMoveId_SpecialN << 24,
        ftKb_EatWalk_Anim,
        ftKb_EatWalk_IASA,
        ftKb_EatWalk_Phys,
        ftKb_EatWalk_Coll,
        ftCamera_UpdateCameraBox,
    },
    {
        // ftKb_MS_EatWalkMiddle = 361
        ftKb_SM_EatWalkMiddle,
        ftKb_MF_SpecialNCaptureWalk,
        FtMoveId_SpecialN << 24,
        ftKb_EatWalk_Anim,
        ftKb_EatWalk_IASA,
        ftKb_EatWalk_Phys,
        ftKb_EatWalk_Coll,
        ftCamera_UpdateCameraBox,
    },
    {
        // ftKb_MS_EatWalkFast = 362
        ftKb_SM_EatWalkFast,
        ftKb_MF_SpecialNCaptureWalk,
        FtMoveId_SpecialN << 24,
        ftKb_EatWalk_Anim,
        ftKb_EatWalk_IASA,
        ftKb_EatWalk_Phys,
        ftKb_EatWalk_Coll,
        ftCamera_UpdateCameraBox,
    },
    {
        // ftKb_MS_EatTurn = 363
        ftKb_SM_EatTurn,
        ftKb_MF_SpecialNCaptureTurn,
        FtMoveId_SpecialN << 24,
        ftKb_EatTurn_Anim,
        NULL,
        ftKb_EatTurn_Phys,
        ftKb_EatTurn_Coll,
        ftCamera_UpdateCameraBox,
    },
    {
        // ftKb_MS_EatJump1 = 364
        ftKb_SM_EatJump1,
        ftKb_MF_SpecialNCaptureJumpSquat,
        FtMoveId_SpecialN << 24,
        ftKb_EatJump1_Anim,
        ftKb_EatJump1_IASA,
        ftKb_EatJump1_Phys,
        ftKb_EatJump1_Coll,
        ftCamera_UpdateCameraBox,
    },
    {
        // ftKb_MS_EatJump2 = 365
        ftKb_SM_EatJump2,
        ftKb_MF_SpecialN,
        FtMoveId_SpecialN << 24,
        ftKb_EatJump2_Anim,
        NULL,
        ftKb_EatJump2_Phys,
        ftKb_EatJump2_Coll,
        ftCamera_UpdateCameraBox,
    },
    {
        // ftKb_MS_EatLanding = 366
        ftKb_SM_EatLanding,
        ftKb_MF_SpecialN,
        0x12400000,
        ftKb_EatLanding_Anim,
        NULL,
        ftKb_EatLanding_Phys,
        ftKb_EatLanding_Coll,
        ftCamera_UpdateCameraBox,
    },
    {
        // ftKb_MS_SpecialNDrink0 = 367
        ftKb_SM_SpecialNDrink,
        ftKb_MF_SpecialN,
        FtMoveId_SpecialN << 24,
        ftKb_SpecialNDrink_Anim,
        NULL,
        ftKb_SpecialNDrink_Phys,
        ftKb_SpecialNDrink_Coll,
        ftCamera_UpdateCameraBox,
    },
    {
        // ftKb_MS_SpecialNDrink1 = 368
        ftKb_SM_SpecialNDrink,
        ftKb_MF_SpecialN,
        FtMoveId_SpecialN << 24,
        ftKb_SpecialNDrink0_Anim,
        NULL,
        ftKb_SpecialNDrink0_Phys,
        ftKb_SpecialNDrink0_Coll,
        ftCamera_UpdateCameraBox,
    },
    {
        // ftKb_MS_SpecialNSpit0 = 369
        ftKb_SM_SpecialNSpit,
        ftKb_MF_SpecialN,
        FtMoveId_SpecialN << 24,
        ftKb_SpecialNSpit_Anim,
        NULL,
        ftKb_SpecialNSpit_Phys,
        ftKb_SpecialNSpit_Coll,
        ftCamera_UpdateCameraBox,
    },
    {
        // ftKb_MS_SpecialNSpit1 = 370
        ftKb_SM_SpecialNSpit,
        ftKb_MF_SpecialN,
        FtMoveId_SpecialN << 24,
        ftKb_SpecialNSpit0_Anim,
        NULL,
        ftKb_SpecialNSpit0_Phys,
        ftKb_SpecialNSpit0_Coll,
        ftCamera_UpdateCameraBox,
    },
    {
        // ftKb_MS_SpecialAirN = 371
        ftKb_SM_SpecialAirN,
        ftKb_MF_SpecialAirN,
        FtMoveId_SpecialN << 24,
        ftKb_SpecialAirN_Anim,
        NULL,
        ftKb_SpecialAirN_Phys,
        ftKb_SpecialAirN_Coll,
        ftCamera_UpdateCameraBox,
    },
    {
        // ftKb_MS_SpecialAirNLoop = 372
        ftKb_SM_SpecialAirNLoop,
        ftKb_MF_SpecialAirNLoop,
        FtMoveId_SpecialN << 24,
        ftKb_SpecialAirNLoop_Anim,
        ftKb_SpecialAirNLoop_IASA,
        ftKb_SpecialAirNLoop_Phys,
        ftKb_SpecialAirNLoop_Coll,
        ftCamera_UpdateCameraBox,
    },
    {
        // ftKb_MS_SpecialAirNEnd = 373
        ftKb_SM_SpecialNEnd,
        ftKb_MF_SpecialAirN,
        FtMoveId_SpecialN << 24,
        ftKb_SpecialAirNEnd_Anim,
        NULL,
        ftKb_SpecialAirNEnd_Phys,
        ftKb_SpecialAirNEnd_Coll,
        ftCamera_UpdateCameraBox,
    },
    {
        // ftKb_MS_SpecialAirNCapture0 = 374
        ftKb_SM_SpecialNCapture,
        ftKb_MF_SpecialAirN,
        FtMoveId_SpecialN << 24,
        ftKb_SpecialAirNCapture_Anim,
        NULL,
        ftKb_SpecialAirNCapture_Phys,
        ftKb_SpecialAirNCapture_Coll,
        ftCamera_UpdateCameraBox,
    },
    {
        // ftKb_MS_SpecialAirNCapture1 = 375
        ftKb_SM_SpecialNCapture,
        ftKb_MF_SpecialAirN,
        FtMoveId_SpecialN << 24,
        ftKb_SpecialNCapture1_Anim,
        NULL,
        ftKb_SpecialNCapture1_Phys,
        ftKb_SpecialNCapture1_Coll,
        ftCamera_UpdateCameraBox,
    },
    {
        // ftKb_MS_EatAir = 376
        ftKb_SM_Eat,
        ftKb_MF_SpecialAirN,
        FtMoveId_SpecialN << 24,
        ftKb_SpecialAirNCaptured_Anim,
        NULL,
        ftKb_SpecialAirNCaptured_Phys,
        ftKb_SpecialAirNCaptured_Coll,
        ftCamera_UpdateCameraBox,
    },
    {
        // ftKb_MS_EatFall = 377
        ftKb_SM_EatWait,
        ftKb_MF_SpecialAirN,
        FtMoveId_SpecialN << 24,
        ftKb_SpecialAirNCaptureWait_Anim,
        ftKb_SpecialAirNCaptureWait_IASA,
        ftKb_SpecialAirNCaptureWait_Phys,
        ftKb_SpecialAirNCaptureWait_Coll,
        ftCamera_UpdateCameraBox,
    },
    {
        // ftKb_MS_SpecialAirNDrink0 = 378
        ftKb_SM_SpecialNDrink,
        ftKb_MF_SpecialAirN,
        FtMoveId_SpecialN << 24,
        ftKb_SpecialAirNDrink_Anim,
        NULL,
        ftKb_SpecialAirNDrink_Phys,
        ftKb_SpecialAirNDrink_Coll,
        ftCamera_UpdateCameraBox,
    },
    {
        // ftKb_MS_SpecialAirNDrink1 = 379
        ftKb_SM_SpecialNDrink,
        ftKb_MF_SpecialAirN,
        FtMoveId_SpecialN << 24,
        ftKb_SpecialNDrink1_Anim,
        NULL,
        ftKb_SpecialNDrink1_Phys,
        ftKb_SpecialNDrink1_Coll,
        ftCamera_UpdateCameraBox,
    },
    {
        // ftKb_MS_SpecialAirNSpit0 = 380
        ftKb_SM_SpecialNSpit,
        ftKb_MF_SpecialAirN,
        FtMoveId_SpecialN << 24,
        ftKb_SpecialAirNSpit_Anim,
        NULL,
        ftKb_SpecialAirNSpit_Phys,
        ftKb_SpecialAirNSpit_Coll,
        ftCamera_UpdateCameraBox,
    },
    {
        // ftKb_MS_SpecialAirNSpit1 = 381
        ftKb_SM_SpecialNSpit,
        ftKb_MF_SpecialAirN,
        FtMoveId_SpecialN << 24,
        ftKb_SpecialNSpit1_Anim,
        NULL,
        ftKb_SpecialNSpit1_Phys,
        ftKb_SpecialNSpit1_Coll,
        ftCamera_UpdateCameraBox,
    },
    {
        // ftKb_MS_EatTurnAir = 382
        ftKb_SM_EatTurn,
        ftKb_MF_SpecialAirNCaptureTurn,
        FtMoveId_SpecialN << 24,
        ftKb_SpecialAirNCaptureTurn_Anim,
        NULL,
        ftKb_SpecialAirNCaptureTurn_Phys,
        ftKb_SpecialAirNCaptureTurn_Coll,
        ftCamera_UpdateCameraBox,
    },
    {
        // ftKb_MS_SpecialS = 383
        ftKb_SM_SpecialS,
        ftKb_MF_SpecialS,
        FtMoveId_SpecialS << 24,
        ftKb_SpecialS_Anim,
        NULL,
        ftKb_SpecialS_Phys,
        ftKb_SpecialS_Coll,
        ftCamera_UpdateCameraBox,
    },
    {
        // ftKb_MS_SpecialAirS = 384
        ftKb_SM_SpecialAirS,
        ftKb_MF_SpecialAirS,
        FtMoveId_SpecialS << 24,
        ftKb_SpecialAirS_Anim,
        NULL,
        ftKb_SpecialAirS_Phys,
        ftKb_SpecialAirS_Coll,
        ftCamera_UpdateCameraBox,
    },
    {
        // ftKb_MS_SpecialHi1 = 385
        ftKb_SM_SpecialHi1,
        ftKb_MF_SpecialHi,
        FtMoveId_SpecialHi << 24,
        ftKb_SpecialHi1_Anim,
        ftKb_SpecialHi1_IASA,
        ftKb_SpecialHi1_Phys,
        ftKb_SpecialHi1_Coll,
        ftCamera_UpdateCameraBox,
    },
    {
        // ftKb_MS_SpecialHi2 = 386
        ftKb_SM_SpecialHi2,
        ftKb_MF_SpecialHi,
        FtMoveId_SpecialHi << 24,
        ftKb_SpecialHi2_Anim,
        ftKb_SpecialHi2_IASA,
        ftKb_SpecialHi2_Phys,
        ftKb_SpecialHi2_Coll,
        ftCamera_UpdateCameraBox,
    },
    {
        // ftKb_MS_SpecialHi3 = 387
        ftKb_SM_SpecialHi3,
        ftKb_MF_SpecialHi,
        FtMoveId_SpecialHi << 24,
        ftKb_SpecialHi3_Anim,
        ftKb_SpecialHi3_IASA,
        ftKb_SpecialHi3_Phys,
        ftKb_SpecialHi3_Coll,
        ftCamera_UpdateCameraBox,
    },
    {
        // ftKb_MS_SpecialHi4 = 388
        ftKb_SM_SpecialHi4,
        ftKb_MF_SpecialHi,
        FtMoveId_SpecialHi << 24,
        ftKb_SpecialHi4_Anim,
        ftKb_SpecialHi4_IASA,
        ftKb_SpecialHi4_Phys,
        ftKb_SpecialHi4_Coll,
        ftCamera_UpdateCameraBox,
    },
    {
        // ftKb_MS_SpecialAirHi1 = 389
        ftKb_SM_SpecialAirHi1,
        ftKb_MF_SpecialAirHi,
        FtMoveId_SpecialHi << 24,
        ftKb_SpecialAirHi1_Anim,
        ftKb_SpecialAirHi1_IASA,
        ftKb_SpecialAirHi1_Phys,
        ftKb_SpecialAirHi1_Coll,
        ftCamera_UpdateCameraBox,
    },
    {
        // ftKb_MS_SpecialAirHi2 = 390
        ftKb_SM_SpecialAirHi2,
        ftKb_MF_SpecialAirHi,
        FtMoveId_SpecialHi << 24,
        ftKb_SpecialAirHi2_Anim,
        ftKb_SpecialAirHi2_IASA,
        ftKb_SpecialAirHi2_Phys,
        ftKb_SpecialAirHi2_Coll,
        ftCamera_UpdateCameraBox,
    },
    {
        // ftKb_MS_SpecialAirHi3 = 391
        ftKb_SM_SpecialAirHi3,
        ftKb_MF_SpecialAirHi,
        FtMoveId_SpecialHi << 24,
        ftKb_SpecialAirHi3_Anim,
        ftKb_SpecialAirHi3_IASA,
        ftKb_SpecialAirHi3_Phys,
        ftKb_SpecialAirHi3_Coll,
        ftCamera_UpdateCameraBox,
    },
    {
        // ftKb_MS_SpecialAirHi4 = 392
        ftKb_SM_SpecialAirHiEnd,
        ftKb_MF_SpecialAirHi,
        FtMoveId_SpecialHi << 24,
        ftKb_SpecialAirHiEnd_Anim,
        ftKb_SpecialAirHiEnd_IASA,
        ftKb_SpecialAirHiEnd_Phys,
        ftKb_SpecialAirHiEnd_Coll,
        ftCamera_UpdateCameraBox,
    },
    {
        // ftKb_MS_SpecialLw1 = 393
        ftKb_SM_SpecialLw1,
        ftKb_MF_SpecialLw,
        FtMoveId_SpecialLw << 24,
        ftKb_SpecialLw1_Anim,
        ftKb_SpecialLw1_IASA,
        ftKb_SpecialLw1_Phys,
        ftKb_SpecialLw1_Coll,
        ftCamera_UpdateCameraBox,
    },
    {
        // ftKb_MS_SpecialLw = 394
        ftKb_SM_SpecialLw,
        ftKb_MF_SpecialLw,
        FtMoveId_SpecialLw << 24,
        ftKb_SpecialLw_Anim,
        ftKb_SpecialLw_IASA,
        ftKb_SpecialLw_Phys,
        ftKb_SpecialLw_Coll,
        ftCamera_UpdateCameraBox,
    },
    {
        // ftKb_MS_SpecialLwEnd = 395
        ftKb_SM_SpecialLwEnd,
        ftKb_MF_SpecialLw,
        FtMoveId_SpecialLw << 24,
        ftKb_SpecialLwEnd_Anim,
        ftKb_SpecialLwEnd_IASA,
        ftKb_SpecialLwEnd_Phys,
        ftKb_SpecialLwEnd_Coll,
        ftCamera_UpdateCameraBox,
    },
    {
        // ftKb_MS_SpecialAirLwStart = 396
        ftKb_SM_SpecialAirLwStart,
        ftKb_MF_SpecialAirLw,
        FtMoveId_SpecialLw << 24,
        ftKb_SpecialAirLwStart_Anim,
        ftKb_SpecialAirLwStart_IASA,
        ftKb_SpecialAirLwStart_Phys,
        ftKb_SpecialAirLwStart_Coll,
        ftCamera_UpdateCameraBox,
    },
    {
        // ftKb_MS_SpecialAirLw = 397
        ftKb_SM_SpecialAirLw,
        ftKb_MF_SpecialAirLw,
        FtMoveId_SpecialLw << 24,
        ftKb_SpecialAirLw_Anim,
        ftKb_SpecialAirLw_IASA,
        ftKb_SpecialAirLw_Phys,
        ftKb_SpecialAirLw_Coll,
        ftCamera_UpdateCameraBox,
    },
    {
        // ftKb_MS_SpecialAirLwEnd = 398
        ftKb_SM_SpecialAirLwEnd,
        ftKb_MF_SpecialAirLw,
        FtMoveId_SpecialLw << 24,
        ftKb_SpecialAirLwEnd_Anim,
        ftKb_SpecialAirLwEnd_IASA,
        ftKb_SpecialAirLwEnd_Phys,
        ftKb_SpecialAirLwEnd_Coll,
        ftCamera_UpdateCameraBox,
    },
    {
        // ftKb_MS_MrSpecialN = 399
        ftKb_SM_MrSpecialN,
        ftKb_MF_SpecialNMr,
        FtMoveId_KbSpecialNMr << 24,
        ftKb_MrSpecialN_Anim,
        ftKb_MrSpecialN_IASA,
        ftKb_MrSpecialN_Phys,
        ftKb_MrSpecialN_Coll,
        ftCamera_UpdateCameraBox,
    },
    {
        // ftKb_MS_MrSpecialAirN = 400
        ftKb_SM_MrSpecialAirN,
        ftKb_MF_SpecialAirNMr,
        FtMoveId_KbSpecialNMr << 24,
        ftKb_MrSpecialAirN_Anim,
        ftKb_MrSpecialAirN_IASA,
        ftKb_MrSpecialAirN_Phys,
        ftKb_MrSpecialAirN_Coll,
        ftCamera_UpdateCameraBox,
    },
    {
        // ftKb_MS_LkSpecialNStart = 401
        ftKb_SM_LkSpecialNStart,
        ftKb_MF_SpecialNLk,
        FtMoveId_KbSpecialNLk << 24,
        ftKb_LkSpecialNStart_Anim,
        ftKb_LkSpecialNStart_IASA,
        ftKb_LkSpecialNStart_Phys,
        ftKb_LkSpecialNStart_Coll,
        ftCamera_UpdateCameraBox,
    },
    {
        // ftKb_MS_LkSpecialNLoop = 402
        ftKb_SM_LkSpecialNLoop,
        ftKb_MF_SpecialNLkCharged,
        FtMoveId_KbSpecialNLk << 24,
        ftKb_LkSpecialNLoop_Anim,
        ftKb_LkSpecialNLoop_IASA,
        ftKb_LkSpecialNLoop_Phys,
        ftKb_LkSpecialNLoop_Coll,
        ftCamera_UpdateCameraBox,
    },
    {
        // ftKb_MS_LkSpecialNEnd = 403
        ftKb_SM_LkSpecialNEnd,
        ftKb_MF_SpecialNLk,
        FtMoveId_KbSpecialNLk << 24,
        ftKb_LkSpecialNEnd_Anim,
        ftKb_LkSpecialNEnd_IASA,
        ftKb_LkSpecialNEnd_Phys,
        ftKb_LkSpecialNEnd_Coll,
        ftCamera_UpdateCameraBox,
    },
    {
        // ftKb_MS_LkSpecialAirNStart = 404
        ftKb_SM_LkSpecialAirNStart,
        ftKb_MF_SpecialAirNLk,
        FtMoveId_KbSpecialNLk << 24,
        ftKb_LkSpecialAirNStart_Anim,
        ftKb_LkSpecialAirNStart_IASA,
        ftKb_LkSpecialAirNStart_Phys,
        ftKb_LkSpecialAirNStart_Coll,
        ftCamera_UpdateCameraBox,
    },
    {
        // ftKb_MS_LkSpecialAirNLoop = 405
        ftKb_SM_LkSpecialAirNLoop,
        ftKb_MF_SpecialAirNLkCharged,
        FtMoveId_KbSpecialNLk << 24,
        ftKb_LkSpecialAirNLoop_Anim,
        ftKb_LkSpecialAirNLoop_IASA,
        ftKb_LkSpecialAirNLoop_Phys,
        ftKb_LkSpecialAirNLoop_Coll,
        ftCamera_UpdateCameraBox,
    },
    {
        // ftKb_MS_LkSpecialAirNEnd = 406
        ftKb_SM_LkSpecialAirNEnd,
        ftKb_MF_SpecialAirNLk,
        FtMoveId_KbSpecialNLk << 24,
        ftKb_LkSpecialAirNEnd_Anim,
        ftKb_LkSpecialAirNEnd_IASA,
        ftKb_LkSpecialAirNEnd_Phys,
        ftKb_LkSpecialAirNEnd_Coll,
        ftCamera_UpdateCameraBox,
    },
    {
        // ftKb_MS_SsSpecialNStart = 407
        ftKb_SM_SsSpecialNStart,
        ftKb_MF_SpecialNSs,
        FtMoveId_KbSpecialNSs << 24,
        ftKb_SsSpecialNStart_Anim,
        ftKb_SsSpecialNStart_IASA,
        ftKb_SsSpecialNStart_Phys,
        ftKb_SsSpecialNStart_Coll,
        ftCamera_UpdateCameraBox,
    },
    {
        // ftKb_MS_SsSpecialNHold = 408
        ftKb_SM_SsSpecialNHold,
        ftKb_MF_SpecialNSs,
        FtMoveId_KbSpecialNSs << 24,
        ftKb_SsSpecialNHold_Anim,
        ftKb_SsSpecialNHold_IASA,
        ftKb_SsSpecialNHold_Phys,
        ftKb_SsSpecialNHold_Coll,
        ftCamera_UpdateCameraBox,
    },
    {
        // ftKb_MS_SsSpecialNCancel = 409
        ftKb_SM_SsSpecialNCancel,
        ftKb_MF_SpecialNSs,
        FtMoveId_KbSpecialNSs << 24,
        ftKb_SsSpecialNCancel_Anim,
        ftKb_SsSpecialNCancel_IASA,
        ftKb_SsSpecialNCancel_Phys,
        ftKb_SsSpecialNCancel_Coll,
        ftCamera_UpdateCameraBox,
    },
    {
        // ftKb_MS_SsSpecialN = 410
        ftKb_SM_SsSpecialN,
        ftKb_MF_SpecialNSs,
        FtMoveId_KbSpecialNSs << 24,
        ftKb_SsSpecialN_Anim,
        ftKb_SsSpecialN_IASA,
        ftKb_SsSpecialN_Phys,
        ftKb_SsSpecialN_Coll,
        ftCamera_UpdateCameraBox,
    },
    {
        // ftKb_MS_SsSpecialAirNStart = 411
        ftKb_SM_SsSpecialAirNStart,
        ftKb_MF_SpecialAirNSs,
        FtMoveId_KbSpecialNSs << 24,
        ftKb_SsSpecialAirNStart_Anim,
        ftKb_SsSpecialAirNStart_IASA,
        ftKb_SsSpecialAirNStart_Phys,
        ftKb_SsSpecialAirNStart_Coll,
        ftCamera_UpdateCameraBox,
    },
    {
        // ftKb_MS_SsSpecialAirN = 412
        ftKb_SM_SsSpecialAirN,
        ftKb_MF_SpecialAirNSs,
        FtMoveId_KbSpecialNSs << 24,
        ftKb_SsSpecialAirN_Anim,
        ftKb_SsSpecialAirN_IASA,
        ftKb_SsSpecialAirN_Phys,
        ftKb_SsSpecialAirN_Coll,
        ftCamera_UpdateCameraBox,
    },
    {
        // ftKb_MS_YsSpecialN1 = 413
        ftKb_SM_YsSpecialN1,
        ftKb_MF_SpecialNYs,
        FtMoveId_KbSpecialNYs << 24,
        ftKb_YsSpecialN1_Anim,
        NULL,
        ftKb_YsSpecialN1_Phys,
        ftKb_YsSpecialN1_Coll,
        ftCamera_UpdateCameraBox,
    },
    {
        // ftKb_MS_YsSpecialNCapture1_0 = 414
        ftKb_SM_YsSpecialNCapture1,
        ftKb_MF_SpecialNYs,
        FtMoveId_KbSpecialNYs << 24,
        ftKb_YsSpecialNCapture1_Anim,
        NULL,
        ftKb_YsSpecialNCapture1_Phys,
        ftKb_YsSpecialNCapture1_Coll,
        ftCamera_UpdateCameraBox,
    },
    {
        // ftKb_MS_YsSpecialNCapture1_1 = 415
        ftKb_SM_YsSpecialNCapture1,
        ftKb_MF_SpecialNYs,
        FtMoveId_KbSpecialNYs << 24,
        ftKb_YsSpecialAirNCapture1_Anim,
        NULL,
        ftKb_YsSpecialAirNCapture1_Phys,
        ftKb_YsSpecialAirNCapture1_Coll,
        ftCamera_UpdateCameraBox,
    },
    {
        // ftKb_MS_YsSpecialNCapture2_0 = 416
        ftKb_SM_YsSpecialNCapture2,
        ftKb_MF_SpecialNYs,
        FtMoveId_SpecialN << 24,
        ftKb_YsSpecialNCapture2_1_Anim,
        NULL,
        ftKb_YsSpecialNCapture2_1_Phys,
        ftKb_YsSpecialNCapture2_1_Coll,
        ftCamera_UpdateCameraBox,
    },
    {
        // ftKb_MS_YsSpecialNCapture2_1 = 417
        ftKb_SM_YsSpecialNCapture2,
        ftKb_MF_SpecialNYs,
        FtMoveId_SpecialN << 24,
        ftKb_YsSpecialNCapture2_0_Anim,
        NULL,
        ftKb_YsSpecialNCapture2_0_Phys,
        ftKb_YsSpecialNCapture2_0_Coll,
        ftCamera_UpdateCameraBox,
    },
    {
        // ftKb_MS_YsSpecialAirNCapture2 = 418
        ftKb_SM_YsSpecialAirNCapture2,
        ftKb_MF_SpecialAirNYs,
        FtMoveId_KbSpecialNYs << 24,
        ftKb_YsSpecialAirNCapture2_Anim,
        NULL,
        ftKb_YsSpecialAirNCapture2_Phys,
        ftKb_YsSpecialAirNCapture2_Coll,
        ftCamera_UpdateCameraBox,
    },
    {
        // ftKb_MS_YsSpecialAirNCapture1_0 = 419
        ftKb_SM_YsSpecialAirCapture1,
        ftKb_MF_SpecialAirNYs,
        FtMoveId_KbSpecialNYs << 24,
        ftKb_YsSpecialAirCapture1_Anim,
        NULL,
        ftKb_YsSpecialAirCapture1_Phys,
        ftKb_YsSpecialAirCapture1_Coll,
        ftCamera_UpdateCameraBox,
    },
    {
        // ftKb_MS_YsSpecialAirNCapture1_1 = 420
        ftKb_SM_YsSpecialAirCapture1,
        ftKb_MF_SpecialAirNYs,
        FtMoveId_KbSpecialNYs << 24,
        ftKb_YsSpecialAirCapture2_Anim,
        NULL,
        ftKb_YsSpecialAirCapture2_Phys,
        ftKb_YsSpecialAirCapture2_Coll,
        ftCamera_UpdateCameraBox,
    },
    {
        // ftKb_MS_YsSpecialAirN2_0 = 421
        ftKb_SM_YsSpecialAirN2,
        ftKb_MF_SpecialAirNYs,
        FtMoveId_KbSpecialNYs << 24,
        ftKb_YsSpecialAirN2_0_Anim,
        NULL,
        ftKb_YsSpecialAirN2_0_Phys,
        ftKb_YsSpecialAirN2_0_Coll,
        ftCamera_UpdateCameraBox,
    },
    {
        // ftKb_MS_YsSpecialAirN2_1 = 422
        ftKb_SM_YsSpecialAirN2,
        ftKb_MF_SpecialAirNYs,
        FtMoveId_KbSpecialNYs << 24,
        ftKb_YsSpecialAirN2_1_Anim,
        NULL,
        ftKb_YsSpecialAirN2_1_Phys,
        ftKb_YsSpecialAirN2_1_Coll,
        ftCamera_UpdateCameraBox,
    },
    {
        // ftKb_MS_FxSpecialNStart = 423
        ftKb_SM_FxSpecialNStart,
        ftKb_MF_SpecialNFx,
        FtMoveId_KbSpecialNFx << 24,
        ftKb_FxSpecialNStart_Anim,
        ftKb_FxSpecialNStart_IASA,
        ftKb_FxSpecialNStart_Phys,
        ftKb_FxSpecialNStart_Coll,
        ftCamera_UpdateCameraBox,
    },
    {
        // ftKb_MS_FxSpecialNLoop = 424
        ftKb_SM_FxSpecialNLoop,
        ftKb_MF_SpecialNFxLoop,
        FtMoveId_KbSpecialNFx << 24,
        ftKb_FxSpecialNLoop_Anim,
        ftKb_FxSpecialNLoop_IASA,
        ftKb_FxSpecialNLoop_Phys,
        ftKb_FxSpecialNLoop_Coll,
        ftCamera_UpdateCameraBox,
    },
    {
        // ftKb_MS_FxSpecialNEnd = 425
        ftKb_SM_FxSpecialNEnd,
        ftKb_MF_SpecialNFx,
        FtMoveId_KbSpecialNFx << 24,
        ftKb_FxSpecialNEnd_Anim,
        ftKb_FxSpecialNEnd_IASA,
        ftKb_FxSpecialNEnd_Phys,
        ftKb_FxSpecialNEnd_Coll,
        ftCamera_UpdateCameraBox,
    },
    {
        // ftKb_MS_FxSpecialAirNStart = 426
        ftKb_SM_FxSpecialAirNStart,
        ftKb_MF_SpecialAirNFx,
        FtMoveId_KbSpecialNFx << 24,
        ftKb_FxSpecialAirNStart_Anim,
        ftKb_FxSpecialAirNStart_IASA,
        ftKb_FxSpecialAirNStart_Phys,
        ftKb_FxSpecialAirNStart_Coll,
        ftCamera_UpdateCameraBox,
    },
    {
        // ftKb_MS_FxSpecialAirNLoop = 427
        ftKb_SM_FxSpecialAirNLoop,
        ftKb_MF_SpecialAirNFxLoop,
        FtMoveId_KbSpecialNFx << 24,
        ftKb_FxSpecialAirNLoop_Anim,
        ftKb_FxSpecialAirNLoop_IASA,
        ftKb_FxSpecialAirNLoop_Phys,
        ftKb_FxSpecialAirNLoop_Coll,
        ftCamera_UpdateCameraBox,
    },
    {
        // ftKb_MS_FxSpecialAirNEnd = 428
        ftKb_SM_FxSpecialAirNEnd,
        ftKb_MF_SpecialAirNFx,
        FtMoveId_KbSpecialNFx << 24,
        ftKb_FxSpecialAirNEnd_Anim,
        ftKb_FxSpecialAirNEnd_IASA,
        ftKb_FxSpecialAirNEnd_Phys,
        ftKb_FxSpecialAirNEnd_Coll,
        ftCamera_UpdateCameraBox,
    },
    {
        // ftKb_MS_PkSpecialN = 429
        ftKb_SM_PkSpecialN,
        ftKb_MF_SpecialNPk,
        FtMoveId_KbSpecialNPk << 24,
        ftKb_PkSpecialN_Anim,
        ftKb_PkSpecialN_IASA,
        ftKb_PkSpecialN_Phys,
        ftKb_PkSpecialN_Coll,
        ftCamera_UpdateCameraBox,
    },
    {
        // ftKb_MS_PkSpecialAirN = 430
        ftKb_SM_PkSpecialAirN,
        ftKb_MF_SpecialAirNPk,
        FtMoveId_KbSpecialNPk << 24,
        ftKb_PkSpecialAirN_Anim,
        ftKb_PkSpecialAirN_IASA,
        ftKb_PkSpecialAirN_Phys,
        ftKb_PkSpecialAirN_Coll,
        ftCamera_UpdateCameraBox,
    },
    {
        // ftKb_MS_LgSpecialN = 431
        ftKb_SM_LgSpecialN,
        ftKb_MF_SpecialNLg,
        FtMoveId_KbSpecialNLg << 24,
        ftKb_LgSpecialN_Anim,
        ftKb_LgSpecialN_IASA,
        ftKb_LgSpecialN_Phys,
        ftKb_LgSpecialN_Coll,
        ftCamera_UpdateCameraBox,
    },
    {
        // ftKb_MS_LgSpecialAirN = 432
        ftKb_SM_LgSpecialAirN,
        ftKb_MF_SpecialAirNLg,
        FtMoveId_KbSpecialNLg << 24,
        ftKb_LgSpecialAirN_Anim,
        ftKb_LgSpecialAirN_IASA,
        ftKb_LgSpecialAirN_Phys,
        ftKb_LgSpecialAirN_Coll,
        ftCamera_UpdateCameraBox,
    },
    {
        // ftKb_MS_CaSpecialN = 433
        ftKb_SM_CaSpecialN,
        ftKb_MF_SpecialNCa,
        FtMoveId_KbSpecialNCa << 24,
        ftKb_CaSpecialN_Anim,
        ftKb_CaSpecialN_IASA,
        ftKb_CaSpecialN_Phys,
        ftKb_CaSpecialN_Coll,
        ftCamera_UpdateCameraBox,
    },
    {
        // ftKb_MS_CaSpecialAirN = 434
        ftKb_SM_CaSpecialAirN,
        ftKb_MF_SpecialAirNCa,
        FtMoveId_KbSpecialNCa << 24,
        ftKb_CaSpecialAirN_Anim,
        ftKb_CaSpecialAirN_IASA,
        ftKb_CaSpecialAirN_Phys,
        ftKb_CaSpecialAirN_Coll,
        ftCamera_UpdateCameraBox,
    },
    {
        // ftKb_MS_NsSpecialNStart = 435
        ftKb_SM_NsSpecialNStart,
        ftKb_MF_SpecialNNs,
        FtMoveId_KbSpecialNNs << 24,
        ftKb_NsSpecialNStart_Anim,
        ftKb_NsSpecialNStart_IASA,
        ftKb_NsSpecialNStart_Phys,
        ftKb_NsSpecialNStart_Coll,
        ftCamera_UpdateCameraBox,
    },
    {
        // ftKb_MS_NsSpecialNHold0 = 436
        ftKb_SM_NsSpecialNHold0,
        ftKb_MF_SpecialNNs,
        FtMoveId_KbSpecialNNs << 24,
        ftKb_NsSpecialNHold_Anim,
        ftKb_NsSpecialNHold_IASA,
        ftKb_NsSpecialNHold_Phys,
        ftKb_NsSpecialNHold_Coll,
        ftCamera_UpdateCameraBox,
    },
    {
        // ftKb_MS_NsSpecialNHold1 = 437
        ftKb_SM_NsSpecialNHold1,
        ftKb_MF_SpecialNNs,
        FtMoveId_KbSpecialNNs << 24,
        ftKb_NsSpecialNHold_Anim,
        ftKb_NsSpecialNHold_IASA,
        ftKb_NsSpecialNHold_Phys,
        ftKb_NsSpecialNHold_Coll,
        ftCamera_UpdateCameraBox,
    },
    {
        // ftKb_MS_NsSpecialNEnd = 438
        ftKb_SM_NsSpecialNEnd,
        ftKb_MF_SpecialNNs,
        FtMoveId_KbSpecialNNs << 24,
        ftKb_NsSpecialNEnd_Anim,
        ftKb_NsSpecialNEnd_IASA,
        ftKb_NsSpecialNEnd_Phys,
        ftKb_NsSpecialNEnd_Coll,
        ftCamera_UpdateCameraBox,
    },
    {
        // ftKb_MS_NsSpecialAirNStart = 439
        ftKb_SM_NsSpecialAirNStart,
        ftKb_MF_SpecialAirNNs,
        FtMoveId_KbSpecialNNs << 24,
        ftKb_NsSpecialAirNStart_Anim,
        ftKb_NsSpecialAirNStart_IASA,
        ftKb_NsSpecialAirNStart_Phys,
        ftKb_NsSpecialAirNStart_Coll,
        ftCamera_UpdateCameraBox,
    },
    {
        // ftKb_MS_NsSpecialAirNHold0 = 440
        ftKb_SM_NsSpecialAirNHold0,
        ftKb_MF_SpecialAirNNs,
        FtMoveId_KbSpecialNNs << 24,
        ftKb_NsSpecialAirNHold_Anim,
        ftKb_NsSpecialAirNHold_IASA,
        ftKb_NsSpecialAirNHold_Phys,
        ftKb_NsSpecialAirNHold_Coll,
        ftCamera_UpdateCameraBox,
    },
    {
        // ftKb_MS_NsSpecialAirNHold1 = 441
        ftKb_SM_NsSpecialAirNHold1,
        ftKb_MF_SpecialAirNNs,
        FtMoveId_KbSpecialNNs << 24,
        ftKb_NsSpecialAirNHold_Anim,
        ftKb_NsSpecialAirNHold_IASA,
        ftKb_NsSpecialAirNHold_Phys,
        ftKb_NsSpecialAirNHold_Coll,
        ftCamera_UpdateCameraBox,
    },
    {
        // ftKb_MS_NsSpecialAirNEnd = 442
        ftKb_SM_NsSpecialAirNEnd,
        ftKb_MF_SpecialAirNNs,
        FtMoveId_KbSpecialNNs << 24,
        ftKb_NsSpecialAirNEnd_Anim,
        ftKb_NsSpecialAirNEnd_IASA,
        ftKb_NsSpecialAirNEnd_Phys,
        ftKb_NsSpecialAirNEnd_Coll,
        ftCamera_UpdateCameraBox,
    },
    {
        // ftKb_MS_KpSpecialNStart = 443
        ftKb_SM_KpSpecialNStart,
        ftKb_MF_SpecialNKp,
        FtMoveId_KbSpecialNKp << 24,
        ftKb_KpSpecialNStart_Anim,
        ftKb_KpSpecialNStart_IASA,
        ftKb_KpSpecialNStart_Phys,
        ftKb_KpSpecialNStart_Coll,
        ftCamera_UpdateCameraBox,
    },
    {
        // ftKb_MS_KpSpecialN = 444
        ftKb_SM_KpSpecialN,
        ftKb_MF_SpecialNKpLoop,
        FtMoveId_KbSpecialNKp << 24,
        ftKb_KpSpecialN_Anim,
        ftKb_KpSpecialN_IASA,
        ftKb_KpSpecialN_Phys,
        ftKb_KpSpecialN_Coll,
        ftCamera_UpdateCameraBox,
    },
    {
        // ftKb_MS_KpSpecialNEnd = 445
        ftKb_SM_KpSpecialNEnd,
        ftKb_MF_SpecialNKp,
        FtMoveId_KbSpecialNKp << 24,
        ftKb_KpSpecialNEnd_Anim,
        ftKb_KpSpecialNEnd_IASA,
        ftKb_KpSpecialNEnd_Phys,
        ftKb_KpSpecialNEnd_Coll,
        ftCamera_UpdateCameraBox,
    },
    {
        // ftKb_MS_KpSpecialAirNStart = 446
        ftKb_SM_KpSpecialAirNStart,
        ftKb_MF_SpecialAirNKp,
        FtMoveId_KbSpecialNKp << 24,
        ftKb_KpSpecialAirNStart_Anim,
        ftKb_KpSpecialAirNStart_IASA,
        ftKb_KpSpecialAirNStart_Phys,
        ftKb_KpSpecialAirNStart_Coll,
        ftCamera_UpdateCameraBox,
    },
    {
        // ftKb_MS_KpSpecialAirN = 447
        ftKb_SM_KpSpecialAirN,
        ftKb_MF_SpecialAirNKpLoop,
        FtMoveId_KbSpecialNKp << 24,
        ftKb_KpSpecialAirN_Anim,
        ftKb_KpSpecialAirN_IASA,
        ftKb_KpSpecialAirN_Phys,
        ftKb_KpSpecialAirN_Coll,
        ftCamera_UpdateCameraBox,
    },
    {
        // ftKb_MS_KpSpecialAirNEnd = 448
        ftKb_SM_KpSpecialAirNEnd,
        ftKb_MF_SpecialAirNKp,
        FtMoveId_KbSpecialNKp << 24,
        ftKb_KpSpecialAirNEnd_Anim,
        ftKb_KpSpecialAirNEnd_IASA,
        ftKb_KpSpecialAirNEnd_Phys,
        ftKb_KpSpecialAirNEnd_Coll,
        ftCamera_UpdateCameraBox,
    },
    {
        // ftKb_MS_PeSpecialLw = 449
        ftKb_SM_PeSpecialLw,
        ftKb_MF_SpecialNPe,
        FtMoveId_KbSpecialNPe << 24,
        ftKb_PeSpecialLw_Anim,
        ftKb_PeSpecialLw_IASA,
        ftKb_PeSpecialLw_Phys,
        ftKb_PeSpecialLw_Coll,
        ftCamera_UpdateCameraBox,
    },
    {
        // ftKb_MS_PeSpecialLwHit = 450
        ftKb_SM_PeSpecialLwHit,
        ftKb_MF_SpecialNPe,
        FtMoveId_KbSpecialNPe << 24,
        ftKb_PeSpecialLwHit_Anim,
        ftKb_PeSpecialLwHit_IASA,
        ftKb_PeSpecialLwHit_Phys,
        ftKb_PeSpecialLwHit_Coll,
        ftCamera_UpdateCameraBox,
    },
    {
        // ftKb_MS_PeSpecialAirLw = 451
        ftKb_SM_PeSpecialAirLw,
        ftKb_MF_SpecialAirNPe,
        FtMoveId_KbSpecialNPe << 24,
        ftKb_PeSpecialAirLw_Anim,
        ftKb_PeSpecialAirLw_IASA,
        ftKb_PeSpecialAirLw_Phys,
        ftKb_PeSpecialAirLw_Coll,
        ftCamera_UpdateCameraBox,
    },
    {
        // ftKb_MS_PeSpecialAirLwHit = 452
        ftKb_SM_PeSpecialAirLwHit,
        ftKb_MF_SpecialAirNPe,
        FtMoveId_KbSpecialNPe << 24,
        ftKb_PeSpecialAirLwHit_Anim,
        ftKb_PeSpecialAirLwHit_IASA,
        ftKb_PeSpecialAirLwHit_Phys,
        ftKb_PeSpecialAirLwHit_Coll,
        ftCamera_UpdateCameraBox,
    },
    {
        // ftKb_MS_PpSpecialN = 453
        ftKb_SM_PpSpecialN,
        ftKb_MF_SpecialNPp,
        FtMoveId_KbSpecialNPp << 24,
        ftKb_PpSpecialN_Anim,
        ftKb_PpSpecialN_IASA,
        ftKb_PpSpecialN_Phys,
        ftKb_PpSpecialN_Coll,
        ftCamera_UpdateCameraBox,
    },
    {
        // ftKb_MS_PpSpecialAirN = 454
        ftKb_SM_PpSpecialAirN,
        ftKb_MF_SpecialAirNPp,
        FtMoveId_KbSpecialNPp << 24,
        ftKb_PpSpecialAirN_Anim,
        ftKb_PpSpecialAirN_IASA,
        ftKb_PpSpecialAirN_Phys,
        ftKb_PpSpecialAirN_Coll,
        ftCamera_UpdateCameraBox,
    },
    {
        // ftKb_MS_DkSpecialNStart = 455
        ftKb_SM_DkSpecialNStart,
        ftKb_MF_SpecialNDk,
        FtMoveId_KbSpecialNDk << 24,
        ftKb_DkSpecialNStart_Anim,
        ftKb_DkSpecialNStart_IASA,
        ftKb_DkSpecialNStart_Phys,
        ftKb_DkSpecialNStart_Coll,
        ftCamera_UpdateCameraBox,
    },
    {
        // ftKb_MS_DkSpecialNLoop = 456
        ftKb_SM_DkSpecialNLoop,
        ftKb_MF_SpecialNDk,
        FtMoveId_KbSpecialNDk << 24,
        ftKb_DkSpecialNLoop_Anim,
        ftKb_DkSpecialNLoop_IASA,
        ftKb_DkSpecialNLoop_Phys,
        ftKb_DkSpecialNLoop_Coll,
        ftCamera_UpdateCameraBox,
    },
    {
        // ftKb_MS_DkSpecialNCancel = 457
        ftKb_SM_DkSpecialNCancel,
        ftKb_MF_SpecialNDk,
        FtMoveId_KbSpecialNDk << 24,
        ftKb_DkSpecialNCancel_Anim,
        ftKb_DkSpecialNCancel_IASA,
        ftKb_DkSpecialNCancel_Phys,
        ftKb_DkSpecialNCancel_Coll,
        ftCamera_UpdateCameraBox,
    },
    {
        // ftKb_MS_DkSpecialN = 458
        ftKb_SM_DkSpecialN,
        ftKb_MF_SpecialNDk,
        FtMoveId_KbSpecialNDk << 24,
        ftKb_DkSpecialN_Anim,
        ftKb_DkSpecialN_IASA,
        ftKb_DkSpecialN_Phys,
        ftKb_DkSpecialN_Coll,
        ftCamera_UpdateCameraBox,
    },
    {
        // ftKb_MS_DkSpecialNFull = 459
        ftKb_SM_DkSpecialNFull,
        ftKb_MF_SpecialNDk,
        FtMoveId_KbSpecialNDk << 24,
        ftKb_DkSpecialNFull_Anim,
        ftKb_DkSpecialNFull_IASA,
        ftKb_DkSpecialNFull_Phys,
        ftKb_DkSpecialNFull_Coll,
        ftCamera_UpdateCameraBox,
    },
    {
        // ftKb_MS_DkSpecialAirNStart = 460
        ftKb_SM_DkSpecialAirNStart,
        ftKb_MF_SpecialAirNDk,
        FtMoveId_KbSpecialNDk << 24,
        ftKb_DkSpecialAirNStart_Anim,
        ftKb_DkSpecialAirNStart_IASA,
        ftKb_DkSpecialAirNStart_Phys,
        ftKb_DkSpecialAirNStart_Coll,
        ftCamera_UpdateCameraBox,
    },
    {
        // ftKb_MS_DkSpecialAirNLoop = 461
        ftKb_SM_DkSpecialAirNLoop,
        ftKb_MF_SpecialAirNDk,
        FtMoveId_KbSpecialNDk << 24,
        ftKb_DkSpecialAirNLoop_Anim,
        ftKb_DkSpecialAirNLoop_IASA,
        ftKb_DkSpecialAirNLoop_Phys,
        ftKb_DkSpecialAirNLoop_Coll,
        ftCamera_UpdateCameraBox,
    },
    {
        // ftKb_MS_DkSpecialAirNCancel = 462
        ftKb_SM_DkSpecialAirNCancel,
        ftKb_MF_SpecialAirNDk,
        FtMoveId_KbSpecialNDk << 24,
        ftKb_DkSpecialAirNCancel_Anim,
        ftKb_DkSpecialAirNCancel_IASA,
        ftKb_DkSpecialAirNCancel_Phys,
        ftKb_DkSpecialAirNCancel_Coll,
        ftCamera_UpdateCameraBox,
    },
    {
        // ftKb_MS_DkSpecialAirN = 463
        ftKb_SM_DkSpecialAirN,
        ftKb_MF_SpecialAirNDk,
        FtMoveId_KbSpecialNDk << 24,
        ftKb_DkSpecialAirN_Anim,
        ftKb_DkSpecialAirN_IASA,
        ftKb_DkSpecialAirN_Phys,
        ftKb_DkSpecialAirN_Coll,
        ftCamera_UpdateCameraBox,
    },
    {
        // ftKb_MS_DkSpecialAirNFull = 464
        ftKb_SM_DkSpecialAirNFull,
        ftKb_MF_SpecialAirNDk,
        FtMoveId_KbSpecialNDk << 24,
        ftKb_DkSpecialAirNFull_Anim,
        ftKb_DkSpecialAirNFull_IASA,
        ftKb_DkSpecialAirNFull_Phys,
        ftKb_DkSpecialAirNFull_Coll,
        ftCamera_UpdateCameraBox,
    },
    {
        // ftKb_MS_ZdSpecialN = 465
        ftKb_SM_ZdSpecialN,
        ftKb_MF_SpecialNZd,
        FtMoveId_KbSpecialNZd << 24,
        ftKb_ZdSpecialN_Anim,
        ftKb_ZdSpecialN_IASA,
        ftKb_ZdSpecialN_Phys,
        ftKb_ZdSpecialN_Coll,
        ftCamera_UpdateCameraBox,
    },
    {
        // ftKb_MS_ZdSpecialAirN = 466
        ftKb_SM_ZdSpecialAirN,
        ftKb_MF_SpecialAirNZd,
        FtMoveId_KbSpecialNZd << 24,
        ftKb_ZdSpecialAirN_Anim,
        ftKb_ZdSpecialAirN_IASA,
        ftKb_ZdSpecialAirN_Phys,
        ftKb_ZdSpecialAirN_Coll,
        ftCamera_UpdateCameraBox,
    },
    {
        // ftKb_MS_SkSpecialNStart = 467
        ftKb_SM_SkSpecialNStart,
        ftKb_MF_SpecialNSk,
        FtMoveId_KbSpecialNSk << 24,
        ftKb_SkSpecialNStart_Anim,
        ftKb_SkSpecialNStart_IASA,
        ftKb_SkSpecialNStart_Phys,
        ftKb_SkSpecialNStart_Coll,
        ftCamera_UpdateCameraBox,
    },
    {
        // ftKb_MS_SkSpecialNLoop = 468
        ftKb_SM_SkSpecialNLoop,
        ftKb_MF_SpecialNSkLoop,
        FtMoveId_KbSpecialNSk << 24,
        ftKb_SkSpecialNLoop_Anim,
        ftKb_SkSpecialNLoop_IASA,
        ftKb_SkSpecialNLoop_Phys,
        ftKb_SkSpecialNLoop_Coll,
        ftCamera_UpdateCameraBox,
    },
    {
        // ftKb_MS_SkSpecialNCancel = 469
        ftKb_SM_SkSpecialNCancel,
        ftKb_MF_SpecialNSk,
        FtMoveId_KbSpecialNSk << 24,
        ftKb_SkSpecialNCancel_Anim,
        ftKb_SkSpecialNCancel_IASA,
        ftKb_SkSpecialNCancel_Phys,
        ftKb_SkSpecialNCancel_Coll,
        ftCamera_UpdateCameraBox,
    },
    {
        // ftKb_MS_SkSpecialNEnd = 470
        ftKb_SM_SkSpecialNEnd,
        ftKb_MF_SpecialNSk,
        FtMoveId_KbSpecialNSk << 24,
        ftKb_SkSpecialNEnd_Anim,
        ftKb_SkSpecialNEnd_IASA,
        ftKb_SkSpecialNEnd_Phys,
        ftKb_SkSpecialNEnd_Coll,
        ftCamera_UpdateCameraBox,
    },
    {
        // ftKb_MS_SkSpecialAirNStart = 471
        ftKb_SM_SkSpecialAirNStart,
        ftKb_MF_SpecialAirNSk,
        FtMoveId_KbSpecialNSk << 24,
        ftKb_SkSpecialAirNStart_Anim,
        ftKb_SkSpecialAirNStart_IASA,
        ftKb_SkSpecialAirNStart_Phys,
        ftKb_SkSpecialAirNStart_Coll,
        ftCamera_UpdateCameraBox,
    },
    {
        // ftKb_MS_SkSpecialAirNLoop = 472
        ftKb_SM_SkSpecialAirNLoop,
        ftKb_MF_SpecialAirNSkLoop,
        FtMoveId_KbSpecialNSk << 24,
        ftKb_SkSpecialAirNLoop_Anim,
        ftKb_SkSpecialAirNLoop_IASA,
        ftKb_SkSpecialAirNLoop_Phys,
        ftKb_SkSpecialAirNLoop_Coll,
        ftCamera_UpdateCameraBox,
    },
    {
        // ftKb_MS_SkSpecialAirNCancel = 473
        ftKb_SM_SkSpecialAirNCancel,
        ftKb_MF_SpecialAirNSk,
        FtMoveId_KbSpecialNSk << 24,
        ftKb_SkSpecialAirNCancel_Anim,
        ftKb_SkSpecialAirNCancel_IASA,
        ftKb_SkSpecialAirNCancel_Phys,
        ftKb_SkSpecialAirNCancel_Coll,
        ftCamera_UpdateCameraBox,
    },
    {
        // ftKb_MS_SkSpecialAirNEnd = 474
        ftKb_SM_SkSpecialAirNEnd,
        ftKb_MF_SpecialAirNSk,
        FtMoveId_KbSpecialNSk << 24,
        ftKb_SkSpecialAirNEnd_Anim,
        ftKb_SkSpecialAirNEnd_IASA,
        ftKb_SkSpecialAirNEnd_Phys,
        ftKb_SkSpecialAirNEnd_Coll,
        ftCamera_UpdateCameraBox,
    },
    {
        // ftKb_MS_PrSpecialNStartR = 475
        ftKb_SM_PrSpecialNStartR,
        ftKb_MF_SpecialNPr,
        FtMoveId_KbSpecialNPr << 24,
        ftKb_PrSpecialNStart_Anim,
        ftKb_PrSpecialNStart_IASA,
        ftKb_PrSpecialNStart_Phys,
        ftKb_PrSpecialNStart_Coll,
        ftCamera_UpdateCameraBox,
    },
    {
        // ftKb_MS_PrSpecialNStartL = 476
        ftKb_SM_PrSpecialNStartL,
        ftKb_MF_SpecialNPr,
        FtMoveId_KbSpecialNPr << 24,
        ftKb_PrSpecialNStart_Anim,
        ftKb_PrSpecialNStart_IASA,
        ftKb_PrSpecialNStart_Phys,
        ftKb_PrSpecialNStart_Coll,
        ftCamera_UpdateCameraBox,
    },
    {
        // ftKb_MS_PrSpecialNLoop = 477
        ftKb_SM_PrSpecialNLoop,
        ftKb_MF_SpecialNPrLoop,
        FtMoveId_KbSpecialNPr << 24,
        ftKb_PrSpecialNLoop_Anim,
        ftKb_PrSpecialNLoop_IASA,
        ftKb_PrSpecialNLoop_Phys,
        ftKb_PrSpecialNLoop_Coll,
        ftCamera_UpdateCameraBox,
    },
    {
        // ftKb_MS_PrSpecialNFull = 478
        ftKb_SM_PrSpecialNFull,
        ftKb_MF_SpecialNPrLoop,
        FtMoveId_KbSpecialNPr << 24,
        ftKb_PrSpecialNFull_Anim,
        ftKb_PrSpecialNFull_IASA,
        ftKb_PrSpecialNFull_Phys,
        ftKb_PrSpecialNFull_Coll,
        ftCamera_UpdateCameraBox,
    },
    {
        // ftKb_MS_PrSpecialN1 = 479
        ftKb_SM_PrSpecialN1,
        ftKb_MF_SpecialNPr,
        FtMoveId_KbSpecialNPr << 24,
        ftKb_PrSpecialN1_Anim,
        ftKb_PrSpecialN1_IASA,
        ftKb_PrSpecialN1_Phys,
        ftKb_PrSpecialN1_Coll,
        ftCamera_UpdateCameraBox,
    },
    {
        // ftKb_MS_PrSpecialNTurn = 480
        ftKb_SM_PrSpecialNTurn,
        ftKb_MF_SpecialNPr,
        FtMoveId_KbSpecialNPr << 24,
        ftKb_PrSpecialNTurn_Anim,
        ftKb_PrSpecialNTurn_IASA,
        ftKb_PrSpecialNTurn_Phys,
        ftKb_PrSpecialNTurn_Coll,
        ftCamera_UpdateCameraBox,
    },
    {
        // ftKb_MS_PrSpecialNEndR = 481
        ftKb_SM_PrSpecialNEndR,
        ftKb_MF_SpecialNPr,
        FtMoveId_KbSpecialNPr << 24,
        ftKb_PrSpecialNEnd_Anim,
        ftKb_PrSpecialNEnd_IASA,
        ftKb_PrSpecialNEnd_Phys,
        ftKb_PrSpecialNEnd_Coll,
        ftCamera_UpdateCameraBox,
    },
    {
        // ftKb_MS_PrSpecialNEndL = 482
        ftKb_SM_PrSpecialNEndL,
        ftKb_MF_SpecialNPr,
        FtMoveId_KbSpecialNPr << 24,
        ftKb_PrSpecialNEnd_Anim,
        ftKb_PrSpecialNEnd_IASA,
        ftKb_PrSpecialNEnd_Phys,
        ftKb_PrSpecialNEnd_Coll,
        ftCamera_UpdateCameraBox,
    },
    {
        // ftKb_MS_PrSpecialAirNStartR = 483
        ftKb_SM_PrSpecialAirNStartR,
        ftKb_MF_SpecialAirNPr,
        FtMoveId_KbSpecialNPr << 24,
        ftKb_PrSpecialAirNStart_Anim,
        ftKb_PrSpecialAirNStart_IASA,
        ftKb_PrSpecialAirNStart_Phys,
        ftKb_PrSpecialAirNStart_Coll,
        ftCamera_UpdateCameraBox,
    },
    {
        // ftKb_MS_PrSpecialAirNStartL = 484
        ftKb_SM_PrSpecialAirNStartL,
        ftKb_MF_SpecialAirNPr,
        FtMoveId_KbSpecialNPr << 24,
        ftKb_PrSpecialAirNStart_Anim,
        ftKb_PrSpecialAirNStart_IASA,
        ftKb_PrSpecialAirNStart_Phys,
        ftKb_PrSpecialAirNStart_Coll,
        ftCamera_UpdateCameraBox,
    },
    {
        // ftKb_MS_PrSpecialAirNLoop = 485
        ftKb_SM_PrSpecialAirNLoop,
        ftKb_MF_SpecialAirNPrLoop,
        FtMoveId_KbSpecialNPr << 24,
        ftKb_PrSpecialAirNLoop_Anim,
        ftKb_PrSpecialAirNLoop_IASA,
        ftKb_PrSpecialAirNLoop_Phys,
        ftKb_PrSpecialAirNLoop_Coll,
        ftCamera_UpdateCameraBox,
    },
    {
        // ftKb_MS_PrSpecialAirNFull = 486
        ftKb_SM_PrSpecialAirNFull,
        ftKb_MF_SpecialAirNPrLoop,
        FtMoveId_KbSpecialNPr << 24,
        ftKb_PrSpecialAirNFull_Anim,
        ftKb_PrSpecialAirNFull_IASA,
        ftKb_PrSpecialAirNFull_Phys,
        ftKb_PrSpecialAirNFull_Coll,
        ftCamera_UpdateCameraBox,
    },
    {
        // ftKb_MS_PrSpecialAirN = 487
        ftKb_SM_PrSpecialAirN,
        ftKb_MF_SpecialAirNPr,
        FtMoveId_KbSpecialNPr << 24,
        ftKb_PrSpecialAirN_Anim,
        ftKb_PrSpecialAirN_IASA,
        ftKb_PrSpecialAirN_Phys,
        ftKb_PrSpecialAirN_Coll,
        ftCamera_UpdateCameraBox,
    },
    {
        // ftKb_MS_PrSpecialN0 = 488
        ftKb_SM_PrSpecialN0,
        ftKb_MF_SpecialNPr,
        FtMoveId_KbSpecialNPr << 24,
        ftKb_PrSpecialN_Anim,
        ftKb_PrSpecialN_IASA,
        ftKb_PrSpecialN_Phys,
        ftKb_PrSpecialN_Coll,
        ftCamera_UpdateCameraBox,
    },
    {
        // ftKb_MS_PrSpecialAirNEndR0 = 489
        ftKb_SM_PrSpecialAirNEndR0,
        ftKb_MF_SpecialAirNPr,
        FtMoveId_KbSpecialNPr << 24,
        ftKb_PrSpecialAirNEndR_Anim,
        ftKb_PrSpecialAirNEndR_IASA,
        ftKb_PrSpecialAirNEndR_Phys,
        ftKb_PrSpecialAirNEndR_Coll,
        ftCamera_UpdateCameraBox,
    },
    {
        // ftKb_MS_PrSpecialAirNEndR1 = 490
        ftKb_SM_PrSpecialAirNEndR1,
        ftKb_MF_SpecialAirNPr,
        FtMoveId_KbSpecialNPr << 24,
        ftKb_PrSpecialAirNEndR_Anim,
        ftKb_PrSpecialAirNEndR_IASA,
        ftKb_PrSpecialAirNEndR_Phys,
        ftKb_PrSpecialAirNEndR_Coll,
        ftCamera_UpdateCameraBox,
    },
    {
        // ftKb_MS_PrSpecialNHit = 491
        ftKb_SM_PrSpecialNHit,
        ftKb_MF_SpecialAirNPr,
        FtMoveId_KbSpecialNPr << 24,
        ftKb_PrSpecialNHit_Anim,
        ftKb_PrSpecialNHit_IASA,
        ftKb_PrSpecialNHit_Phys,
        ftKb_PrSpecialNHit_Coll,
        ftCamera_UpdateCameraBox,
    },
    {
        // ftKb_MS_MsSpecialNStart = 492
        ftKb_SM_MsSpecialNStart,
        ftKb_MF_SpecialNMs,
        FtMoveId_KbSpecialNMs << 24,
        ftKb_MsSpecialNStart_Anim,
        ftKb_MsSpecialNStart_IASA,
        ftKb_MsSpecialNStart_Phys,
        ftKb_MsSpecialNStart_Coll,
        ftCamera_UpdateCameraBox,
    },
    {
        // ftKb_MS_MsSpecialNLoop = 493
        ftKb_SM_MsSpecialNLoop,
        ftKb_MF_SpecialNMs,
        FtMoveId_KbSpecialNMs << 24,
        ftKb_MsSpecialNLoop_Anim,
        ftKb_MsSpecialNLoop_IASA,
        ftKb_MsSpecialNLoop_Phys,
        ftKb_MsSpecialNLoop_Coll,
        ftCamera_UpdateCameraBox,
    },
    {
        // ftKb_MS_MsSpecialNEnd0 = 494
        ftKb_SM_MsSpecialNEnd0,
        ftKb_MF_SpecialNMs,
        FtMoveId_KbSpecialNMs << 24,
        ftKb_MsSpecialNEnd_Anim,
        ftKb_MsSpecialNEnd_IASA,
        ftKb_MsSpecialNEnd_Phys,
        ftKb_MsSpecialNEnd_Coll,
        ftCamera_UpdateCameraBox,
    },
    {
        // ftKb_MS_MsSpecialNEnd1 = 495
        ftKb_SM_MsSpecialNEnd1,
        ftKb_MF_SpecialNMs,
        FtMoveId_KbSpecialNMs << 24,
        ftKb_MsSpecialNEnd_Anim,
        ftKb_MsSpecialNEnd_IASA,
        ftKb_MsSpecialNEnd_Phys,
        ftKb_MsSpecialNEnd_Coll,
        ftCamera_UpdateCameraBox,
    },
    {
        // ftKb_MS_MsSpecialAirNStart = 496
        ftKb_SM_MsSpecialAirNStart,
        ftKb_MF_SpecialAirNMs,
        FtMoveId_KbSpecialNMs << 24,
        ftKb_MsSpecialAirNStart_Anim,
        ftKb_MsSpecialAirNStart_IASA,
        ftKb_MsSpecialAirNStart_Phys,
        ftKb_MsSpecialAirNStart_Coll,
        ftCamera_UpdateCameraBox,
    },
    {
        // ftKb_MS_MsSpecialAirNLoop = 497
        ftKb_SM_MsSpecialAirNLoop,
        ftKb_MF_SpecialAirNMs,
        FtMoveId_KbSpecialNMs << 24,
        ftKb_MsSpecialAirNLoop_Anim,
        ftKb_MsSpecialAirNLoop_IASA,
        ftKb_MsSpecialAirNLoop_Phys,
        ftKb_MsSpecialAirNLoop_Coll,
        ftCamera_UpdateCameraBox,
    },
    {
        // ftKb_MS_MsSpecialAirNEnd0 = 498
        ftKb_SM_MsSpecialAirNEnd0,
        ftKb_MF_SpecialAirNMs,
        FtMoveId_KbSpecialNMs << 24,
        ftKb_MsSpecialAirNEnd_Anim,
        ftKb_MsSpecialAirNEnd_IASA,
        ftKb_MsSpecialAirNEnd_Phys,
        ftKb_MsSpecialAirNEnd_Coll,
        ftCamera_UpdateCameraBox,
    },
    {
        // ftKb_MS_MsSpecialAirNEnd1 = 499
        ftKb_SM_MsSpecialAirNEnd1,
        ftKb_MF_SpecialAirNMs,
        FtMoveId_KbSpecialNMs << 24,
        ftKb_MsSpecialAirNEnd_Anim,
        ftKb_MsSpecialAirNEnd_IASA,
        ftKb_MsSpecialAirNEnd_Phys,
        ftKb_MsSpecialAirNEnd_Coll,
        ftCamera_UpdateCameraBox,
    },
    {
        // ftKb_MS_MtSpecialNStart = 500
        ftKb_SM_MtSpecialNStart,
        ftKb_MF_SpecialNMt,
        FtMoveId_KbSpecialNMt << 24,
        ftKb_MtSpecialNStart_Anim,
        ftKb_MtSpecialNStart_IASA,
        ftKb_MtSpecialNStart_Phys,
        ftKb_MtSpecialNStart_Coll,
        ftCamera_UpdateCameraBox,
    },
    {
        // ftKb_MS_MtSpecialNLoop = 501
        ftKb_SM_MtSpecialNLoop,
        ftKb_MF_SpecialNMtLoop,
        FtMoveId_KbSpecialNMt << 24,
        ftKb_MtSpecialNLoop_Anim,
        ftKb_MtSpecialNLoop_IASA,
        ftKb_MtSpecialNLoop_Phys,
        ftKb_MtSpecialNLoop_Coll,
        ftCamera_UpdateCameraBox,
    },
    {
        // ftKb_MS_MtSpecialNLoopFull = 502
        ftKb_SM_MtSpecialNLoopFull,
        ftKb_MF_SpecialNMtLoop,
        FtMoveId_KbSpecialNMt << 24,
        ftKb_MtSpecialNLoopFull_Anim,
        ftKb_MtSpecialNLoopFull_IASA,
        ftKb_MtSpecialNLoopFull_Phys,
        ftKb_MtSpecialNLoopFull_Coll,
        ftCamera_UpdateCameraBox,
    },
    {
        // ftKb_MS_MtSpecialNCancel = 503
        ftKb_SM_MtSpecialNCancel,
        ftKb_MF_SpecialNMt,
        FtMoveId_KbSpecialNMt << 24,
        ftKb_MtSpecialNCancel_Anim,
        ftKb_MtSpecialNCancel_IASA,
        ftKb_MtSpecialNCancel_Phys,
        ftKb_MtSpecialNCancel_Coll,
        ftCamera_UpdateCameraBox,
    },
    {
        // ftKb_MS_MtSpecialNEnd = 504
        ftKb_SM_MtSpecialNEnd,
        ftKb_MF_SpecialNMt,
        FtMoveId_KbSpecialNMt << 24,
        ftKb_MtSpecialNEnd_Anim,
        ftKb_MtSpecialNEnd_IASA,
        ftKb_MtSpecialNEnd_Phys,
        ftKb_MtSpecialNEnd_Coll,
        ftCamera_UpdateCameraBox,
    },
    {
        // ftKb_MS_MtSpecialAirNStart = 505
        ftKb_SM_MtSpecialAirNStart,
        ftKb_MF_SpecialAirNMt,
        FtMoveId_KbSpecialNMt << 24,
        ftKb_MtSpecialAirNStart_Anim,
        ftKb_MtSpecialAirNStart_IASA,
        ftKb_MtSpecialAirNStart_Phys,
        ftKb_MtSpecialAirNStart_Coll,
        ftCamera_UpdateCameraBox,
    },
    {
        // ftKb_MS_MtSpecialAirNLoop = 506
        ftKb_SM_MtSpecialAirNLoop,
        ftKb_MF_SpecialAirNMtLoop,
        FtMoveId_KbSpecialNMt << 24,
        ftKb_MtSpecialAirNLoop_Anim,
        ftKb_MtSpecialAirNLoop_IASA,
        ftKb_MtSpecialAirNLoop_Phys,
        ftKb_MtSpecialAirNLoop_Coll,
        ftCamera_UpdateCameraBox,
    },
    {
        // ftKb_MS_MtSpecialAirNLoopFull = 507
        ftKb_SM_MtSpecialAirNLoopFull,
        ftKb_MF_SpecialAirNMtLoop,
        FtMoveId_KbSpecialNMt << 24,
        ftKb_MtSpecialAirNLoopFull_Anim,
        ftKb_MtSpecialAirNLoopFull_IASA,
        ftKb_MtSpecialAirNLoopFull_Phys,
        ftKb_MtSpecialAirNLoopFull_Coll,
        ftCamera_UpdateCameraBox,
    },
    {
        // ftKb_MS_MtSpecialAirNCancel = 508
        ftKb_SM_MtSpecialAirNCancel,
        ftKb_MF_SpecialAirNMt,
        FtMoveId_KbSpecialNMt << 24,
        ftKb_MtSpecialAirNCancel_Anim,
        ftKb_MtSpecialAirNCancel_IASA,
        ftKb_MtSpecialAirNCancel_Phys,
        ftKb_MtSpecialAirNCancel_Coll,
        ftCamera_UpdateCameraBox,
    },
    {
        // ftKb_MS_MtSpecialAirNEnd = 509
        ftKb_SM_MtSpecialAirNEnd,
        ftKb_MF_SpecialAirNMt,
        FtMoveId_KbSpecialNMt << 24,
        ftKb_MtSpecialAirNEnd_Anim,
        ftKb_MtSpecialAirNEnd_IASA,
        ftKb_MtSpecialAirNEnd_Phys,
        ftKb_MtSpecialAirNEnd_Coll,
        ftCamera_UpdateCameraBox,
    },
    {
        // ftKb_MS_GwSpecialN = 510
        ftKb_SM_GwSpecialN,
        ftKb_MF_SpecialNGw,
        FtMoveId_KbSpecialNGw << 24,
        ftKb_GwSpecialN_Anim,
        ftKb_GwSpecialN_IASA,
        ftKb_GwSpecialN_Phys,
        ftKb_GwSpecialN_Coll,
        ftCamera_UpdateCameraBox,
    },
    {
        // ftKb_MS_GwSpecialAirN = 511
        ftKb_SM_GwSpecialAirN,
        ftKb_MF_SpecialAirNGw,
        FtMoveId_KbSpecialNGw << 24,
        ftKb_GwSpecialAirN_Anim,
        ftKb_GwSpecialAirN_IASA,
        ftKb_GwSpecialAirN_Phys,
        ftKb_GwSpecialAirN_Coll,
        ftCamera_UpdateCameraBox,
    },
    {
        // ftKb_MS_DrSpecialN = 512
        ftKb_SM_DrSpecialN,
        ftKb_MF_SpecialNDr,
        FtMoveId_KbSpecialNDr << 24,
        ftKb_MrSpecialN_Anim,
        ftKb_MrSpecialN_IASA,
        ftKb_MrSpecialN_Phys,
        ftKb_MrSpecialN_Coll,
        ftCamera_UpdateCameraBox,
    },
    {
        // ftKb_MS_DrSpecialAirN = 513
        ftKb_SM_DrSpecialAirN,
        ftKb_MF_SpecialAirNDr,
        FtMoveId_KbSpecialNDr << 24,
        ftKb_MrSpecialAirN_Anim,
        ftKb_MrSpecialAirN_IASA,
        ftKb_MrSpecialAirN_Phys,
        ftKb_MrSpecialAirN_Coll,
        ftCamera_UpdateCameraBox,
    },
    {
        // ftKb_MS_ClSpecialNStart = 514
        ftKb_SM_ClSpecialNStart,
        ftKb_MF_SpecialNCl,
        FtMoveId_KbSpecialNCl << 24,
        ftKb_LkSpecialNStart_Anim,
        ftKb_LkSpecialNStart_IASA,
        ftKb_LkSpecialNStart_Phys,
        ftKb_LkSpecialNStart_Coll,
        ftCamera_UpdateCameraBox,
    },
    {
        // ftKb_MS_ClSpecialNLoop = 515
        ftKb_SM_ClSpecialNLoop,
        ftKb_MF_SpecialNClCharged,
        FtMoveId_KbSpecialNCl << 24,
        ftKb_LkSpecialNLoop_Anim,
        ftKb_LkSpecialNLoop_IASA,
        ftKb_LkSpecialNLoop_Phys,
        ftKb_LkSpecialNLoop_Coll,
        ftCamera_UpdateCameraBox,
    },
    {
        // ftKb_MS_ClSpecialNEnd = 516
        ftKb_SM_ClSpecialNEnd,
        ftKb_MF_SpecialNCl,
        FtMoveId_KbSpecialNCl << 24,
        ftKb_LkSpecialNEnd_Anim,
        ftKb_LkSpecialNEnd_IASA,
        ftKb_LkSpecialNEnd_Phys,
        ftKb_LkSpecialNEnd_Coll,
        ftCamera_UpdateCameraBox,
    },
    {
        // ftKb_MS_ClSpecialAirNStart = 517
        ftKb_SM_ClSpecialAirNStart,
        ftKb_MF_SpecialAirNCl,
        FtMoveId_KbSpecialNCl << 24,
        ftKb_LkSpecialAirNStart_Anim,
        ftKb_LkSpecialAirNStart_IASA,
        ftKb_LkSpecialAirNStart_Phys,
        ftKb_LkSpecialAirNStart_Coll,
        ftCamera_UpdateCameraBox,
    },
    {
        // ftKb_MS_ClSpecialAirNLoop = 518
        ftKb_SM_ClSpecialAirNLoop,
        ftKb_MF_SpecialAirNClCharged,
        FtMoveId_KbSpecialNCl << 24,
        ftKb_LkSpecialAirNLoop_Anim,
        ftKb_LkSpecialAirNLoop_IASA,
        ftKb_LkSpecialAirNLoop_Phys,
        ftKb_LkSpecialAirNLoop_Coll,
        ftCamera_UpdateCameraBox,
    },
    {
        // ftKb_MS_ClSpecialAirNEnd = 519
        ftKb_SM_ClSpecialAirNEnd,
        ftKb_MF_SpecialAirNCl,
        FtMoveId_KbSpecialNCl << 24,
        ftKb_LkSpecialAirNEnd_Anim,
        ftKb_LkSpecialAirNEnd_IASA,
        ftKb_LkSpecialAirNEnd_Phys,
        ftKb_LkSpecialAirNEnd_Coll,
        ftCamera_UpdateCameraBox,
    },
    {
        // ftKb_MS_FcSpecialNStart = 520
        ftKb_SM_FcSpecialNStart,
        ftKb_MF_SpecialNFc,
        FtMoveId_KbSpecialNFc << 24,
        ftKb_FxSpecialNStart_Anim,
        ftKb_FxSpecialNStart_IASA,
        ftKb_FxSpecialNStart_Phys,
        ftKb_FxSpecialNStart_Coll,
        ftCamera_UpdateCameraBox,
    },
    {
        // ftKb_MS_FcSpecialNLoop = 521
        ftKb_SM_FcSpecialNLoop,
        ftKb_MF_SpecialNFcLoop,
        FtMoveId_KbSpecialNFc << 24,
        ftKb_FxSpecialNLoop_Anim,
        ftKb_FxSpecialNLoop_IASA,
        ftKb_FxSpecialNLoop_Phys,
        ftKb_FxSpecialNLoop_Coll,
        ftCamera_UpdateCameraBox,
    },
    {
        // ftKb_MS_FcSpecialNEnd = 522
        ftKb_SM_FcSpecialNEnd,
        ftKb_MF_SpecialNFc,
        FtMoveId_KbSpecialNFc << 24,
        ftKb_FxSpecialNEnd_Anim,
        ftKb_FxSpecialNEnd_IASA,
        ftKb_FxSpecialNEnd_Phys,
        ftKb_FxSpecialNEnd_Coll,
        ftCamera_UpdateCameraBox,
    },
    {
        // ftKb_MS_FcSpecialAirNStart = 523
        ftKb_SM_FcSpecialAirNStart,
        ftKb_MF_SpecialAirNFc,
        FtMoveId_KbSpecialNFc << 24,
        ftKb_FxSpecialAirNStart_Anim,
        ftKb_FxSpecialAirNStart_IASA,
        ftKb_FxSpecialAirNStart_Phys,
        ftKb_FxSpecialAirNStart_Coll,
        ftCamera_UpdateCameraBox,
    },
    {
        // ftKb_MS_FcSpecialAirNLoop = 524
        ftKb_SM_FcSpecialAirNLoop,
        ftKb_MF_SpecialAirNFcLoop,
        FtMoveId_KbSpecialNFc << 24,
        ftKb_FxSpecialAirNLoop_Anim,
        ftKb_FxSpecialAirNLoop_IASA,
        ftKb_FxSpecialAirNLoop_Phys,
        ftKb_FxSpecialAirNLoop_Coll,
        ftCamera_UpdateCameraBox,
    },
    {
        // ftKb_MS_FcSpecialAirNEnd = 525
        ftKb_SM_FcSpecialAirNEnd,
        ftKb_MF_SpecialAirNFc,
        FtMoveId_KbSpecialNFc << 24,
        ftKb_FxSpecialAirNEnd_Anim,
        ftKb_FxSpecialAirNEnd_IASA,
        ftKb_FxSpecialAirNEnd_Phys,
        ftKb_FxSpecialAirNEnd_Coll,
        ftCamera_UpdateCameraBox,
    },
    {
        // ftKb_MS_PcSpecialN = 526
        ftKb_SM_PcSpecialN,
        ftKb_MF_SpecialNPc,
        FtMoveId_KbSpecialNPc << 24,
        ftKb_PkSpecialN_Anim,
        ftKb_PkSpecialN_IASA,
        ftKb_PkSpecialN_Phys,
        ftKb_PkSpecialN_Coll,
        ftCamera_UpdateCameraBox,
    },
    {
        // ftKb_MS_PcSpecialAirN = 527
        ftKb_SM_PcSpecialAirN,
        ftKb_MF_SpecialAirNPc,
        FtMoveId_KbSpecialNPc << 24,
        ftKb_PkSpecialAirN_Anim,
        ftKb_PkSpecialAirN_IASA,
        ftKb_PkSpecialAirN_Phys,
        ftKb_PkSpecialAirN_Coll,
        ftCamera_UpdateCameraBox,
    },
    {
        // ftKb_MS_GnSpecialN = 528
        ftKb_SM_GnSpecialN,
        ftKb_MF_SpecialNGn,
        FtMoveId_KbSpecialNGn << 24,
        ftKb_CaSpecialN_Anim,
        ftKb_CaSpecialN_IASA,
        ftKb_CaSpecialN_Phys,
        ftKb_CaSpecialN_Coll,
        ftCamera_UpdateCameraBox,
    },
    {
        // ftKb_MS_GnSpecialAirN = 529
        ftKb_SM_GnSpecialAirN,
        ftKb_MF_SpecialAirNGn,
        FtMoveId_KbSpecialNGn << 24,
        ftKb_CaSpecialAirN_Anim,
        ftKb_CaSpecialAirN_IASA,
        ftKb_CaSpecialAirN_Phys,
        ftKb_CaSpecialAirN_Coll,
        ftCamera_UpdateCameraBox,
    },
    {
        // ftKb_MS_FeSpecialNStart = 530
        ftKb_SM_FeSpecialNStart,
        ftKb_MF_SpecialNFeStart,
        FtMoveId_KbSpecialNFe << 24,
        ftKb_MsSpecialNStart_Anim,
        ftKb_MsSpecialNStart_IASA,
        ftKb_MsSpecialNStart_Phys,
        ftKb_MsSpecialNStart_Coll,
        ftCamera_UpdateCameraBox,
    },
    {
        // ftKb_MS_FeSpecialNLoop = 531
        ftKb_SM_FeSpecialNLoop,
        ftKb_MF_SpecialNFeStart,
        FtMoveId_KbSpecialNFe << 24,
        ftKb_MsSpecialNLoop_Anim,
        ftKb_MsSpecialNLoop_IASA,
        ftKb_MsSpecialNLoop_Phys,
        ftKb_MsSpecialNLoop_Coll,
        ftCamera_UpdateCameraBox,
    },
    {
        // ftKb_MS_FeSpecialNEnd0 = 532
        ftKb_SM_FeSpecialNEnd0,
        ftKb_MF_SpecialNFeStart,
        FtMoveId_KbSpecialNFe << 24,
        ftKb_MsSpecialNEnd_Anim,
        ftKb_MsSpecialNEnd_IASA,
        ftKb_MsSpecialNEnd_Phys,
        ftKb_MsSpecialNEnd_Coll,
        ftCamera_UpdateCameraBox,
    },
    {
        // ftKb_MS_FeSpecialNEnd1 = 533
        ftKb_SM_FeSpecialNEnd1,
        ftKb_MF_SpecialNFeStart,
        FtMoveId_KbSpecialNFe << 24,
        ftKb_MsSpecialNEnd_Anim,
        ftKb_MsSpecialNEnd_IASA,
        ftKb_MsSpecialNEnd_Phys,
        ftKb_MsSpecialNEnd_Coll,
        ftCamera_UpdateCameraBox,
    },
    {
        // ftKb_MS_FeSpecialAirNStart = 534
        ftKb_SM_FeSpecialAirNStart,
        ftKb_MF_SpecialNFe,
        FtMoveId_KbSpecialNFe << 24,
        ftKb_MsSpecialAirNStart_Anim,
        ftKb_MsSpecialAirNStart_IASA,
        ftKb_MsSpecialAirNStart_Phys,
        ftKb_MsSpecialAirNStart_Coll,
        ftCamera_UpdateCameraBox,
    },
    {
        // ftKb_MS_FeSpecialAirNLoop = 535
        ftKb_SM_FeSpecialAirNLoop,
        ftKb_MF_SpecialNFe,
        FtMoveId_KbSpecialNFe << 24,
        ftKb_MsSpecialAirNLoop_Anim,
        ftKb_MsSpecialAirNLoop_IASA,
        ftKb_MsSpecialAirNLoop_Phys,
        ftKb_MsSpecialAirNLoop_Coll,
        ftCamera_UpdateCameraBox,
    },
    {
        // ftKb_MS_FeSpecialAirNEnd0 = 536
        ftKb_SM_FeSpecialAirNEnd0,
        ftKb_MF_SpecialNFe,
        FtMoveId_KbSpecialNFe << 24,
        ftKb_MsSpecialAirNEnd_Anim,
        ftKb_MsSpecialAirNEnd_IASA,
        ftKb_MsSpecialAirNEnd_Phys,
        ftKb_MsSpecialAirNEnd_Coll,
        ftCamera_UpdateCameraBox,
    },
    {
        // ftKb_MS_FeSpecialAirNEnd1 = 537
        ftKb_SM_FeSpecialAirNEnd1,
        ftKb_MF_SpecialNFe,
        FtMoveId_KbSpecialNFe << 24,
        ftKb_MsSpecialAirNEnd_Anim,
        ftKb_MsSpecialAirNEnd_IASA,
        ftKb_MsSpecialAirNEnd_Phys,
        ftKb_MsSpecialAirNEnd_Coll,
        ftCamera_UpdateCameraBox,
    },
    {
        // ftKb_MS_GkSpecialNStart = 538
        ftKb_SM_GkSpecialNStart,
        ftKb_MF_SpecialNGk,
        FtMoveId_KbSpecialNGk << 24,
        ftKb_KpSpecialNStart_Anim,
        ftKb_KpSpecialNStart_IASA,
        ftKb_KpSpecialNStart_Phys,
        ftKb_KpSpecialNStart_Coll,
        ftCamera_UpdateCameraBox,
    },
    {
        // ftKb_MS_GkSpecialN = 539
        ftKb_SM_GkSpecialN,
        ftKb_MF_SpecialNGkLoop,
        FtMoveId_KbSpecialNGk << 24,
        ftKb_KpSpecialN_Anim,
        ftKb_KpSpecialN_IASA,
        ftKb_KpSpecialN_Phys,
        ftKb_KpSpecialN_Coll,
        ftCamera_UpdateCameraBox,
    },
    {
        // ftKb_MS_GkSpecialNEnd = 540
        ftKb_SM_GkSpecialNEnd,
        ftKb_MF_SpecialNGk,
        FtMoveId_KbSpecialNGk << 24,
        ftKb_KpSpecialNEnd_Anim,
        ftKb_KpSpecialNEnd_IASA,
        ftKb_KpSpecialNEnd_Phys,
        ftKb_KpSpecialNEnd_Coll,
        ftCamera_UpdateCameraBox,
    },
    {
        // ftKb_MS_GkSpecialAirNStart = 541
        ftKb_SM_GkSpecialAirNStart,
        ftKb_MF_SpecialAirNGk,
        FtMoveId_KbSpecialNGk << 24,
        ftKb_KpSpecialAirNStart_Anim,
        ftKb_KpSpecialAirNStart_IASA,
        ftKb_KpSpecialAirNStart_Phys,
        ftKb_KpSpecialAirNStart_Coll,
        ftCamera_UpdateCameraBox,
    },
    {
        // ftKb_MS_GkSpecialAirN = 542
        ftKb_SM_GkSpecialAirN,
        ftKb_MF_SpecialAirNGkLoop,
        FtMoveId_KbSpecialNGk << 24,
        ftKb_KpSpecialAirN_Anim,
        ftKb_KpSpecialAirN_IASA,
        ftKb_KpSpecialAirN_Phys,
        ftKb_KpSpecialAirN_Coll,
        ftCamera_UpdateCameraBox,
    },
    {
        // ftKb_MS_GkSpecialAirNEnd = 543
        ftKb_SM_GkSpecialAirNEnd,
        ftKb_MF_SpecialAirNGk,
        FtMoveId_KbSpecialNGk << 24,
        ftKb_KpSpecialAirNEnd_Anim,
        ftKb_KpSpecialAirNEnd_IASA,
        ftKb_KpSpecialAirNEnd_Phys,
        ftKb_KpSpecialAirNEnd_Coll,
        ftCamera_UpdateCameraBox,
    },
};

HSD_GObjEvent ftKb_Init_803C9CC8[] = {
    ftKb_SpecialN_800EFA40,
    ftKb_SpecialN_800EFAF0,
    ftKb_SpecialN_800EFB4C,
    ftKb_SpecialN_800EFBFC,
    ftKb_SpecialN_800EFC58,
    ftKb_SpecialN_800EFD08,
    ftKb_SpecialN_800F0FC0,
    ftKb_SpecialN_800F10A4,
    NULL,
    NULL,
    ftKb_SpecialN_800EFD64,
    ftKb_SpecialN_800EFE1C,
    ftKb_SpecialN_800EFE80,
    ftKb_SpecialN_800EFF38,
    ftKb_SpecialN_800EFF9C,
    ftKb_SpecialN_800F0054,
    ftKb_SpecialN_800F00B8,
    ftKb_SpecialN_800F0168,
    ftKb_SpecialN_800F01C4,
    ftKb_SpecialN_800F0274,
    ftKb_SpecialN_800F02D0,
    ftKb_SpecialN_800F0380,
    NULL,
    NULL,
    ftKb_SpecialN_800F03DC,
    ftKb_SpecialN_800F0494,
    ftKb_SpecialN_800F04F8,
    ftKb_SpecialN_800F05A8,
    ftKb_SpecialN_800F0604,
    ftKb_SpecialN_800F06B4,
    ftKb_SpecialN_800F10D4,
    ftKb_SpecialN_800F11AC,
    ftKb_SpecialN_800F11F0,
    ftKb_SpecialN_800F12C8,
    ftKb_SpecialN_800F0710,
    ftKb_SpecialN_800F07C0,
    ftKb_SpecialN_800F081C,
    ftKb_SpecialN_800F08D4,
    ftKb_SpecialN_800F0938,
    ftKb_SpecialN_800F09F0,
    ftKb_SpecialN_800F0A54,
    ftKb_SpecialN_800F0B0C,
    ftKb_SpecialN_800F0B70,
    ftKb_SpecialN_800F0C20,
    ftKb_SpecialN_800F130C,
    ftKb_SpecialN_800F13F0,
    ftKb_SpecialN_800F0C7C,
    ftKb_SpecialN_800F0D34,
    ftKb_SpecialN_800F14B4,
    ftKb_SpecialN_800F15D8,
    ftKb_SpecialN_800F0D98,
    ftKb_SpecialN_800F0E48,
    ftKb_SpecialN_800F0EA4,
    ftKb_SpecialN_800F0F5C,
    NULL,
    NULL,
    NULL,
    NULL,
    NULL,
    NULL,
    NULL,
    NULL,
    ftKb_SpecialN_800EFD64,
    ftKb_SpecialN_800EFE1C,
    NULL,
    NULL,
};

HSD_GObjEvent ftKb_Init_803C9DD0[] = {
    ftKb_SpecialN_800F9110,
    ftKb_SpecialNFx_800FE100,
    ftKb_SpecialNCa_800F99BC,
    ftKb_SpecialNDk_800FF8EC,
    ftKb_SpecialN_800F5F68,
    ftKb_SpecialNKp_800FA8B4,
    ftKb_SpecialNLk800FB880,
    ftKb_SpecialNSk_8010612C,
    ftKb_SpecialNNs_800FED38,
    ftKb_SpecialNPe_8010C4D4,
    ftKb_SpecialNIc_80108D64,
    NULL,
    ftKb_SpecialNPk_800F9FD4,
    ftKb_SpecialNSs_800FCF74,
    ftKb_SpecialNYs_8010941C,
    ftKb_SpecialNPr_80101560,
    ftKb_SpecialNMt_80107568,
    ftKb_SpecialNLg_800F9614,
    ftKb_SpecialNMs_8010B2FC,
    ftKb_SpecialNZd_80105B2C,
    ftKb_SpecialNLk800FB880,
    ftKb_SpecialN_800F9110,
    ftKb_SpecialNFx_800FE100,
    ftKb_SpecialNPk_800F9FD4,
    ftKb_SpecialNGw_8010D188,
    ftKb_SpecialNCa_800F99BC,
    ftKb_SpecialNMs_8010B2FC,
    NULL,
    NULL,
    NULL,
    NULL,
    ftKb_SpecialNKp_800FA8B4,
    NULL,
};

HSD_GObjEvent ftKb_Init_803C9E54[] = {
    ftKb_SpecialNMr_800F93CC,
    ftKb_SpecialNFx_800FE240,
    ftKb_SpecialNCa_800F9A54,
    ftKb_SpecialNDk_800FFA10,
    ftKb_SpecialN_800F6070,
    ftKb_SpecialNKp_800FA958,
    ftKb_SpecialNLk800FBA00,
    ftKb_SpecialNSk_801061E4,
    ftKb_SpecialNNs_800FEDD0,
    ftKb_SpecialNPe_8010C560,
    ftKb_SpecialNIc_80108E14,
    NULL,
    ftKb_SpecialNPk_800FA064,
    ftKb_SpecialNSs_800FD020,
    ftKb_SpecialNYs_801094FC,
    ftKb_SpecialNPr_80101618,
    ftKb_SpecialNMt_80107638,
    ftKb_SpecialNLg_800F9684,
    ftKb_SpecialNMs_8010B4A0,
    ftKb_SpecialNZd_80105BA8,
    ftKb_SpecialNLk800FBA00,
    ftKb_SpecialNMr_800F93CC,
    ftKb_SpecialNFx_800FE240,
    ftKb_SpecialNPk_800FA064,
    ftKb_SpecialNGw_8010D204,
    ftKb_SpecialNCa_800F9A54,
    ftKb_SpecialNMs_8010B4A0,
    NULL,
    NULL,
    NULL,
    NULL,
    ftKb_SpecialNKp_800FA958,
    NULL,
};

typedef struct ftKirby_UnkArrayThing {
    /*  +0 */ int x0;
    /*  +4 */ int x4;
    /*  +8 */ int x8;
    /*  +C */ int xC;
    /* +10 */ int x10;
    /* +14 */ int x14;
    /* +18 */ int x18;
    /* +1C */ int x1C;
    /* +20 */ int x20;
    /* +24 */ int x24;
    /* +28 */ int x28;
    /* +2C */ int x2C;
} ftKirby_UnkArrayThing;

ftKirby_UnkArrayThing ftKb_Init_803C9ED8 = { 0 };
ftKirby_UnkArrayThing ftKb_Init_803C9F08 = { 0 };
ftKirby_UnkArrayThing ftKb_Init_803C9F38 = { 0 };
ftKirby_UnkArrayThing ftKb_Init_803C9F68 = { 0 };
ftKirby_UnkArrayThing ftKb_Init_803C9F98 = { 0 };

ftKirby_UnkArrayThing* ftKb_Init_803C9FC8[FTKIND_MAX] = {
    NULL,
    NULL,
    NULL,
    &ftKb_Init_803C9ED8,
    NULL,
    NULL,
    NULL,
    NULL,
    NULL,
    NULL,
    NULL,
    NULL,
    NULL,
    NULL,
    NULL,
    &ftKb_Init_803C9F08,
    &ftKb_Init_803C9F38,
    NULL,
    NULL,
    NULL,
    NULL,
    NULL,
    &ftKb_Init_803C9F68,
    NULL,
    &ftKb_Init_803C9F98,
    NULL,
    NULL,
    NULL,
    NULL,
    NULL,
    NULL,
    NULL,
    NULL,
};

MotionState ftKb_Init_UnkMotionStates0[] = {
    {
        ftCo_SM_RunBrake,
        Ft_MF_None,
        FtMoveId_Default << 24,
        NULL,
        NULL,
        ftCo_800C737C,
        NULL,
        NULL,
    },
    {
        ftCo_SM_Kneebend,
        Ft_MF_None,
        FtMoveId_Default << 24,
        NULL,
        NULL,
        ftCo_800C737C,
        NULL,
        NULL,
    },
    {
        ftCo_SM_JumpF,
        Ft_MF_None,
        FtMoveId_Default << 24,
        NULL,
        NULL,
        ftCo_800C737C,
        NULL,
        NULL,
    },
    {
        ftCo_SM_JumpB,
        Ft_MF_None,
        FtMoveId_Default << 24,
        NULL,
        NULL,
        ftCo_800C7414,
        NULL,
        NULL,
    },
};

/* 0EE854 */ static void ftKb_Init_800EE854(void);
/* 0EE874 */ static void ftKb_Init_800EE874(void);
/* 0EE8B0 */ static void ftKb_Init_800EE8B0(void);
/* 0EE8EC */ static void ftKb_Init_800EE8EC(void);
/* 0EE904 */ static void ftKb_Init_800EE904(void);
/* 105FEC */ static void fn_800F6AC8(HSD_GObj* gobj);
/* 105FEC */ static void fn_80105FEC(void);
/* 10C288 */ static void fn_8010C288(HSD_GObj* gobj);

jtbl_t ftKb_Init_803CA0CC = {
    ftKb_Init_800EE854, ftKb_Init_800EE904, ftKb_Init_800EE904,
    ftKb_Init_800EE904, ftKb_Init_800EE8EC, ftKb_Init_800EE904,
    ftKb_Init_800EE904, ftKb_Init_800EE904, ftKb_Init_800EE904,
    ftKb_Init_800EE904, ftKb_Init_800EE874, ftKb_Init_800EE904,
    ftKb_Init_800EE904, ftKb_Init_800EE8B0,
};

char ftKb_Init_assert_msg_0[] = "fighter parts model dobj num over!\n";
char ftKb_Init_assert_msg_1[] = "ftkirby.c";
char ftKb_Init_assert_msg_2[] = "fighter dobj num over!\n";

/* static */ void ftKb_SpecialN_800F1708(void);
/* static */ void ftKb_SpecialN_800F171C(void);
/* static */ void ftKb_SpecialN_800F1730(void);
/* static */ void ftKb_SpecialN_800F1744(void);
/* static */ void ftKb_SpecialN_800F1764(void);
/* static */ void ftKb_SpecialN_800F1784(void);
/* static */ void ftKb_SpecialN_800F17A4(void);
/* static */ void ftKb_SpecialN_800F17C4(void);
/* static */ void ftKb_SpecialN_800F17E4(void);
/* static */ void ftKb_SpecialN_800F17F8(void);
/* static */ void ftKb_SpecialN_800F1818(void);
/* static */ void ftKb_SpecialN_800F1838(void);
/* static */ void ftKb_SpecialN_800F1858(void);
/* static */ void ftKb_SpecialN_800F186C(void);
/* static */ void ftKb_SpecialN_800F1880(void);
/* static */ void ftKb_SpecialN_800F1894(void);
/* static */ void ftKb_SpecialN_800F18B4(void);
/* static */ void ftKb_SpecialN_800F18C8(void);
/* static */ void ftKb_SpecialN_800F18E8(void);
/* static */ void ftKb_SpecialN_800F18F8(void);

jtbl_t ftKb_Init_803CA14C = {
    ftKb_SpecialN_800F1708, ftKb_SpecialN_800F1764, ftKb_SpecialN_800F18F8,
    ftKb_SpecialN_800F18F8, ftKb_SpecialN_800F18F8, ftKb_SpecialN_800F186C,
    ftKb_SpecialN_800F17A4, ftKb_SpecialN_800F1894, ftKb_SpecialN_800F17F8,
    ftKb_SpecialN_800F1744, ftKb_SpecialN_800F1730, ftKb_SpecialN_800F18F8,
    ftKb_SpecialN_800F1818, ftKb_SpecialN_800F1858, ftKb_SpecialN_800F18E8,
    ftKb_SpecialN_800F18F8, ftKb_SpecialN_800F17E4, ftKb_SpecialN_800F171C,
    ftKb_SpecialN_800F18F8, ftKb_SpecialN_800F18F8, ftKb_SpecialN_800F17C4,
    ftKb_SpecialN_800F18B4, ftKb_SpecialN_800F1784, ftKb_SpecialN_800F1838,
    ftKb_SpecialN_800F18C8, ftKb_SpecialN_800F18F8, ftKb_SpecialN_800F18F8,
    ftKb_SpecialN_800F18F8, ftKb_SpecialN_800F18F8, ftKb_SpecialN_800F18F8,
    ftKb_SpecialN_800F18F8, ftKb_SpecialN_800F1880,
};

/* static */ void ftKb_SpecialN_800F19E8(void);
/* static */ void ftKb_SpecialN_800F19F4(void);
/* static */ void ftKb_SpecialN_800F1A00(void);
/* static */ void ftKb_SpecialN_800F1A0C(void);
/* static */ void ftKb_SpecialN_800F1A20(void);
/* static */ void ftKb_SpecialN_800F1A2C(void);
/* static */ void ftKb_SpecialN_800F1A38(void);
/* static */ void ftKb_SpecialN_800F1A44(void);
/* static */ void ftKb_SpecialN_800F1A50(void);
/* static */ void ftKb_SpecialN_800F1A64(void);
/* static */ void ftKb_SpecialN_800F1A70(void);
/* static */ void ftKb_SpecialN_800F1A78(void);

jtbl_t ftKb_Init_803CA1CC = {
    ftKb_SpecialN_800F1A78, ftKb_SpecialN_800F1A00, ftKb_SpecialN_800F1A78,
    ftKb_SpecialN_800F1A64, ftKb_SpecialN_800F1A78, ftKb_SpecialN_800F1A78,
    ftKb_SpecialN_800F1A0C, ftKb_SpecialN_800F1A44, ftKb_SpecialN_800F1A2C,
    ftKb_SpecialN_800F19F4, ftKb_SpecialN_800F19E8, ftKb_SpecialN_800F1A78,
    ftKb_SpecialN_800F1A78, ftKb_SpecialN_800F1A38, ftKb_SpecialN_800F1A50,
    ftKb_SpecialN_800F1A78, ftKb_SpecialN_800F1A20, ftKb_SpecialN_800F1A78,
    ftKb_SpecialN_800F1A78, ftKb_SpecialN_800F1A78, ftKb_SpecialN_800F1A0C,
    ftKb_SpecialN_800F1A78, ftKb_SpecialN_800F1A00, ftKb_SpecialN_800F1A78,
    ftKb_SpecialN_800F1A70,
};

/* static */ void ftKb_SpecialN_800F1AC8(void);
/* static */ void ftKb_SpecialN_800F1AD4(void);
/* static */ void ftKb_SpecialN_800F1AE0(void);
/* static */ void ftKb_SpecialN_800F1AEC(void);
/* static */ void ftKb_SpecialN_800F1B00(void);
/* static */ void ftKb_SpecialN_800F1B0C(void);
/* static */ void ftKb_SpecialN_800F1B18(void);
/* static */ void ftKb_SpecialN_800F1B24(void);
/* static */ void ftKb_SpecialN_800F1B30(void);
/* static */ void ftKb_SpecialN_800F1B44(void);
/* static */ void ftKb_SpecialN_800F1B50(void);
/* static */ void ftKb_SpecialN_800F1B58(void);

jtbl_t ftKb_Init_803CA230 = {
    ftKb_SpecialN_800F1B58, ftKb_SpecialN_800F1AE0, ftKb_SpecialN_800F1B58,
    ftKb_SpecialN_800F1B44, ftKb_SpecialN_800F1B58, ftKb_SpecialN_800F1B58,
    ftKb_SpecialN_800F1AEC, ftKb_SpecialN_800F1B24, ftKb_SpecialN_800F1B0C,
    ftKb_SpecialN_800F1AD4, ftKb_SpecialN_800F1AC8, ftKb_SpecialN_800F1B58,
    ftKb_SpecialN_800F1B58, ftKb_SpecialN_800F1B18, ftKb_SpecialN_800F1B30,
    ftKb_SpecialN_800F1B58, ftKb_SpecialN_800F1B00, ftKb_SpecialN_800F1B58,
    ftKb_SpecialN_800F1B58, ftKb_SpecialN_800F1B58, ftKb_SpecialN_800F1AEC,
    ftKb_SpecialN_800F1B58, ftKb_SpecialN_800F1AE0, ftKb_SpecialN_800F1B58,
    ftKb_SpecialN_800F1B50,
};

/* static */ void ftKb_SpecialN_800F1CC8(void);
/* static */ void ftKb_SpecialN_800F1CD0(void);

jtbl_t ftKb_Init_803CA294 = {
    ftKb_SpecialN_800F1CD0, ftKb_SpecialN_800F1CD0, ftKb_SpecialN_800F1CC8,
    ftKb_SpecialN_800F1CD0, ftKb_SpecialN_800F1CD0, ftKb_SpecialN_800F1CD0,
    ftKb_SpecialN_800F1CD0, ftKb_SpecialN_800F1CC8, ftKb_SpecialN_800F1CD0,
    ftKb_SpecialN_800F1CD0, ftKb_SpecialN_800F1CC8, ftKb_SpecialN_800F1CC8,
    ftKb_SpecialN_800F1CD0, ftKb_SpecialN_800F1CC8,
};

/* static */ void ftKb_SpecialN_800F1D00(void);
/* static */ void ftKb_SpecialN_800F1D08(void);

jtbl_t ftKb_Init_803CA2CC = {
    ftKb_SpecialN_800F1D08, ftKb_SpecialN_800F1D08, ftKb_SpecialN_800F1D00,
    ftKb_SpecialN_800F1D08, ftKb_SpecialN_800F1D08, ftKb_SpecialN_800F1D08,
    ftKb_SpecialN_800F1D08, ftKb_SpecialN_800F1D00, ftKb_SpecialN_800F1D08,
    ftKb_SpecialN_800F1D08, ftKb_SpecialN_800F1D00, ftKb_SpecialN_800F1D00,
    ftKb_SpecialN_800F1D08, ftKb_SpecialN_800F1D00, NULL
};

char ftKb_Init_DatFilename[] = "PlKb.dat";
char ftKb_Init_DataName[] = "ftDataKirby";
char ftKb_Init_803CA320[] = "PlKbNr.dat";
char ftKb_Init_803CA32C[] = "PlyKirby5K_Share_joint";
char ftKb_Init_803CA344[] = "PlyKirby5K_Share_matanim_joint";
char ftKb_Init_803CA364[] = "PlKbYe.dat";
char ftKb_Init_803CA370[] = "PlyKirby5KYe_Share_joint";
char ftKb_Init_803CA38C[] = "PlyKirby5KYe_Share_matanim_joint";
char ftKb_Init_803CA3B0[] = "PlKbBu.dat";
char ftKb_Init_803CA3BC[] = "PlyKirby5KBu_Share_joint";
char ftKb_Init_803CA3D8[] = "PlyKirby5KBu_Share_matanim_joint";
char ftKb_Init_803CA3FC[] = "PlKbRe.dat";
char ftKb_Init_803CA408[] = "PlyKirby5KRe_Share_joint";
char ftKb_Init_803CA424[] = "PlyKirby5KRe_Share_matanim_joint";
char ftKb_Init_803CA448[] = "PlKbGr.dat";
char ftKb_Init_803CA454[] = "PlyKirby5KGr_Share_joint";
char ftKb_Init_803CA470[] = "PlyKirby5KGr_Share_matanim_joint";
char ftKb_Init_803CA494[] = "PlKbWh.dat";
char ftKb_Init_803CA4A0[] = "PlyKirby5KWh_Share_joint";
char ftKb_Init_803CA4BC[] = "PlyKirby5KWh_Share_matanim_joint";
char ftKb_Init_AnimDatFilename[] = "PlKbAJ.dat";

Fighter_DemoStrings ftKb_Init_DemoMotionFilenames = {
    "ftDemoResultMotionFileKirby",
    "ftDemoIntroMotionFileKirby",
    "ftDemoEndingMotionFileKirby",
    "ftDemoViWaitMotionFileKirby",
};

char* ftKb_Init_803CA5A4[] = {
    "ftDemoVi0501MotionFileKirby",
    NULL,
    NULL,
    "ftDemoVi0502MotionFileKirby",
};

Fighter_CostumeStrings ftKb_Init_CostumeStrings[] = {
    { ftKb_Init_803CA320, ftKb_Init_803CA32C, ftKb_Init_803CA344 },
    { ftKb_Init_803CA364, ftKb_Init_803CA370, ftKb_Init_803CA38C },
    { ftKb_Init_803CA3B0, ftKb_Init_803CA3BC, ftKb_Init_803CA3D8 },
    { ftKb_Init_803CA3FC, ftKb_Init_803CA408, ftKb_Init_803CA424 },
    { ftKb_Init_803CA448, ftKb_Init_803CA454, ftKb_Init_803CA470 },
    { ftKb_Init_803CA494, ftKb_Init_803CA4A0, ftKb_Init_803CA4BC },
};

typedef struct ftKirby_CopyName {
    char* filename;
    char* name;
} ftKirby_CopyName;

ftKirby_CopyName ftKb_Init_803CA9D0[FTKIND_MAX] = {
    { "PlKbCpMr.dat", "ftDataKirbyCopyMario" },
    { "PlKbCpFx.dat", "ftDataKirbyCopyFox" },
    { "PlKbCpCa.dat", "ftDataKirbyCopyCaptain" },
    { "PlKbCpDk.dat", "ftDataKirbyCopyDonkey" },
    { NULL, NULL },
    { "PlKbCpKp.dat", "ftDataKirbyCopyKoopa" },
    { "PlKbCpLk.dat", "ftDataKirbyCopyLink" },
    { "PlKbCpSk.dat", "ftDataKirbyCopySeak" },
    { "PlKbCpNs.dat", "ftDataKirbyCopyNess" },
    { "PlKbCpPe.dat", "ftDataKirbyCopyPeach" },
    { "PlKbCpPp.dat", "ftDataKirbyCopyPopo" },
    { NULL, NULL },
    { "PlKbCpPk.dat", "ftDataKirbyCopyPikachu" },
    { "PlKbCpSs.dat", "ftDataKirbyCopySamus" },
    { "PlKbCpYs.dat", "ftDataKirbyCopyYoshi" },
    { "PlKbCpPr.dat", "ftDataKirbyCopyPurin" },
    { "PlKbCpMt.dat", "ftDataKirbyCopyMewtwo" },
    { "PlKbCpLg.dat", "ftDataKirbyCopyLuigi" },
    { "PlKbCpMs.dat", "ftDataKirbyCopyMars" },
    { "PlKbCpZd.dat", "ftDataKirbyCopyZelda" },
    { "PlKbCpCl.dat", "ftDataKirbyCopyClink" },
    { "PlKbCpDr.dat", "ftDataKirbyCopyDrmario" },
    { "PlKbCpFc.dat", "ftDataKirbyCopyFalco" },
    { "PlKbCpPc.dat", "ftDataKirbyCopyPichu" },
    { "PlKbCpGw.dat", "ftDataKirbyCopyGamewatch" },
    { "PlKbCpGn.dat", "ftDataKirbyCopyGanon" },
    { "PlKbCpFe.dat", "ftDataKirbyCopyEmblem" },
    { NULL, NULL },
    { NULL, NULL },
    { NULL, NULL },
    { NULL, NULL },
    { NULL, NULL },
    { NULL, NULL },
};

char ftKb_Init_803CAAD8[] = "PlKbNrCpDk.dat";
char ftKb_Init_803CAAE8[] = "PlyKirbyDk_Share_joint";
char ftKb_Init_803CAB00[] = "PlyKirbyDk_Share_matanim_joint";
char ftKb_Init_803CAB20[] = "PlKbYeCpDk.dat";
char ftKb_Init_803CAB30[] = "PlyKirbyDkYe_Share_joint";
char ftKb_Init_803CAB4C[] = "PlyKirbyDkYe_Share_matanim_joint";
char ftKb_Init_803CAB70[] = "PlKbBuCpDk.dat";
char ftKb_Init_803CAB80[] = "PlyKirbyDkBu_Share_joint";
char ftKb_Init_803CAB9C[] = "PlyKirbyDkBu_Share_matanim_joint";
char ftKb_Init_803CABC0[] = "PlKbReCpDk.dat";
char ftKb_Init_803CABD0[] = "PlyKirbyDkRe_Share_joint";
char ftKb_Init_803CABEC[] = "PlyKirbyDkRe_Share_matanim_joint";
char ftKb_Init_803CAC10[] = "PlKbGrCpDk.dat";
char ftKb_Init_803CAC20[] = "PlyKirbyDkGr_Share_joint";
char ftKb_Init_803CAC3C[] = "PlyKirbyDkGr_Share_matanim_joint";
char ftKb_Init_803CAC60[] = "PlKbWhCpDk.dat";
char ftKb_Init_803CAC70[] = "PlyKirbyDkWh_Share_joint";
char ftKb_Init_803CAC8C[] = "PlyKirbyDkWh_Share_matanim_joint";

Fighter_CostumeStrings ftKb_Init_803CACB0[] = {
    { ftKb_Init_803CAAD8, ftKb_Init_803CAAE8, ftKb_Init_803CAB00 },
    { ftKb_Init_803CAB20, ftKb_Init_803CAB30, ftKb_Init_803CAB4C },
    { ftKb_Init_803CAB70, ftKb_Init_803CAB80, ftKb_Init_803CAB9C },
    { ftKb_Init_803CABC0, ftKb_Init_803CABD0, ftKb_Init_803CABEC },
    { ftKb_Init_803CAC10, ftKb_Init_803CAC20, ftKb_Init_803CAC3C },
    { ftKb_Init_803CAC60, ftKb_Init_803CAC70, ftKb_Init_803CAC8C },
};

char ftKb_Init_803CACF8[] = "PlKbNrCpPr.dat";
char ftKb_Init_803CAD08[] = "PlyKirbyPr_Share_joint";
char ftKb_Init_803CAD20[] = "PlyKirbyPr_Share_matanim_joint";
char ftKb_Init_803CAD40[] = "PlKbYeCpPr.dat";
char ftKb_Init_803CAD50[] = "PlyKirbyPrYe_Share_joint";
char ftKb_Init_803CAD6C[] = "PlyKirbyPrYe_Share_matanim_joint";
char ftKb_Init_803CAD90[] = "PlKbBuCpPr.dat";
char ftKb_Init_803CADA0[] = "PlyKirbyPrBu_Share_joint";
char ftKb_Init_803CADBC[] = "PlyKirbyPrBu_Share_matanim_joint";
char ftKb_Init_803CADE0[] = "PlKbReCpPr.dat";
char ftKb_Init_803CADF0[] = "PlyKirbyPrRe_Share_joint";
char ftKb_Init_803CAE0C[] = "PlyKirbyPrRe_Share_matanim_joint";
char ftKb_Init_803CAE30[] = "PlKbGrCpPr.dat";
char ftKb_Init_803CAE40[] = "PlyKirbyPrGr_Share_joint";
char ftKb_Init_803CAE5C[] = "PlyKirbyPrGr_Share_matanim_joint";
char ftKb_Init_803CAE80[] = "PlKbWhCpPr.dat";
char ftKb_Init_803CAE90[] = "PlyKirbyPrWh_Share_joint";
char ftKb_Init_803CAEAC[] = "PlyKirbyPrWh_Share_matanim_joint";

Fighter_CostumeStrings ftKb_Init_803CAED0[] = {
    { ftKb_Init_803CACF8, ftKb_Init_803CAD08, ftKb_Init_803CAD20 },
    { ftKb_Init_803CAD40, ftKb_Init_803CAD50, ftKb_Init_803CAD6C },
    { ftKb_Init_803CAD90, ftKb_Init_803CADA0, ftKb_Init_803CADBC },
    { ftKb_Init_803CADE0, ftKb_Init_803CADF0, ftKb_Init_803CAE0C },
    { ftKb_Init_803CAE30, ftKb_Init_803CAE40, ftKb_Init_803CAE5C },
    { ftKb_Init_803CAE80, ftKb_Init_803CAE90, ftKb_Init_803CAEAC },
};

char ftKb_Init_803CAF18[] = "PlKbNrCpMt.dat";
char ftKb_Init_803CAF28[] = "PlyKirbyMt_Share_joint";
char ftKb_Init_803CAF40[] = "PlyKirbyMt_Share_matanim_joint";
char ftKb_Init_803CAF60[] = "PlKbYeCpMt.dat";
char ftKb_Init_803CAF70[] = "PlyKirbyMtYe_Share_joint";
char ftKb_Init_803CAF8C[] = "PlyKirbyMtYe_Share_matanim_joint";
char ftKb_Init_803CAFB0[] = "PlKbBuCpMt.dat";
char ftKb_Init_803CAFC0[] = "PlyKirbyMtBu_Share_joint";
char ftKb_Init_803CAFDC[] = "PlyKirbyMtBu_Share_matanim_joint";
char ftKb_Init_803CB000[] = "PlKbReCpMt.dat";
char ftKb_Init_803CB010[] = "PlyKirbyMtRe_Share_joint";
char ftKb_Init_803CB02C[] = "PlyKirbyMtRe_Share_matanim_joint";
char ftKb_Init_803CB050[] = "PlKbGrCpMt.dat";
char ftKb_Init_803CB060[] = "PlyKirbyMtGr_Share_joint";
char ftKb_Init_803CB07C[] = "PlyKirbyMtGr_Share_matanim_joint";
char ftKb_Init_803CB0A0[] = "PlKbWhCpMt.dat";
char ftKb_Init_803CB0B0[] = "PlyKirbyMtWh_Share_joint";
char ftKb_Init_803CB0CC[] = "PlyKirbyMtWh_Share_matanim_joint";

Fighter_CostumeStrings ftKb_Init_803CB0F0[] = {
    { ftKb_Init_803CAF18, ftKb_Init_803CAF28, ftKb_Init_803CAF40 },
    { ftKb_Init_803CAF60, ftKb_Init_803CAF70, ftKb_Init_803CAF8C },
    { ftKb_Init_803CAFB0, ftKb_Init_803CAFC0, ftKb_Init_803CAFDC },
    { ftKb_Init_803CB000, ftKb_Init_803CB010, ftKb_Init_803CB02C },
    { ftKb_Init_803CB050, ftKb_Init_803CB060, ftKb_Init_803CB07C },
    { ftKb_Init_803CB0A0, ftKb_Init_803CB0B0, ftKb_Init_803CB0CC },
};

char ftKb_Init_803CB138[] = "PlKbNrCpFc.dat";
char ftKb_Init_803CB148[] = "PlyKirbyFc_Share_joint";
char ftKb_Init_803CB160[] = "PlyKirbyFc_Share_matanim_joint";
char ftKb_Init_803CB180[] = "PlKbYeCpFc.dat";
char ftKb_Init_803CB190[] = "PlyKirbyFcYe_Share_joint";
char ftKb_Init_803CB1AC[] = "PlyKirbyFcYe_Share_matanim_joint";
char ftKb_Init_803CB1D0[] = "PlKbBuCpFc.dat";
char ftKb_Init_803CB1E0[] = "PlyKirbyFcBu_Share_joint";
char ftKb_Init_803CB1FC[] = "PlyKirbyFcBu_Share_matanim_joint";
char ftKb_Init_803CB220[] = "PlKbReCpFc.dat";
char ftKb_Init_803CB230[] = "PlyKirbyFcRe_Share_joint";
char ftKb_Init_803CB24C[] = "PlyKirbyFcRe_Share_matanim_joint";
char ftKb_Init_803CB270[] = "PlKbGrCpFc.dat";
char ftKb_Init_803CB280[] = "PlyKirbyFcGr_Share_joint";
char ftKb_Init_803CB29C[] = "PlyKirbyFcGr_Share_matanim_joint";
char ftKb_Init_803CB2C0[] = "PlKbWhCpFc.dat";
char ftKb_Init_803CB2D0[] = "PlyKirbyFcWh_Share_joint";
char ftKb_Init_803CB2EC[] = "PlyKirbyFcWh_Share_matanim_joint";

Fighter_CostumeStrings ftKb_Init_803CB310[] = {
    { ftKb_Init_803CB138, ftKb_Init_803CB148, ftKb_Init_803CB160 },
    { ftKb_Init_803CB180, ftKb_Init_803CB190, ftKb_Init_803CB1AC },
    { ftKb_Init_803CB1D0, ftKb_Init_803CB1E0, ftKb_Init_803CB1FC },
    { ftKb_Init_803CB220, ftKb_Init_803CB230, ftKb_Init_803CB24C },
    { ftKb_Init_803CB270, ftKb_Init_803CB280, ftKb_Init_803CB29C },
    { ftKb_Init_803CB2C0, ftKb_Init_803CB2D0, ftKb_Init_803CB2EC },
};

char ftKb_Init_803CB358[] = "PlKbNrCpGw.dat";
char ftKb_Init_803CB368[] = "PlyKirbyGw_Share_joint";
char ftKb_Init_803CB380[] = "PlyKirbyGw_Share_matanim_joint";

Fighter_CostumeStrings ftKb_Init_803CB3A0[] = {
    { ftKb_Init_803CB358, ftKb_Init_803CB368, ftKb_Init_803CB380 },
    { ftKb_Init_803CB358, ftKb_Init_803CB368, ftKb_Init_803CB380 },
    { ftKb_Init_803CB358, ftKb_Init_803CB368, ftKb_Init_803CB380 },
    { ftKb_Init_803CB358, ftKb_Init_803CB368, ftKb_Init_803CB380 },
    { ftKb_Init_803CB358, ftKb_Init_803CB368, ftKb_Init_803CB380 },
    { ftKb_Init_803CB358, ftKb_Init_803CB368, ftKb_Init_803CB380 },
};

Fighter_CostumeStrings* ftKb_Init_803CB3E8[] = {
    NULL,
    NULL,
    NULL,
    ftKb_Init_803CACB0,
    NULL,
    NULL,
    NULL,
    NULL,
    NULL,
    NULL,
    NULL,
    NULL,
    NULL,
    NULL,
    NULL,
    ftKb_Init_803CAED0,
    ftKb_Init_803CB0F0,
    NULL,
    NULL,
    NULL,
    NULL,
    NULL,
    ftKb_Init_803CB310,
    NULL,
    ftKb_Init_803CB3A0,
    NULL,
    NULL,
    NULL,
    NULL,
    NULL,
    NULL,
    NULL,
    NULL,
};

s8 ftKb_Init_803CB46C[FTKIND_MAX] = {
    32, 33, 38, 39, -1, 41, 35, 21, 42, 45, 46, 46, 36, 34, 40, 43, 44,
    37, 20, 21, 35, 32, 33, 36, -1, 47, 48, -1, -1, -1, -1, -1, -1,
};

bool ftKb_Init_803CB490[] = {
    false, true,  false, false, false, false, true,  true,
    false, false, false, true,  true,  true,  false, false,
    true,  true,  true,  true,  false, true,  true,
};

struct ftKb_Init_803CB4EC {
    int ints[6];
    Vec3 vec;
} ftKb_Init_803CB4EC = {
    { 0, 2, 3, 4, 5, 6 },
    { 0.0F, 1.0F, 0.0F },
};

char ftKb_Init_803CB510[] = "Other Dead_Proc Existence";
char ftKb_Init_803CB52C[] = "ftkirbyspecials.c";

enum_t ftKb_Init_803CB540[] = {
    0, 0, 0, 0, 0, 0, 0, 0, 0, 0, 0, 0, 0, 0, 0, 0, 1, 1, 1, 1, 1, 1, 1, 1,
    1, 1, 1, 1, 1, 1, 1, 1, 0, 0, 0, 0, 0, 0, 0, 0, 3, 3, 3, 3, 3, 3, 3, 3,
    0, 0, 0, 0, 0, 0, 0, 0, 3, 3, 3, 3, 3, 3, 3, 3, 1, 1, 1, 1, 1, 1, 1, 1,
    2, 2, 2, 2, 2, 2, 2, 2, 1, 1, 1, 1, 1, 1, 1, 1, 2, 2, 2, 2, 2, 2, 2, 2,
};

u32 ftKb_Init_803CB6C0[] = { 260006, 260009, 260012, 260015, 260018, 0 };

char ftKb_Init_803CB6D8[] = "ftToSpecialNFox::Caution!!!\n";
char ftKb_Init_803CB6F8[] = "ftkirbyspecialfox.c\0\0\0\0";

Vec4 ftKb_Init_803CB710 = { 0.65F, 0.7F, 0.8F, 1.0F };
Vec4 ftKb_Init_803CB720 = { 1.1F, 1.35F, 1.3F, 1.2F };

char ftKb_Init_assert_msg_3[] = "!(jobj->flags & JOBJ_USE_QUATERNION)";

Vec3 ftKb_Init_803CB758[] = {
    { +8, +0, -4 },
    { +4, +4, +4 },
};

float ftKb_Init_803CB770[] = {
    -1, -0.75, -0.5, -0.25, 0, +0.25, +0.5, +0.75, +1,
};

/* static */ void ftKb_SpecialNSk_80106464(void);
/* static */ void ftKb_SpecialNSk_80106474(void);

jtbl_t ftKb_Init_803CB794 = {
    ftKb_SpecialNSk_80106474, ftKb_SpecialNSk_80106474,
    ftKb_SpecialNSk_80106464, ftKb_SpecialNSk_80106474,
    ftKb_SpecialNSk_80106474, ftKb_SpecialNSk_80106464,
    ftKb_SpecialNSk_80106474, ftKb_SpecialNSk_80106474,
    ftKb_SpecialNSk_80106464, ftKb_SpecialNSk_80106474,
    ftKb_SpecialNSk_80106474, ftKb_SpecialNSk_80106464,
    ftKb_SpecialNSk_80106474, ftKb_SpecialNSk_80106474,
    ftKb_SpecialNSk_80106464, ftKb_SpecialNSk_80106474,
    ftKb_SpecialNSk_80106474, ftKb_SpecialNSk_80106464,
};

/* static */ void ftKb_SpecialNSk_801066B4(void);
/* static */ void ftKb_SpecialNSk_801066C4(void);

jtbl_t ftKb_Init_803CB7DC = {
    ftKb_SpecialNSk_801066C4,
    ftKb_SpecialNSk_801066C4,
    ftKb_SpecialNSk_801066B4,
    ftKb_SpecialNSk_801066C4,
    ftKb_SpecialNSk_801066C4,
    ftKb_SpecialNSk_801066B4,
    ftKb_SpecialNSk_801066C4,
    ftKb_SpecialNSk_801066C4,
    ftKb_SpecialNSk_801066B4,
    ftKb_SpecialNSk_801066C4,
    ftKb_SpecialNSk_801066C4,
    ftKb_SpecialNSk_801066B4,
    ftKb_SpecialNSk_801066C4,
    ftKb_SpecialNSk_801066C4,
    ftKb_SpecialNSk_801066B4,
    ftKb_SpecialNSk_801066C4,
    ftKb_SpecialNSk_801066C4,
    ftKb_SpecialNSk_801066B4,
    NULL,
};

u32 ftKb_Init_803CB828[] = { 0x00030DB9, 0x00030DBC, 0x00030DBF, 0x00030DC2 };

float const ftKb_Init_803B7548[10] = { 0 };
Vec3 const ftKb_Init_803B7570 = { 0, 4, 0 };
Vec3 const ftKb_Init_803B757C = { 0, 4, 0 };

void ftKb_Init_800EE528(void)
{
    /// @todo Bad cast.
    s32* number_list = (s32*) &ft_80459B88.x0;
    ftKirby_UnkArrayThing** struct_list = ftKb_Init_803C9FC8;

    s32 i;
    for (i = 0; i < FTKIND_MAX; i++) {
        ftKirby_UnkArrayThing* unk_struct;
        number_list[i] = 0;
        unk_struct = struct_list[i];
        if (unk_struct) {
            unk_struct->x0 = 0;
            unk_struct = struct_list[i];
            unk_struct->x4 = 0;
            unk_struct = struct_list[i];
            unk_struct->x8 = 0;
            unk_struct = struct_list[i];
            unk_struct->xC = 0;
            unk_struct = struct_list[i];
            unk_struct->x10 = 0;
            unk_struct = struct_list[i];
            unk_struct->x14 = 0;
            unk_struct = struct_list[i];
            unk_struct->x18 = 0;
            unk_struct = struct_list[i];
            unk_struct->x1C = 0;
            unk_struct = struct_list[i];
            unk_struct->x20 = 0;
            unk_struct = struct_list[i];
            unk_struct->x24 = 0;
            unk_struct = struct_list[i];
            unk_struct->x28 = 0;
            unk_struct = struct_list[i];
            unk_struct->x2C = 0;
        }
    }
}

void ftKb_Init_OnDeath(HSD_GObj* gobj)
{
    Fighter* fp = GET_FIGHTER(gobj);
    ftParts_80074A4C(gobj, 0, 0);
    ftParts_80074A4C(gobj, 1, 0);
    fp->fv.kb.hat.x0 = 0;
    fp->fv.kb.hat.x4 = HSD_Randi(5) + 1;
    fp->fv.kb.hat.jobj = NULL;
    fp->fv.kb.hat.kind = 4;
    fp->fv.kb.hat.x14.data = 0;
    fp->fv.kb.x60 = 0;
    fp->fv.kb.x64 = 0;
    if (Player_GetFlagsBit1(fp->player_id) &&
        Player_GetUnk4D(fp->player_id) != 4)
    {
        ftKb_SpecialN_800F1BAC(gobj, Player_GetUnk4D(fp->player_id), 0);
    }
}

void ftKb_Init_OnLoad(HSD_GObj* gobj)
{
    Fighter* fp = GET_FIGHTER(gobj);
    void** item_list = fp->ft_data->x48_items;

    PUSH_ATTRS(fp, ftKb_DatAttrs);

    fp->can_multijump = true;
    fp->x2D0 = fp->dat_attrs;
    fp->fv.kb.hat.x8_b0 = Player_GetFlagsAEBit1(fp->player_id);
    it_8026B3F8(item_list[0], 50);
    it_8026B3F8(item_list[1], 51);
    it_8026B3F8(item_list[2], 52);
    it_8026B3F8(item_list[3], 53);
}

void ftKb_Init_800EE74C(HSD_GObj* gobj)
{
    Fighter* fp = GET_FIGHTER(gobj);
    ftKb_SpecialAirLw_800F5524(gobj);
    ftKb_AttackDashAir_800F22D4(gobj);
    ftKb_SpecialAirLw_800F5318(gobj);
    ftKb_SpecialN_800F9090(gobj);
    ftKb_SpecialN_800F19AC(gobj);
    ftKb_SpecialN_800F5D04(gobj, false);
    fp->death3_cb = NULL;
}

void ftKb_Init_800EE7B8(HSD_GObj* gobj)
{
    Fighter* fp = GET_FIGHTER(gobj);
    ftKb_SpecialAirLw_800F5524(gobj);
    ftKb_AttackDashAir_800F22D4(gobj);
    ftKb_SpecialAirLw_800F5318(gobj);
    ftKb_SpecialN_800F9090(gobj);
    ftKb_SpecialN_800F1A8C(gobj);
    fp->death1_cb = NULL;
}

void ftKb_Init_UnkMotionStates4(HSD_GObj* gobj)
{
    s32 _[2];
    Fighter* fp = GET_FIGHTER(gobj);
    ftKb_DatAttrs* da = fp->dat_attrs;
    switch (fp->fv.kb.hat.kind) {
    case FTKIND_DONKEY:
        if (fp->fv.kb.xBC == da->specialn_dk_swings_to_full_charge) {
            ftCo_800BFFD0(fp, 58, 0);
        }
        break;
    case FTKIND_SAMUS:
        if (fp->fv.kb.xA8 == da->specialn_ss_charge_time) {
            ftCo_800BFFD0(fp, 54, 0);
        }
        break;
    case FTKIND_MEWTWO:
        if (fp->fv.kb.x9C == da->specialn_mt_charge_time) {
            ftCo_800BFFD0(fp, 93, 0);
            return;
        }
        break;
    case FTKIND_SEAK:
        if (fp->fv.kb.xB4 == 6) {
            ftCo_800BFFD0(fp, 87, 0);
        }
        break;
    }
}

void ftKb_Init_OnItemPickup(HSD_GObj* gobj, bool arg1)
{
    Fighter* fp = getFighter(gobj);
    if (!it_8026B2B4(fp->item_gobj)) {
        switch (it_8026B320(fp->item_gobj)) {
        case 1:
            ftAnim_80070FB4(gobj, 1, 0);
            break;
        case 3:
            ftAnim_80070FB4(gobj, 1, 1);
            break;
        case 4:
            ftAnim_80070FB4(gobj, 1, 2);
            break;
        }
        if (arg1) {
            ftAnim_80070C48(gobj, 1);
        }
    }
}

void ftKb_Init_OnItemInvisible(HSD_GObj* gobj)
{
    Fighter_OnItemInvisible(gobj, 1);
}

void ftKb_Init_OnItemVisible(HSD_GObj* gobj)
{
    Fighter_OnItemVisible(gobj, 1);
}

void ftKb_Init_OnItemDrop(HSD_GObj* gobj, bool bool1)
{
    Fighter_OnItemDrop(gobj, bool1, 1, 1);
}

void ftKb_Init_LoadSpecialAttrs(HSD_GObj* gobj)
{
    COPY_ATTRS(gobj, ftKb_DatAttrs);
}

void ftKb_Init_800EEB00(Fighter_GObj* gobj, ArticleDynamicBones** arg1)
{
    *arg1 = ft_80459B88.hats[0x17]->hat_dynamics[4]->ftDynamicBones;
}

void ftKb_Init_800EEB1C(Fighter_GObj* gobj, s32* arg1)
{
<<<<<<< HEAD
    *arg1 = ft_80459B88.hats[0x17]->hat_dynamics[4]->x4;
=======
    *arg1 = (s32) ft_80459B88.hats[0x17]->hat_dynamics[4]->x4;
>>>>>>> 3b250806
}

void ftKb_Init_OnKnockbackEnter(HSD_GObj* gobj)
{
    Fighter_OnKnockbackEnter(gobj, 1);
}

void ftKb_Init_OnKnockbackExit(HSD_GObj* gobj)
{
    Fighter_OnKnockbackExit(gobj, 1);
}

void ftKb_Init_UnkDemoCallbacks0(int arg0, int* arg1, int* arg2)
{
    if (arg0 != 14) {
        if (arg0 < 14 && arg0 >= 11) {
            *arg1 = 14;
            *arg2 = 16;
        }
    } else {
        *arg2 = 17;
        *arg1 = 17;
    }
}

/// #ftKb_Init_GetMotionFileString

/// #ftKb_SpecialN_800EEC34

/// #ftKb_SpecialN_800EED50

/// #ftKb_Init_UnkMotionStates5

/// #ftKb_SpecialN_800EEEC4

/// #ftKb_UnkMtxFunc0

HSD_JObj* ftKb_Init_UnkMotionStates6(Fighter_GObj* gobj)
{
    Fighter* fp = GET_FIGHTER(gobj);

    if (fp->fv.kb.hat.jobj) {
        return fp->fv.kb.hat.jobj;
    }

    /// @todo What???
    return (HSD_JObj*) gobj;
}

/// #ftKb_SpecialN_800EF040

/// #ftKb_SpecialN_800EF0E4

/// #ftKb_SpecialN_800EF35C

/// #ftKb_SpecialN_800EF438

/// #ftKb_SpecialN_800EF69C

/// #ftKb_UnkIntBoolFunc0

void ftKb_Init_UnkCallbackPairs0_0(Fighter_GObj* gobj)
{
    Fighter* fp = GET_FIGHTER(gobj);
    if (fp->fv.kb.hat.x14.data != NULL && fp->fv.kb.hat.jobj == NULL) {
        ftAnim_800705E0(&fp->fv.kb.x44);
    }
}

/// #ftKb_Init_UnkCallbackPairs0_1

/// #ftKb_SpecialN_800EFA40

void ftKb_SpecialN_800EFAF0(HSD_GObj* gobj)
{
    Fighter* fp = GET_FIGHTER(gobj);
    HSD_JObj* jobj = fp->fv.kb.hat.jobj;
    if (jobj != NULL) {
        HSD_JObjRemoveAll(jobj);
        fp->fv.kb.hat.jobj = NULL;
        HSD_ObjFree(&fighter_x2040_alloc_data, fp->fv.kb.hat.x14.data);
        fp->fv.kb.hat.x14.data = NULL;
    }
}

void ftKb_SpecialN_800EFB4C(HSD_GObj* gobj)
{
    Fighter* fp = GET_FIGHTER(gobj);
    if (fp->fv.kb.hat.jobj == NULL) {
        KirbyHatStruct** hats = ft_80459B88.hats;
        KirbyHatStruct* hat = hats[0];

        fp->fv.kb.hat.x14.data = HSD_ObjAlloc(&fighter_x2040_alloc_data);

        // Fighter_InitPObj
        ftParts_80074148();

        fp->fv.kb.hat.jobj = HSD_JObjLoadJoint(hat->hat_joint);

        fp->x2225_b2 = true;

        // Fighter_InitPObj2
        ftParts_80074170();

        // Fighter_IndexFtPartsDObjs
        ftParts_80075650(gobj, fp->fv.kb.hat.jobj, &fp->fv.kb.hat.x14);
        {
            // Fighter_InitFtPartsModel(FtPartsDesc *ftpartsdesc, FtPartsVis
            // *unk, int index, FtParts *ftparts, FtParts *ftparts2);
            ftParts_8007487C(&hat->joint_num, &fp->fv.kb.hat.x24, 0,
                             &fp->fv.kb.hat.x14.count,
                             &fp->fv.kb.hat.x14.count);
        }
    }
}

/// #ftKb_SpecialN_800EFBFC

/// #ftKb_SpecialN_800EFC58

/// #ftKb_SpecialN_800EFD08

/// #ftKb_SpecialN_800EFD64

/// #ftKb_SpecialN_800EFE1C

void ftKb_SpecialN_800EFE80(HSD_GObj* gobj)
{
    Fighter* fp = GET_FIGHTER(gobj);
    if (fp->fv.kb.hat.jobj == NULL) {
        HSD_Joint* joint = ft_80459B88.x0->x0;
        fp->fv.kb.hat.x14.data = HSD_ObjAlloc(&fighter_x2040_alloc_data);
        ftParts_80074148();
        fp->fv.kb.hat.jobj = HSD_JObjLoadJoint(joint);
        fp->x2225_b2 = true;
        ftParts_80074170();
        ftParts_80075650(gobj, fp->fv.kb.hat.jobj, &fp->fv.kb.hat.x14);
        {
            UNK_T hat_x14 = &fp->fv.kb.hat.x14;
            PAD_STACK(4 * 2);
            ftParts_8007487C((void*) joint, &fp->fv.kb.hat.x24, 0, hat_x14,
                             hat_x14);
            ftCo_8009D074(fp);
        }
    }
}

/// #ftKb_SpecialN_800EFF38

/// #ftKb_SpecialN_800EFF9C

/// #ftKb_SpecialN_800F0054

/// #ftKb_SpecialN_800F00B8

/// #ftKb_SpecialN_800F0168

/// #ftKb_SpecialN_800F01C4

/// #ftKb_SpecialN_800F0274

/// #ftKb_SpecialN_800F02D0

/// #ftKb_SpecialN_800F0380

/// #ftKb_SpecialN_800F03DC

/// #ftKb_SpecialN_800F0494

/// #ftKb_SpecialN_800F04F8

/// #ftKb_SpecialN_800F05A8

/// #ftKb_SpecialN_800F0604

/// #ftKb_SpecialN_800F06B4

/// #ftKb_SpecialN_800F0710

/// #ftKb_SpecialN_800F07C0

/// #ftKb_SpecialN_800F081C

/// #ftKb_SpecialN_800F08D4

/// #ftKb_SpecialN_800F0938

/// #ftKb_SpecialN_800F09F0

/// #ftKb_SpecialN_800F0A54

/// #ftKb_SpecialN_800F0B0C

/// #ftKb_SpecialN_800F0B70

/// #ftKb_SpecialN_800F0C20

/// #ftKb_SpecialN_800F0C7C

/// #ftKb_SpecialN_800F0D34

/// #ftKb_SpecialN_800F0D98

/// #ftKb_SpecialN_800F0E48

/// #ftKb_SpecialN_800F0EA4

/// #ftKb_SpecialN_800F0F5C

void ftKb_SpecialN_800F0FC0(Fighter_GObj* gobj)
{
    u8 sp14[0x90];

    Fighter* fp = fp = GET_FIGHTER(gobj);
    KirbyHatStruct* temp_r29;

    PAD_STACK(4);

    if (fp->fv.kb.hat.x14.data != NULL) {
        return;
    }

    temp_r29 = ft_80459B88.hats[2];
    ftKb_SpecialN_800EF040(gobj, 3, temp_r29);
    fp->fv.kb.hat.x14.data = HSD_ObjAlloc(&fighter_x2040_alloc_data);
    fp->fv.kb.hat.x20 = HSD_ObjAlloc(&fighter_x2040_alloc_data);
    ftKb_SpecialN_800EF0E4(gobj, 3, sp14);
    ftKb_SpecialN_800EF35C(gobj, 3, sp14);
    ftKb_SpecialN_800EF438(gobj, temp_r29);
    ftParts_8007487C(temp_r29, &fp->fv.kb.hat.x24, fp->x619_costume_id,
                     &fp->fv.kb.hat.x14.count, &fp->fv.kb.hat.x1C);
    ftAnim_80070200(fp, &temp_r29->hat_vis_table, &fp->fv.kb.x44,
                    &fp->fv.kb.hat.x14);
}

/// #ftKb_SpecialN_800F10A4

/// #ftKb_SpecialN_800F10D4

/// #ftKb_SpecialN_800F11AC

/// #ftKb_SpecialN_800F11F0

/// #ftKb_SpecialN_800F12C8

/// #ftKb_SpecialN_800F130C

/// #ftKb_SpecialN_800F13F0

/// #ftKb_SpecialN_800F1420

/// #ftKb_SpecialN_800F14B4

/// #ftKb_SpecialN_800F15D8

/// #ftKb_SpecialN_Enter

/// #ftKb_SpecialAirN_Enter

/// #ftKb_SpecialN_800F16D0

/// #ftKb_SpecialN_800F190C

/// #ftKb_SpecialN_800F19AC

/// #ftKb_SpecialN_800F1A8C

/// #ftKb_Init_UnkMotionStates3

/// #ftKb_SpecialN_800F1BAC

/// #fn_800F1CA0

/// #ftKb_SpecialN_800F1CD8

/// #ftKb_SpecialN_800F1D24

/// #ftKb_SpecialN_800F1DAC

/// #ftKb_SpecialN_800F1F1C

/// #ftKb_SpecialN_800F1F68

/// #fn_800F1FDC

void ftKb_AttackDash_Anim(Fighter_GObj* gobj)
{
    ftCo_AttackDash_Anim(gobj);
}

void ftKb_AttackDash_IASA(Fighter_GObj* gobj)
{
    ftCo_AttackDash_IASA(gobj);
}

void ftKb_AttackDash_Phys(Fighter_GObj* gobj)
{
    ft_80084FA8(gobj);
}

/// #ftKb_AttackDash_Coll

/// #fn_800F20C4

/// #ftKb_AttackDashAir_Anim

void ftKb_AttackDashAir_IASA(Fighter_GObj* gobj) {}

/// #ftKb_AttackDashAir_Phys

/// #ftKb_AttackDashAir_Coll

/// #ftKb_AttackDashAir_800F21C0

/// #fn_800F21E8

/// #ftKb_AttackDashAir_800F22D4

/// #ftKb_SpecialHi_Enter

/// #ftKb_SpecialAirHi_Enter

/// #ftKb_SpecialHi1_Anim

/// #ftKb_SpecialHi2_Anim

void ftKb_SpecialHi3_Anim(Fighter_GObj* gobj) {}

void ftKb_SpecialAirHiEnd_IASA(Fighter_GObj* gobj) {}

void ftKb_SpecialLw1_IASA(Fighter_GObj* gobj) {}

void ftKb_SpecialLwEnd_IASA(Fighter_GObj* gobj) {}

void ftKb_SpecialAirLwStart_IASA(Fighter_GObj* gobj) {}

void ftKb_SpecialAirLwEnd_IASA(Fighter_GObj* gobj) {}

void ftKb_SpecialNLoop_Anim(Fighter_GObj* gobj) {}

void ftKb_SpecialAirNLoop_Anim(Fighter_GObj* gobj) {}

void ftKb_EatWait_Anim(Fighter_GObj* gobj) {}

void ftKb_SpecialAirNCaptureWait_Anim(Fighter_GObj* gobj) {}

void ftKb_EatJump2_Anim(Fighter_GObj* gobj) {}

void ftKb_CaSpecialN_IASA(Fighter_GObj* gobj) {}

void ftKb_PkSpecialN_IASA(Fighter_GObj* gobj) {}

void ftKb_PkSpecialAirN_IASA(Fighter_GObj* gobj) {}

void ftKb_KpSpecialNStart_IASA(Fighter_GObj* gobj) {}

void ftKb_KpSpecialNEnd_IASA(Fighter_GObj* gobj) {}

void ftKb_KpSpecialAirNStart_IASA(Fighter_GObj* gobj) {}

void ftKb_KpSpecialAirNEnd_IASA(Fighter_GObj* gobj) {}

void ftKb_LkSpecialNEnd_IASA(Fighter_GObj* gobj) {}

void ftKb_LkSpecialAirNEnd_IASA(Fighter_GObj* gobj) {}

void ftKb_SsSpecialNStart_IASA(Fighter_GObj* gobj) {}

void ftKb_SsSpecialNCancel_IASA(Fighter_GObj* gobj) {}

void ftKb_SsSpecialN_IASA(Fighter_GObj* gobj) {}

void ftKb_SsSpecialAirNStart_IASA(Fighter_GObj* gobj) {}

void ftKb_SsSpecialAirN_IASA(Fighter_GObj* gobj) {}

void ftKb_FxSpecialNEnd_IASA(Fighter_GObj* gobj) {}

void ftKb_FxSpecialAirNEnd_IASA(Fighter_GObj* gobj) {}

void ftKb_NsSpecialNStart_IASA(Fighter_GObj* gobj) {}

void ftKb_NsSpecialNEnd_IASA(Fighter_GObj* gobj) {}

void ftKb_NsSpecialAirNStart_IASA(Fighter_GObj* gobj) {}

void ftKb_NsSpecialAirNEnd_IASA(Fighter_GObj* gobj) {}

void ftKb_DkSpecialNStart_IASA(Fighter_GObj* gobj) {}

void ftKb_DkSpecialNCancel_IASA(Fighter_GObj* gobj) {}

void ftKb_DkSpecialN_IASA(Fighter_GObj* gobj) {}

void ftKb_DkSpecialNFull_IASA(Fighter_GObj* gobj) {}

void ftKb_DkSpecialAirNStart_IASA(Fighter_GObj* gobj) {}

void ftKb_DkSpecialAirNCancel_IASA(Fighter_GObj* gobj) {}

void ftKb_DkSpecialAirN_IASA(Fighter_GObj* gobj) {}

void ftKb_DkSpecialAirNFull_IASA(Fighter_GObj* gobj) {}

void ftKb_PrSpecialNStart_IASA(Fighter_GObj* gobj) {}

void ftKb_PrSpecialNTurn_IASA(Fighter_GObj* gobj) {}

void ftKb_PrSpecialNEnd_IASA(Fighter_GObj* gobj) {}

void ftKb_PrSpecialAirNStart_IASA(Fighter_GObj* gobj) {}

void ftKb_PrSpecialAirN_IASA(Fighter_GObj* gobj) {}

void ftKb_PrSpecialN_IASA(Fighter_GObj* gobj) {}

void ftKb_PrSpecialAirNEndR_IASA(Fighter_GObj* gobj) {}

void ftKb_PrSpecialNHit_IASA(Fighter_GObj* gobj) {}

void ftKb_ZdSpecialN_IASA(Fighter_GObj* gobj) {}

void ftKb_ZdSpecialAirN_IASA(Fighter_GObj* gobj) {}

void fn_80105FEC(void) {}

void ftKb_SkSpecialNStart_IASA(Fighter_GObj* gobj) {}

void ftKb_SkSpecialNCancel_IASA(Fighter_GObj* gobj) {}

void ftKb_SkSpecialNEnd_IASA(Fighter_GObj* gobj) {}

void ftKb_SkSpecialAirNStart_IASA(Fighter_GObj* gobj) {}

void ftKb_SkSpecialAirNCancel_IASA(Fighter_GObj* gobj) {}

void ftKb_SkSpecialAirNEnd_IASA(Fighter_GObj* gobj) {}

/// #ftKb_SpecialHi4_Anim

/// #ftKb_SpecialAirHi1_Anim

/// #ftKb_SpecialAirHi2_Anim

void ftKb_SpecialAirHi3_Anim(Fighter_GObj* gobj) {}

/// #ftKb_SpecialAirHiEnd_Anim

/// #ftKb_SpecialHi1_IASA

void ftKb_SpecialHi2_IASA(Fighter_GObj* gobj) {}

void ftKb_SpecialHi3_IASA(Fighter_GObj* gobj) {}

void ftKb_SpecialHi4_IASA(Fighter_GObj* gobj) {}

/// #ftKb_SpecialAirHi1_IASA

void ftKb_SpecialAirHi2_IASA(Fighter_GObj* gobj) {}

void ftKb_SpecialAirHi3_IASA(Fighter_GObj* gobj) {}

/// #ftKb_SpecialAirHiEnd_IASA

void ftKb_SpecialHi1_Phys(Fighter_GObj* gobj)
{
    Fighter* fp = GET_FIGHTER(gobj);
    ftCo_DatAttrs* temp_r30 = &fp->co_attrs;
    ftKb_DatAttrs* dat_attr = fp->dat_attrs;
    PAD_STACK(4); // Todo: Remove This
    ft_80084FA8(gobj);
    ftCommon_8007CADC(fp, 0.0f,
                      temp_r30->air_drift_stick_mul *
                          dat_attr->specialhi_horizontal_momentum,
                      temp_r30->air_drift_max);
    ftCommon_8007CB74(gobj);
}

void ftKb_SpecialHi2_Phys(Fighter_GObj* gobj)
{
    Fighter* fp = GET_FIGHTER(gobj);
    ftCo_DatAttrs* temp_r30 = &fp->co_attrs;
    ftKb_DatAttrs* dat_attr = fp->dat_attrs;
    PAD_STACK(4); // Todo: Remove This
    ft_80085134(gobj);
    ftCommon_8007CADC(fp, 0.0f,
                      temp_r30->air_drift_stick_mul *
                          dat_attr->specialhi_horizontal_momentum,
                      temp_r30->air_drift_max);
    ftCommon_8007CB74(gobj);
}

void ftKb_SpecialHi3_Phys(Fighter_GObj* gobj)
{
    Fighter* fp = GET_FIGHTER(gobj);
    ftKb_DatAttrs* dat_attr = fp->dat_attrs;
    ftCommon_8007CADC(fp, 0.0f,
                      fp->co_attrs.air_drift_stick_mul *
                          dat_attr->specialhi_horizontal_momentum,
                      fp->co_attrs.air_drift_max);
    ftCommon_8007CB74(gobj);
}

void ftKb_SpecialHi4_Phys(Fighter_GObj* gobj)
{
    ft_80084FA8(gobj);
}

void ftKb_SpecialAirHi1_Phys(Fighter_GObj* gobj)
{
    Fighter* fp = GET_FIGHTER(gobj);
    f32 stack; // Needed For Stack?
    ftCo_DatAttrs* temp_r30 = &fp->co_attrs;
    ftKb_DatAttrs* dat_attr = fp->dat_attrs;

    ft_80085134(gobj);
    if (fp->self_vel.y > 0.0f) {
        fp->self_vel.y *= dat_attr->specialhi_vertical_momentum;
    }
    ftCommon_8007D3A8(fp, 0.0f,
                      temp_r30->air_drift_stick_mul *
                          dat_attr->specialhi_horizontal_momentum,
                      temp_r30->air_drift_max);
}

void ftKb_SpecialAirHi2_Phys(Fighter_GObj* gobj)
{
    Fighter* fp = GET_FIGHTER(gobj);
    f32 stack; // Needed For Stack?
    ftCo_DatAttrs* temp_r30 = &fp->co_attrs;
    ftKb_DatAttrs* dat_attr = fp->dat_attrs;

    ft_80085134(gobj);
    if (fp->self_vel.y > 0.0f) {
        fp->self_vel.y *= dat_attr->specialhi_vertical_momentum;
    }
    ftCommon_8007D3A8(fp, 0.0f,
                      temp_r30->air_drift_stick_mul *
                          dat_attr->specialhi_horizontal_momentum,
                      temp_r30->air_drift_max);
}

void ftKb_SpecialAirHi3_Phys(Fighter_GObj* gobj)
{
    Fighter* fp = GET_FIGHTER(gobj);
    ftKb_DatAttrs* dat_attr = fp->dat_attrs;

    ftCommon_8007D3A8(fp, 0.0f,
                      fp->co_attrs.air_drift_stick_mul *
                          dat_attr->specialhi_horizontal_momentum,
                      fp->co_attrs.air_drift_max);
}

void ftKb_SpecialAirHiEnd_Phys(Fighter_GObj* gobj)
{
    ft_80085134(gobj);
}

inline void ftKirbyDmgInline(Fighter_GObj* gobj)
{
    Fighter* fp = GET_FIGHTER(gobj);
    fp->death2_cb = (void (*)(HSD_GObj*)) ftKb_Init_800EE74C;
    fp->take_dmg_cb = (void (*)(HSD_GObj*)) ftKb_Init_800EE7B8;
}

void ftKb_SpecialHi1_Coll(Fighter_GObj* gobj)
{
    Fighter* fp = GET_FIGHTER(gobj);
    if (ft_80082708(gobj) == GA_Ground) {
        ftCommon_8007D5D4(fp);
        Fighter_ChangeMotionState(gobj, 0x185, 0xC1082U, fp->cur_anim_frame,
                                  1.0f, 0.0f, NULL);
        ftKirbyDmgInline(gobj);
        fp->self_vel.z = 0.0f;
        fp->self_vel.y = 0.0f;
        ftParts_8007592C(fp, 0, 0.0f);
    }
}

void ftKb_SpecialHi2_Coll(Fighter_GObj* gobj)
{
    Fighter* fp = GET_FIGHTER(gobj);
    s32 var_r4;
    PAD_STACK(5); // Fake
    if (fp->mv.kb.specialn_pe.facing_dir > 0x14) {
        if (1 == fp->facing_dir) {
            var_r4 = 1;
        } else {
            var_r4 = -1;
        }
        if (ft_CheckGroundAndLedge(gobj, var_r4)) {
            fp->mv.kb.specialn_pe.facing_dir++;
            ftCommon_8007D5D4(fp);
            Fighter_ChangeMotionState(gobj, 0x188, 0xC1082U, 0.0f, 1.0f, 0.0f,
                                      NULL);
            ftKirbyDmgInline(gobj);
            fp->accessory4_cb = fn_800F21E8;
            fp->self_vel.z = 0.0f;
            fp->self_vel.y = 0.0f;
            fp->self_vel.x = 0.0f;
            fp->gr_vel = 0.0f;
            ftParts_8007592C(fp, 0,
                             fp->facing_dir *
                                 atan2f(fp->coll_data.floor.normal.x,
                                        fp->coll_data.floor.normal.y));
            return;
        }
        if (ftCliffCommon_80081298(gobj)) {
            ftCliffCommon_80081370(gobj);
        }
    } else {
        fp->mv.kb.specialn_pe.facing_dir++;
        ftCommon_8007D60C(fp);
        ft_80082578(gobj);
    }
}

void ftKb_SpecialHi3_Coll(Fighter_GObj* gobj)
{
    Fighter* fp = GET_FIGHTER(gobj);
    s32 var_r4;

    if (1.0f == fp->facing_dir) {
        var_r4 = 1;
    } else {
        var_r4 = -1;
    }
    if (ft_CheckGroundAndLedge(gobj, var_r4)) {
        ftCommon_8007D5D4(fp);
        Fighter_ChangeMotionState(gobj, 0x188, 0xC1082U, 0.0f, 1.0f, 0.0f,
                                  NULL);
        ftKirbyDmgInline(gobj);
        fp->accessory4_cb = fn_800F21E8;
        fp->self_vel.z = 0.0f;
        fp->self_vel.y = 0.0f;
        fp->self_vel.x = 0.0f;
        fp->gr_vel = 0.0f;
        ftParts_8007592C(fp, 0,
                         fp->facing_dir *
                             atan2f(fp->coll_data.floor.normal.x,
                                    fp->coll_data.floor.normal.y));
        return;
    }
    if (ftCliffCommon_80081298(gobj)) {
        ftCliffCommon_80081370(gobj);
    }
}

void ftKb_SpecialHi4_Coll(Fighter_GObj* gobj)
{
    Fighter* fp = GET_FIGHTER(gobj);
    if (ft_80082708(gobj) == GA_Ground) {
        ftCommon_8007D5D4(fp);
        Fighter_ChangeMotionState(gobj, 0x188, 0xC1082U, fp->cur_anim_frame,
                                  1.0f, 0.0f, NULL);
        ftKirbyDmgInline(gobj);
        fp->accessory4_cb = fn_800F21E8;
        fp->self_vel.z = 0.0f;
        fp->self_vel.y = 0.0f;
        ftParts_8007592C(fp, 0, 0.0f);
        return;
    }
    ftParts_8007592C(fp, 0,
                     fp->facing_dir * atan2f(fp->coll_data.floor.normal.x,
                                             fp->coll_data.floor.normal.y));
}

void ftKb_SpecialAirHi1_Coll(Fighter_GObj* gobj)
{
    Fighter* fp = GET_FIGHTER(gobj);

    if (ft_80081D0C(gobj) != GA_Ground) {
        ftCommon_8007D7FC(fp);
        Fighter_ChangeMotionState(gobj, 0x181, 0xC1082U, fp->cur_anim_frame,
                                  1.0f, 0.0f, NULL);
        ftKirbyDmgInline(gobj);
        fp->self_vel.z = 0.0f;
        fp->self_vel.y = 0.0f;
    }
}

void ftKb_SpecialAirHi2_Coll(Fighter_GObj* gobj)
{
    Fighter* fp = GET_FIGHTER(gobj);
    s32 var_r4;
    PAD_STACK(6); // Fix
    if (fp->mv.kb.specialn_pe.facing_dir > 0x14) {
        if (1.0f == fp->facing_dir) {
            var_r4 = 1;
        } else {
            var_r4 = -1;
        }
        if (ft_CheckGroundAndLedge(gobj, var_r4)) {
            fp->mv.kb.specialn_pe.facing_dir++;
            ftCommon_8007D7FC(fp);
            Fighter_ChangeMotionState(gobj, 0x184, 0xC1082U, 0.0f, 1.0f, 0.0f,
                                      NULL);
            ftKirbyDmgInline(gobj);
            fp->accessory4_cb = fn_800F21E8;
            fp->self_vel.z = 0.0f;
            fp->self_vel.y = 0.0f;
            fp->self_vel.x = 0.0f;
            fp->gr_vel = 0.0f;
            ftParts_8007592C(fp, 0,
                             fp->facing_dir *
                                 atan2f(fp->coll_data.floor.normal.x,
                                        fp->coll_data.floor.normal.y));
            return;
        }
        if (ftCliffCommon_80081298(gobj)) {
            ftCliffCommon_80081370(gobj);
        }
    } else {
        fp->mv.kb.specialn_pe.facing_dir++;
        ftCommon_8007D60C(fp);
        ft_80082578(gobj);
    }
}

void ftKb_SpecialAirHi3_Coll(Fighter_GObj* gobj)
{
    Fighter* fp = GET_FIGHTER(gobj);
    s32 var_r4;
    if (fp->facing_dir == 1.0f) {
        var_r4 = 1;
    } else {
        var_r4 = -1;
    }
    if (ft_CheckGroundAndLedge(gobj, var_r4)) {
        ftCommon_8007D7FC(fp);
        Fighter_ChangeMotionState(gobj, 0x184, 0xC1082U, 0.0f, 1.0f, 0.0f,
                                  NULL);
        ftKirbyDmgInline(gobj);
        fp->accessory4_cb = fn_800F21E8;
        fp->self_vel.z = 0.0f;
        fp->self_vel.y = 0.0f;
        fp->self_vel.x = 0.0f;
        fp->gr_vel = 0.0f;
        ftParts_8007592C(fp, 0,
                         fp->facing_dir *
                             atan2f(fp->coll_data.floor.normal.x,
                                    fp->coll_data.floor.normal.y));
        return;
    }
    if (ftCliffCommon_80081298(gobj)) {
        ftCliffCommon_80081370(gobj);
    }
}

void ftKb_SpecialAirHiEnd_Coll(Fighter_GObj* gobj)
{
    Fighter* fp = GET_FIGHTER(gobj);
    if (ft_80081D0C(gobj) != GA_Ground) {
        ftCommon_8007D7FC(fp);
        Fighter_ChangeMotionState(gobj, 0x184, 0xC1082U, fp->cur_anim_frame,
                                  1.0f, 0.0f, NULL);
        ftKirbyDmgInline(gobj);
        fp->accessory4_cb = fn_800F21E8;
        fp->self_vel.z = 0.0f;
        fp->self_vel.y = 0.0f;
        ftParts_8007592C(fp, 0,
                         fp->facing_dir *
                             atan2f(fp->coll_data.floor.normal.x,
                                    fp->coll_data.floor.normal.y));
        return;
    }
    ftParts_8007592C(fp, 0, 0.0f);
}

void ftKb_SpecialHi_800F331C(Fighter_GObj* gobj)
{
    Fighter* fp = GET_FIGHTER(gobj);

    switch (fp->mv.kb.specialhi.x8) {
    case 1:
        fp->mv.kb.specialhi.x14++;
        break;
    case 2:
        fp->mv.kb.specialhi.x14--;
        break;
    }

    if ((fp->mv.kb.specialhi.x14 >= 0) && (fp->mv.kb.specialhi.x14 < 0x16)) {
        if (ftKb_Init_803CB490[fp->mv.kb.specialhi.x14] == 0) {
            ftParts_80074B0C(gobj, 0, 0);
            ftParts_80074B0C(gobj, 1, 0);
            ftCommon_8007F5CC(gobj, 1);
            fp->x221E_b4 = TRUE;
            fp->x2225_b2 = TRUE;
        } else {
            ftParts_80074B0C(gobj, 0,
                             ftKb_Init_803CB4EC.ints[fp->mv.kb.specialhi.x10]);
            ftParts_80074B0C(gobj, 1, -1);
            ftCommon_8007F5CC(gobj, 0);
            fp->x221E_b4 = FALSE;
            fp->x2225_b2 = FALSE;
        }
    } else {
        fp->mv.kb.specialhi.x8 = 0;
    }
}

void ftKb_SpecialHi_800F346C(Fighter_GObj* gobj)
{
    Fighter* fp = GET_FIGHTER(gobj);
    ftKb_DatAttrs* dat_attr = fp->dat_attrs;

    switch (fp->cmd_vars[0]) {
    case 1:
        if (!fp->mv.kb.specialhi.x8 && !fp->mv.kb.specialhi.xC) {
            fp->mv.kb.specialhi.x8 = fp->cmd_vars[0];
            fp->dmg.x1834 = dat_attr->speciallw_hp;
            fp->fv.kb.hat.x4 = fp->mv.kb.specialhi.x10 =
                ((fp->fv.kb.hat.x4 + HSD_Randi(4)) % 5) + 1; // Trouble Here
            fp->mv.kb.specialhi.x14 = 0;
            fp->mv.kb.specialhi.xC = 1;
        }
        break;
    case 2:
        if (!fp->mv.kb.specialhi.x8 && !fp->mv.kb.specialhi.xC) {
            fp->mv.kb.specialhi.x8 = fp->cmd_vars[0];
            fp->mv.kb.specialhi.x14 = 0x16;
        }
        break;
    }
    fp->cmd_vars[0] = 0;
}

/// #ftKb_SpecialHi_800F3570

/// #ftKb_SpecialHi_800F36DC

/// #ftKb_SpecialHi_800F37EC

/// #ftKb_SpecialHi_800F3B28

/// #ftKb_SpecialLw_Enter

/// #ftKb_SpecialAirLw_Enter

/// #ftKb_SpecialLw1_Anim

/// #ftKb_SpecialLw_Anim

/// #ftKb_SpecialLwEnd_Anim

/// #ftKb_SpecialAirLwStart_Anim

/// #ftKb_SpecialAirLw_Anim

/// #ftKb_SpecialAirLwEnd_Anim

/// #ftKb_SpecialLw1_IASA

/// #ftKb_SpecialLw_IASA

/// #ftKb_SpecialLwEnd_IASA

/// #ftKb_SpecialAirLwStart_IASA

/// #ftKb_SpecialAirLw_IASA

/// #ftKb_SpecialAirLwEnd_IASA

/// #ftKb_SpecialLw1_Phys

/// #ftKb_SpecialLw_Phys

/// #ftKb_SpecialLwEnd_Phys

/// #ftKb_SpecialAirLwStart_Phys

/// #ftKb_SpecialAirLw_Phys

/// #ftKb_SpecialAirLwEnd_Phys

/// #ftKb_SpecialLw1_Coll

/// #ftKb_SpecialLw_Coll

/// #ftKb_SpecialLwEnd_Coll

/// #ftKb_SpecialAirLwStart_Coll

/// #ftKb_SpecialAirLw_Coll

/// #ftKb_SpecialAirLwEnd_Coll

/// #ftKb_SpecialAirLw_800F5318

void ftKb_SpecialAirLw_800F539C(Fighter_GObj* gobj)
{
    M2C_FIELD(gobj->user_data, s32*, 0x222C) = 0;
}

/// #fn_800F53AC

void ftKb_SpecialAirLw_800F5524(HSD_GObj* gobj)
{
    Fighter* fp = gobj->user_data;
    if (fp->fv.kb.hat.x0 != NULL) {
        it_802ADC34(gobj);
        fp->fv.kb.hat.x0 = NULL;
    }
}

void ftKb_SpecialS_Enter(Fighter_GObj* gobj)
{
    Fighter* fp = GET_FIGHTER(gobj);
    fp->cmd_vars[0] = 0;
    Fighter_ChangeMotionState(gobj, 0x17F, 0, 0.0f, 1.0f, 0.0f, NULL);
    ftAnim_8006EBA4(gobj);
    fp->accessory4_cb = &fn_800F53AC;
}

/// #ftKb_SpecialAirS_Enter

/// #ftKb_SpecialS_Anim

/// #ftKb_SpecialAirS_Anim

/// #ftKb_SpecialS_Phys

/// #ftKb_SpecialAirS_Phys

/// #ftKb_SpecialS_Coll

/// #ftKb_SpecialAirS_Coll

/// #ftKb_SpecialN_800F5800

/// #ftKb_SpecialN_800F5820

/// #ftKb_SpecialN_800F5874

HSD_Joint* ftKb_SpecialN_800F5898(Fighter_GObj* gobj, int arg1)
{
    Fighter* fp = GET_FIGHTER(gobj);
    ftData* ca = fp->ft_data;
    return M2C_FIELD(&ca->x48_items[0], HSD_Joint**, 0x10);
}

/// #ftKb_SpecialN_800F58AC

/// #ftKb_SpecialN_800F58D8

/// #ftKb_SpecialN_800F5954

bool ftKb_SpecialN_800F597C(Fighter_GObj* gobj)
{
    return M2C_FIELD(gobj->user_data, s32*, 0x840) & 0x100;
}

/// #ftKb_SpecialN_800F598C

void ftKb_SpecialN_800F5A04(Fighter_GObj* gobj, f32 arg1)
{
    Fighter* fp = GET_FIGHTER(gobj);
    ftKb_DatAttrs* dat_attr = fp->dat_attrs;
    if (!fp->ground_or_air) {
        fp->gr_vel = arg1 * dat_attr->specialn_stop_momentum;
        return;
    }
    fp->self_vel.x = arg1 * dat_attr->specialn_stop_momentum;
}

bool ftKb_SpecialN_800F5A38(Fighter_GObj* gobj, Fighter* victim_fp)
{
    Fighter* fp = GET_FIGHTER(gobj);
    FtMotionId id = fp->motion_id;
    if (id == ftKb_MS_EatWait || id == ftKb_MS_EatFall) {
        return 1;
    }
    return 0;
}

float ftKb_SpecialN_800F5A60(Fighter_GObj* gobj)
{
    return -GET_FIGHTER(gobj)->facing_dir;
}

float ftKb_SpecialN_800F5A70(void)
{
    ftKb_DatAttrs* ea = gFtDataList[FTKIND_KIRBY]->ext_attr;
    return ea->specialn_gravity_of_inhaled;
}

f32 ftKb_SpecialN_800F5A88(Fighter_GObj* gobj)
{
    ftKb_DatAttrs* da = GET_FIGHTER(gobj)->dat_attrs;
    return da->specialn_star_base_duration;
}

f32 ftKb_SpecialN_800F5A98(void)
{
    ftKb_DatAttrs* ea = gFtDataList[FTKIND_KIRBY]->ext_attr;
    return ea->specialn_spit_spin;
}

f32 ftKb_SpecialN_800F5AB0(Fighter_GObj* gobj)
{
    ftKb_DatAttrs* da = GET_FIGHTER(gobj)->dat_attrs;
    return da->specialn_frames_in_swallow_star;
}

f32 ftKb_SpecialN_800F5AC0(void)
{
    ftKb_DatAttrs* ea = gFtDataList[FTKIND_KIRBY]->ext_attr;
    return ea->specialn_star_duration_divisor;
}

f32 ftKb_SpecialN_800F5AD8(void)
{
    ftKb_DatAttrs* ea = gFtDataList[FTKIND_KIRBY]->ext_attr;
    return ea->specialn_star_deceleration_rate;
}

f32 ftKb_SpecialN_800F5AF0(Fighter_GObj* gobj)
{
    return M2C_FIELD(M2C_FIELD(gobj->user_data, void**, 0x2D4), f32*, 0x5C);
}

f32 ftKb_SpecialN_800F5B00(Fighter_GObj* gobj)
{
    return M2C_FIELD(M2C_FIELD(gobj->user_data, void**, 0x2D4), f32*, 0x58);
}

f32 ftKb_SpecialN_800F5B10(Fighter_GObj* gobj)
{
    return M2C_FIELD(M2C_FIELD(gobj->user_data, void**, 0x2D4), f32*, 0x54);
}

void ftKb_SpecialN_800F5B20(Fighter_GObj* gobj, Vec2* out)
{
    Fighter* fp = GET_FIGHTER(gobj);
    struct ftKb_DatAttrs* da = fp->dat_attrs;
    out->x = da->specialn_velocity_outer_grab_box;
    out->y = da->specialn_velocity_inner_grab_box;
}

float ftKb_SpecialN_800F5B3C(HSD_GObj* gobj)
{
    Fighter* fp = GET_FIGHTER(gobj);
    struct ftKb_DatAttrs* da = fp->dat_attrs;
    return da->specialn_gravity_of_inhaled;
}

f32 ftKb_SpecialN_800F5B4C(Fighter_GObj* gobj)
{
    return M2C_FIELD(M2C_FIELD(gobj->user_data, void**, 0x2D4), f32*, 0x40);
}

/// #ftKb_SpecialN_800F5B5C

/// #ftKb_SpecialN_800F5BA4

/// #ftKb_SpecialN_800F5C34

/// #ftKb_SpecialN_800F5D04

/// #ftKb_SpecialN_800F5DE8

/// #ftKb_SpecialN_800F5EA8

void ftKb_SpecialN_800F5F68(HSD_GObj* gobj)
{
    Fighter* fp = gobj->user_data;
    ftKb_DatAttrs* da = fp->dat_attrs;
    PAD_STACK(4 * 14);

    fp->throw_flags = 0;
    fp->cmd_vars[0] = fp->cmd_vars[1] = 0;
    fp->fv.kb.xE0 = 4;

    // Ends up being 00 28 according to data sheet
    fp->fv.kb.xE4 = da->jumpaerial_unk;

    fp->fv.kb.xE8 = lbAnim_8001E8F8(ftData_80085E50(fp, ftCo_MS_HammerFall));
    fp->fv.kb.xEC = lbAnim_8001E8F8(ftData_80085E50(fp, ftCo_MS_HammerJump));
    fp->fv.kb.xF0 =
        lbAnim_8001E8F8(ftData_80085E50(fp, ftCo_MS_HammerLanding));

    Fighter_ChangeMotionState(gobj, ftKb_MS_SpecialN, 0, 0, 1, 0, NULL);
    fp->x2222_b2 = true;
    ftAnim_8006EBA4(gobj);
    {
        Fighter* fp = GET_FIGHTER(gobj);
        ftCommon_8007E2D0(fp, 16, fn_800F6210, fn_800F6178, ftCo_800BD1DC);
        fp->x2225_b1 = true;
    }
}

/// #ftKb_SpecialN_800F6070

void fn_800F6178(HSD_GObj* gobj)
{
    Fighter* fp = GET_FIGHTER(gobj);
    it_802F23EC(fp->target_item_gobj, gobj, -fp->facing_dir);
    Fighter_ChangeMotionState(gobj, ftKb_MS_SpecialNCapture1,
                              Ft_MF_KeepGfx | Ft_MF_SkipModel | Ft_MF_KeepSfx,
                              0, 1, 0, NULL);
    fp->x2222_b2 = true;
    fp->fv.kb.xF4_b0 = true;
    ftKb_SpecialN_800F9070(gobj);
    ftCommon_8007E2F4(fp, 0x1FF);
}

/// #fn_800F6210

/// #fn_800F6280

/// #fn_800F6318

/// #ftKb_SpecialN_800F6388

/// #ftKb_SpecialN_800F63EC

/// #fn_800F6450

/// #fn_800F64C8

/// #fn_800F6528

/// #fn_800F6588

/// #fn_800F6638

/// #fn_800F66E8

/// #fn_800F6798

/// #fn_800F6848

/// #fn_800F68A8

/// #fn_800F6908

/// #fn_800F697C

/// #fn_800F69E8

/// #fn_800F6A5C

/// Fighter_CollGround_PassLedgeCB
void fn_800F6AC8(HSD_GObj* gobj)
{
    /// @todo Named flags.
    static u32 const mf = (1 << 1) | (1 << 4) | (1 << 7) | (1 << 12) |
                          (1 << 14) | (1 << 18) | (1 << 19) | (1 << 22) |
                          (1 << 26) | (1 << 27);
    Fighter* fp = GET_FIGHTER(gobj);
    ftCommon_8007D5D4(fp);
    Fighter_ChangeMotionState(gobj, ftKb_MS_EatAir, mf, fp->cur_anim_frame, 1,
                              0, NULL);
    ftKb_SpecialN_800F9070(gobj);
    ftCommon_8007E2F4(fp, 0x1FF);
}

/// #fn_800F6B3C

/// #ftKb_SpecialS_800F6BB0

/// #fn_800F6C24

/// #fn_800F6C98

/// #fn_800F6D0C

/// #fn_800F6D80

/// #fn_800F6DF4

/// #fn_800F6E68

/// #fn_800F6EDC

/// #fn_800F6F50

/// #fn_800F6FC4

/// #fn_800F702C

/// #ftKb_SpecialN_Anim

/// #ftKb_SpecialAirN_Anim

/// #ftKb_SpecialNLoop_Anim

/// #ftKb_SpecialAirNLoop_Anim

/// #ftKb_SpecialNEnd_Anim

/// #ftKb_SpecialAirNEnd_Anim

/// #ftKb_SpecialNCapture0_Anim

/// #ftKb_SpecialNCapture_Anim

/// #ftKb_SpecialNCapture1_Anim

/// #ftKb_SpecialAirNCapture_Anim

void ftKb_Eat_Anim(HSD_GObj* gobj)
{
    if (!ftAnim_IsFramesRemaining(gobj)) {
        Fighter* fp = GET_FIGHTER(gobj);
        PAD_STACK(4);
        Fighter_ChangeMotionState(gobj, ftKb_MS_EatWait, Ft_MF_SkipModel, 0, 1,
                                  0, NULL);
        ftKb_SpecialN_800F9070(gobj);
        ftAnim_8006EBA4(gobj);
        ftCommon_8007E2F4(fp, 0x1FF);
    }
}

/// #ftKb_SpecialAirNCaptured_Anim

/// #ftKb_EatWait_Anim

/// #ftKb_SpecialAirNCaptureWait_Anim

/// #ftKb_SpecialNSpit0_Anim

/// #ftKb_SpecialNSpit_Anim

/// #ftKb_SpecialNSpit1_Anim

/// #ftKb_SpecialAirNSpit_Anim

/// #ftKb_SpecialNDrink0_Anim

/// #ftKb_SpecialNDrink_Anim

/// #ftKb_SpecialNDrink1_Anim

/// #ftKb_SpecialAirNDrink_Anim

/// #ftKb_EatTurn_Anim

/// #ftKb_SpecialAirNCaptureTurn_Anim

/// #ftKb_EatWalk_Anim

/// #ftKb_EatJump1_Anim

/// #ftKb_EatJump2_Anim

/// #ftKb_EatLanding_Anim

/// #ftKb_SpecialNLoop_IASA

/// #ftKb_SpecialAirNLoop_IASA

/// #ftKb_EatWait_IASA

/// #ftKb_SpecialAirNCaptureWait_IASA

/// #ftKb_EatWalk_IASA

/// #ftKb_EatJump1_IASA

/// #ftKb_SpecialN_Phys

/// #ftKb_SpecialAirN_Phys

void ftKb_SpecialNLoop_Phys(HSD_GObj* gobj)
{
    ft_80084F3C(gobj);
}

/// #ftKb_SpecialAirNLoop_Phys

/// #ftKb_SpecialNEnd_Phys

/// #ftKb_SpecialAirNEnd_Phys

/// #ftKb_SpecialNCapture0_Phys

void ftKb_SpecialNCapture_Phys(Fighter_GObj* gobj)
{
    ft_80084F3C(gobj);
}

/// #ftKb_SpecialNCapture1_Phys

/// #ftKb_SpecialAirNCapture_Phys

void ftKb_Eat_Phys(HSD_GObj* gobj)
{
    ft_80084F3C(gobj);
}

/// #ftKb_SpecialAirNCaptured_Phys

void ftKb_EatWait_Phys(Fighter_GObj* gobj)
{
    ft_80084F3C(gobj);
}

/// #ftKb_SpecialAirNCaptureWait_Phys

/// #ftKb_SpecialNSpit0_Phys

/// #ftKb_SpecialNSpit_Phys

/// #ftKb_SpecialNSpit1_Phys

/// #ftKb_SpecialAirNSpit_Phys

/// #ftKb_SpecialNDrink0_Phys

/// #ftKb_SpecialNDrink_Phys

/// #ftKb_SpecialNDrink1_Phys

/// #ftKb_SpecialAirNDrink_Phys

/// #ftKb_EatTurn_Phys

/// #ftKb_SpecialAirNCaptureTurn_Phys

/// #ftKb_EatWalk_Phys

/// #ftKb_EatJump1_Phys

/// #ftKb_EatJump2_Phys

/// #ftKb_EatLanding_Phys

void ftKb_SpecialN_Coll(Fighter_GObj* gobj)
{
    ft_8008403C(gobj, fn_800F6588);
}

/// #ftKb_SpecialAirN_Coll

/// #ftKb_SpecialNLoop_Coll

/// #ftKb_SpecialAirNLoop_Coll

/// #ftKb_SpecialNEnd_Coll

/// #ftKb_SpecialAirNEnd_Coll

/// #ftKb_SpecialNCapture0_Coll

/// #ftKb_SpecialNCapture_Coll

/// #ftKb_SpecialNCapture1_Coll

/// #ftKb_SpecialAirNCapture_Coll

void ftKb_Eat_Coll(HSD_GObj* gobj)
{
    ft_8008403C(gobj, fn_800F6AC8);
}

/// #ftKb_SpecialAirNCaptured_Coll

/// #ftKb_EatWait_Coll

/// #ftKb_SpecialAirNCaptureWait_Coll

/// #ftKb_SpecialNSpit0_Coll

/// #ftKb_SpecialNSpit_Coll

/// #ftKb_SpecialNSpit1_Coll

/// #ftKb_SpecialAirNSpit_Coll

/// #ftKb_SpecialNDrink0_Coll

/// #ftKb_SpecialNDrink_Coll

/// #ftKb_SpecialNDrink1_Coll

/// #ftKb_SpecialAirNDrink_Coll

/// #ftKb_EatTurn_Coll

/// #ftKb_SpecialAirNCaptureTurn_Coll

/// #ftKb_EatWalk_Coll

/// #ftKb_EatJump1_Coll

/// #ftKb_EatJump2_Coll

/// #ftKb_EatLanding_Coll

void ftKb_SpecialN_800F9070(HSD_GObj* gobj)
{
    Fighter* fp = GET_FIGHTER(gobj);
    fp->death3_cb = ftKb_Init_800EE74C;
    fp->death1_cb = ftKb_Init_800EE7B8;
}

void ftKb_SpecialN_800F9090(HSD_GObj* gobj)
{
    Fighter* fp = GET_FIGHTER(gobj);
    if (fp->target_item_gobj != NULL && fp->kind == FTKIND_KIRBY &&
        fp->fv.kb.hat.kind == FTKIND_KIRBY)
    {
        bool capturing = false;
        if (fp->motion_id == ftKb_MS_SpecialNCapture1 ||
            fp->motion_id == ftKb_MS_SpecialAirNCapture1)
        {
            capturing = true;
        }
        it_802F28C8(fp->target_item_gobj, capturing, 0);
        fp->x1A64 = NULL;
        fp->target_item_gobj = NULL;
    }
}

/// #ftKb_SpecialN_800F9110

/// #ftKb_MrSpecialN_Anim

/// #ftKb_MrSpecialN_IASA

/// #ftKb_MrSpecialN_Phys

/// #ftKb_MrSpecialN_Coll

/// #fn_800F9260

/// #ftKb_SpecialNMr_800F93CC

/// #ftKb_MrSpecialAirN_Anim

/// #ftKb_MrSpecialAirN_IASA

/// #ftKb_MrSpecialAirN_Phys

/// #ftKb_MrSpecialAirN_Coll

/// #ftKb_SpecialNLg_800F951C

/// #ftKb_SpecialNLg_800F9598

/// #ftKb_SpecialNLg_800F9614

/// #ftKb_SpecialNLg_800F9684

/// #ftKb_LgSpecialN_Anim

/// #ftKb_LgSpecialAirN_Anim

/// #ftKb_LgSpecialN_IASA

/// #ftKb_LgSpecialAirN_IASA

/// #ftKb_LgSpecialN_Phys

/// #ftKb_LgSpecialAirN_Phys

/// #ftKb_LgSpecialN_Coll

/// #ftKb_LgSpecialAirN_Coll

/// #fn_800F98F4

/// #ftKb_SpecialNCa_800F99BC

/// #ftKb_SpecialNCa_800F9A54

/// #ftKb_CaSpecialN_Anim

/// #ftKb_CaSpecialAirN_Anim

/// #ftKb_CaSpecialN_IASA

/// #ftKb_CaSpecialAirN_IASA

/// #ftKb_CaSpecialN_Phys

/// #ftKb_CaSpecialAirN_Phys

/// #ftKb_CaSpecialN_Coll

/// #ftKb_CaSpecialAirN_Coll

/// #ftKb_SpecialNPk_800F9FD4

/// #ftKb_SpecialNPk_800FA064

/// #ftKb_PkSpecialN_Anim

/// #ftKb_PkSpecialAirN_Anim

/// #ftKb_PkSpecialN_IASA

/// #ftKb_PkSpecialAirN_IASA

/// #ftKb_PkSpecialN_Phys

/// #ftKb_PkSpecialAirN_Phys

/// #ftKb_PkSpecialN_Coll

/// #ftKb_PkSpecialAirN_Coll

/// #ftKb_SpecialNKp_800FA588

/// #ftKb_SpecialNKp_800FA7D4

/// #ftKb_SpecialNKp_800FA83C

/// #ftKb_SpecialNKp_800FA878

/// #ftKb_SpecialNKp_800FA8B4

/// #ftKb_SpecialNKp_800FA958

/// #ftKb_KpSpecialNStart_Anim

/// #ftKb_KpSpecialN_Anim

/// #ftKb_KpSpecialNEnd_Anim

/// #ftKb_KpSpecialAirNStart_Anim

/// #ftKb_KpSpecialAirN_Anim

/// #ftKb_KpSpecialAirNEnd_Anim

/// #ftKb_KpSpecialNStart_IASA

/// #ftKb_KpSpecialN_IASA

/// #ftKb_KpSpecialNEnd_IASA

/// #ftKb_KpSpecialAirNStart_IASA

/// #ftKb_KpSpecialAirN_IASA

/// #ftKb_KpSpecialAirNEnd_IASA

/// #ftKb_KpSpecialNStart_Phys

/// #ftKb_KpSpecialN_Phys

/// #ftKb_KpSpecialNEnd_Phys

/// #ftKb_KpSpecialAirNStart_Phys

/// #ftKb_KpSpecialAirN_Phys

/// #ftKb_KpSpecialAirNEnd_Phys

/// #ftKb_KpSpecialNStart_Coll

/// #ftKb_KpSpecialN_Coll

/// #ftKb_KpSpecialNEnd_Coll

/// #ftKb_KpSpecialAirNStart_Coll

/// #ftKb_KpSpecialAirN_Coll

/// #ftKb_KpSpecialAirNEnd_Coll

/// #ftKb_SpecialNLk800FB394

/// #ftKb_SpecialNLk800FB418

/// #ftKb_SpecialNLk800FB444

/// #ftKb_SpecialNLk800FB470

/// #ftKb_SpecialNLk800FB500

/// #ftKb_SpecialNLk800FB5F4

/// #ftKb_SpecialNLk800FB6DC

/// #ftKb_SpecialNLk800FB800

/// #ftKb_SpecialNLk800FB840

/// #ftKb_SpecialNLk800FB880

/// #ftKb_SpecialNLk800FBA00

/// #ftKb_LkSpecialNStart_Anim

/// #ftKb_LkSpecialNLoop_Anim

/// #ftKb_LkSpecialNEnd_Anim

/// #ftKb_LkSpecialAirNStart_Anim

/// #ftKb_LkSpecialAirNLoop_Anim

/// #ftKb_LkSpecialAirNEnd_Anim

/// #ftKb_LkSpecialNStart_IASA

/// #ftKb_LkSpecialNLoop_IASA

/// #ftKb_LkSpecialNEnd_IASA

/// #ftKb_LkSpecialAirNStart_IASA

/// #ftKb_LkSpecialAirNLoop_IASA

/// #ftKb_LkSpecialAirNEnd_IASA

void ftKb_LkSpecialNStart_Phys(Fighter_GObj* gobj)
{
    ft_80084F3C(gobj);
}

/// #ftKb_LkSpecialNLoop_Phys

/// #ftKb_LkSpecialNEnd_Phys

/// #ftKb_LkSpecialAirNStart_Phys

void ftKb_LkSpecialAirNLoop_Phys(Fighter_GObj* gobj)
{
    ft_80084EEC(gobj);
}

/// #ftKb_LkSpecialAirNEnd_Phys

/// #ftKb_LkSpecialNStart_Coll

/// #ftKb_LkSpecialNLoop_Coll

/// #ftKb_LkSpecialNEnd_Coll

/// #ftKb_LkSpecialAirNStart_Coll

/// #ftKb_LkSpecialAirNLoop_Coll

/// #ftKb_LkSpecialAirNEnd_Coll

/// #ftKb_SpecialNSs_800FCC14

/// #ftKb_SpecialNSs_800FCC6C

/// #ftKb_SpecialNSs_800FCCBC

/// #ftKb_SpecialNSs_800FCD04

/// #ftKb_SpecialNSs_800FCD60

/// #ftKb_SpecialNSs_800FCDE0

/// #ftKb_SpecialNSs_800FCF74

/// #ftKb_SpecialNSs_800FD020

/// #ftKb_SsSpecialNStart_Anim

/// #ftKb_SsSpecialNHold_Anim

/// #ftKb_SsSpecialNCancel_Anim

/// #ftKb_SsSpecialN_Anim

/// #ftKb_SsSpecialAirNStart_Anim

/// #ftKb_SsSpecialAirN_Anim

/// #ftKb_SsSpecialNStart_IASA

/// #ftKb_SsSpecialNHold_IASA

/// #ftKb_SsSpecialNCancel_IASA

/// #ftKb_SsSpecialN_IASA

/// #ftKb_SsSpecialAirNStart_IASA

/// #ftKb_SsSpecialAirN_IASA

/// #ftKb_SsSpecialNStart_Phys

/// #ftKb_SsSpecialNHold_Phys

/// #ftKb_SsSpecialNCancel_Phys

/// #ftKb_SsSpecialN_Phys

/// #ftKb_SsSpecialAirNStart_Phys

/// #ftKb_SsSpecialAirN_Phys

/// #ftKb_SsSpecialNStart_Coll

/// #ftKb_SsSpecialNHold_Coll

/// #ftKb_SsSpecialNCancel_Coll

/// #ftKb_SsSpecialN_Coll

/// #ftKb_SsSpecialAirNStart_Coll

/// #ftKb_SsSpecialAirN_Coll

/// #ftKb_SpecialNFx_800FDC00

/// #ftKb_SpecialNFx_800FDC70

/// #fn_800FDCE0

/// #ftKb_SpecialNFx_800FDD14

/// #ftKb_SpecialNFx_800FDD4C

/// #ftKb_SpecialNFx_800FDDF4

/// #ftKb_SpecialNFx_800FDEB4

/// #ftKb_SpecialNFx_800FDEE0

/// #ftKb_SpecialNFx_800FDF30

/// #fn_800FE0E0

/// #ftKb_SpecialNFx_800FE100

/// #ftKb_SpecialNFx_800FE240

/// #ftKb_FxSpecialNStart_Anim

/// #ftKb_FxSpecialNLoop_Anim

/// #ftKb_FxSpecialNEnd_Anim

/// #ftKb_FxSpecialAirNStart_Anim

/// #ftKb_FxSpecialAirNLoop_Anim

/// #ftKb_FxSpecialAirNEnd_Anim

/// #ftKb_FxSpecialNStart_IASA

/// #ftKb_FxSpecialNLoop_IASA

/// #ftKb_FxSpecialNEnd_IASA

/// #ftKb_FxSpecialAirNStart_IASA

/// #ftKb_FxSpecialAirNLoop_IASA

/// #ftKb_FxSpecialAirNEnd_IASA

/// #ftKb_FxSpecialNStart_Phys

/// #ftKb_FxSpecialNLoop_Phys

/// #ftKb_FxSpecialNEnd_Phys

/// #ftKb_FxSpecialAirNStart_Phys

/// #ftKb_FxSpecialAirNLoop_Phys

/// #ftKb_FxSpecialAirNEnd_Phys

/// #ftKb_FxSpecialNStart_Coll

/// #ftKb_FxSpecialNLoop_Coll

/// #ftKb_FxSpecialNEnd_Coll

/// #ftKb_FxSpecialAirNStart_Coll

/// #ftKb_FxSpecialAirNLoop_Coll

/// #ftKb_FxSpecialAirNEnd_Coll

bool ftKb_SpecialNNs_800FEC78(HSD_GObj* gobj)
{
    if (gobj != NULL) {
        Fighter* fp = GET_FIGHTER(gobj);
        if (fp != NULL && fp->fv.kb.ns_flash_gobj != NULL &&
            (fp->motion_id == ftKb_MS_NsSpecialNHold0 ||
             fp->motion_id == ftKb_MS_NsSpecialAirNHold0))
        {
            return true;
        }
    }
    return false;
}

void ftKb_SpecialNNs_800FECBC(HSD_GObj* gobj)
{
    if (gobj != NULL) {
        Fighter* fp = GET_FIGHTER(gobj);
        if (fp != NULL && fp->fv.kb.ns_flash_gobj != NULL) {
            fp->fv.kb.ns_flash_gobj = NULL;
        }
    }
}

/// #ftKb_SpecialNNs_800FECE8

void ftKb_SpecialNNs_800FED38(HSD_GObj* gobj)
{
    Fighter* fp = GET_FIGHTER(gobj);
    Fighter_ChangeMotionState(gobj, ftKb_MS_NsSpecialNStart, Ft_MF_None, 0, 1,
                              0, NULL);
    fp->cmd_vars[0] = fp->cmd_vars[1] = fp->cmd_vars[2] = fp->cmd_vars[3] = 0;
    {
        /// @todo @c da can't move below @c fp
        ftKb_DatAttrs* da;
        Fighter* fp = GET_FIGHTER(gobj);
        PAD_STACK(4 * 4);
        da = fp->dat_attrs;
        fp->mv.kb.specialn_ns.frames_to_loop_charge_ground =
            da->specialn_ns_frames_to_loop_charge_ground;
        fp->mv.kb.specialn_ns.frames_to_loop_charge_air =
            da->specialn_ns_frames_to_loop_charge_air;
        fp->mv.kb.specialn_ns.falling_acceleration_delay =
            da->specialn_ns_falling_acceleration_delay;
        fp->fv.kb.ns_flash_gobj = NULL;
        fp->mv.kb.specialn_ns.charge_release_delay =
            da->specialn_ns_charge_release_delay;
        ftAnim_8006EBA4(gobj);
    }
}

void ftKb_SpecialNNs_800FEDD0(HSD_GObj* gobj)
{
    Fighter* fp = GET_FIGHTER(gobj);
    Fighter_ChangeMotionState(gobj, ftKb_MS_NsSpecialAirNStart, 0, 0, 1, 0, 0);
    fp->cmd_vars[0] = fp->cmd_vars[1] = fp->cmd_vars[2] = fp->cmd_vars[3] = 0;
    fp->self_vel.y = 0;
    {
        /// @todo @c da can't move below @c fp
        ftKb_DatAttrs* da;
        Fighter* fp = GET_FIGHTER(gobj);
        PAD_STACK(4 * 4);
        da = fp->dat_attrs;
        fp->mv.kb.specialn_ns.frames_to_loop_charge_ground =
            da->specialn_ns_frames_to_loop_charge_ground;
        fp->mv.kb.specialn_ns.frames_to_loop_charge_air =
            da->specialn_ns_frames_to_loop_charge_air;
        fp->mv.kb.specialn_ns.falling_acceleration_delay =
            da->specialn_ns_falling_acceleration_delay;
        fp->fv.kb.ns_flash_gobj = NULL;
        fp->mv.kb.specialn_ns.charge_release_delay =
            da->specialn_ns_charge_release_delay;
        ftAnim_8006EBA4(gobj);
    }
}

void ftKb_NsSpecialNStart_Anim(HSD_GObj* gobj)
{
    Fighter* fp = GET_FIGHTER(gobj);
    if (!ftAnim_IsFramesRemaining(gobj)) {
        Fighter_ChangeMotionState(gobj, 436, 0, 0, 1, 0, NULL);
        {
            Fighter* fp = GET_FIGHTER(gobj);
            Vec3 flash_pos;
            PAD_STACK(4 * 5);
            if (fp->fv.kb.ns_flash_gobj == NULL) {
                lb_8000B1CC(fp->parts[FtPart_WaistN].joint, NULL, &flash_pos);
                flash_pos.z = 0;
                flash_pos.y += fp->x34_scale.y * 3;
                {
                    HSD_GObj* flash_gobj =
                        it_802AA8C0(gobj, &flash_pos, 145, fp->facing_dir);
                    fp->fv.kb.ns_flash_gobj = flash_gobj;
                    if (flash_gobj != NULL) {
                        fp->death2_cb = ftKb_Init_800EE74C;
                        fp->take_dmg_cb = ftKb_Init_800EE7B8;
                    }
                }
            }
        }
        fp->x1968_jumpsUsed = fp->co_attrs.max_jumps;
    }
}

void ftKb_NsSpecialNHold_Anim(HSD_GObj* gobj)
{
    Fighter* fp = GET_FIGHTER(gobj);
    int flash_timer_min = fp->mv.kb.specialn_ns.frames_to_loop_charge_ground;
    if (flash_timer_min != 0) {
        fp->mv.kb.specialn_ns.frames_to_loop_charge_ground =
            flash_timer_min - 1;
    }
    if (fp->fv.kb.ns_flash_gobj == NULL) {
        int flash_timer_delay =
            fp->mv.kb.specialn_ns.frames_to_loop_charge_air;
        if (flash_timer_delay != 0) {
            fp->mv.kb.specialn_ns.frames_to_loop_charge_air =
                flash_timer_delay - 1;
        }
    }
    if (fp->fv.kb.ns_flash_gobj == NULL) {
        if (fp->mv.kb.specialn_ns.frames_to_loop_charge_ground <= 0 &&
            fp->mv.kb.specialn_ns.frames_to_loop_charge_air <= 0)
        {
            Fighter_ChangeMotionState(gobj, ftKb_MS_NsSpecialNEnd, 0, 0, 1, 0,
                                      NULL);
            return;
        }
        if (fp->motion_id != ftKb_MS_NsSpecialNHold1) {
            Fighter_ChangeMotionState(gobj, ftKb_MS_NsSpecialNHold1, 0,
                                      fp->cur_anim_frame, 1, 0, NULL);
        }
    } else {
        if (it_802AA7E4(fp->fv.kb.ns_flash_gobj) != gobj) {
            fp->fv.kb.ns_flash_gobj = NULL;
            return;
        }
        if (it_802AA7F0(fp->fv.kb.ns_flash_gobj) == 1 &&
            fp->motion_id != ftKb_MS_NsSpecialNHold1)
        {
            Fighter_ChangeMotionState(gobj, ftKb_MS_NsSpecialNHold1, 0,
                                      fp->cur_anim_frame, 1, 0, NULL);
        }
    }
}

/// #ftKb_NsSpecialNEnd_Anim

/// #ftKb_NsSpecialAirNStart_Anim

/// #ftKb_NsSpecialAirNHold_Anim

/// #ftKb_NsSpecialAirNEnd_Anim

/// #ftKb_NsSpecialNStart_IASA

/// #ftKb_NsSpecialNHold_IASA

/// #ftKb_NsSpecialNEnd_IASA

/// #ftKb_NsSpecialAirNStart_IASA

/// #ftKb_NsSpecialAirNHold_IASA

/// #ftKb_NsSpecialAirNEnd_IASA

/// #ftKb_NsSpecialNStart_Phys

/// #ftKb_NsSpecialNHold_Phys

/// #ftKb_NsSpecialNEnd_Phys

/// #ftKb_NsSpecialAirNStart_Phys

/// #ftKb_NsSpecialAirNHold_Phys

/// #ftKb_NsSpecialAirNEnd_Phys

/// #ftKb_NsSpecialNStart_Coll

/// #ftKb_NsSpecialNHold_Coll

/// #ftKb_NsSpecialNEnd_Coll

/// #ftKb_NsSpecialAirNStart_Coll

/// #ftKb_NsSpecialAirNHold_Coll

/// #ftKb_NsSpecialAirNEnd_Coll

/// #ftKb_SpecialNDk_800FF8EC

/// #ftKb_SpecialNDk_800FFA10

/// #ftKb_DkSpecialNStart_Anim

/// #ftKb_DkSpecialNLoop_Anim

/// #ftKb_DkSpecialNCancel_Anim

/// #ftKb_DkSpecialN_Anim

/// #ftKb_DkSpecialNFull_Anim

/// #ftKb_DkSpecialAirNStart_Anim

/// #ftKb_DkSpecialAirNLoop_Anim

/// #ftKb_DkSpecialAirNCancel_Anim

/// #ftKb_DkSpecialAirN_Anim

/// #ftKb_DkSpecialAirNFull_Anim

/// #ftKb_DkSpecialNStart_IASA

/// #ftKb_DkSpecialNLoop_IASA

/// #ftKb_DkSpecialNCancel_IASA

/// #ftKb_DkSpecialN_IASA

/// #ftKb_DkSpecialNFull_IASA

/// #ftKb_DkSpecialAirNStart_IASA

/// #ftKb_DkSpecialAirNLoop_IASA

/// #ftKb_DkSpecialAirNCancel_IASA

/// #ftKb_DkSpecialAirN_IASA

/// #ftKb_DkSpecialAirNFull_IASA

/// #ftKb_DkSpecialNStart_Phys

/// #ftKb_DkSpecialNLoop_Phys

/// #ftKb_DkSpecialNCancel_Phys

/// #ftKb_DkSpecialN_Phys

/// #ftKb_DkSpecialNFull_Phys

/// #ftKb_DkSpecialAirNStart_Phys

/// #ftKb_DkSpecialAirNLoop_Phys

/// #ftKb_DkSpecialAirNCancel_Phys

/// #ftKb_DkSpecialAirN_Phys

/// #ftKb_DkSpecialAirNFull_Phys

/// #ftKb_DkSpecialNStart_Coll

/// #ftKb_DkSpecialNLoop_Coll

/// #ftKb_DkSpecialNCancel_Coll

/// #ftKb_DkSpecialN_Coll

/// #ftKb_DkSpecialNFull_Coll

/// #ftKb_DkSpecialAirNStart_Coll

/// #ftKb_DkSpecialAirNLoop_Coll

/// #ftKb_DkSpecialAirNCancel_Coll

/// #ftKb_DkSpecialAirN_Coll

/// #ftKb_DkSpecialAirNFull_Coll

/// #ftKb_SpecialNPr_80100DE0

/// #fn_80100E0C

/// #fn_80100F60

/// #ftKb_SpecialNPr_80100F94

/// #ftKb_SpecialNPr_801010D4

/// #ftKb_SpecialNPr_8010131C

/// #ftKb_SpecialNPr_8010140C

/// #ftKb_SpecialNPr_80101560

/// #ftKb_SpecialNPr_80101618

/// #ftKb_PrSpecialNStart_Anim

/// #ftKb_PrSpecialNLoop_Anim

/// #ftKb_PrSpecialNFull_Anim

/// #ftKb_PrSpecialN1_Anim

/// #ftKb_PrSpecialNTurn_Anim

/// #ftKb_PrSpecialNEnd_Anim

/// #ftKb_PrSpecialAirNStart_Anim

/// #ftKb_PrSpecialAirNLoop_Anim

/// #ftKb_PrSpecialAirNFull_Anim

/// #ftKb_PrSpecialAirN_Anim

/// #ftKb_PrSpecialN_Anim

/// #ftKb_PrSpecialAirNEndR_Anim

/// #ftKb_PrSpecialNHit_Anim

/// #ftKb_PrSpecialNStart_IASA

/// #ftKb_PrSpecialNLoop_IASA

/// #ftKb_PrSpecialNFull_IASA

/// #ftKb_PrSpecialN1_IASA

/// #ftKb_PrSpecialNTurn_IASA

/// #ftKb_PrSpecialNEnd_IASA

/// #ftKb_PrSpecialAirNStart_IASA

/// #ftKb_PrSpecialAirNLoop_IASA

/// #ftKb_PrSpecialAirNFull_IASA

/// #ftKb_PrSpecialAirN_IASA

/// #ftKb_PrSpecialN_IASA

/// #ftKb_PrSpecialAirNEndR_IASA

/// #ftKb_PrSpecialNHit_IASA

/// #ftKb_PrSpecialNStart_Phys

/// #ftKb_PrSpecialNLoop_Phys

/// #ftKb_PrSpecialNFull_Phys

/// #ftKb_PrSpecialN1_Phys

/// #ftKb_PrSpecialNTurn_Phys

/// #ftKb_PrSpecialNEnd_Phys

/// #ftKb_PrSpecialAirNStart_Phys

/// #ftKb_PrSpecialAirNLoop_Phys

/// #ftKb_PrSpecialAirNFull_Phys

/// #ftKb_PrSpecialAirN_Phys

/// #ftKb_PrSpecialN_Phys

/// #ftKb_PrSpecialAirNEndR_Phys

/// #ftKb_PrSpecialNHit_Phys

/// #ftKb_PrSpecialNStart_Coll

/// #ftKb_PrSpecialNLoop_Coll

/// #ftKb_PrSpecialNFull_Coll

/// #ftKb_PrSpecialN1_Coll

/// #ftKb_PrSpecialNTurn_Coll

/// #ftKb_PrSpecialNEnd_Coll

/// #ftKb_PrSpecialAirNStart_Coll

/// #ftKb_PrSpecialAirNLoop_Coll

/// #ftKb_PrSpecialAirNFull_Coll

/// #ftKb_PrSpecialAirN_Coll

/// #ftKb_PrSpecialN_Coll

/// #ftKb_PrSpecialAirNEndR_Coll

/// #ftKb_PrSpecialNHit_Coll

/// #fn_80105978

/// #fn_80105A34

/// #fn_80105AB0

/// #ftKb_SpecialNZd_80105B2C

/// #ftKb_SpecialNZd_80105BA8

/// #ftKb_ZdSpecialN_Anim

/// #ftKb_ZdSpecialAirN_Anim

/// #ftKb_ZdSpecialN_IASA

/// #ftKb_ZdSpecialAirN_IASA

/// #ftKb_ZdSpecialN_Phys

/// #ftKb_ZdSpecialAirN_Phys

/// #ftKb_ZdSpecialN_Coll

/// #ftKb_ZdSpecialAirN_Coll

/// #ftKb_SpecialNSk_80105E8C

/// #ftKb_SpecialNSk_80105F3C

/// #fn_80105FEC

/// #ftKb_SpecialNSk_80105FF0

s32 ftKb_SpecialNSk_80106020(Fighter_GObj* gobj)
{
    Fighter* ft = GET_FIGHTER(gobj);
    if (gobj != NULL) {
        return ft->fv.kb.xB4;
    }
    return 0;
}

/// #ftKb_SpecialNSk_8010603C

/// #ftKb_SpecialNSk_8010612C

/// #ftKb_SpecialNSk_801061E4

/// #ftKb_SkSpecialNStart_Anim

/// #ftKb_SkSpecialNLoop_Anim

/// #ftKb_SkSpecialNCancel_Anim

/// #ftKb_SkSpecialNEnd_Anim

/// #ftKb_SkSpecialAirNStart_Anim

/// #ftKb_SkSpecialAirNLoop_Anim

/// #ftKb_SkSpecialAirNCancel_Anim

/// #ftKb_SkSpecialAirNEnd_Anim

/// #ftKb_SkSpecialNStart_IASA

/// #ftKb_SkSpecialNLoop_IASA

/// #ftKb_SkSpecialNCancel_IASA

/// #ftKb_SkSpecialNEnd_IASA

/// #ftKb_SkSpecialAirNStart_IASA

/// #ftKb_SkSpecialAirNLoop_IASA

/// #ftKb_SkSpecialAirNCancel_IASA

/// #ftKb_SkSpecialAirNEnd_IASA

/// #ftKb_SkSpecialNStart_Phys

/// #ftKb_SkSpecialNLoop_Phys

/// #ftKb_SkSpecialNCancel_Phys

/// #ftKb_SkSpecialNEnd_Phys

/// #ftKb_SkSpecialAirNStart_Phys

/// #ftKb_SkSpecialAirNLoop_Phys

/// #ftKb_SkSpecialAirNCancel_Phys

/// #ftKb_SkSpecialAirNEnd_Phys

/// #ftKb_SkSpecialNStart_Coll

/// #ftKb_SkSpecialNLoop_Coll

/// #ftKb_SkSpecialNCancel_Coll

/// #ftKb_SkSpecialNEnd_Coll

/// #ftKb_SkSpecialAirNStart_Coll

/// #ftKb_SkSpecialAirNLoop_Coll

/// #ftKb_SkSpecialAirNCancel_Coll

/// #ftKb_SkSpecialAirNEnd_Coll

/// #fn_80106DB0

/// #ftKb_SpecialNMt_80106F44

/// #ftKb_SpecialNMt_80106F9C

/// #ftKb_SpecialNMt_80106FEC

/// #ftKb_SpecialNMt_80107040

/// #ftKb_SpecialNMt_8010709C

/// #ftKb_SpecialNMt_80107130

/// #ftKb_SpecialNMt_801071FC

/// #ftKb_SpecialNMt_80107410

/// #ftKb_SpecialNMt_80107568

/// #ftKb_SpecialNMt_80107638

/// #ftKb_MtSpecialNStart_Anim

/// #ftKb_MtSpecialNLoop_Anim

/// #ftKb_MtSpecialNLoopFull_Anim

/// #ftKb_MtSpecialNCancel_Anim

/// #ftKb_MtSpecialNEnd_Anim

/// #ftKb_MtSpecialAirNStart_Anim

/// #ftKb_MtSpecialAirNLoop_Anim

/// #ftKb_MtSpecialAirNLoopFull_Anim

/// #ftKb_MtSpecialAirNCancel_Anim

/// #ftKb_MtSpecialAirNEnd_Anim

void ftKb_MtSpecialNStart_IASA(Fighter_GObj* gobj) {}

/// #ftKb_MtSpecialNLoop_IASA

/// #ftKb_MtSpecialNLoopFull_IASA

void ftKb_MtSpecialNCancel_IASA(Fighter_GObj* gobj) {}

void ftKb_MtSpecialNEnd_IASA(Fighter_GObj* gobj) {}

void ftKb_MtSpecialAirNStart_IASA(Fighter_GObj* gobj) {}

/// #ftKb_MtSpecialAirNLoop_IASA

/// #ftKb_MtSpecialAirNLoopFull_IASA

void ftKb_MtSpecialAirNCancel_IASA(Fighter_GObj* gobj) {}

void ftKb_MtSpecialAirNEnd_IASA(Fighter_GObj* gobj) {}

/// #ftKb_MtSpecialNStart_Phys

/// #ftKb_MtSpecialNLoop_Phys

/// #ftKb_MtSpecialNLoopFull_Phys

/// #ftKb_MtSpecialNCancel_Phys

/// #ftKb_MtSpecialNEnd_Phys

/// #ftKb_MtSpecialAirNStart_Phys

/// #ftKb_MtSpecialAirNLoop_Phys

/// #ftKb_MtSpecialAirNLoopFull_Phys

/// #ftKb_MtSpecialAirNCancel_Phys

/// #ftKb_MtSpecialAirNEnd_Phys

/// #ftKb_MtSpecialNStart_Coll

/// #ftKb_MtSpecialNLoop_Coll

/// #ftKb_MtSpecialNLoopFull_Coll

/// #ftKb_MtSpecialNCancel_Coll

/// #ftKb_MtSpecialNEnd_Coll

/// #ftKb_MtSpecialAirNStart_Coll

/// #ftKb_MtSpecialAirNLoop_Coll

/// #ftKb_MtSpecialAirNLoopFull_Coll

/// #ftKb_MtSpecialAirNCancel_Coll

/// #ftKb_MtSpecialAirNEnd_Coll

void ftKb_SpecialNIc_80108CE8(Fighter_GObj* gobj, Item_GObj* it_gobj)
{
    Fighter* ft = GET_FIGHTER(gobj);
    if (it_gobj == ft->fv.kb.xC0) {
        ft->fv.kb.xC0 = NULL;
    }
}

/// #ftKb_SpecialNIc_80108D04

/// #ftKb_SpecialNIc_80108D64

/// #ftKb_SpecialNIc_80108E14

/// #ftKb_PpSpecialN_Anim

/// #ftKb_PpSpecialAirN_Anim

void ftKb_PpSpecialN_IASA(Fighter_GObj* gobj) {}

void ftKb_PpSpecialAirN_IASA(Fighter_GObj* gobj) {}

/// #ftKb_PpSpecialN_Phys

/// #ftKb_PpSpecialAirN_Phys

/// #ftKb_PpSpecialN_Coll

/// #ftKb_PpSpecialAirN_Coll

/// #fn_801090D4

Fighter_Part ftKb_SpecialNYs_80109238(Fighter_GObj* gobj)
{
    return ftParts_GetBoneIndex(GET_FIGHTER(gobj), FtPart_TransN2);
}

/// #ftKb_SpecialNYs_80109260

float ftKb_SpecialNYs_80109290(Fighter_GObj* gobj)
{
    return GET_FIGHTER(gobj)->facing_dir;
}

f32 ftKb_SpecialNYs_8010929C(Fighter_GObj* gobj)
{
    return M2C_FIELD(M2C_FIELD(gobj->user_data, void**, 0x2D4), f32*, 0x3B4);
}

f32 ftKb_SpecialNYs_801092AC(Fighter_GObj* gobj)
{
    return M2C_FIELD(M2C_FIELD(gobj->user_data, void**, 0x2D4), f32*, 0x3B8);
}

f32 ftKb_SpecialNYs_801092BC(Fighter_GObj* gobj)
{
    return M2C_FIELD(M2C_FIELD(gobj->user_data, void**, 0x2D4), f32*, 0x3BC);
}

f32 ftKb_SpecialNYs_801092CC(Fighter_GObj* gobj)
{
    return M2C_FIELD(M2C_FIELD(gobj->user_data, void**, 0x2D4), f32*, 0x3C0);
}

f32 ftKb_SpecialNYs_801092DC(Fighter_GObj* gobj)
{
    return M2C_FIELD(gFtDataList[4]->ext_attr, f32*, 0x3C4);
}

f32 ftKb_SpecialNYs_801092F4(Fighter_GObj* gobj)
{
    return M2C_FIELD(gFtDataList[4]->ext_attr, f32*, 0x3C8);
}

f32 ftKb_SpecialNYs_8010930C(Fighter_GObj* gobj)
{
    return M2C_FIELD(gFtDataList[4]->ext_attr, f32*, 0x3CC);
}

f32 ftKb_SpecialNYs_80109324(Fighter_GObj* gobj)
{
    return M2C_FIELD(gFtDataList[4]->ext_attr, f32*, 0x3D0);
}

int ftKb_SpecialNYs_8010933C(Fighter_GObj* gobj)
{
    return M2C_FIELD(gFtDataList[4]->ext_attr, int*, 0x3D4);
}

/// #ftKb_SpecialNYs_80109354

/// #ftKb_SpecialNYs_80109380

ftDynamics* ftKb_SpecialNYs_801093A0(Fighter_GObj* gobj)
{
    return ft_80459B88.hats[FTKIND_SAMUS]->hat_dynamics[0];
}

/// #ftKb_SpecialNYs_801093B4

/// #ftKb_SpecialNYs_8010941C

/// #ftKb_SpecialNYs_801094FC

/// #fn_801095DC

/// #fn_80109680

/// #fn_80109714

/// #fn_801097B8

/// #fn_8010984C

/// #fn_801098EC

/// #fn_8010998C

/// #fn_80109A08

/// #fn_80109A84

/// #fn_80109B00

/// #fn_80109B7C

/// #fn_80109BF8

/// #fn_80109C74

/// #fn_80109CF0

/// #ftKb_YsSpecialN1_Anim

/// #ftKb_YsSpecialAirNCapture2_Anim

/// #ftKb_YsSpecialAirNCapture1_Anim

/// #ftKb_YsSpecialNCapture1_Anim

/// #ftKb_YsSpecialAirCapture2_Anim

/// #ftKb_YsSpecialAirCapture1_Anim

/// #ftKb_YsSpecialNCapture2_0_Anim

/// #ftKb_YsSpecialNCapture2_1_Anim

/// #ftKb_YsSpecialAirN2_1_Anim

/// #ftKb_YsSpecialAirN2_0_Anim

void ftKb_YsSpecialN1_Phys(Fighter_GObj* gobj)
{
    ft_80084F3C(gobj);
}

void ftKb_YsSpecialAirNCapture2_Phys(Fighter_GObj* gobj)
{
    ft_80084EEC(gobj);
}

void ftKb_YsSpecialAirNCapture1_Phys(Fighter_GObj* gobj)
{
    ft_80084F3C(gobj);
}

void ftKb_YsSpecialNCapture1_Phys(Fighter_GObj* gobj)
{
    ft_80084F3C(gobj);
}

void ftKb_YsSpecialAirCapture1_Phys(Fighter_GObj* gobj)
{
    ft_80084EEC(gobj);
}

void ftKb_YsSpecialAirCapture2_Phys(Fighter_GObj* gobj)
{
    ft_80084EEC(gobj);
}

void ftKb_YsSpecialNCapture2_0_Phys(Fighter_GObj* gobj)
{
    ft_80084F3C(gobj);
}

void ftKb_YsSpecialNCapture2_1_Phys(Fighter_GObj* gobj)
{
    ft_80084F3C(gobj);
}

void ftKb_YsSpecialAirN2_1_Phys(Fighter_GObj* gobj)
{
    ft_80084EEC(gobj);
}

void ftKb_YsSpecialAirN2_0_Phys(Fighter_GObj* gobj)
{
    ft_80084EEC(gobj);
}

void ftKb_YsSpecialN1_Coll(Fighter_GObj* gobj)
{
    ft_8008403C(gobj, fn_8010984C);
}

void ftKb_YsSpecialAirNCapture2_Coll(Fighter_GObj* gobj)
{
    ft_80082C74(gobj, fn_801098EC);
}

void ftKb_YsSpecialAirNCapture1_Coll(Fighter_GObj* gobj)
{
    ft_8008403C(gobj, fn_8010998C);
}

void ftKb_YsSpecialNCapture1_Coll(Fighter_GObj* gobj)
{
    ft_8008403C(gobj, fn_80109A08);
}

void ftKb_YsSpecialAirCapture2_Coll(Fighter_GObj* gobj)
{
    ft_80082C74(gobj, fn_80109A84);
}

void ftKb_YsSpecialAirCapture1_Coll(Fighter_GObj* gobj)
{
    ft_80082C74(gobj, fn_80109B00);
}

void ftKb_YsSpecialNCapture2_0_Coll(Fighter_GObj* gobj)
{
    ft_8008403C(gobj, fn_80109B7C);
}

void ftKb_YsSpecialNCapture2_1_Coll(Fighter_GObj* gobj)
{
    ft_8008403C(gobj, fn_80109BF8);
}

void ftKb_YsSpecialAirN2_1_Coll(Fighter_GObj* gobj)
{
    ft_80082C74(gobj, fn_80109C74);
}

void ftKb_YsSpecialAirN2_0_Coll(Fighter_GObj* gobj)
{
    ft_80082C74(gobj, fn_80109CF0);
}

/// #ftKb_SpecialNYs_8010A8BC

/// #fn_8010A930

void ftCo_CaptureKirbyYoshi_Anim(Fighter_GObj* gobj) {}

void ftCo_CaptureKirbyYoshi_IASA(Fighter_GObj* gobj) {}

void ftCo_CaptureKirbyYoshi_Phys(Fighter_GObj* gobj) {}

void ftCo_CaptureKirbyYoshi_Coll(Fighter_GObj* gobj) {}

/// #ftKb_SpecialNYs_8010AA2C

/// #fn_8010AA64

/// #ftKb_SpecialNYs_8010AC78

/// #ftCo_KirbyYoshiEgg_Anim

void ftCo_KirbyYoshiEgg_IASA(Fighter_GObj* gobj) {}

/// #ftCo_KirbyYoshiEgg_Phys

/// #ftCo_KirbyYoshiEgg_Coll

/// #fn_8010B124

/// #fn_8010B148

/// #fn_8010B16C

/// #fn_8010B1D4

/// #fn_8010B1F4

void fn_8010B2E8(Fighter_GObj* gobj)
{
    ftKb_Fighter* fp = GET_FIGHTER(gobj);
    fp->cmd_vars[0] = 0;
    fp->mv.kb.specialn_ms.cur_frame = 0;
}

void ftKb_SpecialNMs_8010B2FC(HSD_GObj* gobj)
{
    PAD_STACK(4 * 6);
    {
        ftKb_DatAttrs* da;
        struct ftKb_SpecialNMs_DatAttrs* ms_da;
        Fighter* fp = GET_FIGHTER(gobj);
        da = fp->dat_attrs;

        if (fp->fv.kb.hat.kind == FTKIND_MARS) {
            ms_da = &da->ms;
        } else {
            ms_da = &da->fe;
        }

        // InStateChange callback
        fp->x21EC = fn_8010B2E8;

        fp->gr_vel = fp->gr_vel / ms_da->air_horizontal_momentum_preservation;
    }

    {
        ftKirby_MotionState msid;
        {
            Fighter* fp = GET_FIGHTER(gobj);
            if (fp->fv.kb.hat.kind == FTKIND_MARS) {
                msid = ftKb_MS_MsSpecialNStart;
            } else {
                msid = ftKb_MS_FeSpecialNStart;
            }
        }
        Fighter_ChangeMotionState(gobj, msid, 0, 0, 1, 0, NULL);
    }

    ftAnim_8006EBA4(gobj);

    {
        Fighter* fp = GET_FIGHTER(gobj);
        Vec3 scale;

        if (fp->fv.kb.hat.kind == FTKIND_MARS) {
            ftCommon_SetAccessory(fp, ft_80459B88.x0->x0[FTKIND_MARS].next);
        } else {
            ftCommon_SetAccessory(fp, ft_80459B88.x0->x0[FTKIND_EMBLEM].next);
        }

        scale.x = scale.y = scale.z = ftCommon_GetModelScale(fp);
        HSD_JObjSetScale(fp->x20A0_accessory, &scale);
        lb_8000C2F8(
            fp->x20A0_accessory,
            fp->parts[ftParts_GetBoneIndex(fp, FtPart_RThumbNb)].joint);
    }
}

/// #ftKb_SpecialNMs_8010B4A0

/// #ftKb_MsSpecialNStart_Anim

void ftKb_MsSpecialAirNStart_Anim(HSD_GObj* gobj)
{
    if (!ftAnim_IsFramesRemaining(gobj)) {
        ftKb_SpecialNMs_8010BC90(gobj);
        {
            Fighter* fp = GET_FIGHTER(gobj);
            if (fp->fv.kb.hat.kind == FTKIND_MARS) {
                ftCo_800BFFD0(fp, 99, 0);
            } else {
                ftCo_800BFFD0(fp, 100, 0);
            }
        }
    }
}

void ftKb_MsSpecialNStart_IASA(Fighter_GObj* gobj) {}

void ftKb_MsSpecialAirNStart_IASA(Fighter_GObj* gobj) {}

/// #ftKb_MsSpecialNStart_Phys

/// #ftKb_MsSpecialAirNStart_Phys

/// #ftKb_MsSpecialNStart_Coll

/// #ftKb_MsSpecialAirNStart_Coll

/// #ftKb_SpecialNMs_8010B868

/// #ftKb_SpecialNMs_8010B8E0

/// #ftKb_MsSpecialNLoop_Anim

/// #ftKb_MsSpecialAirNLoop_Anim

/// #ftKb_MsSpecialNLoop_IASA

/// #ftKb_MsSpecialAirNLoop_IASA

/// #ftKb_MsSpecialNLoop_Phys

/// #ftKb_MsSpecialAirNLoop_Phys

/// #ftKb_MsSpecialNLoop_Coll

/// #ftKb_MsSpecialAirNLoop_Coll

/// #ftKb_SpecialNMs_8010BB50

/// #ftKb_SpecialNMs_8010BBC8

/// #ftKb_SpecialNMs_8010BC40

/// #ftKb_SpecialNMs_8010BC90

/// #ftKb_MsSpecialNEnd_Anim

/// #ftKb_MsSpecialAirNEnd_Anim

void ftKb_MsSpecialNEnd_IASA(Fighter_GObj* gobj) {}

void ftKb_MsSpecialAirNEnd_IASA(Fighter_GObj* gobj) {}

/// #ftKb_MsSpecialNEnd_Phys

/// #ftKb_MsSpecialAirNEnd_Phys

/// #ftKb_MsSpecialNEnd_Coll

/// #ftKb_MsSpecialAirNEnd_Coll

/// #ftKb_SpecialNPe_8010BF90

/// #ftKb_SpecialNPe_8010C06C

/// #ftKb_SpecialNPe_8010C148

/// #ftKb_SpecialNPe_8010C1E8

void fn_8010C288(HSD_GObj* gobj)
{
    Fighter* fp = GET_FIGHTER(gobj);
    if (!fp->cmd_vars[2]) {
        Vec3 pos;
        fp->cmd_vars[2] = true;
        lb_8000B1CC(fp->parts[FtPart_R3rdNa].joint, 0, &pos);
        fp->fv.kb.xD0 =
            it_802BDE18(gobj, &pos, FtPart_R3rdNa, 134, fp->facing_dir);
        if (fp->fv.kb.xD0 != NULL) {
            fp->death2_cb = &ftKb_Init_800EE74C;
            fp->take_dmg_cb = &ftKb_Init_800EE7B8;
        }
        fp->accessory4_cb = NULL;
        fp->pre_hitlag_cb = fn_8010C44C;
        fp->post_hitlag_cb = ftKb_SpecialNPe_8010C47C;
    }
}

void fn_8010C344(HSD_GObj* arg0)
{
    PAD_STACK(4);
    {
        Fighter* fp = arg0->user_data;
        Vec3 pos;
        PAD_STACK(4 * 2);
        lb_8000B1CC(fp->parts[FtPart_R3rdNa].joint, 0, &pos);
        pos.y += 2.5f;
        pos.z = 0;
        it_802BE214(arg0, &pos, 135, fp->facing_dir);
        fp->accessory4_cb = NULL;
    }
}

void ftKb_SpecialNPe_8010C3C0(HSD_GObj* gobj)
{
    Fighter* fp = GET_FIGHTER(gobj);
    ftKb_SpecialNPe_8010C47C(gobj);
    fp->fv.kb.xD0 = NULL;
}

/// #ftKb_SpecialNPe_8010C3F4

void fn_8010C44C(HSD_GObj* gobj)
{
    Fighter* fp = GET_FIGHTER(gobj);
    if (fp->fv.kb.xD0 != NULL) {
        it_802BDFA0(fp->fv.kb.xD0);
    }
}

void ftKb_SpecialNPe_8010C47C(HSD_GObj* gobj)
{
    Fighter* fp = GET_FIGHTER(gobj);
    if (fp->fv.kb.xD0 != NULL) {
        it_802BDFA0(fp->fv.kb.xD0);
    }
}

bool ftKb_SpecialNPe_8010C4AC(HSD_GObj* gobj)
{
    Fighter* fp = GET_FIGHTER(gobj);
    if (fp->motion_id >= ftKb_MS_PeSpecialLw &&
        fp->motion_id <= ftKb_MS_PeSpecialAirLwHit)
    {
        return false;
    }
    return true;
}

static void inlineA0(HSD_GObj* gobj)
{
    Fighter* fp = GET_FIGHTER(gobj);
    PAD_STACK(4 * 2);
    fp->cmd_vars[0] = fp->cmd_vars[1] = fp->cmd_vars[2] = fp->cmd_vars[3] = 0;
    fp->mv.kb.specialn_pe.facing_dir = fp->facing_dir;
    fp->accessory4_cb = fn_8010C288;
}

static void inlineA1(HSD_GObj* gobj, ftKirby_MotionState msid)
{
    Fighter_ChangeMotionState(gobj, msid, 0, 0, 1, 0, NULL);
    ftAnim_8006EBA4(gobj);
    inlineA0(gobj);
}

void ftKb_SpecialNPe_8010C4D4(HSD_GObj* gobj)
{
    Fighter* fp = GET_FIGHTER(gobj);
    PAD_STACK(4 * 2);
    fp->self_vel.y = 0;
    inlineA1(gobj, ftKb_MS_PeSpecialLw);
}

void ftKb_SpecialNPe_8010C560(HSD_GObj* gobj)
{
    Fighter* fp = GET_FIGHTER(gobj);
    struct ftKb_DatAttrs* da = fp->dat_attrs;
    PAD_STACK(4 * 2);
    fp->self_vel.x /= da->specialn_pe_friction;
    inlineA1(gobj, ftKb_MS_PeSpecialAirLw);
}

static inline void doPeAnim(HSD_GObj* gobj, HSD_GObjEvent cb)
{
    Fighter* fp = GET_FIGHTER(gobj);
    u32 cmd_var1 = fp->cmd_vars[1];
    struct ftKb_DatAttrs* da = fp->dat_attrs;
    u8 _[4 * 4] = { 0 };

    if (cmd_var1 == 1) {
        fp->cmd_vars[1] = 2;
        ftColl_8007B1B8(gobj, (ShieldDesc*) &da->specialn_pe_absorbdesc,
                        fn_8010CD88);
        fp->x221B_b3 = true;
        fp->shield_unk0 = da->specialn_pe_unk3;
        fp->shield_unk1 = da->specialn_pe_unk3;
    } else if (cmd_var1 == 0) {
        fp->x221B_b0 = false;
    }

    if (!ftAnim_IsFramesRemaining(gobj)) {
        cb(gobj);
    }
}

void ftKb_PeSpecialLw_Anim(HSD_GObj* gobj)
{
    doPeAnim(gobj, ft_8008A2BC);
}

void ftKb_PeSpecialAirLw_Anim(HSD_GObj* gobj)
{
    doPeAnim(gobj, ftCo_Fall_Enter);
}

void ftKb_PeSpecialLw_IASA(Fighter_GObj* gobj) {}

void ftKb_PeSpecialAirLw_IASA(Fighter_GObj* gobj) {}

void ftKb_PeSpecialLw_Phys(HSD_GObj* gobj)
{
    ft_80084F3C(gobj);
    ftColl_8007AEE0(gobj);
}

void ftKb_PeSpecialAirLw_Phys(HSD_GObj* gobj)
{
    Fighter* fp = GET_FIGHTER(gobj);
    u32 cmd_var0 = fp->cmd_vars[0];
    ftKb_DatAttrs* da = fp->dat_attrs;
    PAD_STACK(4 * 4);
    if (cmd_var0 >= 1) {
        if (cmd_var0 == 1) {
            fp->cmd_vars[0] = 2;
            if (!fp->fv.kb.xCC) {
                fp->fv.kb.xCC = true;
                fp->self_vel.y = da->specialn_pe_air_initial_vertical_momentum;
            } else {
                fp->self_vel.y = 0;
            }
        }
        ftCommon_8007D494(fp, da->specialn_pe_fall_acceleration,
                          da->specialn_pe_unk2);
    } else {
        ftCommon_8007D4B8(fp);
    }
    ftCommon_8007CE94(fp,
                      da->specialn_pe_air_horizontal_momentum_preservation);
    ftColl_8007AEE0(gobj);
}

void ftKb_PeSpecialLw_Coll(HSD_GObj* gobj)
{
    if (!ft_800827A0(gobj)) {
        ftKb_SpecialNPe_8010C8D8(gobj);
    }
}

void ftKb_PeSpecialAirLw_Coll(HSD_GObj* gobj)
{
    if (ft_80081D0C(gobj)) {
        ftKb_SpecialNPe_8010C9CC(gobj);
    }
}

void ftKb_SpecialNPe_8010C8D8(HSD_GObj* gobj)
{
    /// @todo Flag names.
    static u32 const mf = (1 << 2) | (1 << 3) | (1 << 7) | (1 << 12) |
                          (1 << 14) | (1 << 18) | (1 << 19) | (1 << 22) |
                          (1 << 26) | (1 << 27);
    Fighter* fp = GET_FIGHTER(gobj);
    PAD_STACK(4 * 2);
    ftCommon_8007D5D4(fp);
    Fighter_ChangeMotionState(gobj, ftKb_MS_PeSpecialAirLw, mf,
                              fp->cur_anim_frame, 1, 0, NULL);
    if (fp->cmd_vars[0] == 1) {
        fp->cmd_vars[0] = 2;
    }
    {
        /// @todo @c da can't move below @c fp
        ftKb_DatAttrs* da;
        Fighter* fp = GET_FIGHTER(gobj);
        da = fp->dat_attrs;
        if (fp->fv.kb.xD0 != NULL) {
            fp->death2_cb = ftKb_Init_800EE74C;
            fp->take_dmg_cb = ftKb_Init_800EE7B8;
        }

        fp->accessory4_cb = fn_8010C288;
        fp->pre_hitlag_cb = fn_8010C44C;
        fp->post_hitlag_cb = ftKb_SpecialNPe_8010C47C;

        if (fp->cmd_vars[1] == 2) {
            ftColl_8007B1B8(gobj, (ShieldDesc*) &da->specialn_pe_absorbdesc,
                            fn_8010CD88);
            fp->x221B_b3 = true;
        }
    }
}

void ftKb_SpecialNPe_8010C9CC(HSD_GObj* gobj)
{
    /// @todo Named flags.
    static u32 const mf = (1 << 2) | (1 << 3) | (1 << 7) | (1 << 12) |
                          (1 << 14) | (1 << 18) | (1 << 19) | (1 << 22) |
                          (1 << 26) | (1 << 27);
    Fighter* fp = GET_FIGHTER(gobj);
    fp->fv.kb.xCC = false;
    ftCommon_8007D7FC(fp);
    Fighter_ChangeMotionState(gobj, ftKb_MS_PeSpecialLw, mf,
                              fp->cur_anim_frame, 1, 0, NULL);
    {
        /// @todo @c da can't move below @c fp
        ftKb_DatAttrs* da;
        Fighter* fp = GET_FIGHTER(gobj);
        PAD_STACK(4 * 2);
        da = fp->dat_attrs;
        if (fp->fv.kb.xD0 != NULL) {
            fp->death2_cb = ftKb_Init_800EE74C;
            fp->take_dmg_cb = ftKb_Init_800EE7B8;
        }
        fp->accessory4_cb = fn_8010C288;
        fp->pre_hitlag_cb = fn_8010C44C;
        fp->post_hitlag_cb = ftKb_SpecialNPe_8010C47C;

        if (fp->cmd_vars[1] == 2) {
            ftColl_8007B1B8(gobj, (ShieldDesc*) &da->specialn_pe_absorbdesc,
                            fn_8010CD88);
            fp->x221B_b3 = true;
        }
    }
}

static inline void doPeHitAnim(HSD_GObj* gobj, HSD_GObjEvent cb)
{
    Fighter* fp = GET_FIGHTER(gobj);
    if (fp->cmd_vars[3]) {
        fp->cmd_vars[3] = false;
        fp->accessory4_cb = fn_8010C344;
    }
    if (!ftAnim_IsFramesRemaining(gobj)) {
        cb(gobj);
    }
}

void ftKb_PeSpecialLwHit_Anim(HSD_GObj* gobj)
{
    doPeHitAnim(gobj, ft_8008A2BC);
}

void ftKb_PeSpecialAirLwHit_Anim(HSD_GObj* gobj)
{
    doPeHitAnim(gobj, ftCo_Fall_Enter);
}

void ftKb_PeSpecialLwHit_IASA(Fighter_GObj* gobj) {}

void ftKb_PeSpecialAirLwHit_IASA(Fighter_GObj* gobj) {}

void ftKb_PeSpecialLwHit_Phys(HSD_GObj* gobj)
{
    ft_80084F3C(gobj);
}

void ftKb_PeSpecialAirLwHit_Phys(HSD_GObj* gobj)
{
    Fighter* fp = GET_FIGHTER(gobj);
    ftKb_DatAttrs* da = fp->dat_attrs;
    PAD_STACK(4 * 2);
    ftCommon_8007D494(fp, da->specialn_pe_fall_acceleration,
                      da->specialn_pe_unk2);
    ftCommon_8007CE94(fp,
                      da->specialn_pe_air_horizontal_momentum_preservation);
}

void ftKb_PeSpecialLwHit_Coll(HSD_GObj* gobj)
{
    if (!ft_800827A0(gobj)) {
        ftKb_SpecialNGw_8010CC6C(gobj);
    }
}

void ftKb_PeSpecialAirLwHit_Coll(HSD_GObj* gobj)
{
    if (ft_80081D0C(gobj)) {
        ftKb_SpecialNGw_8010CCD4(gobj);
    }
}

void ftKb_SpecialNGw_8010CC6C(HSD_GObj* gobj)
{
    /// @todo Named flags.
    static u32 const mf = (1 << 2) | (1 << 3) | (1 << 7) | (1 << 12) |
                          (1 << 14) | (1 << 18) | (1 << 19) | (1 << 22) |
                          (1 << 26) | (1 << 27);
    Fighter* fp = GET_FIGHTER(gobj);
    ftCommon_8007D5D4(fp);
    Fighter_ChangeMotionState(gobj, ftKb_MS_PeSpecialAirLwHit, mf,
                              fp->cur_anim_frame, 1, 0, NULL);
    ftKb_SpecialNGw_8010CD44(gobj);
}

void ftKb_SpecialNGw_8010CCD4(HSD_GObj* gobj)
{
    /// @todo Named flags.
    static u32 const mf = (1 << 2) | (1 << 3) | (1 << 7) | (1 << 12) |
                          (1 << 14) | (1 << 18) | (1 << 19) | (1 << 22) |
                          (1 << 26) | (1 << 27);
    Fighter* fp = GET_FIGHTER(gobj);
    fp->fv.kb.xCC = false;
    ftCommon_8007D7FC(fp);
    Fighter_ChangeMotionState(gobj, ftKb_MS_PeSpecialLwHit, mf,
                              fp->cur_anim_frame, 1, 0, NULL);
    ftKb_SpecialNGw_8010CD44(gobj);
}

void ftKb_SpecialNGw_8010CD44(HSD_GObj* gobj)
{
    Fighter* fp = GET_FIGHTER(gobj);
    if (fp->fv.kb.xD0 != NULL) {
        fp->death2_cb = ftKb_Init_800EE74C;
        fp->take_dmg_cb = ftKb_Init_800EE7B8;
    }
    fp->pre_hitlag_cb = fn_8010C44C;
    fp->post_hitlag_cb = ftKb_SpecialNPe_8010C47C;
}

void fn_8010CD88(HSD_GObj* gobj)
{
    Fighter* fp = GET_FIGHTER(gobj);
    fp->mv.kb.specialn_pe.facing_dir = fp->specialn_facing_dir;
    {
        ftKirby_MotionState msid;
        if (fp->ground_or_air == GA_Ground) {
            msid = ftKb_MS_PeSpecialLwHit;
        } else {
            msid = ftKb_MS_PeSpecialAirLwHit;
        }
        Fighter_ChangeMotionState(gobj, msid, 0, 9, 1, 0, 0);
    }
    ftAnim_8006EBA4(gobj);
    if (fp->fv.kb.xD0 != NULL) {
        it_802BE100(fp->fv.kb.xD0);
    }
    ftKb_SpecialNGw_8010CD44(gobj);
}

/// #fn_8010CE5C

/// #fn_8010CFB0

/// #ftKb_SpecialNGw_8010D074

/// #ftKb_SpecialNGw_8010D0A8

/// #fn_8010D100

/// #ftKb_SpecialNGw_8010D130

/// #ftKb_SpecialNGw_8010D160

/// #ftKb_SpecialNGw_8010D188

/// #ftGameWatch_SpecialN_SetVars with callback arg
inline void setGwVars(HSD_GObj* fighter_gobj)
{
    Fighter* fp = GET_FIGHTER(fighter_gobj);
    fp->cmd_vars[0] = 0;
    fp->cmd_vars[1] = 0;
    fp->cmd_vars[2] = 0;
    fp->mv.kb.specialn_gw.isChefLoopDisable = false;
    fp->mv.kb.specialn_gw.maxSausage = 0;
    fp->accessory4_cb = fn_8010CFB0;
}

void ftKb_SpecialNGw_8010D204(HSD_GObj* gobj)
{
    Fighter* fp = GET_FIGHTER(gobj);
    fp->self_vel.y = 0;
    Fighter_ChangeMotionState(gobj, ftKb_MS_GwSpecialAirN, 0, 0, 1, 0, NULL);
    ftAnim_8006EBA4(gobj);
    setGwVars(gobj);
}

/// #ftKb_GwSpecialN_Anim

/// #ftKb_GwSpecialAirN_Anim

/// #ftKb_GwSpecialN_IASA

/// #ftKb_GwSpecialAirN_IASA

void ftKb_GwSpecialN_Phys(Fighter_GObj* gobj)
{
    ft_80084F3C(gobj);
}

void ftKb_GwSpecialAirN_Phys(Fighter_GObj* gobj)
{
    ft_80084EEC(gobj);
}

/// #ftKb_GwSpecialN_Coll

/// #ftKb_GwSpecialAirN_Coll

/// #ftKb_SpecialNGw_8010D580

/// #ftKb_SpecialNGw_8010D5F0

/// #ftKb_SpecialNGw_8010D660

/// #ftKb_SpecialNGw_8010D6D0<|MERGE_RESOLUTION|>--- conflicted
+++ resolved
@@ -3166,11 +3166,7 @@
 
 void ftKb_Init_800EEB1C(Fighter_GObj* gobj, s32* arg1)
 {
-<<<<<<< HEAD
     *arg1 = ft_80459B88.hats[0x17]->hat_dynamics[4]->x4;
-=======
-    *arg1 = (s32) ft_80459B88.hats[0x17]->hat_dynamics[4]->x4;
->>>>>>> 3b250806
 }
 
 void ftKb_Init_OnKnockbackEnter(HSD_GObj* gobj)
