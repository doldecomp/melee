#include <placeholder.h>

#include "ft/forward.h"
#include "ftKirby/forward.h"

#include "ftKb_Init.static.h"

#include "types.h"

#include "ft/fighter.h"
#include "ft/ft_081B.h"
#include "ft/ft_0877.h"
#include "ft/ft_0892.h"
#include "ft/ft_0C31.h"
#include "ft/ft_0D14.h"
#include "ft/ftcamera.h"
#include "ft/ftcolanim.h"
#include "ft/ftcoll.h"
#include "ft/ftcommon.h"
#include "ft/ftdata.h"
#include "ft/ftdynamics.h"
#include "ft/ftparts.h"
#include "ft/inlines.h"
#include "ft/types.h"
#include "ftCommon/ftCo_CaptureKirby.h"
#include "ftCommon/ftCo_Fall.h"
#include "it/it_26B1.h"
#include "it/items/it_2F28.h"
#include "it/items/itkirby_2F23.h"
#include "it/items/itkirbyhammer.h"
#include "it/items/itnesspkflush.h"
#include "it/items/itpeachtoad.h"
#include "it/items/itpeachtoadspore.h"
#include "lb/lb_00B0.h"
#include "lb/lbanim.h"
#include "melee/lb/lbrefract.h"
#include "pl/player.h"

#include <common_structs.h>
#include <stddef.h>
#include <baselib/gobj.h>
#include <baselib/random.h>

MotionState ftKb_Init_MotionStateTable[ftKb_MS_SelfCount] = {
    {
        // ftKb_MS_JumpAerialF1 = 341
        ftKb_SM_JumpAerialF1,
        ftKb_MF_MultiJump,
        FtMoveId_Default << 24,
        ftCo_JumpAerialF1_Anim,
        ftCo_JumpAerialF1_IASA,
        ftCo_JumpAerialF1_Phys,
        ftCo_JumpAerialF1_Coll,
        ftCamera_UpdateCameraBox,
    },
    {
        // ftKb_MS_JumpAerialF2 = 342
        ftKb_SM_JumpAerialF2,
        ftKb_MF_MultiJump,
        FtMoveId_Default << 24,
        ftCo_JumpAerialF1_Anim,
        ftCo_JumpAerialF1_IASA,
        ftCo_JumpAerialF1_Phys,
        ftCo_JumpAerialF1_Coll,
        ftCamera_UpdateCameraBox,
    },
    {
        // ftKb_MS_JumpAerialF3 = 343
        ftKb_SM_JumpAerialF3,
        ftKb_MF_MultiJump,
        FtMoveId_Default << 24,
        ftCo_JumpAerialF1_Anim,
        ftCo_JumpAerialF1_IASA,
        ftCo_JumpAerialF1_Phys,
        ftCo_JumpAerialF1_Coll,
        ftCamera_UpdateCameraBox,
    },
    {
        // ftKb_MS_JumpAerialF4 = 344
        ftKb_SM_JumpAerialF4,
        ftKb_MF_MultiJump,
        FtMoveId_Default << 24,
        ftCo_JumpAerialF1_Anim,
        ftCo_JumpAerialF1_IASA,
        ftCo_JumpAerialF1_Phys,
        ftCo_JumpAerialF1_Coll,
        ftCamera_UpdateCameraBox,
    },
    {
        // ftKb_MS_JumpAerialF5 = 345
        ftKb_SM_JumpAerialF5,
        ftKb_MF_MultiJump,
        FtMoveId_Default << 24,
        ftCo_JumpAerialF1_Anim,
        ftCo_JumpAerialF1_IASA,
        ftCo_JumpAerialF1_Phys,
        ftCo_JumpAerialF1_Coll,
        ftCamera_UpdateCameraBox,
    },
    {
        // ftKb_MS_JumpAerialF1Met = 346
        ftKb_SM_JumpAerialF1Met,
        ftKb_MF_MultiJump,
        FtMoveId_Default << 24,
        ftCo_JumpAerialF1_Anim,
        ftCo_JumpAerialF1_IASA,
        ftCo_JumpAerialF1_Phys,
        ftCo_JumpAerialF1_Coll,
        ftCamera_UpdateCameraBox,
    },
    {
        // ftKb_MS_JumpAerialF2Met = 347
        ftKb_SM_JumpAerialF2Met,
        ftKb_MF_MultiJump,
        FtMoveId_Default << 24,
        ftCo_JumpAerialF1_Anim,
        ftCo_JumpAerialF1_IASA,
        ftCo_JumpAerialF1_Phys,
        ftCo_JumpAerialF1_Coll,
        ftCamera_UpdateCameraBox,
    },
    {
        // ftKb_MS_JumpAerialF3Met = 348
        ftKb_SM_JumpAerialF3Met,
        ftKb_MF_MultiJump,
        FtMoveId_Default << 24,
        ftCo_JumpAerialF1_Anim,
        ftCo_JumpAerialF1_IASA,
        ftCo_JumpAerialF1_Phys,
        ftCo_JumpAerialF1_Coll,
        ftCamera_UpdateCameraBox,
    },
    {
        // ftKb_MS_JumpAerialF4Met = 349
        ftKb_SM_JumpAerialF4Met,
        ftKb_MF_MultiJump,
        FtMoveId_Default << 24,
        ftCo_JumpAerialF1_Anim,
        ftCo_JumpAerialF1_IASA,
        ftCo_JumpAerialF1_Phys,
        ftCo_JumpAerialF1_Coll,
        ftCamera_UpdateCameraBox,
    },
    {
        // ftKb_MS_JumpAerialF5Met = 350
        ftKb_SM_JumpAerialF5Met,
        ftKb_MF_MultiJump,
        FtMoveId_Default << 24,
        ftCo_JumpAerialF1_Anim,
        ftCo_JumpAerialF1_IASA,
        ftCo_JumpAerialF1_Phys,
        ftCo_JumpAerialF1_Coll,
        ftCamera_UpdateCameraBox,
    },
    {
        // ftKb_MS_AttackDash = 351
        ftCo_SM_AttackDash,
        ftKb_MF_AttackDash,
        FtMoveId_AttackDash << 24,
        ftKb_AttackDash_Anim,
        ftKb_AttackDash_IASA,
        ftKb_AttackDash_Phys,
        ftKb_AttackDash_Coll,
        ftCamera_UpdateCameraBox,
    },
    {
        // ftKb_MS_AttackDashAir = 352
        ftCo_SM_AttackDash,
        ftKb_MF_AttackDashAir,
        FtMoveId_AttackDash << 24,
        ftKb_AttackDashAir_Anim,
        ftKb_AttackDashAir_IASA,
        ftKb_AttackDashAir_Phys,
        ftKb_AttackDashAir_Coll,
        ftCamera_UpdateCameraBox,
    },
    {
        // ftKb_MS_SpecialN = 353
        ftKb_SM_SpecialN,
        ftKb_MF_SpecialN,
        FtMoveId_SpecialN << 24,
        ftKb_SpecialN_Anim,
        NULL,
        ftKb_SpecialN_Phys,
        ftKb_SpecialN_Coll,
        ftCamera_UpdateCameraBox,
    },
    {
        // ftKb_MS_SpecialNLoop = 354
        ftKb_SM_SpecialNLoop,
        ftKb_MF_SpecialNLoop,
        FtMoveId_SpecialN << 24,
        ftKb_SpecialNLoop_Anim,
        ftKb_SpecialNLoop_IASA,
        ftKb_SpecialNLoop_Phys,
        ftKb_SpecialNLoop_Coll,
        ftCamera_UpdateCameraBox,
    },
    {
        // ftKb_MS_SpecialNEnd = 355
        ftKb_SM_SpecialNEnd,
        ftKb_MF_SpecialN,
        FtMoveId_SpecialN << 24,
        ftKb_SpecialNEnd_Anim,
        NULL,
        ftKb_SpecialNEnd_Phys,
        ftKb_SpecialNEnd_Coll,
        ftCamera_UpdateCameraBox,
    },
    {
        // ftKb_MS_SpecialNCapture0 = 356
        ftKb_SM_SpecialNCapture,
        ftKb_MF_SpecialN,
        FtMoveId_SpecialN << 24,
        ftKb_SpecialNCapture_Anim,
        NULL,
        ftKb_SpecialNCapture_Phys,
        ftKb_SpecialNCapture_Coll,
        ftCamera_UpdateCameraBox,
    },
    {
        // ftKb_MS_SpecialNCapture1 = 357
        ftKb_SM_SpecialNCapture,
        ftKb_MF_SpecialN,
        FtMoveId_SpecialN << 24,
        ftKb_SpecialNCapture0_Anim,
        NULL,
        ftKb_SpecialNCapture0_Phys,
        ftKb_SpecialNCapture0_Coll,
        ftCamera_UpdateCameraBox,
    },
    {
        // ftKb_MS_Eat = 358
        ftKb_SM_Eat,
        ftKb_MF_SpecialN,
        FtMoveId_SpecialN << 24,
        ftKb_Eat_Anim,
        NULL,
        ftKb_Eat_Phys,
        ftKb_Eat_Coll,
        ftCamera_UpdateCameraBox,
    },
    {
        // ftKb_MS_EatWait = 359
        ftKb_SM_EatWait,
        ftKb_MF_SpecialN,
        0x12400000,
        ftKb_EatWait_Anim,
        ftKb_EatWait_IASA,
        ftKb_EatWait_Phys,
        ftKb_EatWait_Coll,
        ftCamera_UpdateCameraBox,
    },
    {
        // ftKb_MS_EatWalkSlow = 360
        ftKb_SM_EatWalkSlow,
        ftKb_MF_SpecialNCaptureWalk,
        FtMoveId_SpecialN << 24,
        ftKb_EatWalk_Anim,
        ftKb_EatWalk_IASA,
        ftKb_EatWalk_Phys,
        ftKb_EatWalk_Coll,
        ftCamera_UpdateCameraBox,
    },
    {
        // ftKb_MS_EatWalkMiddle = 361
        ftKb_SM_EatWalkMiddle,
        ftKb_MF_SpecialNCaptureWalk,
        FtMoveId_SpecialN << 24,
        ftKb_EatWalk_Anim,
        ftKb_EatWalk_IASA,
        ftKb_EatWalk_Phys,
        ftKb_EatWalk_Coll,
        ftCamera_UpdateCameraBox,
    },
    {
        // ftKb_MS_EatWalkFast = 362
        ftKb_SM_EatWalkFast,
        ftKb_MF_SpecialNCaptureWalk,
        FtMoveId_SpecialN << 24,
        ftKb_EatWalk_Anim,
        ftKb_EatWalk_IASA,
        ftKb_EatWalk_Phys,
        ftKb_EatWalk_Coll,
        ftCamera_UpdateCameraBox,
    },
    {
        // ftKb_MS_EatTurn = 363
        ftKb_SM_EatTurn,
        ftKb_MF_SpecialNCaptureTurn,
        FtMoveId_SpecialN << 24,
        ftKb_EatTurn_Anim,
        NULL,
        ftKb_EatTurn_Phys,
        ftKb_EatTurn_Coll,
        ftCamera_UpdateCameraBox,
    },
    {
        // ftKb_MS_EatJump1 = 364
        ftKb_SM_EatJump1,
        ftKb_MF_SpecialNCaptureJumpSquat,
        FtMoveId_SpecialN << 24,
        ftKb_EatJump1_Anim,
        ftKb_EatJump1_IASA,
        ftKb_EatJump1_Phys,
        ftKb_EatJump1_Coll,
        ftCamera_UpdateCameraBox,
    },
    {
        // ftKb_MS_EatJump2 = 365
        ftKb_SM_EatJump2,
        ftKb_MF_SpecialN,
        FtMoveId_SpecialN << 24,
        ftKb_EatJump2_Anim,
        NULL,
        ftKb_EatJump2_Phys,
        ftKb_EatJump2_Coll,
        ftCamera_UpdateCameraBox,
    },
    {
        // ftKb_MS_EatLanding = 366
        ftKb_SM_EatLanding,
        ftKb_MF_SpecialN,
        0x12400000,
        ftKb_EatLanding_Anim,
        NULL,
        ftKb_EatLanding_Phys,
        ftKb_EatLanding_Coll,
        ftCamera_UpdateCameraBox,
    },
    {
        // ftKb_MS_SpecialNDrink0 = 367
        ftKb_SM_SpecialNDrink,
        ftKb_MF_SpecialN,
        FtMoveId_SpecialN << 24,
        ftKb_SpecialNDrink_Anim,
        NULL,
        ftKb_SpecialNDrink_Phys,
        ftKb_SpecialNDrink_Coll,
        ftCamera_UpdateCameraBox,
    },
    {
        // ftKb_MS_SpecialNDrink1 = 368
        ftKb_SM_SpecialNDrink,
        ftKb_MF_SpecialN,
        FtMoveId_SpecialN << 24,
        ftKb_SpecialNDrink0_Anim,
        NULL,
        ftKb_SpecialNDrink0_Phys,
        ftKb_SpecialNDrink0_Coll,
        ftCamera_UpdateCameraBox,
    },
    {
        // ftKb_MS_SpecialNSpit0 = 369
        ftKb_SM_SpecialNSpit,
        ftKb_MF_SpecialN,
        FtMoveId_SpecialN << 24,
        ftKb_SpecialNSpit_Anim,
        NULL,
        ftKb_SpecialNSpit_Phys,
        ftKb_SpecialNSpit_Coll,
        ftCamera_UpdateCameraBox,
    },
    {
        // ftKb_MS_SpecialNSpit1 = 370
        ftKb_SM_SpecialNSpit,
        ftKb_MF_SpecialN,
        FtMoveId_SpecialN << 24,
        ftKb_SpecialNSpit0_Anim,
        NULL,
        ftKb_SpecialNSpit0_Phys,
        ftKb_SpecialNSpit0_Coll,
        ftCamera_UpdateCameraBox,
    },
    {
        // ftKb_MS_SpecialAirN = 371
        ftKb_SM_SpecialAirN,
        ftKb_MF_SpecialAirN,
        FtMoveId_SpecialN << 24,
        ftKb_SpecialAirN_Anim,
        NULL,
        ftKb_SpecialAirN_Phys,
        ftKb_SpecialAirN_Coll,
        ftCamera_UpdateCameraBox,
    },
    {
        // ftKb_MS_SpecialAirNLoop = 372
        ftKb_SM_SpecialAirNLoop,
        ftKb_MF_SpecialAirNLoop,
        FtMoveId_SpecialN << 24,
        ftKb_SpecialAirNLoop_Anim,
        ftKb_SpecialAirNLoop_IASA,
        ftKb_SpecialAirNLoop_Phys,
        ftKb_SpecialAirNLoop_Coll,
        ftCamera_UpdateCameraBox,
    },
    {
        // ftKb_MS_SpecialAirNEnd = 373
        ftKb_SM_SpecialNEnd,
        ftKb_MF_SpecialAirN,
        FtMoveId_SpecialN << 24,
        ftKb_SpecialAirNEnd_Anim,
        NULL,
        ftKb_SpecialAirNEnd_Phys,
        ftKb_SpecialAirNEnd_Coll,
        ftCamera_UpdateCameraBox,
    },
    {
        // ftKb_MS_SpecialAirNCapture0 = 374
        ftKb_SM_SpecialNCapture,
        ftKb_MF_SpecialAirN,
        FtMoveId_SpecialN << 24,
        ftKb_SpecialAirNCapture_Anim,
        NULL,
        ftKb_SpecialAirNCapture_Phys,
        ftKb_SpecialAirNCapture_Coll,
        ftCamera_UpdateCameraBox,
    },
    {
        // ftKb_MS_SpecialAirNCapture1 = 375
        ftKb_SM_SpecialNCapture,
        ftKb_MF_SpecialAirN,
        FtMoveId_SpecialN << 24,
        ftKb_SpecialNCapture1_Anim,
        NULL,
        ftKb_SpecialNCapture1_Phys,
        ftKb_SpecialNCapture1_Coll,
        ftCamera_UpdateCameraBox,
    },
    {
        // ftKb_MS_EatAir = 376
        ftKb_SM_Eat,
        ftKb_MF_SpecialAirN,
        FtMoveId_SpecialN << 24,
        ftKb_SpecialAirNCaptured_Anim,
        NULL,
        ftKb_SpecialAirNCaptured_Phys,
        ftKb_SpecialAirNCaptured_Coll,
        ftCamera_UpdateCameraBox,
    },
    {
        // ftKb_MS_EatFall = 377
        ftKb_SM_EatWait,
        ftKb_MF_SpecialAirN,
        FtMoveId_SpecialN << 24,
        ftKb_SpecialAirNCaptureWait_Anim,
        ftKb_SpecialAirNCaptureWait_IASA,
        ftKb_SpecialAirNCaptureWait_Phys,
        ftKb_SpecialAirNCaptureWait_Coll,
        ftCamera_UpdateCameraBox,
    },
    {
        // ftKb_MS_SpecialAirNDrink0 = 378
        ftKb_SM_SpecialNDrink,
        ftKb_MF_SpecialAirN,
        FtMoveId_SpecialN << 24,
        ftKb_SpecialAirNDrink_Anim,
        NULL,
        ftKb_SpecialAirNDrink_Phys,
        ftKb_SpecialAirNDrink_Coll,
        ftCamera_UpdateCameraBox,
    },
    {
        // ftKb_MS_SpecialAirNDrink1 = 379
        ftKb_SM_SpecialNDrink,
        ftKb_MF_SpecialAirN,
        FtMoveId_SpecialN << 24,
        ftKb_SpecialNDrink1_Anim,
        NULL,
        ftKb_SpecialNDrink1_Phys,
        ftKb_SpecialNDrink1_Coll,
        ftCamera_UpdateCameraBox,
    },
    {
        // ftKb_MS_SpecialAirNSpit0 = 380
        ftKb_SM_SpecialNSpit,
        ftKb_MF_SpecialAirN,
        FtMoveId_SpecialN << 24,
        ftKb_SpecialAirNSpit_Anim,
        NULL,
        ftKb_SpecialAirNSpit_Phys,
        ftKb_SpecialAirNSpit_Coll,
        ftCamera_UpdateCameraBox,
    },
    {
        // ftKb_MS_SpecialAirNSpit1 = 381
        ftKb_SM_SpecialNSpit,
        ftKb_MF_SpecialAirN,
        FtMoveId_SpecialN << 24,
        ftKb_SpecialNSpit1_Anim,
        NULL,
        ftKb_SpecialNSpit1_Phys,
        ftKb_SpecialNSpit1_Coll,
        ftCamera_UpdateCameraBox,
    },
    {
        // ftKb_MS_EatTurnAir = 382
        ftKb_SM_EatTurn,
        ftKb_MF_SpecialAirNCaptureTurn,
        FtMoveId_SpecialN << 24,
        ftKb_SpecialAirNCaptureTurn_Anim,
        NULL,
        ftKb_SpecialAirNCaptureTurn_Phys,
        ftKb_SpecialAirNCaptureTurn_Coll,
        ftCamera_UpdateCameraBox,
    },
    {
        // ftKb_MS_SpecialS = 383
        ftKb_SM_SpecialS,
        ftKb_MF_SpecialS,
        FtMoveId_SpecialS << 24,
        ftKb_SpecialS_Anim,
        NULL,
        ftKb_SpecialS_Phys,
        ftKb_SpecialS_Coll,
        ftCamera_UpdateCameraBox,
    },
    {
        // ftKb_MS_SpecialAirS = 384
        ftKb_SM_SpecialAirS,
        ftKb_MF_SpecialAirS,
        FtMoveId_SpecialS << 24,
        ftKb_SpecialAirS_Anim,
        NULL,
        ftKb_SpecialAirS_Phys,
        ftKb_SpecialAirS_Coll,
        ftCamera_UpdateCameraBox,
    },
    {
        // ftKb_MS_SpecialHi1 = 385
        ftKb_SM_SpecialHi1,
        ftKb_MF_SpecialHi,
        FtMoveId_SpecialHi << 24,
        ftKb_SpecialHi1_Anim,
        ftKb_SpecialHi1_IASA,
        ftKb_SpecialHi1_Phys,
        ftKb_SpecialHi1_Coll,
        ftCamera_UpdateCameraBox,
    },
    {
        // ftKb_MS_SpecialHi2 = 386
        ftKb_SM_SpecialHi2,
        ftKb_MF_SpecialHi,
        FtMoveId_SpecialHi << 24,
        ftKb_SpecialHi2_Anim,
        ftKb_SpecialHi2_IASA,
        ftKb_SpecialHi2_Phys,
        ftKb_SpecialHi2_Coll,
        ftCamera_UpdateCameraBox,
    },
    {
        // ftKb_MS_SpecialHi3 = 387
        ftKb_SM_SpecialHi3,
        ftKb_MF_SpecialHi,
        FtMoveId_SpecialHi << 24,
        ftKb_SpecialHi3_Anim,
        ftKb_SpecialHi3_IASA,
        ftKb_SpecialHi3_Phys,
        ftKb_SpecialHi3_Coll,
        ftCamera_UpdateCameraBox,
    },
    {
        // ftKb_MS_SpecialHi4 = 388
        ftKb_SM_SpecialHi4,
        ftKb_MF_SpecialHi,
        FtMoveId_SpecialHi << 24,
        ftKb_SpecialHi4_Anim,
        ftKb_SpecialHi4_IASA,
        ftKb_SpecialHi4_Phys,
        ftKb_SpecialHi4_Coll,
        ftCamera_UpdateCameraBox,
    },
    {
        // ftKb_MS_SpecialAirHi1 = 389
        ftKb_SM_SpecialAirHi1,
        ftKb_MF_SpecialAirHi,
        FtMoveId_SpecialHi << 24,
        ftKb_SpecialAirHi1_Anim,
        ftKb_SpecialAirHi1_IASA,
        ftKb_SpecialAirHi1_Phys,
        ftKb_SpecialAirHi1_Coll,
        ftCamera_UpdateCameraBox,
    },
    {
        // ftKb_MS_SpecialAirHi2 = 390
        ftKb_SM_SpecialAirHi2,
        ftKb_MF_SpecialAirHi,
        FtMoveId_SpecialHi << 24,
        ftKb_SpecialAirHi2_Anim,
        ftKb_SpecialAirHi2_IASA,
        ftKb_SpecialAirHi2_Phys,
        ftKb_SpecialAirHi2_Coll,
        ftCamera_UpdateCameraBox,
    },
    {
        // ftKb_MS_SpecialAirHi3 = 391
        ftKb_SM_SpecialAirHi3,
        ftKb_MF_SpecialAirHi,
        FtMoveId_SpecialHi << 24,
        ftKb_SpecialAirHi3_Anim,
        ftKb_SpecialAirHi3_IASA,
        ftKb_SpecialAirHi3_Phys,
        ftKb_SpecialAirHi3_Coll,
        ftCamera_UpdateCameraBox,
    },
    {
        // ftKb_MS_SpecialAirHi4 = 392
        ftKb_SM_SpecialAirHiEnd,
        ftKb_MF_SpecialAirHi,
        FtMoveId_SpecialHi << 24,
        ftKb_SpecialAirHiEnd_Anim,
        ftKb_SpecialAirHiEnd_IASA,
        ftKb_SpecialAirHiEnd_Phys,
        ftKb_SpecialAirHiEnd_Coll,
        ftCamera_UpdateCameraBox,
    },
    {
        // ftKb_MS_SpecialLw1 = 393
        ftKb_SM_SpecialLw1,
        ftKb_MF_SpecialLw,
        FtMoveId_SpecialLw << 24,
        ftKb_SpecialLw1_Anim,
        ftKb_SpecialLw1_IASA,
        ftKb_SpecialLw1_Phys,
        ftKb_SpecialLw1_Coll,
        ftCamera_UpdateCameraBox,
    },
    {
        // ftKb_MS_SpecialLw = 394
        ftKb_SM_SpecialLw,
        ftKb_MF_SpecialLw,
        FtMoveId_SpecialLw << 24,
        ftKb_SpecialLw_Anim,
        ftKb_SpecialLw_IASA,
        ftKb_SpecialLw_Phys,
        ftKb_SpecialLw_Coll,
        ftCamera_UpdateCameraBox,
    },
    {
        // ftKb_MS_SpecialLwEnd = 395
        ftKb_SM_SpecialLwEnd,
        ftKb_MF_SpecialLw,
        FtMoveId_SpecialLw << 24,
        ftKb_SpecialLwEnd_Anim,
        ftKb_SpecialLwEnd_IASA,
        ftKb_SpecialLwEnd_Phys,
        ftKb_SpecialLwEnd_Coll,
        ftCamera_UpdateCameraBox,
    },
    {
        // ftKb_MS_SpecialAirLwStart = 396
        ftKb_SM_SpecialAirLwStart,
        ftKb_MF_SpecialAirLw,
        FtMoveId_SpecialLw << 24,
        ftKb_SpecialAirLwStart_Anim,
        ftKb_SpecialAirLwStart_IASA,
        ftKb_SpecialAirLwStart_Phys,
        ftKb_SpecialAirLwStart_Coll,
        ftCamera_UpdateCameraBox,
    },
    {
        // ftKb_MS_SpecialAirLw = 397
        ftKb_SM_SpecialAirLw,
        ftKb_MF_SpecialAirLw,
        FtMoveId_SpecialLw << 24,
        ftKb_SpecialAirLw_Anim,
        ftKb_SpecialAirLw_IASA,
        ftKb_SpecialAirLw_Phys,
        ftKb_SpecialAirLw_Coll,
        ftCamera_UpdateCameraBox,
    },
    {
        // ftKb_MS_SpecialAirLwEnd = 398
        ftKb_SM_SpecialAirLwEnd,
        ftKb_MF_SpecialAirLw,
        FtMoveId_SpecialLw << 24,
        ftKb_SpecialAirLwEnd_Anim,
        ftKb_SpecialAirLwEnd_IASA,
        ftKb_SpecialAirLwEnd_Phys,
        ftKb_SpecialAirLwEnd_Coll,
        ftCamera_UpdateCameraBox,
    },
    {
        // ftKb_MS_MrSpecialN = 399
        ftKb_SM_MrSpecialN,
        ftKb_MF_SpecialNMr,
        FtMoveId_KbSpecialNMr << 24,
        ftKb_MrSpecialN_Anim,
        ftKb_MrSpecialN_IASA,
        ftKb_MrSpecialN_Phys,
        ftKb_MrSpecialN_Coll,
        ftCamera_UpdateCameraBox,
    },
    {
        // ftKb_MS_MrSpecialAirN = 400
        ftKb_SM_MrSpecialAirN,
        ftKb_MF_SpecialAirNMr,
        FtMoveId_KbSpecialNMr << 24,
        ftKb_MrSpecialAirN_Anim,
        ftKb_MrSpecialAirN_IASA,
        ftKb_MrSpecialAirN_Phys,
        ftKb_MrSpecialAirN_Coll,
        ftCamera_UpdateCameraBox,
    },
    {
        // ftKb_MS_LkSpecialNStart = 401
        ftKb_SM_LkSpecialNStart,
        ftKb_MF_SpecialNLk,
        FtMoveId_KbSpecialNLk << 24,
        ftKb_LkSpecialNStart_Anim,
        ftKb_LkSpecialNStart_IASA,
        ftKb_LkSpecialNStart_Phys,
        ftKb_LkSpecialNStart_Coll,
        ftCamera_UpdateCameraBox,
    },
    {
        // ftKb_MS_LkSpecialNLoop = 402
        ftKb_SM_LkSpecialNLoop,
        ftKb_MF_SpecialNLkCharged,
        FtMoveId_KbSpecialNLk << 24,
        ftKb_LkSpecialNLoop_Anim,
        ftKb_LkSpecialNLoop_IASA,
        ftKb_LkSpecialNLoop_Phys,
        ftKb_LkSpecialNLoop_Coll,
        ftCamera_UpdateCameraBox,
    },
    {
        // ftKb_MS_LkSpecialNEnd = 403
        ftKb_SM_LkSpecialNEnd,
        ftKb_MF_SpecialNLk,
        FtMoveId_KbSpecialNLk << 24,
        ftKb_LkSpecialNEnd_Anim,
        ftKb_LkSpecialNEnd_IASA,
        ftKb_LkSpecialNEnd_Phys,
        ftKb_LkSpecialNEnd_Coll,
        ftCamera_UpdateCameraBox,
    },
    {
        // ftKb_MS_LkSpecialAirNStart = 404
        ftKb_SM_LkSpecialAirNStart,
        ftKb_MF_SpecialAirNLk,
        FtMoveId_KbSpecialNLk << 24,
        ftKb_LkSpecialAirNStart_Anim,
        ftKb_LkSpecialAirNStart_IASA,
        ftKb_LkSpecialAirNStart_Phys,
        ftKb_LkSpecialAirNStart_Coll,
        ftCamera_UpdateCameraBox,
    },
    {
        // ftKb_MS_LkSpecialAirNLoop = 405
        ftKb_SM_LkSpecialAirNLoop,
        ftKb_MF_SpecialAirNLkCharged,
        FtMoveId_KbSpecialNLk << 24,
        ftKb_LkSpecialAirNLoop_Anim,
        ftKb_LkSpecialAirNLoop_IASA,
        ftKb_LkSpecialAirNLoop_Phys,
        ftKb_LkSpecialAirNLoop_Coll,
        ftCamera_UpdateCameraBox,
    },
    {
        // ftKb_MS_LkSpecialAirNEnd = 406
        ftKb_SM_LkSpecialAirNEnd,
        ftKb_MF_SpecialAirNLk,
        FtMoveId_KbSpecialNLk << 24,
        ftKb_LkSpecialAirNEnd_Anim,
        ftKb_LkSpecialAirNEnd_IASA,
        ftKb_LkSpecialAirNEnd_Phys,
        ftKb_LkSpecialAirNEnd_Coll,
        ftCamera_UpdateCameraBox,
    },
    {
        // ftKb_MS_SsSpecialNStart = 407
        ftKb_SM_SsSpecialNStart,
        ftKb_MF_SpecialNSs,
        FtMoveId_KbSpecialNSs << 24,
        ftKb_SsSpecialNStart_Anim,
        ftKb_SsSpecialNStart_IASA,
        ftKb_SsSpecialNStart_Phys,
        ftKb_SsSpecialNStart_Coll,
        ftCamera_UpdateCameraBox,
    },
    {
        // ftKb_MS_SsSpecialNHold = 408
        ftKb_SM_SsSpecialNHold,
        ftKb_MF_SpecialNSs,
        FtMoveId_KbSpecialNSs << 24,
        ftKb_SsSpecialNHold_Anim,
        ftKb_SsSpecialNHold_IASA,
        ftKb_SsSpecialNHold_Phys,
        ftKb_SsSpecialNHold_Coll,
        ftCamera_UpdateCameraBox,
    },
    {
        // ftKb_MS_SsSpecialNCancel = 409
        ftKb_SM_SsSpecialNCancel,
        ftKb_MF_SpecialNSs,
        FtMoveId_KbSpecialNSs << 24,
        ftKb_SsSpecialNCancel_Anim,
        ftKb_SsSpecialNCancel_IASA,
        ftKb_SsSpecialNCancel_Phys,
        ftKb_SsSpecialNCancel_Coll,
        ftCamera_UpdateCameraBox,
    },
    {
        // ftKb_MS_SsSpecialN = 410
        ftKb_SM_SsSpecialN,
        ftKb_MF_SpecialNSs,
        FtMoveId_KbSpecialNSs << 24,
        ftKb_SsSpecialN_Anim,
        ftKb_SsSpecialN_IASA,
        ftKb_SsSpecialN_Phys,
        ftKb_SsSpecialN_Coll,
        ftCamera_UpdateCameraBox,
    },
    {
        // ftKb_MS_SsSpecialAirNStart = 411
        ftKb_SM_SsSpecialAirNStart,
        ftKb_MF_SpecialAirNSs,
        FtMoveId_KbSpecialNSs << 24,
        ftKb_SsSpecialAirNStart_Anim,
        ftKb_SsSpecialAirNStart_IASA,
        ftKb_SsSpecialAirNStart_Phys,
        ftKb_SsSpecialAirNStart_Coll,
        ftCamera_UpdateCameraBox,
    },
    {
        // ftKb_MS_SsSpecialAirN = 412
        ftKb_SM_SsSpecialAirN,
        ftKb_MF_SpecialAirNSs,
        FtMoveId_KbSpecialNSs << 24,
        ftKb_SsSpecialAirN_Anim,
        ftKb_SsSpecialAirN_IASA,
        ftKb_SsSpecialAirN_Phys,
        ftKb_SsSpecialAirN_Coll,
        ftCamera_UpdateCameraBox,
    },
    {
        // ftKb_MS_YsSpecialN1 = 413
        ftKb_SM_YsSpecialN1,
        ftKb_MF_SpecialNYs,
        FtMoveId_KbSpecialNYs << 24,
        ftKb_YsSpecialN1_Anim,
        NULL,
        ftKb_YsSpecialN1_Phys,
        ftKb_YsSpecialN1_Coll,
        ftCamera_UpdateCameraBox,
    },
    {
        // ftKb_MS_YsSpecialNCapture1_0 = 414
        ftKb_SM_YsSpecialNCapture1,
        ftKb_MF_SpecialNYs,
        FtMoveId_KbSpecialNYs << 24,
        ftKb_YsSpecialNCapture1_Anim,
        NULL,
        ftKb_YsSpecialNCapture1_Phys,
        ftKb_YsSpecialNCapture1_Coll,
        ftCamera_UpdateCameraBox,
    },
    {
        // ftKb_MS_YsSpecialNCapture1_1 = 415
        ftKb_SM_YsSpecialNCapture1,
        ftKb_MF_SpecialNYs,
        FtMoveId_KbSpecialNYs << 24,
        ftKb_YsSpecialAirNCapture1_Anim,
        NULL,
        ftKb_YsSpecialAirNCapture1_Phys,
        ftKb_YsSpecialAirNCapture1_Coll,
        ftCamera_UpdateCameraBox,
    },
    {
        // ftKb_MS_YsSpecialNCapture2_0 = 416
        ftKb_SM_YsSpecialNCapture2,
        ftKb_MF_SpecialNYs,
        FtMoveId_SpecialN << 24,
        ftKb_YsSpecialNCapture2_1_Anim,
        NULL,
        ftKb_YsSpecialNCapture2_1_Phys,
        ftKb_YsSpecialNCapture2_1_Coll,
        ftCamera_UpdateCameraBox,
    },
    {
        // ftKb_MS_YsSpecialNCapture2_1 = 417
        ftKb_SM_YsSpecialNCapture2,
        ftKb_MF_SpecialNYs,
        FtMoveId_SpecialN << 24,
        ftKb_YsSpecialNCapture2_0_Anim,
        NULL,
        ftKb_YsSpecialNCapture2_0_Phys,
        ftKb_YsSpecialNCapture2_0_Coll,
        ftCamera_UpdateCameraBox,
    },
    {
        // ftKb_MS_YsSpecialAirNCapture2 = 418
        ftKb_SM_YsSpecialAirNCapture2,
        ftKb_MF_SpecialAirNYs,
        FtMoveId_KbSpecialNYs << 24,
        ftKb_YsSpecialAirNCapture2_Anim,
        NULL,
        ftKb_YsSpecialAirNCapture2_Phys,
        ftKb_YsSpecialAirNCapture2_Coll,
        ftCamera_UpdateCameraBox,
    },
    {
        // ftKb_MS_YsSpecialAirNCapture1_0 = 419
        ftKb_SM_YsSpecialAirCapture1,
        ftKb_MF_SpecialAirNYs,
        FtMoveId_KbSpecialNYs << 24,
        ftKb_YsSpecialAirCapture1_Anim,
        NULL,
        ftKb_YsSpecialAirCapture1_Phys,
        ftKb_YsSpecialAirCapture1_Coll,
        ftCamera_UpdateCameraBox,
    },
    {
        // ftKb_MS_YsSpecialAirNCapture1_1 = 420
        ftKb_SM_YsSpecialAirCapture1,
        ftKb_MF_SpecialAirNYs,
        FtMoveId_KbSpecialNYs << 24,
        ftKb_YsSpecialAirCapture2_Anim,
        NULL,
        ftKb_YsSpecialAirCapture2_Phys,
        ftKb_YsSpecialAirCapture2_Coll,
        ftCamera_UpdateCameraBox,
    },
    {
        // ftKb_MS_YsSpecialAirN2_0 = 421
        ftKb_SM_YsSpecialAirN2,
        ftKb_MF_SpecialAirNYs,
        FtMoveId_KbSpecialNYs << 24,
        ftKb_YsSpecialAirN2_0_Anim,
        NULL,
        ftKb_YsSpecialAirN2_0_Phys,
        ftKb_YsSpecialAirN2_0_Coll,
        ftCamera_UpdateCameraBox,
    },
    {
        // ftKb_MS_YsSpecialAirN2_1 = 422
        ftKb_SM_YsSpecialAirN2,
        ftKb_MF_SpecialAirNYs,
        FtMoveId_KbSpecialNYs << 24,
        ftKb_YsSpecialAirN2_1_Anim,
        NULL,
        ftKb_YsSpecialAirN2_1_Phys,
        ftKb_YsSpecialAirN2_1_Coll,
        ftCamera_UpdateCameraBox,
    },
    {
        // ftKb_MS_FxSpecialNStart = 423
        ftKb_SM_FxSpecialNStart,
        ftKb_MF_SpecialNFx,
        FtMoveId_KbSpecialNFx << 24,
        ftKb_FxSpecialNStart_Anim,
        ftKb_FxSpecialNStart_IASA,
        ftKb_FxSpecialNStart_Phys,
        ftKb_FxSpecialNStart_Coll,
        ftCamera_UpdateCameraBox,
    },
    {
        // ftKb_MS_FxSpecialNLoop = 424
        ftKb_SM_FxSpecialNLoop,
        ftKb_MF_SpecialNFxLoop,
        FtMoveId_KbSpecialNFx << 24,
        ftKb_FxSpecialNLoop_Anim,
        ftKb_FxSpecialNLoop_IASA,
        ftKb_FxSpecialNLoop_Phys,
        ftKb_FxSpecialNLoop_Coll,
        ftCamera_UpdateCameraBox,
    },
    {
        // ftKb_MS_FxSpecialNEnd = 425
        ftKb_SM_FxSpecialNEnd,
        ftKb_MF_SpecialNFx,
        FtMoveId_KbSpecialNFx << 24,
        ftKb_FxSpecialNEnd_Anim,
        ftKb_FxSpecialNEnd_IASA,
        ftKb_FxSpecialNEnd_Phys,
        ftKb_FxSpecialNEnd_Coll,
        ftCamera_UpdateCameraBox,
    },
    {
        // ftKb_MS_FxSpecialAirNStart = 426
        ftKb_SM_FxSpecialAirNStart,
        ftKb_MF_SpecialAirNFx,
        FtMoveId_KbSpecialNFx << 24,
        ftKb_FxSpecialAirNStart_Anim,
        ftKb_FxSpecialAirNStart_IASA,
        ftKb_FxSpecialAirNStart_Phys,
        ftKb_FxSpecialAirNStart_Coll,
        ftCamera_UpdateCameraBox,
    },
    {
        // ftKb_MS_FxSpecialAirNLoop = 427
        ftKb_SM_FxSpecialAirNLoop,
        ftKb_MF_SpecialAirNFxLoop,
        FtMoveId_KbSpecialNFx << 24,
        ftKb_FxSpecialAirNLoop_Anim,
        ftKb_FxSpecialAirNLoop_IASA,
        ftKb_FxSpecialAirNLoop_Phys,
        ftKb_FxSpecialAirNLoop_Coll,
        ftCamera_UpdateCameraBox,
    },
    {
        // ftKb_MS_FxSpecialAirNEnd = 428
        ftKb_SM_FxSpecialAirNEnd,
        ftKb_MF_SpecialAirNFx,
        FtMoveId_KbSpecialNFx << 24,
        ftKb_FxSpecialAirNEnd_Anim,
        ftKb_FxSpecialAirNEnd_IASA,
        ftKb_FxSpecialAirNEnd_Phys,
        ftKb_FxSpecialAirNEnd_Coll,
        ftCamera_UpdateCameraBox,
    },
    {
        // ftKb_MS_PkSpecialN = 429
        ftKb_SM_PkSpecialN,
        ftKb_MF_SpecialNPk,
        FtMoveId_KbSpecialNPk << 24,
        ftKb_PkSpecialN_Anim,
        ftKb_PkSpecialN_IASA,
        ftKb_PkSpecialN_Phys,
        ftKb_PkSpecialN_Coll,
        ftCamera_UpdateCameraBox,
    },
    {
        // ftKb_MS_PkSpecialAirN = 430
        ftKb_SM_PkSpecialAirN,
        ftKb_MF_SpecialAirNPk,
        FtMoveId_KbSpecialNPk << 24,
        ftKb_PkSpecialAirN_Anim,
        ftKb_PkSpecialAirN_IASA,
        ftKb_PkSpecialAirN_Phys,
        ftKb_PkSpecialAirN_Coll,
        ftCamera_UpdateCameraBox,
    },
    {
        // ftKb_MS_LgSpecialN = 431
        ftKb_SM_LgSpecialN,
        ftKb_MF_SpecialNLg,
        FtMoveId_KbSpecialNLg << 24,
        ftKb_LgSpecialN_Anim,
        ftKb_LgSpecialN_IASA,
        ftKb_LgSpecialN_Phys,
        ftKb_LgSpecialN_Coll,
        ftCamera_UpdateCameraBox,
    },
    {
        // ftKb_MS_LgSpecialAirN = 432
        ftKb_SM_LgSpecialAirN,
        ftKb_MF_SpecialAirNLg,
        FtMoveId_KbSpecialNLg << 24,
        ftKb_LgSpecialAirN_Anim,
        ftKb_LgSpecialAirN_IASA,
        ftKb_LgSpecialAirN_Phys,
        ftKb_LgSpecialAirN_Coll,
        ftCamera_UpdateCameraBox,
    },
    {
        // ftKb_MS_CaSpecialN = 433
        ftKb_SM_CaSpecialN,
        ftKb_MF_SpecialNCa,
        FtMoveId_KbSpecialNCa << 24,
        ftKb_CaSpecialN_Anim,
        ftKb_CaSpecialN_IASA,
        ftKb_CaSpecialN_Phys,
        ftKb_CaSpecialN_Coll,
        ftCamera_UpdateCameraBox,
    },
    {
        // ftKb_MS_CaSpecialAirN = 434
        ftKb_SM_CaSpecialAirN,
        ftKb_MF_SpecialAirNCa,
        FtMoveId_KbSpecialNCa << 24,
        ftKb_CaSpecialAirN_Anim,
        ftKb_CaSpecialAirN_IASA,
        ftKb_CaSpecialAirN_Phys,
        ftKb_CaSpecialAirN_Coll,
        ftCamera_UpdateCameraBox,
    },
    {
        // ftKb_MS_NsSpecialNStart = 435
        ftKb_SM_NsSpecialNStart,
        ftKb_MF_SpecialNNs,
        FtMoveId_KbSpecialNNs << 24,
        ftKb_NsSpecialNStart_Anim,
        ftKb_NsSpecialNStart_IASA,
        ftKb_NsSpecialNStart_Phys,
        ftKb_NsSpecialNStart_Coll,
        ftCamera_UpdateCameraBox,
    },
    {
        // ftKb_MS_NsSpecialNHold0 = 436
        ftKb_SM_NsSpecialNHold0,
        ftKb_MF_SpecialNNs,
        FtMoveId_KbSpecialNNs << 24,
        ftKb_NsSpecialNHold_Anim,
        ftKb_NsSpecialNHold_IASA,
        ftKb_NsSpecialNHold_Phys,
        ftKb_NsSpecialNHold_Coll,
        ftCamera_UpdateCameraBox,
    },
    {
        // ftKb_MS_NsSpecialNHold1 = 437
        ftKb_SM_NsSpecialNHold1,
        ftKb_MF_SpecialNNs,
        FtMoveId_KbSpecialNNs << 24,
        ftKb_NsSpecialNHold_Anim,
        ftKb_NsSpecialNHold_IASA,
        ftKb_NsSpecialNHold_Phys,
        ftKb_NsSpecialNHold_Coll,
        ftCamera_UpdateCameraBox,
    },
    {
        // ftKb_MS_NsSpecialNEnd = 438
        ftKb_SM_NsSpecialNEnd,
        ftKb_MF_SpecialNNs,
        FtMoveId_KbSpecialNNs << 24,
        ftKb_NsSpecialNEnd_Anim,
        ftKb_NsSpecialNEnd_IASA,
        ftKb_NsSpecialNEnd_Phys,
        ftKb_NsSpecialNEnd_Coll,
        ftCamera_UpdateCameraBox,
    },
    {
        // ftKb_MS_NsSpecialAirNStart = 439
        ftKb_SM_NsSpecialAirNStart,
        ftKb_MF_SpecialAirNNs,
        FtMoveId_KbSpecialNNs << 24,
        ftKb_NsSpecialAirNStart_Anim,
        ftKb_NsSpecialAirNStart_IASA,
        ftKb_NsSpecialAirNStart_Phys,
        ftKb_NsSpecialAirNStart_Coll,
        ftCamera_UpdateCameraBox,
    },
    {
        // ftKb_MS_NsSpecialAirNHold0 = 440
        ftKb_SM_NsSpecialAirNHold0,
        ftKb_MF_SpecialAirNNs,
        FtMoveId_KbSpecialNNs << 24,
        ftKb_NsSpecialAirNHold_Anim,
        ftKb_NsSpecialAirNHold_IASA,
        ftKb_NsSpecialAirNHold_Phys,
        ftKb_NsSpecialAirNHold_Coll,
        ftCamera_UpdateCameraBox,
    },
    {
        // ftKb_MS_NsSpecialAirNHold1 = 441
        ftKb_SM_NsSpecialAirNHold1,
        ftKb_MF_SpecialAirNNs,
        FtMoveId_KbSpecialNNs << 24,
        ftKb_NsSpecialAirNHold_Anim,
        ftKb_NsSpecialAirNHold_IASA,
        ftKb_NsSpecialAirNHold_Phys,
        ftKb_NsSpecialAirNHold_Coll,
        ftCamera_UpdateCameraBox,
    },
    {
        // ftKb_MS_NsSpecialAirNEnd = 442
        ftKb_SM_NsSpecialAirNEnd,
        ftKb_MF_SpecialAirNNs,
        FtMoveId_KbSpecialNNs << 24,
        ftKb_NsSpecialAirNEnd_Anim,
        ftKb_NsSpecialAirNEnd_IASA,
        ftKb_NsSpecialAirNEnd_Phys,
        ftKb_NsSpecialAirNEnd_Coll,
        ftCamera_UpdateCameraBox,
    },
    {
        // ftKb_MS_KpSpecialNStart = 443
        ftKb_SM_KpSpecialNStart,
        ftKb_MF_SpecialNKp,
        FtMoveId_KbSpecialNKp << 24,
        ftKb_KpSpecialNStart_Anim,
        ftKb_KpSpecialNStart_IASA,
        ftKb_KpSpecialNStart_Phys,
        ftKb_KpSpecialNStart_Coll,
        ftCamera_UpdateCameraBox,
    },
    {
        // ftKb_MS_KpSpecialN = 444
        ftKb_SM_KpSpecialN,
        ftKb_MF_SpecialNKpLoop,
        FtMoveId_KbSpecialNKp << 24,
        ftKb_KpSpecialN_Anim,
        ftKb_KpSpecialN_IASA,
        ftKb_KpSpecialN_Phys,
        ftKb_KpSpecialN_Coll,
        ftCamera_UpdateCameraBox,
    },
    {
        // ftKb_MS_KpSpecialNEnd = 445
        ftKb_SM_KpSpecialNEnd,
        ftKb_MF_SpecialNKp,
        FtMoveId_KbSpecialNKp << 24,
        ftKb_KpSpecialNEnd_Anim,
        ftKb_KpSpecialNEnd_IASA,
        ftKb_KpSpecialNEnd_Phys,
        ftKb_KpSpecialNEnd_Coll,
        ftCamera_UpdateCameraBox,
    },
    {
        // ftKb_MS_KpSpecialAirNStart = 446
        ftKb_SM_KpSpecialAirNStart,
        ftKb_MF_SpecialAirNKp,
        FtMoveId_KbSpecialNKp << 24,
        ftKb_KpSpecialAirNStart_Anim,
        ftKb_KpSpecialAirNStart_IASA,
        ftKb_KpSpecialAirNStart_Phys,
        ftKb_KpSpecialAirNStart_Coll,
        ftCamera_UpdateCameraBox,
    },
    {
        // ftKb_MS_KpSpecialAirN = 447
        ftKb_SM_KpSpecialAirN,
        ftKb_MF_SpecialAirNKpLoop,
        FtMoveId_KbSpecialNKp << 24,
        ftKb_KpSpecialAirN_Anim,
        ftKb_KpSpecialAirN_IASA,
        ftKb_KpSpecialAirN_Phys,
        ftKb_KpSpecialAirN_Coll,
        ftCamera_UpdateCameraBox,
    },
    {
        // ftKb_MS_KpSpecialAirNEnd = 448
        ftKb_SM_KpSpecialAirNEnd,
        ftKb_MF_SpecialAirNKp,
        FtMoveId_KbSpecialNKp << 24,
        ftKb_KpSpecialAirNEnd_Anim,
        ftKb_KpSpecialAirNEnd_IASA,
        ftKb_KpSpecialAirNEnd_Phys,
        ftKb_KpSpecialAirNEnd_Coll,
        ftCamera_UpdateCameraBox,
    },
    {
        // ftKb_MS_PeSpecialLw = 449
        ftKb_SM_PeSpecialLw,
        ftKb_MF_SpecialNPe,
        FtMoveId_KbSpecialNPe << 24,
        ftKb_PeSpecialLw_Anim,
        ftKb_PeSpecialLw_IASA,
        ftKb_PeSpecialLw_Phys,
        ftKb_PeSpecialLw_Coll,
        ftCamera_UpdateCameraBox,
    },
    {
        // ftKb_MS_PeSpecialLwHit = 450
        ftKb_SM_PeSpecialLwHit,
        ftKb_MF_SpecialNPe,
        FtMoveId_KbSpecialNPe << 24,
        ftKb_PeSpecialLwHit_Anim,
        ftKb_PeSpecialLwHit_IASA,
        ftKb_PeSpecialLwHit_Phys,
        ftKb_PeSpecialLwHit_Coll,
        ftCamera_UpdateCameraBox,
    },
    {
        // ftKb_MS_PeSpecialAirLw = 451
        ftKb_SM_PeSpecialAirLw,
        ftKb_MF_SpecialAirNPe,
        FtMoveId_KbSpecialNPe << 24,
        ftKb_PeSpecialAirLw_Anim,
        ftKb_PeSpecialAirLw_IASA,
        ftKb_PeSpecialAirLw_Phys,
        ftKb_PeSpecialAirLw_Coll,
        ftCamera_UpdateCameraBox,
    },
    {
        // ftKb_MS_PeSpecialAirLwHit = 452
        ftKb_SM_PeSpecialAirLwHit,
        ftKb_MF_SpecialAirNPe,
        FtMoveId_KbSpecialNPe << 24,
        ftKb_PeSpecialAirLwHit_Anim,
        ftKb_PeSpecialAirLwHit_IASA,
        ftKb_PeSpecialAirLwHit_Phys,
        ftKb_PeSpecialAirLwHit_Coll,
        ftCamera_UpdateCameraBox,
    },
    {
        // ftKb_MS_PpSpecialN = 453
        ftKb_SM_PpSpecialN,
        ftKb_MF_SpecialNPp,
        FtMoveId_KbSpecialNPp << 24,
        ftKb_PpSpecialN_Anim,
        ftKb_PpSpecialN_IASA,
        ftKb_PpSpecialN_Phys,
        ftKb_PpSpecialN_Coll,
        ftCamera_UpdateCameraBox,
    },
    {
        // ftKb_MS_PpSpecialAirN = 454
        ftKb_SM_PpSpecialAirN,
        ftKb_MF_SpecialAirNPp,
        FtMoveId_KbSpecialNPp << 24,
        ftKb_PpSpecialAirN_Anim,
        ftKb_PpSpecialAirN_IASA,
        ftKb_PpSpecialAirN_Phys,
        ftKb_PpSpecialAirN_Coll,
        ftCamera_UpdateCameraBox,
    },
    {
        // ftKb_MS_DkSpecialNStart = 455
        ftKb_SM_DkSpecialNStart,
        ftKb_MF_SpecialNDk,
        FtMoveId_KbSpecialNDk << 24,
        ftKb_DkSpecialNStart_Anim,
        ftKb_DkSpecialNStart_IASA,
        ftKb_DkSpecialNStart_Phys,
        ftKb_DkSpecialNStart_Coll,
        ftCamera_UpdateCameraBox,
    },
    {
        // ftKb_MS_DkSpecialNLoop = 456
        ftKb_SM_DkSpecialNLoop,
        ftKb_MF_SpecialNDk,
        FtMoveId_KbSpecialNDk << 24,
        ftKb_DkSpecialNLoop_Anim,
        ftKb_DkSpecialNLoop_IASA,
        ftKb_DkSpecialNLoop_Phys,
        ftKb_DkSpecialNLoop_Coll,
        ftCamera_UpdateCameraBox,
    },
    {
        // ftKb_MS_DkSpecialNCancel = 457
        ftKb_SM_DkSpecialNCancel,
        ftKb_MF_SpecialNDk,
        FtMoveId_KbSpecialNDk << 24,
        ftKb_DkSpecialNCancel_Anim,
        ftKb_DkSpecialNCancel_IASA,
        ftKb_DkSpecialNCancel_Phys,
        ftKb_DkSpecialNCancel_Coll,
        ftCamera_UpdateCameraBox,
    },
    {
        // ftKb_MS_DkSpecialN = 458
        ftKb_SM_DkSpecialN,
        ftKb_MF_SpecialNDk,
        FtMoveId_KbSpecialNDk << 24,
        ftKb_DkSpecialN_Anim,
        ftKb_DkSpecialN_IASA,
        ftKb_DkSpecialN_Phys,
        ftKb_DkSpecialN_Coll,
        ftCamera_UpdateCameraBox,
    },
    {
        // ftKb_MS_DkSpecialNFull = 459
        ftKb_SM_DkSpecialNFull,
        ftKb_MF_SpecialNDk,
        FtMoveId_KbSpecialNDk << 24,
        ftKb_DkSpecialNFull_Anim,
        ftKb_DkSpecialNFull_IASA,
        ftKb_DkSpecialNFull_Phys,
        ftKb_DkSpecialNFull_Coll,
        ftCamera_UpdateCameraBox,
    },
    {
        // ftKb_MS_DkSpecialAirNStart = 460
        ftKb_SM_DkSpecialAirNStart,
        ftKb_MF_SpecialAirNDk,
        FtMoveId_KbSpecialNDk << 24,
        ftKb_DkSpecialAirNStart_Anim,
        ftKb_DkSpecialAirNStart_IASA,
        ftKb_DkSpecialAirNStart_Phys,
        ftKb_DkSpecialAirNStart_Coll,
        ftCamera_UpdateCameraBox,
    },
    {
        // ftKb_MS_DkSpecialAirNLoop = 461
        ftKb_SM_DkSpecialAirNLoop,
        ftKb_MF_SpecialAirNDk,
        FtMoveId_KbSpecialNDk << 24,
        ftKb_DkSpecialAirNLoop_Anim,
        ftKb_DkSpecialAirNLoop_IASA,
        ftKb_DkSpecialAirNLoop_Phys,
        ftKb_DkSpecialAirNLoop_Coll,
        ftCamera_UpdateCameraBox,
    },
    {
        // ftKb_MS_DkSpecialAirNCancel = 462
        ftKb_SM_DkSpecialAirNCancel,
        ftKb_MF_SpecialAirNDk,
        FtMoveId_KbSpecialNDk << 24,
        ftKb_DkSpecialAirNCancel_Anim,
        ftKb_DkSpecialAirNCancel_IASA,
        ftKb_DkSpecialAirNCancel_Phys,
        ftKb_DkSpecialAirNCancel_Coll,
        ftCamera_UpdateCameraBox,
    },
    {
        // ftKb_MS_DkSpecialAirN = 463
        ftKb_SM_DkSpecialAirN,
        ftKb_MF_SpecialAirNDk,
        FtMoveId_KbSpecialNDk << 24,
        ftKb_DkSpecialAirN_Anim,
        ftKb_DkSpecialAirN_IASA,
        ftKb_DkSpecialAirN_Phys,
        ftKb_DkSpecialAirN_Coll,
        ftCamera_UpdateCameraBox,
    },
    {
        // ftKb_MS_DkSpecialAirNFull = 464
        ftKb_SM_DkSpecialAirNFull,
        ftKb_MF_SpecialAirNDk,
        FtMoveId_KbSpecialNDk << 24,
        ftKb_DkSpecialAirNFull_Anim,
        ftKb_DkSpecialAirNFull_IASA,
        ftKb_DkSpecialAirNFull_Phys,
        ftKb_DkSpecialAirNFull_Coll,
        ftCamera_UpdateCameraBox,
    },
    {
        // ftKb_MS_ZdSpecialN = 465
        ftKb_SM_ZdSpecialN,
        ftKb_MF_SpecialNZd,
        FtMoveId_KbSpecialNZd << 24,
        ftKb_ZdSpecialN_Anim,
        ftKb_ZdSpecialN_IASA,
        ftKb_ZdSpecialN_Phys,
        ftKb_ZdSpecialN_Coll,
        ftCamera_UpdateCameraBox,
    },
    {
        // ftKb_MS_ZdSpecialAirN = 466
        ftKb_SM_ZdSpecialAirN,
        ftKb_MF_SpecialAirNZd,
        FtMoveId_KbSpecialNZd << 24,
        ftKb_ZdSpecialAirN_Anim,
        ftKb_ZdSpecialAirN_IASA,
        ftKb_ZdSpecialAirN_Phys,
        ftKb_ZdSpecialAirN_Coll,
        ftCamera_UpdateCameraBox,
    },
    {
        // ftKb_MS_SkSpecialNStart = 467
        ftKb_SM_SkSpecialNStart,
        ftKb_MF_SpecialNSk,
        FtMoveId_KbSpecialNSk << 24,
        ftKb_SkSpecialNStart_Anim,
        ftKb_SkSpecialNStart_IASA,
        ftKb_SkSpecialNStart_Phys,
        ftKb_SkSpecialNStart_Coll,
        ftCamera_UpdateCameraBox,
    },
    {
        // ftKb_MS_SkSpecialNLoop = 468
        ftKb_SM_SkSpecialNLoop,
        ftKb_MF_SpecialNSkLoop,
        FtMoveId_KbSpecialNSk << 24,
        ftKb_SkSpecialNLoop_Anim,
        ftKb_SkSpecialNLoop_IASA,
        ftKb_SkSpecialNLoop_Phys,
        ftKb_SkSpecialNLoop_Coll,
        ftCamera_UpdateCameraBox,
    },
    {
        // ftKb_MS_SkSpecialNCancel = 469
        ftKb_SM_SkSpecialNCancel,
        ftKb_MF_SpecialNSk,
        FtMoveId_KbSpecialNSk << 24,
        ftKb_SkSpecialNCancel_Anim,
        ftKb_SkSpecialNCancel_IASA,
        ftKb_SkSpecialNCancel_Phys,
        ftKb_SkSpecialNCancel_Coll,
        ftCamera_UpdateCameraBox,
    },
    {
        // ftKb_MS_SkSpecialNEnd = 470
        ftKb_SM_SkSpecialNEnd,
        ftKb_MF_SpecialNSk,
        FtMoveId_KbSpecialNSk << 24,
        ftKb_SkSpecialNEnd_Anim,
        ftKb_SkSpecialNEnd_IASA,
        ftKb_SkSpecialNEnd_Phys,
        ftKb_SkSpecialNEnd_Coll,
        ftCamera_UpdateCameraBox,
    },
    {
        // ftKb_MS_SkSpecialAirNStart = 471
        ftKb_SM_SkSpecialAirNStart,
        ftKb_MF_SpecialAirNSk,
        FtMoveId_KbSpecialNSk << 24,
        ftKb_SkSpecialAirNStart_Anim,
        ftKb_SkSpecialAirNStart_IASA,
        ftKb_SkSpecialAirNStart_Phys,
        ftKb_SkSpecialAirNStart_Coll,
        ftCamera_UpdateCameraBox,
    },
    {
        // ftKb_MS_SkSpecialAirNLoop = 472
        ftKb_SM_SkSpecialAirNLoop,
        ftKb_MF_SpecialAirNSkLoop,
        FtMoveId_KbSpecialNSk << 24,
        ftKb_SkSpecialAirNLoop_Anim,
        ftKb_SkSpecialAirNLoop_IASA,
        ftKb_SkSpecialAirNLoop_Phys,
        ftKb_SkSpecialAirNLoop_Coll,
        ftCamera_UpdateCameraBox,
    },
    {
        // ftKb_MS_SkSpecialAirNCancel = 473
        ftKb_SM_SkSpecialAirNCancel,
        ftKb_MF_SpecialAirNSk,
        FtMoveId_KbSpecialNSk << 24,
        ftKb_SkSpecialAirNCancel_Anim,
        ftKb_SkSpecialAirNCancel_IASA,
        ftKb_SkSpecialAirNCancel_Phys,
        ftKb_SkSpecialAirNCancel_Coll,
        ftCamera_UpdateCameraBox,
    },
    {
        // ftKb_MS_SkSpecialAirNEnd = 474
        ftKb_SM_SkSpecialAirNEnd,
        ftKb_MF_SpecialAirNSk,
        FtMoveId_KbSpecialNSk << 24,
        ftKb_SkSpecialAirNEnd_Anim,
        ftKb_SkSpecialAirNEnd_IASA,
        ftKb_SkSpecialAirNEnd_Phys,
        ftKb_SkSpecialAirNEnd_Coll,
        ftCamera_UpdateCameraBox,
    },
    {
        // ftKb_MS_PrSpecialNStartR = 475
        ftKb_SM_PrSpecialNStartR,
        ftKb_MF_SpecialNPr,
        FtMoveId_KbSpecialNPr << 24,
        ftKb_PrSpecialNStart_Anim,
        ftKb_PrSpecialNStart_IASA,
        ftKb_PrSpecialNStart_Phys,
        ftKb_PrSpecialNStart_Coll,
        ftCamera_UpdateCameraBox,
    },
    {
        // ftKb_MS_PrSpecialNStartL = 476
        ftKb_SM_PrSpecialNStartL,
        ftKb_MF_SpecialNPr,
        FtMoveId_KbSpecialNPr << 24,
        ftKb_PrSpecialNStart_Anim,
        ftKb_PrSpecialNStart_IASA,
        ftKb_PrSpecialNStart_Phys,
        ftKb_PrSpecialNStart_Coll,
        ftCamera_UpdateCameraBox,
    },
    {
        // ftKb_MS_PrSpecialNLoop = 477
        ftKb_SM_PrSpecialNLoop,
        ftKb_MF_SpecialNPrLoop,
        FtMoveId_KbSpecialNPr << 24,
        ftKb_PrSpecialNLoop_Anim,
        ftKb_PrSpecialNLoop_IASA,
        ftKb_PrSpecialNLoop_Phys,
        ftKb_PrSpecialNLoop_Coll,
        ftCamera_UpdateCameraBox,
    },
    {
        // ftKb_MS_PrSpecialNFull = 478
        ftKb_SM_PrSpecialNFull,
        ftKb_MF_SpecialNPrLoop,
        FtMoveId_KbSpecialNPr << 24,
        ftKb_PrSpecialNFull_Anim,
        ftKb_PrSpecialNFull_IASA,
        ftKb_PrSpecialNFull_Phys,
        ftKb_PrSpecialNFull_Coll,
        ftCamera_UpdateCameraBox,
    },
    {
        // ftKb_MS_PrSpecialN1 = 479
        ftKb_SM_PrSpecialN1,
        ftKb_MF_SpecialNPr,
        FtMoveId_KbSpecialNPr << 24,
        ftKb_PrSpecialN1_Anim,
        ftKb_PrSpecialN1_IASA,
        ftKb_PrSpecialN1_Phys,
        ftKb_PrSpecialN1_Coll,
        ftCamera_UpdateCameraBox,
    },
    {
        // ftKb_MS_PrSpecialNTurn = 480
        ftKb_SM_PrSpecialNTurn,
        ftKb_MF_SpecialNPr,
        FtMoveId_KbSpecialNPr << 24,
        ftKb_PrSpecialNTurn_Anim,
        ftKb_PrSpecialNTurn_IASA,
        ftKb_PrSpecialNTurn_Phys,
        ftKb_PrSpecialNTurn_Coll,
        ftCamera_UpdateCameraBox,
    },
    {
        // ftKb_MS_PrSpecialNEndR = 481
        ftKb_SM_PrSpecialNEndR,
        ftKb_MF_SpecialNPr,
        FtMoveId_KbSpecialNPr << 24,
        ftKb_PrSpecialNEnd_Anim,
        ftKb_PrSpecialNEnd_IASA,
        ftKb_PrSpecialNEnd_Phys,
        ftKb_PrSpecialNEnd_Coll,
        ftCamera_UpdateCameraBox,
    },
    {
        // ftKb_MS_PrSpecialNEndL = 482
        ftKb_SM_PrSpecialNEndL,
        ftKb_MF_SpecialNPr,
        FtMoveId_KbSpecialNPr << 24,
        ftKb_PrSpecialNEnd_Anim,
        ftKb_PrSpecialNEnd_IASA,
        ftKb_PrSpecialNEnd_Phys,
        ftKb_PrSpecialNEnd_Coll,
        ftCamera_UpdateCameraBox,
    },
    {
        // ftKb_MS_PrSpecialAirNStartR = 483
        ftKb_SM_PrSpecialAirNStartR,
        ftKb_MF_SpecialAirNPr,
        FtMoveId_KbSpecialNPr << 24,
        ftKb_PrSpecialAirNStart_Anim,
        ftKb_PrSpecialAirNStart_IASA,
        ftKb_PrSpecialAirNStart_Phys,
        ftKb_PrSpecialAirNStart_Coll,
        ftCamera_UpdateCameraBox,
    },
    {
        // ftKb_MS_PrSpecialAirNStartL = 484
        ftKb_SM_PrSpecialAirNStartL,
        ftKb_MF_SpecialAirNPr,
        FtMoveId_KbSpecialNPr << 24,
        ftKb_PrSpecialAirNStart_Anim,
        ftKb_PrSpecialAirNStart_IASA,
        ftKb_PrSpecialAirNStart_Phys,
        ftKb_PrSpecialAirNStart_Coll,
        ftCamera_UpdateCameraBox,
    },
    {
        // ftKb_MS_PrSpecialAirNLoop = 485
        ftKb_SM_PrSpecialAirNLoop,
        ftKb_MF_SpecialAirNPrLoop,
        FtMoveId_KbSpecialNPr << 24,
        ftKb_PrSpecialAirNLoop_Anim,
        ftKb_PrSpecialAirNLoop_IASA,
        ftKb_PrSpecialAirNLoop_Phys,
        ftKb_PrSpecialAirNLoop_Coll,
        ftCamera_UpdateCameraBox,
    },
    {
        // ftKb_MS_PrSpecialAirNFull = 486
        ftKb_SM_PrSpecialAirNFull,
        ftKb_MF_SpecialAirNPrLoop,
        FtMoveId_KbSpecialNPr << 24,
        ftKb_PrSpecialAirNFull_Anim,
        ftKb_PrSpecialAirNFull_IASA,
        ftKb_PrSpecialAirNFull_Phys,
        ftKb_PrSpecialAirNFull_Coll,
        ftCamera_UpdateCameraBox,
    },
    {
        // ftKb_MS_PrSpecialAirN = 487
        ftKb_SM_PrSpecialAirN,
        ftKb_MF_SpecialAirNPr,
        FtMoveId_KbSpecialNPr << 24,
        ftKb_PrSpecialAirN_Anim,
        ftKb_PrSpecialAirN_IASA,
        ftKb_PrSpecialAirN_Phys,
        ftKb_PrSpecialAirN_Coll,
        ftCamera_UpdateCameraBox,
    },
    {
        // ftKb_MS_PrSpecialN0 = 488
        ftKb_SM_PrSpecialN0,
        ftKb_MF_SpecialNPr,
        FtMoveId_KbSpecialNPr << 24,
        ftKb_PrSpecialN_Anim,
        ftKb_PrSpecialN_IASA,
        ftKb_PrSpecialN_Phys,
        ftKb_PrSpecialN_Coll,
        ftCamera_UpdateCameraBox,
    },
    {
        // ftKb_MS_PrSpecialAirNEndR0 = 489
        ftKb_SM_PrSpecialAirNEndR0,
        ftKb_MF_SpecialAirNPr,
        FtMoveId_KbSpecialNPr << 24,
        ftKb_PrSpecialAirNEndR_Anim,
        ftKb_PrSpecialAirNEndR_IASA,
        ftKb_PrSpecialAirNEndR_Phys,
        ftKb_PrSpecialAirNEndR_Coll,
        ftCamera_UpdateCameraBox,
    },
    {
        // ftKb_MS_PrSpecialAirNEndR1 = 490
        ftKb_SM_PrSpecialAirNEndR1,
        ftKb_MF_SpecialAirNPr,
        FtMoveId_KbSpecialNPr << 24,
        ftKb_PrSpecialAirNEndR_Anim,
        ftKb_PrSpecialAirNEndR_IASA,
        ftKb_PrSpecialAirNEndR_Phys,
        ftKb_PrSpecialAirNEndR_Coll,
        ftCamera_UpdateCameraBox,
    },
    {
        // ftKb_MS_PrSpecialNHit = 491
        ftKb_SM_PrSpecialNHit,
        ftKb_MF_SpecialAirNPr,
        FtMoveId_KbSpecialNPr << 24,
        ftKb_PrSpecialNHit_Anim,
        ftKb_PrSpecialNHit_IASA,
        ftKb_PrSpecialNHit_Phys,
        ftKb_PrSpecialNHit_Coll,
        ftCamera_UpdateCameraBox,
    },
    {
        // ftKb_MS_MsSpecialNStart = 492
        ftKb_SM_MsSpecialNStart,
        ftKb_MF_SpecialNMs,
        FtMoveId_KbSpecialNMs << 24,
        ftKb_MsSpecialNStart_Anim,
        ftKb_MsSpecialNStart_IASA,
        ftKb_MsSpecialNStart_Phys,
        ftKb_MsSpecialNStart_Coll,
        ftCamera_UpdateCameraBox,
    },
    {
        // ftKb_MS_MsSpecialNLoop = 493
        ftKb_SM_MsSpecialNLoop,
        ftKb_MF_SpecialNMs,
        FtMoveId_KbSpecialNMs << 24,
        ftKb_MsSpecialNLoop_Anim,
        ftKb_MsSpecialNLoop_IASA,
        ftKb_MsSpecialNLoop_Phys,
        ftKb_MsSpecialNLoop_Coll,
        ftCamera_UpdateCameraBox,
    },
    {
        // ftKb_MS_MsSpecialNEnd0 = 494
        ftKb_SM_MsSpecialNEnd0,
        ftKb_MF_SpecialNMs,
        FtMoveId_KbSpecialNMs << 24,
        ftKb_MsSpecialNEnd_Anim,
        ftKb_MsSpecialNEnd_IASA,
        ftKb_MsSpecialNEnd_Phys,
        ftKb_MsSpecialNEnd_Coll,
        ftCamera_UpdateCameraBox,
    },
    {
        // ftKb_MS_MsSpecialNEnd1 = 495
        ftKb_SM_MsSpecialNEnd1,
        ftKb_MF_SpecialNMs,
        FtMoveId_KbSpecialNMs << 24,
        ftKb_MsSpecialNEnd_Anim,
        ftKb_MsSpecialNEnd_IASA,
        ftKb_MsSpecialNEnd_Phys,
        ftKb_MsSpecialNEnd_Coll,
        ftCamera_UpdateCameraBox,
    },
    {
        // ftKb_MS_MsSpecialAirNStart = 496
        ftKb_SM_MsSpecialAirNStart,
        ftKb_MF_SpecialAirNMs,
        FtMoveId_KbSpecialNMs << 24,
        ftKb_MsSpecialAirNStart_Anim,
        ftKb_MsSpecialAirNStart_IASA,
        ftKb_MsSpecialAirNStart_Phys,
        ftKb_MsSpecialAirNStart_Coll,
        ftCamera_UpdateCameraBox,
    },
    {
        // ftKb_MS_MsSpecialAirNLoop = 497
        ftKb_SM_MsSpecialAirNLoop,
        ftKb_MF_SpecialAirNMs,
        FtMoveId_KbSpecialNMs << 24,
        ftKb_MsSpecialAirNLoop_Anim,
        ftKb_MsSpecialAirNLoop_IASA,
        ftKb_MsSpecialAirNLoop_Phys,
        ftKb_MsSpecialAirNLoop_Coll,
        ftCamera_UpdateCameraBox,
    },
    {
        // ftKb_MS_MsSpecialAirNEnd0 = 498
        ftKb_SM_MsSpecialAirNEnd0,
        ftKb_MF_SpecialAirNMs,
        FtMoveId_KbSpecialNMs << 24,
        ftKb_MsSpecialAirNEnd_Anim,
        ftKb_MsSpecialAirNEnd_IASA,
        ftKb_MsSpecialAirNEnd_Phys,
        ftKb_MsSpecialAirNEnd_Coll,
        ftCamera_UpdateCameraBox,
    },
    {
        // ftKb_MS_MsSpecialAirNEnd1 = 499
        ftKb_SM_MsSpecialAirNEnd1,
        ftKb_MF_SpecialAirNMs,
        FtMoveId_KbSpecialNMs << 24,
        ftKb_MsSpecialAirNEnd_Anim,
        ftKb_MsSpecialAirNEnd_IASA,
        ftKb_MsSpecialAirNEnd_Phys,
        ftKb_MsSpecialAirNEnd_Coll,
        ftCamera_UpdateCameraBox,
    },
    {
        // ftKb_MS_MtSpecialNStart = 500
        ftKb_SM_MtSpecialNStart,
        ftKb_MF_SpecialNMt,
        FtMoveId_KbSpecialNMt << 24,
        ftKb_MtSpecialNStart_Anim,
        ftKb_MtSpecialNStart_IASA,
        ftKb_MtSpecialNStart_Phys,
        ftKb_MtSpecialNStart_Coll,
        ftCamera_UpdateCameraBox,
    },
    {
        // ftKb_MS_MtSpecialNLoop = 501
        ftKb_SM_MtSpecialNLoop,
        ftKb_MF_SpecialNMtLoop,
        FtMoveId_KbSpecialNMt << 24,
        ftKb_MtSpecialNLoop_Anim,
        ftKb_MtSpecialNLoop_IASA,
        ftKb_MtSpecialNLoop_Phys,
        ftKb_MtSpecialNLoop_Coll,
        ftCamera_UpdateCameraBox,
    },
    {
        // ftKb_MS_MtSpecialNLoopFull = 502
        ftKb_SM_MtSpecialNLoopFull,
        ftKb_MF_SpecialNMtLoop,
        FtMoveId_KbSpecialNMt << 24,
        ftKb_MtSpecialNLoopFull_Anim,
        ftKb_MtSpecialNLoopFull_IASA,
        ftKb_MtSpecialNLoopFull_Phys,
        ftKb_MtSpecialNLoopFull_Coll,
        ftCamera_UpdateCameraBox,
    },
    {
        // ftKb_MS_MtSpecialNCancel = 503
        ftKb_SM_MtSpecialNCancel,
        ftKb_MF_SpecialNMt,
        FtMoveId_KbSpecialNMt << 24,
        ftKb_MtSpecialNCancel_Anim,
        ftKb_MtSpecialNCancel_IASA,
        ftKb_MtSpecialNCancel_Phys,
        ftKb_MtSpecialNCancel_Coll,
        ftCamera_UpdateCameraBox,
    },
    {
        // ftKb_MS_MtSpecialNEnd = 504
        ftKb_SM_MtSpecialNEnd,
        ftKb_MF_SpecialNMt,
        FtMoveId_KbSpecialNMt << 24,
        ftKb_MtSpecialNEnd_Anim,
        ftKb_MtSpecialNEnd_IASA,
        ftKb_MtSpecialNEnd_Phys,
        ftKb_MtSpecialNEnd_Coll,
        ftCamera_UpdateCameraBox,
    },
    {
        // ftKb_MS_MtSpecialAirNStart = 505
        ftKb_SM_MtSpecialAirNStart,
        ftKb_MF_SpecialAirNMt,
        FtMoveId_KbSpecialNMt << 24,
        ftKb_MtSpecialAirNStart_Anim,
        ftKb_MtSpecialAirNStart_IASA,
        ftKb_MtSpecialAirNStart_Phys,
        ftKb_MtSpecialAirNStart_Coll,
        ftCamera_UpdateCameraBox,
    },
    {
        // ftKb_MS_MtSpecialAirNLoop = 506
        ftKb_SM_MtSpecialAirNLoop,
        ftKb_MF_SpecialAirNMtLoop,
        FtMoveId_KbSpecialNMt << 24,
        ftKb_MtSpecialAirNLoop_Anim,
        ftKb_MtSpecialAirNLoop_IASA,
        ftKb_MtSpecialAirNLoop_Phys,
        ftKb_MtSpecialAirNLoop_Coll,
        ftCamera_UpdateCameraBox,
    },
    {
        // ftKb_MS_MtSpecialAirNLoopFull = 507
        ftKb_SM_MtSpecialAirNLoopFull,
        ftKb_MF_SpecialAirNMtLoop,
        FtMoveId_KbSpecialNMt << 24,
        ftKb_MtSpecialAirNLoopFull_Anim,
        ftKb_MtSpecialAirNLoopFull_IASA,
        ftKb_MtSpecialAirNLoopFull_Phys,
        ftKb_MtSpecialAirNLoopFull_Coll,
        ftCamera_UpdateCameraBox,
    },
    {
        // ftKb_MS_MtSpecialAirNCancel = 508
        ftKb_SM_MtSpecialAirNCancel,
        ftKb_MF_SpecialAirNMt,
        FtMoveId_KbSpecialNMt << 24,
        ftKb_MtSpecialAirNCancel_Anim,
        ftKb_MtSpecialAirNCancel_IASA,
        ftKb_MtSpecialAirNCancel_Phys,
        ftKb_MtSpecialAirNCancel_Coll,
        ftCamera_UpdateCameraBox,
    },
    {
        // ftKb_MS_MtSpecialAirNEnd = 509
        ftKb_SM_MtSpecialAirNEnd,
        ftKb_MF_SpecialAirNMt,
        FtMoveId_KbSpecialNMt << 24,
        ftKb_MtSpecialAirNEnd_Anim,
        ftKb_MtSpecialAirNEnd_IASA,
        ftKb_MtSpecialAirNEnd_Phys,
        ftKb_MtSpecialAirNEnd_Coll,
        ftCamera_UpdateCameraBox,
    },
    {
        // ftKb_MS_GwSpecialN = 510
        ftKb_SM_GwSpecialN,
        ftKb_MF_SpecialNGw,
        FtMoveId_KbSpecialNGw << 24,
        ftKb_GwSpecialN_Anim,
        ftKb_GwSpecialN_IASA,
        ftKb_GwSpecialN_Phys,
        ftKb_GwSpecialN_Coll,
        ftCamera_UpdateCameraBox,
    },
    {
        // ftKb_MS_GwSpecialAirN = 511
        ftKb_SM_GwSpecialAirN,
        ftKb_MF_SpecialAirNGw,
        FtMoveId_KbSpecialNGw << 24,
        ftKb_GwSpecialAirN_Anim,
        ftKb_GwSpecialAirN_IASA,
        ftKb_GwSpecialAirN_Phys,
        ftKb_GwSpecialAirN_Coll,
        ftCamera_UpdateCameraBox,
    },
    {
        // ftKb_MS_DrSpecialN = 512
        ftKb_SM_DrSpecialN,
        ftKb_MF_SpecialNDr,
        FtMoveId_KbSpecialNDr << 24,
        ftKb_MrSpecialN_Anim,
        ftKb_MrSpecialN_IASA,
        ftKb_MrSpecialN_Phys,
        ftKb_MrSpecialN_Coll,
        ftCamera_UpdateCameraBox,
    },
    {
        // ftKb_MS_DrSpecialAirN = 513
        ftKb_SM_DrSpecialAirN,
        ftKb_MF_SpecialAirNDr,
        FtMoveId_KbSpecialNDr << 24,
        ftKb_MrSpecialAirN_Anim,
        ftKb_MrSpecialAirN_IASA,
        ftKb_MrSpecialAirN_Phys,
        ftKb_MrSpecialAirN_Coll,
        ftCamera_UpdateCameraBox,
    },
    {
        // ftKb_MS_ClSpecialNStart = 514
        ftKb_SM_ClSpecialNStart,
        ftKb_MF_SpecialNCl,
        FtMoveId_KbSpecialNCl << 24,
        ftKb_LkSpecialNStart_Anim,
        ftKb_LkSpecialNStart_IASA,
        ftKb_LkSpecialNStart_Phys,
        ftKb_LkSpecialNStart_Coll,
        ftCamera_UpdateCameraBox,
    },
    {
        // ftKb_MS_ClSpecialNLoop = 515
        ftKb_SM_ClSpecialNLoop,
        ftKb_MF_SpecialNClCharged,
        FtMoveId_KbSpecialNCl << 24,
        ftKb_LkSpecialNLoop_Anim,
        ftKb_LkSpecialNLoop_IASA,
        ftKb_LkSpecialNLoop_Phys,
        ftKb_LkSpecialNLoop_Coll,
        ftCamera_UpdateCameraBox,
    },
    {
        // ftKb_MS_ClSpecialNEnd = 516
        ftKb_SM_ClSpecialNEnd,
        ftKb_MF_SpecialNCl,
        FtMoveId_KbSpecialNCl << 24,
        ftKb_LkSpecialNEnd_Anim,
        ftKb_LkSpecialNEnd_IASA,
        ftKb_LkSpecialNEnd_Phys,
        ftKb_LkSpecialNEnd_Coll,
        ftCamera_UpdateCameraBox,
    },
    {
        // ftKb_MS_ClSpecialAirNStart = 517
        ftKb_SM_ClSpecialAirNStart,
        ftKb_MF_SpecialAirNCl,
        FtMoveId_KbSpecialNCl << 24,
        ftKb_LkSpecialAirNStart_Anim,
        ftKb_LkSpecialAirNStart_IASA,
        ftKb_LkSpecialAirNStart_Phys,
        ftKb_LkSpecialAirNStart_Coll,
        ftCamera_UpdateCameraBox,
    },
    {
        // ftKb_MS_ClSpecialAirNLoop = 518
        ftKb_SM_ClSpecialAirNLoop,
        ftKb_MF_SpecialAirNClCharged,
        FtMoveId_KbSpecialNCl << 24,
        ftKb_LkSpecialAirNLoop_Anim,
        ftKb_LkSpecialAirNLoop_IASA,
        ftKb_LkSpecialAirNLoop_Phys,
        ftKb_LkSpecialAirNLoop_Coll,
        ftCamera_UpdateCameraBox,
    },
    {
        // ftKb_MS_ClSpecialAirNEnd = 519
        ftKb_SM_ClSpecialAirNEnd,
        ftKb_MF_SpecialAirNCl,
        FtMoveId_KbSpecialNCl << 24,
        ftKb_LkSpecialAirNEnd_Anim,
        ftKb_LkSpecialAirNEnd_IASA,
        ftKb_LkSpecialAirNEnd_Phys,
        ftKb_LkSpecialAirNEnd_Coll,
        ftCamera_UpdateCameraBox,
    },
    {
        // ftKb_MS_FcSpecialNStart = 520
        ftKb_SM_FcSpecialNStart,
        ftKb_MF_SpecialNFc,
        FtMoveId_KbSpecialNFc << 24,
        ftKb_FxSpecialNStart_Anim,
        ftKb_FxSpecialNStart_IASA,
        ftKb_FxSpecialNStart_Phys,
        ftKb_FxSpecialNStart_Coll,
        ftCamera_UpdateCameraBox,
    },
    {
        // ftKb_MS_FcSpecialNLoop = 521
        ftKb_SM_FcSpecialNLoop,
        ftKb_MF_SpecialNFcLoop,
        FtMoveId_KbSpecialNFc << 24,
        ftKb_FxSpecialNLoop_Anim,
        ftKb_FxSpecialNLoop_IASA,
        ftKb_FxSpecialNLoop_Phys,
        ftKb_FxSpecialNLoop_Coll,
        ftCamera_UpdateCameraBox,
    },
    {
        // ftKb_MS_FcSpecialNEnd = 522
        ftKb_SM_FcSpecialNEnd,
        ftKb_MF_SpecialNFc,
        FtMoveId_KbSpecialNFc << 24,
        ftKb_FxSpecialNEnd_Anim,
        ftKb_FxSpecialNEnd_IASA,
        ftKb_FxSpecialNEnd_Phys,
        ftKb_FxSpecialNEnd_Coll,
        ftCamera_UpdateCameraBox,
    },
    {
        // ftKb_MS_FcSpecialAirNStart = 523
        ftKb_SM_FcSpecialAirNStart,
        ftKb_MF_SpecialAirNFc,
        FtMoveId_KbSpecialNFc << 24,
        ftKb_FxSpecialAirNStart_Anim,
        ftKb_FxSpecialAirNStart_IASA,
        ftKb_FxSpecialAirNStart_Phys,
        ftKb_FxSpecialAirNStart_Coll,
        ftCamera_UpdateCameraBox,
    },
    {
        // ftKb_MS_FcSpecialAirNLoop = 524
        ftKb_SM_FcSpecialAirNLoop,
        ftKb_MF_SpecialAirNFcLoop,
        FtMoveId_KbSpecialNFc << 24,
        ftKb_FxSpecialAirNLoop_Anim,
        ftKb_FxSpecialAirNLoop_IASA,
        ftKb_FxSpecialAirNLoop_Phys,
        ftKb_FxSpecialAirNLoop_Coll,
        ftCamera_UpdateCameraBox,
    },
    {
        // ftKb_MS_FcSpecialAirNEnd = 525
        ftKb_SM_FcSpecialAirNEnd,
        ftKb_MF_SpecialAirNFc,
        FtMoveId_KbSpecialNFc << 24,
        ftKb_FxSpecialAirNEnd_Anim,
        ftKb_FxSpecialAirNEnd_IASA,
        ftKb_FxSpecialAirNEnd_Phys,
        ftKb_FxSpecialAirNEnd_Coll,
        ftCamera_UpdateCameraBox,
    },
    {
        // ftKb_MS_PcSpecialN = 526
        ftKb_SM_PcSpecialN,
        ftKb_MF_SpecialNPc,
        FtMoveId_KbSpecialNPc << 24,
        ftKb_PkSpecialN_Anim,
        ftKb_PkSpecialN_IASA,
        ftKb_PkSpecialN_Phys,
        ftKb_PkSpecialN_Coll,
        ftCamera_UpdateCameraBox,
    },
    {
        // ftKb_MS_PcSpecialAirN = 527
        ftKb_SM_PcSpecialAirN,
        ftKb_MF_SpecialAirNPc,
        FtMoveId_KbSpecialNPc << 24,
        ftKb_PkSpecialAirN_Anim,
        ftKb_PkSpecialAirN_IASA,
        ftKb_PkSpecialAirN_Phys,
        ftKb_PkSpecialAirN_Coll,
        ftCamera_UpdateCameraBox,
    },
    {
        // ftKb_MS_GnSpecialN = 528
        ftKb_SM_GnSpecialN,
        ftKb_MF_SpecialNGn,
        FtMoveId_KbSpecialNGn << 24,
        ftKb_CaSpecialN_Anim,
        ftKb_CaSpecialN_IASA,
        ftKb_CaSpecialN_Phys,
        ftKb_CaSpecialN_Coll,
        ftCamera_UpdateCameraBox,
    },
    {
        // ftKb_MS_GnSpecialAirN = 529
        ftKb_SM_GnSpecialAirN,
        ftKb_MF_SpecialAirNGn,
        FtMoveId_KbSpecialNGn << 24,
        ftKb_CaSpecialAirN_Anim,
        ftKb_CaSpecialAirN_IASA,
        ftKb_CaSpecialAirN_Phys,
        ftKb_CaSpecialAirN_Coll,
        ftCamera_UpdateCameraBox,
    },
    {
        // ftKb_MS_FeSpecialNStart = 530
        ftKb_SM_FeSpecialNStart,
        ftKb_MF_SpecialNFeStart,
        FtMoveId_KbSpecialNFe << 24,
        ftKb_MsSpecialNStart_Anim,
        ftKb_MsSpecialNStart_IASA,
        ftKb_MsSpecialNStart_Phys,
        ftKb_MsSpecialNStart_Coll,
        ftCamera_UpdateCameraBox,
    },
    {
        // ftKb_MS_FeSpecialNLoop = 531
        ftKb_SM_FeSpecialNLoop,
        ftKb_MF_SpecialNFeStart,
        FtMoveId_KbSpecialNFe << 24,
        ftKb_MsSpecialNLoop_Anim,
        ftKb_MsSpecialNLoop_IASA,
        ftKb_MsSpecialNLoop_Phys,
        ftKb_MsSpecialNLoop_Coll,
        ftCamera_UpdateCameraBox,
    },
    {
        // ftKb_MS_FeSpecialNEnd0 = 532
        ftKb_SM_FeSpecialNEnd0,
        ftKb_MF_SpecialNFeStart,
        FtMoveId_KbSpecialNFe << 24,
        ftKb_MsSpecialNEnd_Anim,
        ftKb_MsSpecialNEnd_IASA,
        ftKb_MsSpecialNEnd_Phys,
        ftKb_MsSpecialNEnd_Coll,
        ftCamera_UpdateCameraBox,
    },
    {
        // ftKb_MS_FeSpecialNEnd1 = 533
        ftKb_SM_FeSpecialNEnd1,
        ftKb_MF_SpecialNFeStart,
        FtMoveId_KbSpecialNFe << 24,
        ftKb_MsSpecialNEnd_Anim,
        ftKb_MsSpecialNEnd_IASA,
        ftKb_MsSpecialNEnd_Phys,
        ftKb_MsSpecialNEnd_Coll,
        ftCamera_UpdateCameraBox,
    },
    {
        // ftKb_MS_FeSpecialAirNStart = 534
        ftKb_SM_FeSpecialAirNStart,
        ftKb_MF_SpecialNFe,
        FtMoveId_KbSpecialNFe << 24,
        ftKb_MsSpecialAirNStart_Anim,
        ftKb_MsSpecialAirNStart_IASA,
        ftKb_MsSpecialAirNStart_Phys,
        ftKb_MsSpecialAirNStart_Coll,
        ftCamera_UpdateCameraBox,
    },
    {
        // ftKb_MS_FeSpecialAirNLoop = 535
        ftKb_SM_FeSpecialAirNLoop,
        ftKb_MF_SpecialNFe,
        FtMoveId_KbSpecialNFe << 24,
        ftKb_MsSpecialAirNLoop_Anim,
        ftKb_MsSpecialAirNLoop_IASA,
        ftKb_MsSpecialAirNLoop_Phys,
        ftKb_MsSpecialAirNLoop_Coll,
        ftCamera_UpdateCameraBox,
    },
    {
        // ftKb_MS_FeSpecialAirNEnd0 = 536
        ftKb_SM_FeSpecialAirNEnd0,
        ftKb_MF_SpecialNFe,
        FtMoveId_KbSpecialNFe << 24,
        ftKb_MsSpecialAirNEnd_Anim,
        ftKb_MsSpecialAirNEnd_IASA,
        ftKb_MsSpecialAirNEnd_Phys,
        ftKb_MsSpecialAirNEnd_Coll,
        ftCamera_UpdateCameraBox,
    },
    {
        // ftKb_MS_FeSpecialAirNEnd1 = 537
        ftKb_SM_FeSpecialAirNEnd1,
        ftKb_MF_SpecialNFe,
        FtMoveId_KbSpecialNFe << 24,
        ftKb_MsSpecialAirNEnd_Anim,
        ftKb_MsSpecialAirNEnd_IASA,
        ftKb_MsSpecialAirNEnd_Phys,
        ftKb_MsSpecialAirNEnd_Coll,
        ftCamera_UpdateCameraBox,
    },
    {
        // ftKb_MS_GkSpecialNStart = 538
        ftKb_SM_GkSpecialNStart,
        ftKb_MF_SpecialNGk,
        FtMoveId_KbSpecialNGk << 24,
        ftKb_KpSpecialNStart_Anim,
        ftKb_KpSpecialNStart_IASA,
        ftKb_KpSpecialNStart_Phys,
        ftKb_KpSpecialNStart_Coll,
        ftCamera_UpdateCameraBox,
    },
    {
        // ftKb_MS_GkSpecialN = 539
        ftKb_SM_GkSpecialN,
        ftKb_MF_SpecialNGkLoop,
        FtMoveId_KbSpecialNGk << 24,
        ftKb_KpSpecialN_Anim,
        ftKb_KpSpecialN_IASA,
        ftKb_KpSpecialN_Phys,
        ftKb_KpSpecialN_Coll,
        ftCamera_UpdateCameraBox,
    },
    {
        // ftKb_MS_GkSpecialNEnd = 540
        ftKb_SM_GkSpecialNEnd,
        ftKb_MF_SpecialNGk,
        FtMoveId_KbSpecialNGk << 24,
        ftKb_KpSpecialNEnd_Anim,
        ftKb_KpSpecialNEnd_IASA,
        ftKb_KpSpecialNEnd_Phys,
        ftKb_KpSpecialNEnd_Coll,
        ftCamera_UpdateCameraBox,
    },
    {
        // ftKb_MS_GkSpecialAirNStart = 541
        ftKb_SM_GkSpecialAirNStart,
        ftKb_MF_SpecialAirNGk,
        FtMoveId_KbSpecialNGk << 24,
        ftKb_KpSpecialAirNStart_Anim,
        ftKb_KpSpecialAirNStart_IASA,
        ftKb_KpSpecialAirNStart_Phys,
        ftKb_KpSpecialAirNStart_Coll,
        ftCamera_UpdateCameraBox,
    },
    {
        // ftKb_MS_GkSpecialAirN = 542
        ftKb_SM_GkSpecialAirN,
        ftKb_MF_SpecialAirNGkLoop,
        FtMoveId_KbSpecialNGk << 24,
        ftKb_KpSpecialAirN_Anim,
        ftKb_KpSpecialAirN_IASA,
        ftKb_KpSpecialAirN_Phys,
        ftKb_KpSpecialAirN_Coll,
        ftCamera_UpdateCameraBox,
    },
    {
        // ftKb_MS_GkSpecialAirNEnd = 543
        ftKb_SM_GkSpecialAirNEnd,
        ftKb_MF_SpecialAirNGk,
        FtMoveId_KbSpecialNGk << 24,
        ftKb_KpSpecialAirNEnd_Anim,
        ftKb_KpSpecialAirNEnd_IASA,
        ftKb_KpSpecialAirNEnd_Phys,
        ftKb_KpSpecialAirNEnd_Coll,
        ftCamera_UpdateCameraBox,
    },
};

HSD_GObjEvent ftKb_Init_803C9CC8[] = {
    ftKb_SpecialN_800EFA40,
    ftKb_SpecialN_800EFAF0,
    ftKb_SpecialN_800EFB4C,
    ftKb_SpecialN_800EFBFC,
    ftKb_SpecialN_800EFC58,
    ftKb_SpecialN_800EFD08,
    ftKb_SpecialN_800F0FC0,
    ftKb_SpecialN_800F10A4,
    NULL,
    NULL,
    ftKb_SpecialN_800EFD64,
    ftKb_SpecialN_800EFE1C,
    ftKb_SpecialN_800EFE80,
    ftKb_SpecialN_800EFF38,
    ftKb_SpecialN_800EFF9C,
    ftKb_SpecialN_800F0054,
    ftKb_SpecialN_800F00B8,
    ftKb_SpecialN_800F0168,
    ftKb_SpecialN_800F01C4,
    ftKb_SpecialN_800F0274,
    ftKb_SpecialN_800F02D0,
    ftKb_SpecialN_800F0380,
    NULL,
    NULL,
    ftKb_SpecialN_800F03DC,
    ftKb_SpecialN_800F0494,
    ftKb_SpecialN_800F04F8,
    ftKb_SpecialN_800F05A8,
    ftKb_SpecialN_800F0604,
    ftKb_SpecialN_800F06B4,
    ftKb_SpecialN_800F10D4,
    ftKb_SpecialN_800F11AC,
    ftKb_SpecialN_800F11F0,
    ftKb_SpecialN_800F12C8,
    ftKb_SpecialN_800F0710,
    ftKb_SpecialN_800F07C0,
    ftKb_SpecialN_800F081C,
    ftKb_SpecialN_800F08D4,
    ftKb_SpecialN_800F0938,
    ftKb_SpecialN_800F09F0,
    ftKb_SpecialN_800F0A54,
    ftKb_SpecialN_800F0B0C,
    ftKb_SpecialN_800F0B70,
    ftKb_SpecialN_800F0C20,
    ftKb_SpecialN_800F130C,
    ftKb_SpecialN_800F13F0,
    ftKb_SpecialN_800F0C7C,
    ftKb_SpecialN_800F0D34,
    ftKb_SpecialN_800F14B4,
    ftKb_SpecialN_800F15D8,
    ftKb_SpecialN_800F0D98,
    ftKb_SpecialN_800F0E48,
    ftKb_SpecialN_800F0EA4,
    ftKb_SpecialN_800F0F5C,
    NULL,
    NULL,
    NULL,
    NULL,
    NULL,
    NULL,
    NULL,
    NULL,
    ftKb_SpecialN_800EFD64,
    ftKb_SpecialN_800EFE1C,
    NULL,
    NULL,
};

HSD_GObjEvent ftKb_Init_803C9DD0[] = {
    ftKb_SpecialN_800F9110,
    ftKb_SpecialNFx_800FE100,
    ftKb_SpecialNCa_800F99BC,
    ftKb_SpecialNDk_800FF8EC,
    ftKb_SpecialN_800F5F68,
    ftKb_SpecialNKp_800FA8B4,
    ftKb_SpecialNLk800FB880,
    ftKb_SpecialNSk_8010612C,
    ftKb_SpecialNNs_800FED38,
    ftKb_SpecialNPe_8010C4D4,
    ftKb_SpecialNIc_80108D64,
    NULL,
    ftKb_SpecialNPk_800F9FD4,
    ftKb_SpecialNSs_800FCF74,
    ftKb_SpecialNYs_8010941C,
    ftKb_SpecialNPr_80101560,
    ftKb_SpecialNMt_80107568,
    ftKb_SpecialNLg_800F9614,
    ftKb_SpecialNMs_8010B2FC,
    ftKb_SpecialNZd_80105B2C,
    ftKb_SpecialNLk800FB880,
    ftKb_SpecialN_800F9110,
    ftKb_SpecialNFx_800FE100,
    ftKb_SpecialNPk_800F9FD4,
    ftKb_SpecialNGw_8010D188,
    ftKb_SpecialNCa_800F99BC,
    ftKb_SpecialNMs_8010B2FC,
    NULL,
    NULL,
    NULL,
    NULL,
    ftKb_SpecialNKp_800FA8B4,
    NULL,
};

HSD_GObjEvent ftKb_Init_803C9E54[] = {
    ftKb_SpecialNMr_800F93CC,
    ftKb_SpecialNFx_800FE240,
    ftKb_SpecialNCa_800F9A54,
    ftKb_SpecialNDk_800FFA10,
    ftKb_SpecialN_800F6070,
    ftKb_SpecialNKp_800FA958,
    ftKb_SpecialNLk800FBA00,
    ftKb_SpecialNSk_801061E4,
    ftKb_SpecialNNs_800FEDD0,
    ftKb_SpecialNPe_8010C560,
    ftKb_SpecialNIc_80108E14,
    NULL,
    ftKb_SpecialNPk_800FA064,
    ftKb_SpecialNSs_800FD020,
    ftKb_SpecialNYs_801094FC,
    ftKb_SpecialNPr_80101618,
    ftKb_SpecialNMt_80107638,
    ftKb_SpecialNLg_800F9684,
    ftKb_SpecialNMs_8010B4A0,
    ftKb_SpecialNZd_80105BA8,
    ftKb_SpecialNLk800FBA00,
    ftKb_SpecialNMr_800F93CC,
    ftKb_SpecialNFx_800FE240,
    ftKb_SpecialNPk_800FA064,
    ftKb_SpecialNGw_8010D204,
    ftKb_SpecialNCa_800F9A54,
    ftKb_SpecialNMs_8010B4A0,
    NULL,
    NULL,
    NULL,
    NULL,
    ftKb_SpecialNKp_800FA958,
    NULL,
};

typedef struct ftKirby_UnkArrayThing {
    /*  +0 */ int x0;
    /*  +4 */ int x4;
    /*  +8 */ int x8;
    /*  +C */ int xC;
    /* +10 */ int x10;
    /* +14 */ int x14;
    /* +18 */ int x18;
    /* +1C */ int x1C;
    /* +20 */ int x20;
    /* +24 */ int x24;
    /* +28 */ int x28;
    /* +2C */ int x2C;
} ftKirby_UnkArrayThing;

ftKirby_UnkArrayThing ftKb_Init_803C9ED8 = { 0 };
ftKirby_UnkArrayThing ftKb_Init_803C9F08 = { 0 };
ftKirby_UnkArrayThing ftKb_Init_803C9F38 = { 0 };
ftKirby_UnkArrayThing ftKb_Init_803C9F68 = { 0 };
ftKirby_UnkArrayThing ftKb_Init_803C9F98 = { 0 };

ftKirby_UnkArrayThing* ftKb_Init_803C9FC8[FTKIND_MAX] = {
    NULL,
    NULL,
    NULL,
    &ftKb_Init_803C9ED8,
    NULL,
    NULL,
    NULL,
    NULL,
    NULL,
    NULL,
    NULL,
    NULL,
    NULL,
    NULL,
    NULL,
    &ftKb_Init_803C9F08,
    &ftKb_Init_803C9F38,
    NULL,
    NULL,
    NULL,
    NULL,
    NULL,
    &ftKb_Init_803C9F68,
    NULL,
    &ftKb_Init_803C9F98,
    NULL,
    NULL,
    NULL,
    NULL,
    NULL,
    NULL,
    NULL,
    NULL,
};

MotionState ftKb_Init_UnkMotionStates0[] = {
    {
        ftCo_SM_RunBrake,
        Ft_MF_None,
        FtMoveId_Default << 24,
        NULL,
        NULL,
        ftCo_800C737C,
        NULL,
        NULL,
    },
    {
        ftCo_SM_Kneebend,
        Ft_MF_None,
        FtMoveId_Default << 24,
        NULL,
        NULL,
        ftCo_800C737C,
        NULL,
        NULL,
    },
    {
        ftCo_SM_JumpF,
        Ft_MF_None,
        FtMoveId_Default << 24,
        NULL,
        NULL,
        ftCo_800C737C,
        NULL,
        NULL,
    },
    {
        ftCo_SM_JumpB,
        Ft_MF_None,
        FtMoveId_Default << 24,
        NULL,
        NULL,
        ftCo_800C7414,
        NULL,
        NULL,
    },
};

/* static */ void ftKb_Init_800EE854(void);
/* static */ void ftKb_Init_800EE874(void);
/* static */ void ftKb_Init_800EE8B0(void);
/* static */ void ftKb_Init_800EE8EC(void);
/* static */ void ftKb_Init_800EE904(void);

jtbl_t ftKb_Init_803CA0CC = {
    ftKb_Init_800EE854, ftKb_Init_800EE904, ftKb_Init_800EE904,
    ftKb_Init_800EE904, ftKb_Init_800EE8EC, ftKb_Init_800EE904,
    ftKb_Init_800EE904, ftKb_Init_800EE904, ftKb_Init_800EE904,
    ftKb_Init_800EE904, ftKb_Init_800EE874, ftKb_Init_800EE904,
    ftKb_Init_800EE904, ftKb_Init_800EE8B0,
};

char ftKb_Init_assert_msg_0[] = "fighter parts model dobj num over!\n";
char ftKb_Init_assert_msg_1[] = "ftkirby.c";
char ftKb_Init_assert_msg_2[] = "fighter dobj num over!\n";

/* static */ void ftKb_SpecialN_800F1708(void);
/* static */ void ftKb_SpecialN_800F171C(void);
/* static */ void ftKb_SpecialN_800F1730(void);
/* static */ void ftKb_SpecialN_800F1744(void);
/* static */ void ftKb_SpecialN_800F1764(void);
/* static */ void ftKb_SpecialN_800F1784(void);
/* static */ void ftKb_SpecialN_800F17A4(void);
/* static */ void ftKb_SpecialN_800F17C4(void);
/* static */ void ftKb_SpecialN_800F17E4(void);
/* static */ void ftKb_SpecialN_800F17F8(void);
/* static */ void ftKb_SpecialN_800F1818(void);
/* static */ void ftKb_SpecialN_800F1838(void);
/* static */ void ftKb_SpecialN_800F1858(void);
/* static */ void ftKb_SpecialN_800F186C(void);
/* static */ void ftKb_SpecialN_800F1880(void);
/* static */ void ftKb_SpecialN_800F1894(void);
/* static */ void ftKb_SpecialN_800F18B4(void);
/* static */ void ftKb_SpecialN_800F18C8(void);
/* static */ void ftKb_SpecialN_800F18E8(void);
/* static */ void ftKb_SpecialN_800F18F8(void);

jtbl_t ftKb_Init_803CA14C = {
    ftKb_SpecialN_800F1708, ftKb_SpecialN_800F1764, ftKb_SpecialN_800F18F8,
    ftKb_SpecialN_800F18F8, ftKb_SpecialN_800F18F8, ftKb_SpecialN_800F186C,
    ftKb_SpecialN_800F17A4, ftKb_SpecialN_800F1894, ftKb_SpecialN_800F17F8,
    ftKb_SpecialN_800F1744, ftKb_SpecialN_800F1730, ftKb_SpecialN_800F18F8,
    ftKb_SpecialN_800F1818, ftKb_SpecialN_800F1858, ftKb_SpecialN_800F18E8,
    ftKb_SpecialN_800F18F8, ftKb_SpecialN_800F17E4, ftKb_SpecialN_800F171C,
    ftKb_SpecialN_800F18F8, ftKb_SpecialN_800F18F8, ftKb_SpecialN_800F17C4,
    ftKb_SpecialN_800F18B4, ftKb_SpecialN_800F1784, ftKb_SpecialN_800F1838,
    ftKb_SpecialN_800F18C8, ftKb_SpecialN_800F18F8, ftKb_SpecialN_800F18F8,
    ftKb_SpecialN_800F18F8, ftKb_SpecialN_800F18F8, ftKb_SpecialN_800F18F8,
    ftKb_SpecialN_800F18F8, ftKb_SpecialN_800F1880,
};

/* static */ void ftKb_SpecialN_800F19E8(void);
/* static */ void ftKb_SpecialN_800F19F4(void);
/* static */ void ftKb_SpecialN_800F1A00(void);
/* static */ void ftKb_SpecialN_800F1A0C(void);
/* static */ void ftKb_SpecialN_800F1A20(void);
/* static */ void ftKb_SpecialN_800F1A2C(void);
/* static */ void ftKb_SpecialN_800F1A38(void);
/* static */ void ftKb_SpecialN_800F1A44(void);
/* static */ void ftKb_SpecialN_800F1A50(void);
/* static */ void ftKb_SpecialN_800F1A64(void);
/* static */ void ftKb_SpecialN_800F1A70(void);
/* static */ void ftKb_SpecialN_800F1A78(void);

jtbl_t ftKb_Init_803CA1CC = {
    ftKb_SpecialN_800F1A78, ftKb_SpecialN_800F1A00, ftKb_SpecialN_800F1A78,
    ftKb_SpecialN_800F1A64, ftKb_SpecialN_800F1A78, ftKb_SpecialN_800F1A78,
    ftKb_SpecialN_800F1A0C, ftKb_SpecialN_800F1A44, ftKb_SpecialN_800F1A2C,
    ftKb_SpecialN_800F19F4, ftKb_SpecialN_800F19E8, ftKb_SpecialN_800F1A78,
    ftKb_SpecialN_800F1A78, ftKb_SpecialN_800F1A38, ftKb_SpecialN_800F1A50,
    ftKb_SpecialN_800F1A78, ftKb_SpecialN_800F1A20, ftKb_SpecialN_800F1A78,
    ftKb_SpecialN_800F1A78, ftKb_SpecialN_800F1A78, ftKb_SpecialN_800F1A0C,
    ftKb_SpecialN_800F1A78, ftKb_SpecialN_800F1A00, ftKb_SpecialN_800F1A78,
    ftKb_SpecialN_800F1A70,
};

/* static */ void ftKb_SpecialN_800F1AC8(void);
/* static */ void ftKb_SpecialN_800F1AD4(void);
/* static */ void ftKb_SpecialN_800F1AE0(void);
/* static */ void ftKb_SpecialN_800F1AEC(void);
/* static */ void ftKb_SpecialN_800F1B00(void);
/* static */ void ftKb_SpecialN_800F1B0C(void);
/* static */ void ftKb_SpecialN_800F1B18(void);
/* static */ void ftKb_SpecialN_800F1B24(void);
/* static */ void ftKb_SpecialN_800F1B30(void);
/* static */ void ftKb_SpecialN_800F1B44(void);
/* static */ void ftKb_SpecialN_800F1B50(void);
/* static */ void ftKb_SpecialN_800F1B58(void);

jtbl_t ftKb_Init_803CA230 = {
    ftKb_SpecialN_800F1B58, ftKb_SpecialN_800F1AE0, ftKb_SpecialN_800F1B58,
    ftKb_SpecialN_800F1B44, ftKb_SpecialN_800F1B58, ftKb_SpecialN_800F1B58,
    ftKb_SpecialN_800F1AEC, ftKb_SpecialN_800F1B24, ftKb_SpecialN_800F1B0C,
    ftKb_SpecialN_800F1AD4, ftKb_SpecialN_800F1AC8, ftKb_SpecialN_800F1B58,
    ftKb_SpecialN_800F1B58, ftKb_SpecialN_800F1B18, ftKb_SpecialN_800F1B30,
    ftKb_SpecialN_800F1B58, ftKb_SpecialN_800F1B00, ftKb_SpecialN_800F1B58,
    ftKb_SpecialN_800F1B58, ftKb_SpecialN_800F1B58, ftKb_SpecialN_800F1AEC,
    ftKb_SpecialN_800F1B58, ftKb_SpecialN_800F1AE0, ftKb_SpecialN_800F1B58,
    ftKb_SpecialN_800F1B50,
};

/* static */ void ftKb_SpecialN_800F1CC8(void);
/* static */ void ftKb_SpecialN_800F1CD0(void);

jtbl_t ftKb_Init_803CA294 = {
    ftKb_SpecialN_800F1CD0, ftKb_SpecialN_800F1CD0, ftKb_SpecialN_800F1CC8,
    ftKb_SpecialN_800F1CD0, ftKb_SpecialN_800F1CD0, ftKb_SpecialN_800F1CD0,
    ftKb_SpecialN_800F1CD0, ftKb_SpecialN_800F1CC8, ftKb_SpecialN_800F1CD0,
    ftKb_SpecialN_800F1CD0, ftKb_SpecialN_800F1CC8, ftKb_SpecialN_800F1CC8,
    ftKb_SpecialN_800F1CD0, ftKb_SpecialN_800F1CC8,
};

/* static */ void ftKb_SpecialN_800F1D00(void);
/* static */ void ftKb_SpecialN_800F1D08(void);

jtbl_t ftKb_Init_803CA2CC = {
    ftKb_SpecialN_800F1D08, ftKb_SpecialN_800F1D08, ftKb_SpecialN_800F1D00,
    ftKb_SpecialN_800F1D08, ftKb_SpecialN_800F1D08, ftKb_SpecialN_800F1D08,
    ftKb_SpecialN_800F1D08, ftKb_SpecialN_800F1D00, ftKb_SpecialN_800F1D08,
    ftKb_SpecialN_800F1D08, ftKb_SpecialN_800F1D00, ftKb_SpecialN_800F1D00,
    ftKb_SpecialN_800F1D08, ftKb_SpecialN_800F1D00, NULL
};

char ftKb_Init_DatFilename[] = "PlKb.dat";
char ftKb_Init_DataName[] = "ftDataKirby";
char ftKb_Init_803CA320[] = "PlKbNr.dat";
char ftKb_Init_803CA32C[] = "PlyKirby5K_Share_joint";
char ftKb_Init_803CA344[] = "PlyKirby5K_Share_matanim_joint";
char ftKb_Init_803CA364[] = "PlKbYe.dat";
char ftKb_Init_803CA370[] = "PlyKirby5KYe_Share_joint";
char ftKb_Init_803CA38C[] = "PlyKirby5KYe_Share_matanim_joint";
char ftKb_Init_803CA3B0[] = "PlKbBu.dat";
char ftKb_Init_803CA3BC[] = "PlyKirby5KBu_Share_joint";
char ftKb_Init_803CA3D8[] = "PlyKirby5KBu_Share_matanim_joint";
char ftKb_Init_803CA3FC[] = "PlKbRe.dat";
char ftKb_Init_803CA408[] = "PlyKirby5KRe_Share_joint";
char ftKb_Init_803CA424[] = "PlyKirby5KRe_Share_matanim_joint";
char ftKb_Init_803CA448[] = "PlKbGr.dat";
char ftKb_Init_803CA454[] = "PlyKirby5KGr_Share_joint";
char ftKb_Init_803CA470[] = "PlyKirby5KGr_Share_matanim_joint";
char ftKb_Init_803CA494[] = "PlKbWh.dat";
char ftKb_Init_803CA4A0[] = "PlyKirby5KWh_Share_joint";
char ftKb_Init_803CA4BC[] = "PlyKirby5KWh_Share_matanim_joint";
char ftKb_Init_AnimDatFilename[] = "PlKbAJ.dat";

Fighter_DemoStrings ftKb_Init_DemoMotionFilenames = {
    "ftDemoResultMotionFileKirby",
    "ftDemoIntroMotionFileKirby",
    "ftDemoEndingMotionFileKirby",
    "ftDemoViWaitMotionFileKirby",
};

char* ftKb_Init_803CA5A4[] = {
    "ftDemoVi0501MotionFileKirby",
    NULL,
    NULL,
    "ftDemoVi0502MotionFileKirby",
};

Fighter_CostumeStrings ftKb_Init_CostumeStrings[] = {
    { ftKb_Init_803CA320, ftKb_Init_803CA32C, ftKb_Init_803CA344 },
    { ftKb_Init_803CA364, ftKb_Init_803CA370, ftKb_Init_803CA38C },
    { ftKb_Init_803CA3B0, ftKb_Init_803CA3BC, ftKb_Init_803CA3D8 },
    { ftKb_Init_803CA3FC, ftKb_Init_803CA408, ftKb_Init_803CA424 },
    { ftKb_Init_803CA448, ftKb_Init_803CA454, ftKb_Init_803CA470 },
    { ftKb_Init_803CA494, ftKb_Init_803CA4A0, ftKb_Init_803CA4BC },
};

typedef struct ftKirby_CopyName {
    char* filename;
    char* name;
} ftKirby_CopyName;

ftKirby_CopyName ftKb_Init_803CA9D0[FTKIND_MAX] = {
    { "PlKbCpMr.dat", "ftDataKirbyCopyMario" },
    { "PlKbCpFx.dat", "ftDataKirbyCopyFox" },
    { "PlKbCpCa.dat", "ftDataKirbyCopyCaptain" },
    { "PlKbCpDk.dat", "ftDataKirbyCopyDonkey" },
    { NULL, NULL },
    { "PlKbCpKp.dat", "ftDataKirbyCopyKoopa" },
    { "PlKbCpLk.dat", "ftDataKirbyCopyLink" },
    { "PlKbCpSk.dat", "ftDataKirbyCopySeak" },
    { "PlKbCpNs.dat", "ftDataKirbyCopyNess" },
    { "PlKbCpPe.dat", "ftDataKirbyCopyPeach" },
    { "PlKbCpPp.dat", "ftDataKirbyCopyPopo" },
    { NULL, NULL },
    { "PlKbCpPk.dat", "ftDataKirbyCopyPikachu" },
    { "PlKbCpSs.dat", "ftDataKirbyCopySamus" },
    { "PlKbCpYs.dat", "ftDataKirbyCopyYoshi" },
    { "PlKbCpPr.dat", "ftDataKirbyCopyPurin" },
    { "PlKbCpMt.dat", "ftDataKirbyCopyMewtwo" },
    { "PlKbCpLg.dat", "ftDataKirbyCopyLuigi" },
    { "PlKbCpMs.dat", "ftDataKirbyCopyMars" },
    { "PlKbCpZd.dat", "ftDataKirbyCopyZelda" },
    { "PlKbCpCl.dat", "ftDataKirbyCopyClink" },
    { "PlKbCpDr.dat", "ftDataKirbyCopyDrmario" },
    { "PlKbCpFc.dat", "ftDataKirbyCopyFalco" },
    { "PlKbCpPc.dat", "ftDataKirbyCopyPichu" },
    { "PlKbCpGw.dat", "ftDataKirbyCopyGamewatch" },
    { "PlKbCpGn.dat", "ftDataKirbyCopyGanon" },
    { "PlKbCpFe.dat", "ftDataKirbyCopyEmblem" },
    { NULL, NULL },
    { NULL, NULL },
    { NULL, NULL },
    { NULL, NULL },
    { NULL, NULL },
    { NULL, NULL },
};

char ftKb_Init_803CAAD8[] = "PlKbNrCpDk.dat";
char ftKb_Init_803CAAE8[] = "PlyKirbyDk_Share_joint";
char ftKb_Init_803CAB00[] = "PlyKirbyDk_Share_matanim_joint";
char ftKb_Init_803CAB20[] = "PlKbYeCpDk.dat";
char ftKb_Init_803CAB30[] = "PlyKirbyDkYe_Share_joint";
char ftKb_Init_803CAB4C[] = "PlyKirbyDkYe_Share_matanim_joint";
char ftKb_Init_803CAB70[] = "PlKbBuCpDk.dat";
char ftKb_Init_803CAB80[] = "PlyKirbyDkBu_Share_joint";
char ftKb_Init_803CAB9C[] = "PlyKirbyDkBu_Share_matanim_joint";
char ftKb_Init_803CABC0[] = "PlKbReCpDk.dat";
char ftKb_Init_803CABD0[] = "PlyKirbyDkRe_Share_joint";
char ftKb_Init_803CABEC[] = "PlyKirbyDkRe_Share_matanim_joint";
char ftKb_Init_803CAC10[] = "PlKbGrCpDk.dat";
char ftKb_Init_803CAC20[] = "PlyKirbyDkGr_Share_joint";
char ftKb_Init_803CAC3C[] = "PlyKirbyDkGr_Share_matanim_joint";
char ftKb_Init_803CAC60[] = "PlKbWhCpDk.dat";
char ftKb_Init_803CAC70[] = "PlyKirbyDkWh_Share_joint";
char ftKb_Init_803CAC8C[] = "PlyKirbyDkWh_Share_matanim_joint";

Fighter_CostumeStrings ftKb_Init_803CACB0[] = {
    { ftKb_Init_803CAAD8, ftKb_Init_803CAAE8, ftKb_Init_803CAB00 },
    { ftKb_Init_803CAB20, ftKb_Init_803CAB30, ftKb_Init_803CAB4C },
    { ftKb_Init_803CAB70, ftKb_Init_803CAB80, ftKb_Init_803CAB9C },
    { ftKb_Init_803CABC0, ftKb_Init_803CABD0, ftKb_Init_803CABEC },
    { ftKb_Init_803CAC10, ftKb_Init_803CAC20, ftKb_Init_803CAC3C },
    { ftKb_Init_803CAC60, ftKb_Init_803CAC70, ftKb_Init_803CAC8C },
};

char ftKb_Init_803CACF8[] = "PlKbNrCpPr.dat";
char ftKb_Init_803CAD08[] = "PlyKirbyPr_Share_joint";
char ftKb_Init_803CAD20[] = "PlyKirbyPr_Share_matanim_joint";
char ftKb_Init_803CAD40[] = "PlKbYeCpPr.dat";
char ftKb_Init_803CAD50[] = "PlyKirbyPrYe_Share_joint";
char ftKb_Init_803CAD6C[] = "PlyKirbyPrYe_Share_matanim_joint";
char ftKb_Init_803CAD90[] = "PlKbBuCpPr.dat";
char ftKb_Init_803CADA0[] = "PlyKirbyPrBu_Share_joint";
char ftKb_Init_803CADBC[] = "PlyKirbyPrBu_Share_matanim_joint";
char ftKb_Init_803CADE0[] = "PlKbReCpPr.dat";
char ftKb_Init_803CADF0[] = "PlyKirbyPrRe_Share_joint";
char ftKb_Init_803CAE0C[] = "PlyKirbyPrRe_Share_matanim_joint";
char ftKb_Init_803CAE30[] = "PlKbGrCpPr.dat";
char ftKb_Init_803CAE40[] = "PlyKirbyPrGr_Share_joint";
char ftKb_Init_803CAE5C[] = "PlyKirbyPrGr_Share_matanim_joint";
char ftKb_Init_803CAE80[] = "PlKbWhCpPr.dat";
char ftKb_Init_803CAE90[] = "PlyKirbyPrWh_Share_joint";
char ftKb_Init_803CAEAC[] = "PlyKirbyPrWh_Share_matanim_joint";

Fighter_CostumeStrings ftKb_Init_803CAED0[] = {
    { ftKb_Init_803CACF8, ftKb_Init_803CAD08, ftKb_Init_803CAD20 },
    { ftKb_Init_803CAD40, ftKb_Init_803CAD50, ftKb_Init_803CAD6C },
    { ftKb_Init_803CAD90, ftKb_Init_803CADA0, ftKb_Init_803CADBC },
    { ftKb_Init_803CADE0, ftKb_Init_803CADF0, ftKb_Init_803CAE0C },
    { ftKb_Init_803CAE30, ftKb_Init_803CAE40, ftKb_Init_803CAE5C },
    { ftKb_Init_803CAE80, ftKb_Init_803CAE90, ftKb_Init_803CAEAC },
};

char ftKb_Init_803CAF18[] = "PlKbNrCpMt.dat";
char ftKb_Init_803CAF28[] = "PlyKirbyMt_Share_joint";
char ftKb_Init_803CAF40[] = "PlyKirbyMt_Share_matanim_joint";
char ftKb_Init_803CAF60[] = "PlKbYeCpMt.dat";
char ftKb_Init_803CAF70[] = "PlyKirbyMtYe_Share_joint";
char ftKb_Init_803CAF8C[] = "PlyKirbyMtYe_Share_matanim_joint";
char ftKb_Init_803CAFB0[] = "PlKbBuCpMt.dat";
char ftKb_Init_803CAFC0[] = "PlyKirbyMtBu_Share_joint";
char ftKb_Init_803CAFDC[] = "PlyKirbyMtBu_Share_matanim_joint";
char ftKb_Init_803CB000[] = "PlKbReCpMt.dat";
char ftKb_Init_803CB010[] = "PlyKirbyMtRe_Share_joint";
char ftKb_Init_803CB02C[] = "PlyKirbyMtRe_Share_matanim_joint";
char ftKb_Init_803CB050[] = "PlKbGrCpMt.dat";
char ftKb_Init_803CB060[] = "PlyKirbyMtGr_Share_joint";
char ftKb_Init_803CB07C[] = "PlyKirbyMtGr_Share_matanim_joint";
char ftKb_Init_803CB0A0[] = "PlKbWhCpMt.dat";
char ftKb_Init_803CB0B0[] = "PlyKirbyMtWh_Share_joint";
char ftKb_Init_803CB0CC[] = "PlyKirbyMtWh_Share_matanim_joint";

Fighter_CostumeStrings ftKb_Init_803CB0F0[] = {
    { ftKb_Init_803CAF18, ftKb_Init_803CAF28, ftKb_Init_803CAF40 },
    { ftKb_Init_803CAF60, ftKb_Init_803CAF70, ftKb_Init_803CAF8C },
    { ftKb_Init_803CAFB0, ftKb_Init_803CAFC0, ftKb_Init_803CAFDC },
    { ftKb_Init_803CB000, ftKb_Init_803CB010, ftKb_Init_803CB02C },
    { ftKb_Init_803CB050, ftKb_Init_803CB060, ftKb_Init_803CB07C },
    { ftKb_Init_803CB0A0, ftKb_Init_803CB0B0, ftKb_Init_803CB0CC },
};

char ftKb_Init_803CB138[] = "PlKbNrCpFc.dat";
char ftKb_Init_803CB148[] = "PlyKirbyFc_Share_joint";
char ftKb_Init_803CB160[] = "PlyKirbyFc_Share_matanim_joint";
char ftKb_Init_803CB180[] = "PlKbYeCpFc.dat";
char ftKb_Init_803CB190[] = "PlyKirbyFcYe_Share_joint";
char ftKb_Init_803CB1AC[] = "PlyKirbyFcYe_Share_matanim_joint";
char ftKb_Init_803CB1D0[] = "PlKbBuCpFc.dat";
char ftKb_Init_803CB1E0[] = "PlyKirbyFcBu_Share_joint";
char ftKb_Init_803CB1FC[] = "PlyKirbyFcBu_Share_matanim_joint";
char ftKb_Init_803CB220[] = "PlKbReCpFc.dat";
char ftKb_Init_803CB230[] = "PlyKirbyFcRe_Share_joint";
char ftKb_Init_803CB24C[] = "PlyKirbyFcRe_Share_matanim_joint";
char ftKb_Init_803CB270[] = "PlKbGrCpFc.dat";
char ftKb_Init_803CB280[] = "PlyKirbyFcGr_Share_joint";
char ftKb_Init_803CB29C[] = "PlyKirbyFcGr_Share_matanim_joint";
char ftKb_Init_803CB2C0[] = "PlKbWhCpFc.dat";
char ftKb_Init_803CB2D0[] = "PlyKirbyFcWh_Share_joint";
char ftKb_Init_803CB2EC[] = "PlyKirbyFcWh_Share_matanim_joint";

Fighter_CostumeStrings ftKb_Init_803CB310[] = {
    { ftKb_Init_803CB138, ftKb_Init_803CB148, ftKb_Init_803CB160 },
    { ftKb_Init_803CB180, ftKb_Init_803CB190, ftKb_Init_803CB1AC },
    { ftKb_Init_803CB1D0, ftKb_Init_803CB1E0, ftKb_Init_803CB1FC },
    { ftKb_Init_803CB220, ftKb_Init_803CB230, ftKb_Init_803CB24C },
    { ftKb_Init_803CB270, ftKb_Init_803CB280, ftKb_Init_803CB29C },
    { ftKb_Init_803CB2C0, ftKb_Init_803CB2D0, ftKb_Init_803CB2EC },
};

char ftKb_Init_803CB358[] = "PlKbNrCpGw.dat";
char ftKb_Init_803CB368[] = "PlyKirbyGw_Share_joint";
char ftKb_Init_803CB380[] = "PlyKirbyGw_Share_matanim_joint";

Fighter_CostumeStrings ftKb_Init_803CB3A0[] = {
    { ftKb_Init_803CB358, ftKb_Init_803CB368, ftKb_Init_803CB380 },
    { ftKb_Init_803CB358, ftKb_Init_803CB368, ftKb_Init_803CB380 },
    { ftKb_Init_803CB358, ftKb_Init_803CB368, ftKb_Init_803CB380 },
    { ftKb_Init_803CB358, ftKb_Init_803CB368, ftKb_Init_803CB380 },
    { ftKb_Init_803CB358, ftKb_Init_803CB368, ftKb_Init_803CB380 },
    { ftKb_Init_803CB358, ftKb_Init_803CB368, ftKb_Init_803CB380 },
};

Fighter_CostumeStrings* ftKb_Init_803CB3E8[] = {
    NULL,
    NULL,
    NULL,
    ftKb_Init_803CACB0,
    NULL,
    NULL,
    NULL,
    NULL,
    NULL,
    NULL,
    NULL,
    NULL,
    NULL,
    NULL,
    NULL,
    ftKb_Init_803CAED0,
    ftKb_Init_803CB0F0,
    NULL,
    NULL,
    NULL,
    NULL,
    NULL,
    ftKb_Init_803CB310,
    NULL,
    ftKb_Init_803CB3A0,
    NULL,
    NULL,
    NULL,
    NULL,
    NULL,
    NULL,
    NULL,
    NULL,
};

s8 ftKb_Init_803CB46C[FTKIND_MAX] = {
    32, 33, 38, 39, -1, 41, 35, 21, 42, 45, 46, 46, 36, 34, 40, 43, 44,
    37, 20, 21, 35, 32, 33, 36, -1, 47, 48, -1, -1, -1, -1, -1, -1,
};

bool ftKb_Init_803CB490[] = {
    false, true,  false, false, false, false, true,  true,
    false, false, false, true,  true,  true,  false, false,
    true,  true,  true,  true,  false, true,  true,
};

struct ftKb_Init_803CB4EC {
    int ints[6];
    Vec3 vec;
} ftKb_Init_803CB4EC = {
    { 0, 2, 3, 4, 5, 6 },
    { 0.0F, 1.0F, 0.0F },
};

char ftKb_Init_803CB510[] = "Other Dead_Proc Existence";
char ftKb_Init_803CB52C[] = "ftkirbyspecials.c";

enum_t ftKb_Init_803CB540[] = {
    0, 0, 0, 0, 0, 0, 0, 0, 0, 0, 0, 0, 0, 0, 0, 0, 1, 1, 1, 1, 1, 1, 1, 1,
    1, 1, 1, 1, 1, 1, 1, 1, 0, 0, 0, 0, 0, 0, 0, 0, 3, 3, 3, 3, 3, 3, 3, 3,
    0, 0, 0, 0, 0, 0, 0, 0, 3, 3, 3, 3, 3, 3, 3, 3, 1, 1, 1, 1, 1, 1, 1, 1,
    2, 2, 2, 2, 2, 2, 2, 2, 1, 1, 1, 1, 1, 1, 1, 1, 2, 2, 2, 2, 2, 2, 2, 2,
};

u32 ftKb_Init_803CB6C0[] = { 260006, 260009, 260012, 260015, 260018, 0 };

char ftKb_Init_803CB6D8[] = "ftToSpecialNFox::Caution!!!\n";
char ftKb_Init_803CB6F8[] = "ftkirbyspecialfox.c\0\0\0\0";

Vec4 ftKb_Init_803CB710 = { 0.65F, 0.7F, 0.8F, 1.0F };
Vec4 ftKb_Init_803CB720 = { 1.1F, 1.35F, 1.3F, 1.2F };

char ftKb_Init_assert_msg_3[] = "!(jobj->flags & JOBJ_USE_QUATERNION)";

Vec3 ftKb_Init_803CB758[] = {
    { +8, +0, -4 },
    { +4, +4, +4 },
};

float ftKb_Init_803CB770[] = {
    -1, -0.75, -0.5, -0.25, 0, +0.25, +0.5, +0.75, +1,
};

/* static */ void ftKb_SpecialNSk_80106464(void);
/* static */ void ftKb_SpecialNSk_80106474(void);

jtbl_t ftKb_Init_803CB794 = {
    ftKb_SpecialNSk_80106474, ftKb_SpecialNSk_80106474,
    ftKb_SpecialNSk_80106464, ftKb_SpecialNSk_80106474,
    ftKb_SpecialNSk_80106474, ftKb_SpecialNSk_80106464,
    ftKb_SpecialNSk_80106474, ftKb_SpecialNSk_80106474,
    ftKb_SpecialNSk_80106464, ftKb_SpecialNSk_80106474,
    ftKb_SpecialNSk_80106474, ftKb_SpecialNSk_80106464,
    ftKb_SpecialNSk_80106474, ftKb_SpecialNSk_80106474,
    ftKb_SpecialNSk_80106464, ftKb_SpecialNSk_80106474,
    ftKb_SpecialNSk_80106474, ftKb_SpecialNSk_80106464,
};

/* static */ void ftKb_SpecialNSk_801066B4(void);
/* static */ void ftKb_SpecialNSk_801066C4(void);

jtbl_t ftKb_Init_803CB7DC = {
    ftKb_SpecialNSk_801066C4,
    ftKb_SpecialNSk_801066C4,
    ftKb_SpecialNSk_801066B4,
    ftKb_SpecialNSk_801066C4,
    ftKb_SpecialNSk_801066C4,
    ftKb_SpecialNSk_801066B4,
    ftKb_SpecialNSk_801066C4,
    ftKb_SpecialNSk_801066C4,
    ftKb_SpecialNSk_801066B4,
    ftKb_SpecialNSk_801066C4,
    ftKb_SpecialNSk_801066C4,
    ftKb_SpecialNSk_801066B4,
    ftKb_SpecialNSk_801066C4,
    ftKb_SpecialNSk_801066C4,
    ftKb_SpecialNSk_801066B4,
    ftKb_SpecialNSk_801066C4,
    ftKb_SpecialNSk_801066C4,
    ftKb_SpecialNSk_801066B4,
    NULL,
};

u32 ftKb_Init_803CB828[] = { 0x00030DB9, 0x00030DBC, 0x00030DBF, 0x00030DC2 };

float const ftKb_Init_803B7548[10] = { 0 };
Vec3 const ftKb_Init_803B7570 = { 0, 4, 0 };
Vec3 const ftKb_Init_803B757C = { 0, 4, 0 };

void ftKb_Init_800EE528(void)
{
    /// @todo Bad cast.
    s32* number_list = (s32*) &ft_80459B88.x0;
    ftKirby_UnkArrayThing** struct_list = ftKb_Init_803C9FC8;

    s32 i;
    for (i = 0; i < FTKIND_MAX; i++) {
        ftKirby_UnkArrayThing* unk_struct;
        number_list[i] = 0;
        unk_struct = struct_list[i];
        if (unk_struct) {
            unk_struct->x0 = 0;
            unk_struct = struct_list[i];
            unk_struct->x4 = 0;
            unk_struct = struct_list[i];
            unk_struct->x8 = 0;
            unk_struct = struct_list[i];
            unk_struct->xC = 0;
            unk_struct = struct_list[i];
            unk_struct->x10 = 0;
            unk_struct = struct_list[i];
            unk_struct->x14 = 0;
            unk_struct = struct_list[i];
            unk_struct->x18 = 0;
            unk_struct = struct_list[i];
            unk_struct->x1C = 0;
            unk_struct = struct_list[i];
            unk_struct->x20 = 0;
            unk_struct = struct_list[i];
            unk_struct->x24 = 0;
            unk_struct = struct_list[i];
            unk_struct->x28 = 0;
            unk_struct = struct_list[i];
            unk_struct->x2C = 0;
        }
    }
}

void ftKb_Init_OnDeath(HSD_GObj* gobj)
{
    Fighter* fp = GET_FIGHTER(gobj);
    ftParts_80074A4C(gobj, 0, 0);
    ftParts_80074A4C(gobj, 1, 0);
    fp->fv.kb.hat.x0 = 0;
    fp->fv.kb.hat.x4 = HSD_Randi(5) + 1;
    fp->fv.kb.hat.jobj = NULL;
    fp->fv.kb.hat.kind = 4;
    fp->fv.kb.hat.unk_hsd_obj = 0;
    fp->fv.kb.x60 = 0;
    fp->fv.kb.x64 = 0;
    if (Player_GetFlagsBit1(fp->player_id) &&
        Player_GetUnk4D(fp->player_id) != 4)
    {
        ftKb_SpecialN_800F1BAC(gobj, Player_GetUnk4D(fp->player_id), 0);
    }
}

void ftKb_Init_OnLoad(HSD_GObj* gobj)
{
    Fighter* fp = GET_FIGHTER(gobj);
    void** item_list = fp->ft_data->x48_items;

    PUSH_ATTRS(fp, ftKb_DatAttrs);

    fp->x2222_b1 = true;
    fp->x2D0 = fp->dat_attrs;
    fp->fv.kb.hat.x8_b0 = Player_GetFlagsAEBit1(fp->player_id);
    it_8026B3F8(item_list[0], 50);
    it_8026B3F8(item_list[1], 51);
    it_8026B3F8(item_list[2], 52);
    it_8026B3F8(item_list[3], 53);
}

void ftKb_Init_800EE74C(HSD_GObj* gobj)
{
    Fighter* fp = GET_FIGHTER(gobj);
    ftKb_SpecialAirLw_800F5524(gobj);
    ftKb_AttackDashAir_800F22D4(gobj);
    ftKb_SpecialAirLw_800F5318(gobj);
    ftKb_SpecialN_800F9090(gobj);
    ftKb_SpecialN_800F19AC(gobj);
    ftKb_SpecialN_800F5D04(gobj, false);
    fp->death3_cb = NULL;
}

void ftKb_Init_800EE7B8(HSD_GObj* gobj)
{
    Fighter* fp = GET_FIGHTER(gobj);
    ftKb_SpecialAirLw_800F5524(gobj);
    ftKb_AttackDashAir_800F22D4(gobj);
    ftKb_SpecialAirLw_800F5318(gobj);
    ftKb_SpecialN_800F9090(gobj);
    ftKb_SpecialN_800F1A8C(gobj);
    fp->death1_cb = NULL;
}

void ftKb_Init_UnkMotionStates4(HSD_GObj* gobj)
{
    s32 _[2];
    Fighter* fp = GET_FIGHTER(gobj);
    ftKb_DatAttrs* da = fp->dat_attrs;
    switch (fp->fv.kb.hat.kind) {
    case FTKIND_DONKEY:
        if (fp->fv.kb.xBC == da->specialn_dk_swings_to_full_charge) {
            ftCo_800BFFD0(fp, 58, 0);
        }
        break;
    case FTKIND_SAMUS:
        if (fp->fv.kb.xA8 == da->specialn_ss_charge_time) {
            ftCo_800BFFD0(fp, 54, 0);
        }
        break;
    case FTKIND_MEWTWO:
        if (fp->fv.kb.x9C == da->specialn_mt_charge_time) {
            ftCo_800BFFD0(fp, 93, 0);
            return;
        }
        break;
    case FTKIND_SEAK:
        if (fp->fv.kb.xB4 == 6) {
            ftCo_800BFFD0(fp, 87, 0);
        }
        break;
    }
}

void ftKb_Init_OnItemPickup(HSD_GObj* gobj, bool arg1)
{
    Fighter* fp = getFighter(gobj);
    if (!it_8026B2B4(fp->item_gobj)) {
        switch (it_8026B320(fp->item_gobj)) {
        case 1:
            ftAnim_80070FB4(gobj, 1, 0);
            break;
        case 3:
            ftAnim_80070FB4(gobj, 1, 1);
            break;
        case 4:
            ftAnim_80070FB4(gobj, 1, 2);
            break;
        }
        if (arg1) {
            ftAnim_80070C48(gobj, 1);
        }
    }
}

void ftKb_Init_OnItemInvisible(HSD_GObj* gobj)
{
    Fighter_OnItemInvisible(gobj, 1);
}

void ftKb_Init_OnItemVisible(HSD_GObj* gobj)
{
    Fighter_OnItemVisible(gobj, 1);
}

void ftKb_Init_OnItemDrop(HSD_GObj* gobj, bool bool1)
{
    Fighter_OnItemDrop(gobj, bool1, 1, 1);
}

void ftKb_Init_LoadSpecialAttrs(HSD_GObj* gobj)
{
    COPY_ATTRS(gobj, ftKb_DatAttrs);
}

/// #ftKb_Init_800EEB00

/// #ftKb_Init_800EEB1C

void ftKb_Init_OnKnockbackEnter(HSD_GObj* gobj)
{
    Fighter_OnKnockbackEnter(gobj, 1);
}

void ftKb_Init_OnKnockbackExit(HSD_GObj* gobj)
{
    Fighter_OnKnockbackExit(gobj, 1);
}

void ftKb_Init_UnkDemoCallbacks0(int arg0, int* arg1, int* arg2)
{
    if (arg0 != 14) {
        if (arg0 < 14 && arg0 >= 11) {
            *arg1 = 14;
            *arg2 = 16;
        }
    } else {
        *arg2 = 17;
        *arg1 = 17;
    }
}

/// #ftKb_Init_GetMotionFileString

/// #ftKb_SpecialN_800EEC34

/// #ftKb_SpecialN_800EED50

/// #ftKb_Init_UnkMotionStates5

/// #ftKb_SpecialN_800EEEC4

/// #ftKb_UnkMtxFunc0

HSD_JObj* ftKb_Init_UnkMotionStates6(Fighter_GObj* gobj)
{
    Fighter* fp = GET_FIGHTER(gobj);

    if (fp->fv.kb.hat.jobj) {
        return fp->fv.kb.hat.jobj;
    }

    /// @todo What???
    return (HSD_JObj*) gobj;
}

/// #ftKb_SpecialN_800EF040

/// #ftKb_SpecialN_800EF0E4

/// #ftKb_SpecialN_800EF35C

/// #ftKb_SpecialN_800EF438

/// #ftKb_SpecialN_800EF69C

/// #ftKb_UnkIntBoolFunc0

/// #ftKb_Init_UnkCallbackPairs0_0

/// #ftKb_Init_UnkCallbackPairs0_1

/// #ftKb_SpecialN_800EFA40

void ftKb_SpecialN_800EFAF0(HSD_GObj* gobj)
{
    Fighter* fp = GET_FIGHTER(gobj);
    HSD_JObj* jobj = fp->fv.kb.hat.jobj;
    if (jobj != NULL) {
        HSD_JObjRemoveAll(jobj);
        fp->fv.kb.hat.jobj = NULL;
        HSD_ObjFree(&fighter_x2040_alloc_data, fp->fv.kb.hat.unk_hsd_obj);
        fp->fv.kb.hat.unk_hsd_obj = NULL;
    }
}

void ftKb_SpecialN_800EFB4C(HSD_GObj* gobj)
{
    Fighter* fp = GET_FIGHTER(gobj);
    if (fp->fv.kb.hat.jobj == NULL) {
        Kirby_Unk* temp_unk = ft_80459B88.x0;

        // Outside the range of both Fox and Kirby's functions, unk4 is Fox
        HSD_Joint** temp_joint = temp_unk->x4;

        // Fighter_InitPObj
        fp->fv.kb.hat.unk_hsd_obj = HSD_ObjAlloc(&fighter_x2040_alloc_data);

        ftParts_80074148();
        // fp->fv.kb.hat.jobj = HSD_JObjLoadJoint(*temp_joint);
        fp->x2225_b2 = true;

        // Fighter_InitPObj2
        ftParts_80074170();

        // Fighter_IndexFtPartsDObjs
        ftParts_80075650(gobj, fp->fv.kb.hat.jobj, &fp->fv.kb.hat.x14);
        {
            // Fighter_InitFtPartsModel(FtPartsDesc *ftpartsdesc, FtPartsVis
            // *unk, int index, FtParts *ftparts, FtParts *ftparts2);
            ftParts_8007487C(temp_joint + 0x1, &fp->fv.kb.hat.x24, 0,
                             &fp->fv.kb.hat.x14, &fp->fv.kb.hat.x14);
        }
    }
}

/// #ftKb_SpecialN_800EFBFC

/// #ftKb_SpecialN_800EFC58

/// #ftKb_SpecialN_800EFD08

/// #ftKb_SpecialN_800EFD64

/// #ftKb_SpecialN_800EFE1C

void ftKb_SpecialN_800EFE80(HSD_GObj* gobj)
{
    Fighter* fp = GET_FIGHTER(gobj);
    if (fp->fv.kb.hat.jobj == NULL) {
        HSD_Joint* joint = ft_80459B88.x0->x0;
        fp->fv.kb.hat.unk_hsd_obj = HSD_ObjAlloc(&fighter_x2040_alloc_data);
        ftParts_80074148();
        fp->fv.kb.hat.jobj = HSD_JObjLoadJoint(joint);
        fp->x2225_b2 = true;
        ftParts_80074170();
        ftParts_80075650(gobj, fp->fv.kb.hat.jobj, &fp->fv.kb.hat.x14);
        {
            UNK_T hat_x14 = &fp->fv.kb.hat.x14;
            PAD_STACK(4 * 2);
            ftParts_8007487C(joint, &fp->fv.kb.hat.x24, 0, hat_x14, hat_x14);
            ftCo_8009D074(fp);
        }
    }
}

/// #ftKb_SpecialN_800EFF38

/// #ftKb_SpecialN_800EFF9C

/// #ftKb_SpecialN_800F0054

/// #ftKb_SpecialN_800F00B8

/// #ftKb_SpecialN_800F0168

/// #ftKb_SpecialN_800F01C4

/// #ftKb_SpecialN_800F0274

/// #ftKb_SpecialN_800F02D0

/// #ftKb_SpecialN_800F0380

/// #ftKb_SpecialN_800F03DC

/// #ftKb_SpecialN_800F0494

/// #ftKb_SpecialN_800F04F8

/// #ftKb_SpecialN_800F05A8

/// #ftKb_SpecialN_800F0604

/// #ftKb_SpecialN_800F06B4

/// #ftKb_SpecialN_800F0710

/// #ftKb_SpecialN_800F07C0

/// #ftKb_SpecialN_800F081C

/// #ftKb_SpecialN_800F08D4

/// #ftKb_SpecialN_800F0938

/// #ftKb_SpecialN_800F09F0

/// #ftKb_SpecialN_800F0A54

/// #ftKb_SpecialN_800F0B0C

/// #ftKb_SpecialN_800F0B70

/// #ftKb_SpecialN_800F0C20

/// #ftKb_SpecialN_800F0C7C

/// #ftKb_SpecialN_800F0D34

/// #ftKb_SpecialN_800F0D98

/// #ftKb_SpecialN_800F0E48

/// #ftKb_SpecialN_800F0EA4

/// #ftKb_SpecialN_800F0F5C

/// #ftKb_SpecialN_800F0FC0

/// #ftKb_SpecialN_800F10A4

/// #ftKb_SpecialN_800F10D4

/// #ftKb_SpecialN_800F11AC

/// #ftKb_SpecialN_800F11F0

/// #ftKb_SpecialN_800F12C8

/// #ftKb_SpecialN_800F130C

/// #ftKb_SpecialN_800F13F0

/// #ftKb_SpecialN_800F1420

/// #ftKb_SpecialN_800F14B4

/// #ftKb_SpecialN_800F15D8

/// #ftKb_SpecialN_Enter

/// #ftKb_SpecialAirN_Enter

/// #ftKb_SpecialN_800F16D0

/// #ftKb_SpecialN_800F190C

/// #ftKb_SpecialN_800F19AC

/// #ftKb_SpecialN_800F1A8C

/// #ftKb_Init_UnkMotionStates3

/// #ftKb_SpecialN_800F1BAC

/// #fn_800F1CA0

/// #ftKb_SpecialN_800F1CD8

/// #ftKb_SpecialN_800F1D24

/// #ftKb_SpecialN_800F1DAC

/// #ftKb_SpecialN_800F1F1C

/// #ftKb_SpecialN_800F1F68

/// #fn_800F1FDC

/// #ftKb_AttackDash_Anim

/// #ftKb_AttackDash_IASA

/// #ftKb_AttackDash_Phys

/// #ftKb_AttackDash_Coll

/// #fn_800F20C4

/// #ftKb_AttackDashAir_Anim

void ftKb_AttackDashAir_IASA(Fighter_GObj* gobj) {}

/// #ftKb_AttackDashAir_Phys

/// #ftKb_AttackDashAir_Coll

/// #ftKb_AttackDashAir_800F21C0

/// #fn_800F21E8

/// #ftKb_AttackDashAir_800F22D4

/// #ftKb_SpecialHi_Enter

/// #ftKb_SpecialAirHi_Enter

/// #ftKb_SpecialHi1_Anim

/// #ftKb_SpecialHi2_Anim

void ftKb_SpecialHi3_Anim(Fighter_GObj* gobj) {}

void ftKb_SpecialAirHiEnd_IASA(Fighter_GObj* gobj) {}

void ftKb_SpecialLw1_IASA(Fighter_GObj* gobj) {}

void ftKb_SpecialLwEnd_IASA(Fighter_GObj* gobj) {}

void ftKb_SpecialAirLwStart_IASA(Fighter_GObj* gobj) {}

void ftKb_SpecialAirLwEnd_IASA(Fighter_GObj* gobj) {}

void ftKb_SpecialNLoop_Anim(Fighter_GObj* gobj) {}

void ftKb_SpecialAirNLoop_Anim(Fighter_GObj* gobj) {}

void ftKb_EatWait_Anim(Fighter_GObj* gobj) {}

void ftKb_SpecialAirNCaptureWait_Anim(Fighter_GObj* gobj) {}

void ftKb_EatJump2_Anim(Fighter_GObj* gobj) {}

void ftKb_CaSpecialN_IASA(Fighter_GObj* gobj) {}

void ftKb_PkSpecialN_IASA(Fighter_GObj* gobj) {}

void ftKb_PkSpecialAirN_IASA(Fighter_GObj* gobj) {}

void ftKb_KpSpecialNStart_IASA(Fighter_GObj* gobj) {}

void ftKb_KpSpecialNEnd_IASA(Fighter_GObj* gobj) {}

void ftKb_KpSpecialAirNStart_IASA(Fighter_GObj* gobj) {}

void ftKb_KpSpecialAirNEnd_IASA(Fighter_GObj* gobj) {}

void ftKb_LkSpecialNEnd_IASA(Fighter_GObj* gobj) {}

void ftKb_LkSpecialAirNEnd_IASA(Fighter_GObj* gobj) {}

void ftKb_SsSpecialNStart_IASA(Fighter_GObj* gobj) {}

void ftKb_SsSpecialNCancel_IASA(Fighter_GObj* gobj) {}

void ftKb_SsSpecialN_IASA(Fighter_GObj* gobj) {}

void ftKb_SsSpecialAirNStart_IASA(Fighter_GObj* gobj) {}

void ftKb_SsSpecialAirN_IASA(Fighter_GObj* gobj) {}

void ftKb_FxSpecialNEnd_IASA(Fighter_GObj* gobj) {}

void ftKb_FxSpecialAirNEnd_IASA(Fighter_GObj* gobj) {}

void ftKb_NsSpecialNStart_IASA(Fighter_GObj* gobj) {}

void ftKb_NsSpecialNEnd_IASA(Fighter_GObj* gobj) {}

void ftKb_NsSpecialAirNStart_IASA(Fighter_GObj* gobj) {}

void ftKb_NsSpecialAirNEnd_IASA(Fighter_GObj* gobj) {}

void ftKb_DkSpecialNStart_IASA(Fighter_GObj* gobj) {}

void ftKb_DkSpecialNCancel_IASA(Fighter_GObj* gobj) {}

void ftKb_DkSpecialN_IASA(Fighter_GObj* gobj) {}

void ftKb_DkSpecialNFull_IASA(Fighter_GObj* gobj) {}

void ftKb_DkSpecialAirNStart_IASA(Fighter_GObj* gobj) {}

void ftKb_DkSpecialAirNCancel_IASA(Fighter_GObj* gobj) {}

void ftKb_DkSpecialAirN_IASA(Fighter_GObj* gobj) {}

void ftKb_DkSpecialAirNFull_IASA(Fighter_GObj* gobj) {}

void ftKb_PrSpecialNStart_IASA(Fighter_GObj* gobj) {}

void ftKb_PrSpecialNTurn_IASA(Fighter_GObj* gobj) {}

void ftKb_PrSpecialNEnd_IASA(Fighter_GObj* gobj) {}

void ftKb_PrSpecialAirNStart_IASA(Fighter_GObj* gobj) {}

void ftKb_PrSpecialAirN_IASA(Fighter_GObj* gobj) {}

void ftKb_PrSpecialN_IASA(Fighter_GObj* gobj) {}

void ftKb_PrSpecialAirNEndR_IASA(Fighter_GObj* gobj) {}

void ftKb_PrSpecialNHit_IASA(Fighter_GObj* gobj) {}

void ftKb_ZdSpecialN_IASA(Fighter_GObj* gobj) {}

void ftKb_ZdSpecialAirN_IASA(Fighter_GObj* gobj) {}

void fn_80105FEC(void) {}

void ftKb_SkSpecialNStart_IASA(Fighter_GObj* gobj) {}

void ftKb_SkSpecialNCancel_IASA(Fighter_GObj* gobj) {}

void ftKb_SkSpecialNEnd_IASA(Fighter_GObj* gobj) {}

void ftKb_SkSpecialAirNStart_IASA(Fighter_GObj* gobj) {}

void ftKb_SkSpecialAirNCancel_IASA(Fighter_GObj* gobj) {}

void ftKb_SkSpecialAirNEnd_IASA(Fighter_GObj* gobj) {}

/// #ftKb_SpecialHi4_Anim

/// #ftKb_SpecialAirHi1_Anim

/// #ftKb_SpecialAirHi2_Anim

void ftKb_SpecialAirHi3_Anim(Fighter_GObj* gobj) {}

/// #ftKb_SpecialAirHiEnd_Anim

/// #ftKb_SpecialHi1_IASA

void ftKb_SpecialHi2_IASA(Fighter_GObj* gobj) {}

void ftKb_SpecialHi3_IASA(Fighter_GObj* gobj) {}

void ftKb_SpecialHi4_IASA(Fighter_GObj* gobj) {}

/// #ftKb_SpecialAirHi1_IASA

void ftKb_SpecialAirHi2_IASA(Fighter_GObj* gobj) {}

void ftKb_SpecialAirHi3_IASA(Fighter_GObj* gobj) {}

/// #ftKb_SpecialAirHiEnd_IASA

void ftKb_SpecialHi1_Phys(Fighter_GObj* gobj)
{
    Fighter* fp = GET_FIGHTER(gobj);
    ftCo_DatAttrs* temp_r30 = &fp->co_attrs;
    ftKb_DatAttrs* dat_attr = fp->dat_attrs;
    PAD_STACK(4); // Todo: Remove This
    ft_80084FA8(gobj);
    ftCommon_8007CADC(fp, 0.0f,
                      temp_r30->air_drift_stick_mul *
                          dat_attr->specialhi_horizontal_momentum,
                      temp_r30->air_drift_max);
    ftCommon_8007CB74(gobj);
}

void ftKb_SpecialHi2_Phys(Fighter_GObj* gobj)
{
    Fighter* fp = GET_FIGHTER(gobj);
    ftCo_DatAttrs* temp_r30 = &fp->co_attrs;
    ftKb_DatAttrs* dat_attr = fp->dat_attrs;
    PAD_STACK(4); // Todo: Remove This
    ft_80085134(gobj);
    ftCommon_8007CADC(fp, 0.0f,
                      temp_r30->air_drift_stick_mul *
                          dat_attr->specialhi_horizontal_momentum,
                      temp_r30->air_drift_max);
    ftCommon_8007CB74(gobj);
}

void ftKb_SpecialHi3_Phys(Fighter_GObj* gobj)
{
    Fighter* fp = GET_FIGHTER(gobj);
    ftKb_DatAttrs* dat_attr = fp->dat_attrs;
    ftCommon_8007CADC(fp, 0.0f,
                      fp->co_attrs.air_drift_stick_mul *
                          dat_attr->specialhi_horizontal_momentum,
                      fp->co_attrs.air_drift_max);
    ftCommon_8007CB74(gobj);
}

void ftKb_SpecialHi4_Phys(Fighter_GObj* gobj)
{
    ft_80084FA8(gobj);
}

void ftKb_SpecialAirHi1_Phys(Fighter_GObj* gobj)
{
    Fighter* fp = GET_FIGHTER(gobj);
    f32 stack; // Needed For Stack?
    ftCo_DatAttrs* temp_r30 = &fp->co_attrs;
    ftKb_DatAttrs* dat_attr = fp->dat_attrs;

    ft_80085134(gobj);
    if (fp->self_vel.y > 0.0f) {
        fp->self_vel.y *= dat_attr->specialhi_vertical_momentum;
    }
    ftCommon_8007D3A8(fp, 0.0f,
                      temp_r30->air_drift_stick_mul *
                          dat_attr->specialhi_horizontal_momentum,
                      temp_r30->air_drift_max);
}

void ftKb_SpecialAirHi2_Phys(Fighter_GObj* gobj)
{
    Fighter* fp = GET_FIGHTER(gobj);
    f32 stack; // Needed For Stack?
    ftCo_DatAttrs* temp_r30 = &fp->co_attrs;
    ftKb_DatAttrs* dat_attr = fp->dat_attrs;

    ft_80085134(gobj);
    if (fp->self_vel.y > 0.0f) {
        fp->self_vel.y *= dat_attr->specialhi_vertical_momentum;
    }
    ftCommon_8007D3A8(fp, 0.0f,
                      temp_r30->air_drift_stick_mul *
                          dat_attr->specialhi_horizontal_momentum,
                      temp_r30->air_drift_max);
}

void ftKb_SpecialAirHi3_Phys(Fighter_GObj* gobj)
{
    Fighter* fp = GET_FIGHTER(gobj);
    ftKb_DatAttrs* dat_attr = fp->dat_attrs;

    ftCommon_8007D3A8(fp, 0.0f,
                      fp->co_attrs.air_drift_stick_mul *
                          dat_attr->specialhi_horizontal_momentum,
                      fp->co_attrs.air_drift_max);
}

void ftKb_SpecialAirHiEnd_Phys(Fighter_GObj* gobj)
{
    ft_80085134(gobj);
}

<<<<<<< HEAD
inline void ftKirbyDmgInline(Fighter_GObj* gobj) {
    Fighter* fp = GET_FIGHTER(gobj);
    fp->death2_cb = (void (*)(HSD_GObj*)) ftKb_Init_800EE74C;
    fp->take_dmg_cb = (void (*)(HSD_GObj*)) ftKb_Init_800EE7B8;    
}

void ftKb_SpecialHi1_Coll(Fighter_GObj* gobj) {
    Fighter* fp = GET_FIGHTER(gobj);
    if (ft_80082708(gobj) == GA_Ground) {
        ftCommon_8007D5D4(fp);
        Fighter_ChangeMotionState(gobj, 0x185, 0xC1082U, fp->cur_anim_frame, 1.0f, 0.0f, NULL);
        ftKirbyDmgInline(gobj);
=======
void ftKb_SpecialHi1_Coll(Fighter_GObj* gobj)
{
    Fighter* fp = GET_FIGHTER(gobj);
    Fighter* temp_r4;
    PAD_STACK(2); // Todo: Remove This
    if (ft_80082708(gobj) == GA_Ground) {
        ftCommon_8007D5D4(fp);
        Fighter_ChangeMotionState(gobj, 0x185, 0xC1082U, fp->cur_anim_frame,
                                  1.0f, 0.0f, NULL);
        temp_r4 = gobj->user_data;
        temp_r4->death2_cb = (void (*)(HSD_GObj*)) ftKb_Init_800EE74C;
        temp_r4->take_dmg_cb = (void (*)(HSD_GObj*)) ftKb_Init_800EE7B8;
>>>>>>> 914c459b
        fp->self_vel.z = 0.0f;
        fp->self_vel.y = 0.0f;
        ftParts_8007592C(fp, 0, 0.0f);
    }
}

void ftKb_SpecialHi2_Coll(Fighter_GObj* gobj)
{
    Fighter* fp = GET_FIGHTER(gobj);
    s32 var_r4;
<<<<<<< HEAD
    PAD_STACK(5); //Fake
=======
    PAD_STACK(10); // Fake match

>>>>>>> 914c459b
    if (fp->mv.kb.specialn_pe.facing_dir > 0x14) {
        if (1 == fp->facing_dir) {
            var_r4 = 1;
        } else {
            var_r4 = -1;
        }
        if (ft_CheckGroundAndLedge(gobj, var_r4)) {
            fp->mv.kb.specialn_pe.facing_dir++;
            ftCommon_8007D5D4(fp);
<<<<<<< HEAD
            Fighter_ChangeMotionState(gobj, 0x188, 0xC1082U, 0.0f, 1.0f, 0.0f, NULL);
            ftKirbyDmgInline(gobj);
=======
            Fighter_ChangeMotionState(gobj, 0x188, 0xC1082U, 0.0f, 1.0f, 0.0f,
                                      NULL);
            fp_2 = gobj->user_data;
            fp_2->death2_cb = (void (*)(HSD_GObj*)) ftKb_Init_800EE74C;
            fp_2->take_dmg_cb = (void (*)(HSD_GObj*)) ftKb_Init_800EE7B8;
>>>>>>> 914c459b
            fp->accessory4_cb = fn_800F21E8;
            fp->self_vel.z = 0.0f;
            fp->self_vel.y = 0.0f;
            fp->self_vel.x = 0.0f;
            fp->gr_vel = 0.0f;
            ftParts_8007592C(fp, 0,
                             fp->facing_dir *
                                 atan2f(fp->coll_data.floor.normal.x,
                                        fp->coll_data.floor.normal.y));
            return;
        }
        if (ftCliffCommon_80081298(gobj)) {
            ftCliffCommon_80081370(gobj);
        }
    } else {
        fp->mv.kb.specialn_pe.facing_dir++;
        ftCommon_8007D60C(fp);
        ft_80082578(gobj);
    }
}

void ftKb_SpecialHi3_Coll(Fighter_GObj* gobj)
{
    Fighter* fp = GET_FIGHTER(gobj);
    s32 var_r4;

    if (1.0f == fp->facing_dir) {
        var_r4 = 1;
    } else {
        var_r4 = -1;
    }
    if (ft_CheckGroundAndLedge(gobj, var_r4)) {
        ftCommon_8007D5D4(fp);
<<<<<<< HEAD
        Fighter_ChangeMotionState(gobj, 0x188, 0xC1082U, 0.0f, 1.0f, 0.0f, NULL);
        ftKirbyDmgInline(gobj);
=======
        Fighter_ChangeMotionState(gobj, 0x188, 0xC1082U, 0.0f, 1.0f, 0.0f,
                                  NULL);
        fp_2 = GET_FIGHTER(gobj);
        fp_2->death2_cb = (void (*)(HSD_GObj*)) ftKb_Init_800EE74C;
        fp_2->take_dmg_cb = (void (*)(HSD_GObj*)) ftKb_Init_800EE7B8;
>>>>>>> 914c459b
        fp->accessory4_cb = fn_800F21E8;
        fp->self_vel.z = 0.0f;
        fp->self_vel.y = 0.0f;
        fp->self_vel.x = 0.0f;
        fp->gr_vel = 0.0f;
        ftParts_8007592C(fp, 0,
                         fp->facing_dir *
                             atan2f(fp->coll_data.floor.normal.x,
                                    fp->coll_data.floor.normal.y));
        return;
    }
    if (ftCliffCommon_80081298(gobj)) {
        ftCliffCommon_80081370(gobj);
    }
}

void ftKb_SpecialHi4_Coll(Fighter_GObj* gobj)
{
    Fighter* fp = GET_FIGHTER(gobj);
<<<<<<< HEAD
    if (ft_80082708(gobj) == GA_Ground) {
        ftCommon_8007D5D4(fp);
        Fighter_ChangeMotionState(gobj, 0x188, 0xC1082U, fp->cur_anim_frame, 1.0f, 0.0f, NULL);
        ftKirbyDmgInline(gobj);
=======
    Fighter* temp_r4;
    PAD_STACK(2); // Fix
    if (ft_80082708(gobj) == GA_Ground) {
        ftCommon_8007D5D4(fp);
        Fighter_ChangeMotionState(gobj, 0x188, 0xC1082U, fp->cur_anim_frame,
                                  1.0f, 0.0f, NULL);
        temp_r4 = gobj->user_data;
        temp_r4->death2_cb = (void (*)(HSD_GObj*)) ftKb_Init_800EE74C;
        temp_r4->take_dmg_cb = (void (*)(HSD_GObj*)) ftKb_Init_800EE7B8;
>>>>>>> 914c459b
        fp->accessory4_cb = fn_800F21E8;
        fp->self_vel.z = 0.0f;
        fp->self_vel.y = 0.0f;
        ftParts_8007592C(fp, 0, 0.0f);
        return;
    }
    ftParts_8007592C(fp, 0,
                     fp->facing_dir * atan2f(fp->coll_data.floor.normal.x,
                                             fp->coll_data.floor.normal.y));
}

void ftKb_SpecialAirHi1_Coll(Fighter_GObj* gobj)
{
    Fighter* fp = GET_FIGHTER(gobj);
<<<<<<< HEAD

    if (ft_80081D0C(gobj) != GA_Ground) {
        ftCommon_8007D7FC(fp);
        Fighter_ChangeMotionState(gobj, 0x181, 0xC1082U, fp->cur_anim_frame, 1.0f, 0.0f, NULL);
        ftKirbyDmgInline(gobj);
=======
    Fighter* temp_r4;
    PAD_STACK(5); // Fix

    if (ft_80081D0C(gobj) != GA_Ground) {
        ftCommon_8007D7FC(fp);
        Fighter_ChangeMotionState(gobj, 0x181, 0xC1082U, fp->cur_anim_frame,
                                  1.0f, 0.0f, NULL);
        temp_r4 = gobj->user_data;
        temp_r4->death2_cb = (void (*)(HSD_GObj*)) ftKb_Init_800EE74C;
        temp_r4->take_dmg_cb = (void (*)(HSD_GObj*)) ftKb_Init_800EE7B8;
>>>>>>> 914c459b
        fp->self_vel.z = 0.0f;
        fp->self_vel.y = 0.0f;
    }
}

void ftKb_SpecialAirHi2_Coll(Fighter_GObj* gobj)
{
    Fighter* fp = GET_FIGHTER(gobj);
    s32 var_r4;
<<<<<<< HEAD
    PAD_STACK(6); //Fix
=======
    PAD_STACK(10); // Fix
>>>>>>> 914c459b
    if (fp->mv.kb.specialn_pe.facing_dir > 0x14) {
        if (1.0f == fp->facing_dir) {
            var_r4 = 1;
        } else {
            var_r4 = -1;
        }
        if (ft_CheckGroundAndLedge(gobj, var_r4)) {
            fp->mv.kb.specialn_pe.facing_dir++;
            ftCommon_8007D7FC(fp);
<<<<<<< HEAD
            Fighter_ChangeMotionState(gobj, 0x184, 0xC1082U, 0.0f, 1.0f, 0.0f, NULL);
            ftKirbyDmgInline(gobj);
=======
            Fighter_ChangeMotionState(gobj, 0x184, 0xC1082U, 0.0f, 1.0f, 0.0f,
                                      NULL);
            fp_2 = gobj->user_data;
            fp_2->death2_cb = (void (*)(HSD_GObj*)) ftKb_Init_800EE74C;
            fp_2->take_dmg_cb = (void (*)(HSD_GObj*)) ftKb_Init_800EE7B8;
>>>>>>> 914c459b
            fp->accessory4_cb = fn_800F21E8;
            fp->self_vel.z = 0.0f;
            fp->self_vel.y = 0.0f;
            fp->self_vel.x = 0.0f;
            fp->gr_vel = 0.0f;
            ftParts_8007592C(fp, 0,
                             fp->facing_dir *
                                 atan2f(fp->coll_data.floor.normal.x,
                                        fp->coll_data.floor.normal.y));
            return;
        }
        if (ftCliffCommon_80081298(gobj)) {
            ftCliffCommon_80081370(gobj);
        }
    } else {
        fp->mv.kb.specialn_pe.facing_dir++;
        ftCommon_8007D60C(fp);
        ft_80082578(gobj);
    }
}

void ftKb_SpecialAirHi3_Coll(Fighter_GObj* gobj) {
    Fighter* fp = GET_FIGHTER(gobj);
    s32 var_r4;
    if (fp->facing_dir == 1.0f) {
        var_r4 = 1;
    } else {
        var_r4 = -1;
    }
    if (ft_CheckGroundAndLedge(gobj, var_r4)) {
        ftCommon_8007D7FC(fp);
        Fighter_ChangeMotionState(gobj, 0x184, 0xC1082U, 0.0f, 1.0f, 0.0f, NULL);
        ftKirbyDmgInline(gobj);
        fp->accessory4_cb = fn_800F21E8;
        fp->self_vel.z = 0.0f;
        fp->self_vel.y = 0.0f;
        fp->self_vel.x = 0.0f;
        fp->gr_vel = 0.0f;
        ftParts_8007592C(fp, 0, fp->facing_dir * atan2f(fp->coll_data.floor.normal.x, fp->coll_data.floor.normal.y));
        return;
    }
    if (ftCliffCommon_80081298(gobj)) ftCliffCommon_80081370(gobj);
}


void ftKb_SpecialAirHiEnd_Coll(Fighter_GObj* gobj) {
    Fighter* fp = GET_FIGHTER(gobj);
    if (ft_80081D0C(gobj) != GA_Ground) {
        ftCommon_8007D7FC(fp);
        Fighter_ChangeMotionState(gobj, 0x184, 0xC1082U, fp->cur_anim_frame, 1.0f, 0.0f, NULL);
        ftKirbyDmgInline(gobj);
        fp->accessory4_cb = fn_800F21E8;
        fp->self_vel.z = 0.0f;
        fp->self_vel.y = 0.0f;
        ftParts_8007592C(fp, 0, fp->facing_dir * atan2f(fp->coll_data.floor.normal.x, fp->coll_data.floor.normal.y));
        return;
    }
    ftParts_8007592C(fp, 0, 0.0f);
}

void ftKb_SpecialHi_800F331C(Fighter_GObj* gobj) {
    Fighter* fp = GET_FIGHTER(gobj);

    switch (fp->mv.kb.specialhi.x8) { 
    case 1:
        fp->mv.kb.specialhi.x14++;
        break;
    case 2:
        fp->mv.kb.specialhi.x14--;
        break;
    }
    
    if ((fp->mv.kb.specialhi.x14 >= 0) && (fp->mv.kb.specialhi.x14 < 0x16)) {
        if (ftKb_Init_803CB490[fp->mv.kb.specialhi.x14] == 0) {
            ftParts_80074B0C(gobj, 0, 0);
            ftParts_80074B0C(gobj, 1, 0);
            ftCommon_8007F5CC(gobj, 1);
            fp->x221E_b4 = TRUE;
            fp->x2225_b2 = TRUE;
        } else {
            ftParts_80074B0C(gobj, 0, ftKb_Init_803CB4EC.ints[fp->mv.kb.specialhi.x10]);
            ftParts_80074B0C(gobj, 1, -1);
            ftCommon_8007F5CC(gobj, 0);
            fp->x221E_b4 = FALSE;
            fp->x2225_b2 = FALSE;
        }
    } else {
        fp->mv.kb.specialhi.x8 = 0;
    }
}

void ftKb_SpecialHi_800F346C(Fighter_GObj* gobj) {
    Fighter* fp = GET_FIGHTER(gobj);
    ftKb_DatAttrs* dat_attr = fp->dat_attrs;

    switch (fp->cmd_vars[0]) {
    case 1:
        if (!fp->mv.kb.specialhi.x8 && !fp->mv.kb.specialhi.xC) {
            fp->mv.kb.specialhi.x8 = fp->cmd_vars[0];
            fp->dmg.x1834 = dat_attr->speciallw_hp;
            fp->fv.kb.hat.x4 = fp->mv.kb.specialhi.x10  =   ((fp->fv.kb.hat.x4 + HSD_Randi(4)) % 5) + 1; //Trouble Here
            fp->mv.kb.specialhi.x14 = 0;
            fp->mv.kb.specialhi.xC = 1;
        }
        break;
    case 2:
        if (!fp->mv.kb.specialhi.x8 && !fp->mv.kb.specialhi.xC) {
            fp->mv.kb.specialhi.x8 = fp->cmd_vars[0];
            fp->mv.kb.specialhi.x14 = 0x16;
        }
        break;
    }
    fp->cmd_vars[0] = 0;
}

/// #ftKb_SpecialHi_800F3570

/// #ftKb_SpecialHi_800F36DC

/// #ftKb_SpecialHi_800F37EC

/// #ftKb_SpecialHi_800F3B28

/// #ftKb_SpecialLw_Enter

/// #ftKb_SpecialAirLw_Enter

/// #ftKb_SpecialLw1_Anim

/// #ftKb_SpecialLw_Anim

/// #ftKb_SpecialLwEnd_Anim

/// #ftKb_SpecialAirLwStart_Anim

/// #ftKb_SpecialAirLw_Anim

/// #ftKb_SpecialAirLwEnd_Anim

/// #ftKb_SpecialLw1_IASA

/// #ftKb_SpecialLw_IASA

/// #ftKb_SpecialLwEnd_IASA

/// #ftKb_SpecialAirLwStart_IASA

/// #ftKb_SpecialAirLw_IASA

/// #ftKb_SpecialAirLwEnd_IASA

/// #ftKb_SpecialLw1_Phys

/// #ftKb_SpecialLw_Phys

/// #ftKb_SpecialLwEnd_Phys

/// #ftKb_SpecialAirLwStart_Phys

/// #ftKb_SpecialAirLw_Phys

/// #ftKb_SpecialAirLwEnd_Phys

/// #ftKb_SpecialLw1_Coll

/// #ftKb_SpecialLw_Coll

/// #ftKb_SpecialLwEnd_Coll

/// #ftKb_SpecialAirLwStart_Coll

/// #ftKb_SpecialAirLw_Coll

/// #ftKb_SpecialAirLwEnd_Coll

/// #ftKb_SpecialAirLw_800F5318

void ftKb_SpecialAirLw_800F539C(Fighter_GObj* gobj)
{
    M2C_FIELD(gobj->user_data, s32*, 0x222C) = 0;
}

/// #fn_800F53AC

void ftKb_SpecialAirLw_800F5524(HSD_GObj* gobj)
{
    Fighter* fp = gobj->user_data;
    if (fp->fv.kb.hat.x0 != NULL) {
        it_802ADC34(gobj);
        fp->fv.kb.hat.x0 = NULL;
    }
}

void ftKb_SpecialS_Enter(Fighter_GObj* gobj)
{
    Fighter* fp = GET_FIGHTER(gobj);
    fp->cmd_vars[0] = 0;
    Fighter_ChangeMotionState(gobj, 0x17F, 0, 0.0f, 1.0f, 0.0f, NULL);
    ftAnim_8006EBA4(gobj);
    fp->accessory4_cb = &fn_800F53AC;
}

/// #ftKb_SpecialAirS_Enter

/// #ftKb_SpecialS_Anim

/// #ftKb_SpecialAirS_Anim

/// #ftKb_SpecialS_Phys

/// #ftKb_SpecialAirS_Phys

/// #ftKb_SpecialS_Coll

/// #ftKb_SpecialAirS_Coll

/// #ftKb_SpecialN_800F5800

/// #ftKb_SpecialN_800F5820

/// #ftKb_SpecialN_800F5874

HSD_Joint* ftKb_SpecialN_800F5898(Fighter_GObj* gobj, int arg1)
{
    Fighter* fp = GET_FIGHTER(gobj);
    ftData* ca = fp->ft_data;
    return M2C_FIELD(&ca->x48_items[0], HSD_Joint**, 0x10);
}

/// #ftKb_SpecialN_800F58AC

/// #ftKb_SpecialN_800F58D8

/// #ftKb_SpecialN_800F5954

bool ftKb_SpecialN_800F597C(Fighter_GObj* gobj)
{
    return M2C_FIELD(gobj->user_data, s32*, 0x840) & 0x100;
}

/// #ftKb_SpecialN_800F598C

void ftKb_SpecialN_800F5A04(Fighter_GObj* gobj, f32 arg1)
{
    Fighter* fp = GET_FIGHTER(gobj);
    ftKb_DatAttrs* dat_attr = fp->dat_attrs;
    if (!fp->ground_or_air) {
        fp->gr_vel = arg1 * dat_attr->specialn_stop_momentum;
        return;
    }
    fp->self_vel.x = arg1 * dat_attr->specialn_stop_momentum;
}

bool ftKb_SpecialN_800F5A38(Fighter_GObj* gobj, Fighter* victim_fp)
{
    Fighter* fp = GET_FIGHTER(gobj);
    FtMotionId id = fp->motion_id;
    if (id == ftKb_MS_EatWait || id == ftKb_MS_EatFall) {
        return 1;
    }
    return 0;
}

float ftKb_SpecialN_800F5A60(Fighter_GObj* gobj)
{
    return -GET_FIGHTER(gobj)->facing_dir;
}

float ftKb_SpecialN_800F5A70(void)
{
    ftKb_DatAttrs* ea = gFtDataList[FTKIND_KIRBY]->ext_attr;
    return ea->specialn_gravity_of_inhaled;
}

f32 ftKb_SpecialN_800F5A88(Fighter_GObj* gobj)
{
    ftKb_DatAttrs* da = GET_FIGHTER(gobj)->dat_attrs;
    return da->specialn_star_base_duration;
}

f32 ftKb_SpecialN_800F5A98(void)
{
    ftKb_DatAttrs* ea = gFtDataList[FTKIND_KIRBY]->ext_attr;
    return ea->specialn_spit_spin;
}

f32 ftKb_SpecialN_800F5AB0(Fighter_GObj* gobj)
{
    ftKb_DatAttrs* da = GET_FIGHTER(gobj)->dat_attrs;
    return da->specialn_frames_in_swallow_star;
}

f32 ftKb_SpecialN_800F5AC0(void)
{
    ftKb_DatAttrs* ea = gFtDataList[FTKIND_KIRBY]->ext_attr;
    return ea->specialn_star_duration_divisor;
}

f32 ftKb_SpecialN_800F5AD8(void)
{
    ftKb_DatAttrs* ea = gFtDataList[FTKIND_KIRBY]->ext_attr;
    return ea->specialn_star_deceleration_rate;
}

f32 ftKb_SpecialN_800F5AF0(Fighter_GObj* gobj)
{
    return M2C_FIELD(M2C_FIELD(gobj->user_data, void**, 0x2D4), f32*, 0x5C);
}

f32 ftKb_SpecialN_800F5B00(Fighter_GObj* gobj)
{
    return M2C_FIELD(M2C_FIELD(gobj->user_data, void**, 0x2D4), f32*, 0x58);
}

f32 ftKb_SpecialN_800F5B10(Fighter_GObj* gobj)
{
    return M2C_FIELD(M2C_FIELD(gobj->user_data, void**, 0x2D4), f32*, 0x54);
}

/// #ftKb_SpecialN_800F5B20

float ftKb_SpecialN_800F5B3C(HSD_GObj* gobj)
{
    Fighter* fp = GET_FIGHTER(gobj);
    struct ftKb_DatAttrs* da = fp->dat_attrs;
    return da->specialn_gravity_of_inhaled;
}

f32 ftKb_SpecialN_800F5B4C(Fighter_GObj* gobj)
{
    return M2C_FIELD(M2C_FIELD(gobj->user_data, void**, 0x2D4), f32*, 0x40);
}

/// #ftKb_SpecialN_800F5B5C

/// #ftKb_SpecialN_800F5BA4

/// #ftKb_SpecialN_800F5C34

/// #ftKb_SpecialN_800F5D04

/// #ftKb_SpecialN_800F5DE8

/// #ftKb_SpecialN_800F5EA8

void ftKb_SpecialN_800F5F68(HSD_GObj* gobj)
{
    Fighter* fp = gobj->user_data;
    ftKb_DatAttrs* da = fp->dat_attrs;
    PAD_STACK(4 * 14);

    fp->throw_flags = 0;
    fp->cmd_vars[0] = fp->cmd_vars[1] = 0;
    fp->fv.kb.xE0 = 4;

    // Ends up being 00 28 according to data sheet
    fp->fv.kb.xE4 = da->jumpaerial_unk;

    fp->fv.kb.xE8 = lbAnim_8001E8F8(ftData_80085E50(fp, ftCo_MS_HammerFall));
    fp->fv.kb.xEC = lbAnim_8001E8F8(ftData_80085E50(fp, ftCo_MS_HammerJump));
    fp->fv.kb.xF0 =
        lbAnim_8001E8F8(ftData_80085E50(fp, ftCo_MS_HammerLanding));

    Fighter_ChangeMotionState(gobj, ftKb_MS_SpecialN, 0, 0, 1, 0, NULL);
    fp->x2222_b2 = true;
    ftAnim_8006EBA4(gobj);
    {
        Fighter* fp = GET_FIGHTER(gobj);
        ftCommon_8007E2D0(fp, 16, fn_800F6210, fn_800F6178, ftCo_800BD1DC);
        fp->x2225_b1 = true;
    }
}

/// #ftKb_SpecialN_800F6070

void fn_800F6178(HSD_GObj* gobj)
{
    Fighter* fp = GET_FIGHTER(gobj);
    it_802F23EC(fp->x1A60, gobj, -fp->facing_dir);
    Fighter_ChangeMotionState(gobj, ftKb_MS_SpecialNCapture1,
                              Ft_MF_KeepGfx | Ft_MF_SkipModel | Ft_MF_KeepSfx,
                              0, 1, 0, NULL);
    fp->x2222_b2 = true;
    fp->fv.kb.xF4_b0 = true;
    ftKb_SpecialN_800F9070(gobj);
    ftCommon_8007E2F4(fp, 0x1FF);
}

/// #fn_800F6210

/// #fn_800F6280

/// #fn_800F6318

/// #ftKb_SpecialN_800F6388

/// #ftKb_SpecialN_800F63EC

/// #fn_800F6450

/// #fn_800F64C8

/// #fn_800F6528

/// #fn_800F6588

/// #fn_800F6638

/// #fn_800F66E8

/// #fn_800F6798

/// #fn_800F6848

/// #fn_800F68A8

/// #fn_800F6908

/// #fn_800F697C

/// #fn_800F69E8

/// #fn_800F6A5C

/// Fighter_CollGround_PassLedgeCB
void fn_800F6AC8(HSD_GObj* gobj)
{
    /// @todo Named flags.
    static u32 const mf = (1 << 1) | (1 << 4) | (1 << 7) | (1 << 12) |
                          (1 << 14) | (1 << 18) | (1 << 19) | (1 << 22) |
                          (1 << 26) | (1 << 27);
    Fighter* fp = GET_FIGHTER(gobj);
    ftCommon_8007D5D4(fp);
    Fighter_ChangeMotionState(gobj, ftKb_MS_EatAir, mf, fp->cur_anim_frame, 1,
                              0, NULL);
    ftKb_SpecialN_800F9070(gobj);
    ftCommon_8007E2F4(fp, 0x1FF);
}

/// #fn_800F6B3C

/// #ftKb_SpecialS_800F6BB0

/// #fn_800F6C24

/// #fn_800F6C98

/// #fn_800F6D0C

/// #fn_800F6D80

/// #fn_800F6DF4

/// #fn_800F6E68

/// #fn_800F6EDC

/// #fn_800F6F50

/// #fn_800F6FC4

/// #fn_800F702C

/// #ftKb_SpecialN_Anim

/// #ftKb_SpecialAirN_Anim

/// #ftKb_SpecialNLoop_Anim

/// #ftKb_SpecialAirNLoop_Anim

/// #ftKb_SpecialNEnd_Anim

/// #ftKb_SpecialAirNEnd_Anim

/// #ftKb_SpecialNCapture0_Anim

/// #ftKb_SpecialNCapture_Anim

/// #ftKb_SpecialNCapture1_Anim

/// #ftKb_SpecialAirNCapture_Anim

void ftKb_Eat_Anim(HSD_GObj* gobj)
{
    if (!ftAnim_IsFramesRemaining(gobj)) {
        Fighter* fp = GET_FIGHTER(gobj);
        PAD_STACK(4);
        Fighter_ChangeMotionState(gobj, ftKb_MS_EatWait, Ft_MF_SkipModel, 0, 1,
                                  0, NULL);
        ftKb_SpecialN_800F9070(gobj);
        ftAnim_8006EBA4(gobj);
        ftCommon_8007E2F4(fp, 0x1FF);
    }
}

/// #ftKb_SpecialAirNCaptured_Anim

/// #ftKb_EatWait_Anim

/// #ftKb_SpecialAirNCaptureWait_Anim

/// #ftKb_SpecialNSpit0_Anim

/// #ftKb_SpecialNSpit_Anim

/// #ftKb_SpecialNSpit1_Anim

/// #ftKb_SpecialAirNSpit_Anim

/// #ftKb_SpecialNDrink0_Anim

/// #ftKb_SpecialNDrink_Anim

/// #ftKb_SpecialNDrink1_Anim

/// #ftKb_SpecialAirNDrink_Anim

/// #ftKb_EatTurn_Anim

/// #ftKb_SpecialAirNCaptureTurn_Anim

/// #ftKb_EatWalk_Anim

/// #ftKb_EatJump1_Anim

/// #ftKb_EatJump2_Anim

/// #ftKb_EatLanding_Anim

/// #ftKb_SpecialNLoop_IASA

/// #ftKb_SpecialAirNLoop_IASA

/// #ftKb_EatWait_IASA

/// #ftKb_SpecialAirNCaptureWait_IASA

/// #ftKb_EatWalk_IASA

/// #ftKb_EatJump1_IASA

/// #ftKb_SpecialN_Phys

/// #ftKb_SpecialAirN_Phys

void ftKb_SpecialNLoop_Phys(HSD_GObj* gobj)
{
    ft_80084F3C(gobj);
}

/// #ftKb_SpecialAirNLoop_Phys

/// #ftKb_SpecialNEnd_Phys

/// #ftKb_SpecialAirNEnd_Phys

/// #ftKb_SpecialNCapture0_Phys

/// #ftKb_SpecialNCapture_Phys

/// #ftKb_SpecialNCapture1_Phys

/// #ftKb_SpecialAirNCapture_Phys

void ftKb_Eat_Phys(HSD_GObj* gobj)
{
    ft_80084F3C(gobj);
}

/// #ftKb_SpecialAirNCaptured_Phys

/// #ftKb_EatWait_Phys

/// #ftKb_SpecialAirNCaptureWait_Phys

/// #ftKb_SpecialNSpit0_Phys

/// #ftKb_SpecialNSpit_Phys

/// #ftKb_SpecialNSpit1_Phys

/// #ftKb_SpecialAirNSpit_Phys

/// #ftKb_SpecialNDrink0_Phys

/// #ftKb_SpecialNDrink_Phys

/// #ftKb_SpecialNDrink1_Phys

/// #ftKb_SpecialAirNDrink_Phys

/// #ftKb_EatTurn_Phys

/// #ftKb_SpecialAirNCaptureTurn_Phys

/// #ftKb_EatWalk_Phys

/// #ftKb_EatJump1_Phys

/// #ftKb_EatJump2_Phys

/// #ftKb_EatLanding_Phys

/// #ftKb_SpecialN_Coll

/// #ftKb_SpecialAirN_Coll

/// #ftKb_SpecialNLoop_Coll

/// #ftKb_SpecialAirNLoop_Coll

/// #ftKb_SpecialNEnd_Coll

/// #ftKb_SpecialAirNEnd_Coll

/// #ftKb_SpecialNCapture0_Coll

/// #ftKb_SpecialNCapture_Coll

/// #ftKb_SpecialNCapture1_Coll

/// #ftKb_SpecialAirNCapture_Coll

void ftKb_Eat_Coll(HSD_GObj* gobj)
{
    ft_8008403C(gobj, fn_800F6AC8);
}

/// #ftKb_SpecialAirNCaptured_Coll

/// #ftKb_EatWait_Coll

/// #ftKb_SpecialAirNCaptureWait_Coll

/// #ftKb_SpecialNSpit0_Coll

/// #ftKb_SpecialNSpit_Coll

/// #ftKb_SpecialNSpit1_Coll

/// #ftKb_SpecialAirNSpit_Coll

/// #ftKb_SpecialNDrink0_Coll

/// #ftKb_SpecialNDrink_Coll

/// #ftKb_SpecialNDrink1_Coll

/// #ftKb_SpecialAirNDrink_Coll

/// #ftKb_EatTurn_Coll

/// #ftKb_SpecialAirNCaptureTurn_Coll

/// #ftKb_EatWalk_Coll

/// #ftKb_EatJump1_Coll

/// #ftKb_EatJump2_Coll

/// #ftKb_EatLanding_Coll

void ftKb_SpecialN_800F9070(HSD_GObj* gobj)
{
    Fighter* fp = GET_FIGHTER(gobj);
    fp->death3_cb = ftKb_Init_800EE74C;
    fp->death1_cb = ftKb_Init_800EE7B8;
}

void ftKb_SpecialN_800F9090(HSD_GObj* gobj)
{
    Fighter* fp = GET_FIGHTER(gobj);
    if (fp->x1A60 != NULL && fp->kind == FTKIND_KIRBY &&
        fp->fv.kb.hat.kind == FTKIND_KIRBY)
    {
        bool capturing = false;
        if (fp->motion_id == ftKb_MS_SpecialNCapture1 ||
            fp->motion_id == ftKb_MS_SpecialAirNCapture1)
        {
            capturing = true;
        }
        it_802F28C8(fp->x1A60, capturing, 0);
        fp->x1A64 = NULL;
        fp->x1A60 = NULL;
    }
}

/// #ftKb_SpecialN_800F9110

/// #ftKb_MrSpecialN_Anim

/// #ftKb_MrSpecialN_IASA

/// #ftKb_MrSpecialN_Phys

/// #ftKb_MrSpecialN_Coll

/// #fn_800F9260

/// #ftKb_SpecialNMr_800F93CC

/// #ftKb_MrSpecialAirN_Anim

/// #ftKb_MrSpecialAirN_IASA

/// #ftKb_MrSpecialAirN_Phys

/// #ftKb_MrSpecialAirN_Coll

/// #ftKb_SpecialNLg_800F951C

/// #ftKb_SpecialNLg_800F9598

/// #ftKb_SpecialNLg_800F9614

/// #ftKb_SpecialNLg_800F9684

/// #ftKb_LgSpecialN_Anim

/// #ftKb_LgSpecialAirN_Anim

/// #ftKb_LgSpecialN_IASA

/// #ftKb_LgSpecialAirN_IASA

/// #ftKb_LgSpecialN_Phys

/// #ftKb_LgSpecialAirN_Phys

/// #ftKb_LgSpecialN_Coll

/// #ftKb_LgSpecialAirN_Coll

/// #fn_800F98F4

/// #ftKb_SpecialNCa_800F99BC

/// #ftKb_SpecialNCa_800F9A54

/// #ftKb_CaSpecialN_Anim

/// #ftKb_CaSpecialAirN_Anim

/// #ftKb_CaSpecialN_IASA

/// #ftKb_CaSpecialAirN_IASA

/// #ftKb_CaSpecialN_Phys

/// #ftKb_CaSpecialAirN_Phys

/// #ftKb_CaSpecialN_Coll

/// #ftKb_CaSpecialAirN_Coll

/// #ftKb_SpecialNPk_800F9FD4

/// #ftKb_SpecialNPk_800FA064

/// #ftKb_PkSpecialN_Anim

/// #ftKb_PkSpecialAirN_Anim

/// #ftKb_PkSpecialN_IASA

/// #ftKb_PkSpecialAirN_IASA

/// #ftKb_PkSpecialN_Phys

/// #ftKb_PkSpecialAirN_Phys

/// #ftKb_PkSpecialN_Coll

/// #ftKb_PkSpecialAirN_Coll

/// #ftKb_SpecialNKp_800FA588

/// #ftKb_SpecialNKp_800FA7D4

/// #ftKb_SpecialNKp_800FA83C

/// #ftKb_SpecialNKp_800FA878

/// #ftKb_SpecialNKp_800FA8B4

/// #ftKb_SpecialNKp_800FA958

/// #ftKb_KpSpecialNStart_Anim

/// #ftKb_KpSpecialN_Anim

/// #ftKb_KpSpecialNEnd_Anim

/// #ftKb_KpSpecialAirNStart_Anim

/// #ftKb_KpSpecialAirN_Anim

/// #ftKb_KpSpecialAirNEnd_Anim

/// #ftKb_KpSpecialNStart_IASA

/// #ftKb_KpSpecialN_IASA

/// #ftKb_KpSpecialNEnd_IASA

/// #ftKb_KpSpecialAirNStart_IASA

/// #ftKb_KpSpecialAirN_IASA

/// #ftKb_KpSpecialAirNEnd_IASA

/// #ftKb_KpSpecialNStart_Phys

/// #ftKb_KpSpecialN_Phys

/// #ftKb_KpSpecialNEnd_Phys

/// #ftKb_KpSpecialAirNStart_Phys

/// #ftKb_KpSpecialAirN_Phys

/// #ftKb_KpSpecialAirNEnd_Phys

/// #ftKb_KpSpecialNStart_Coll

/// #ftKb_KpSpecialN_Coll

/// #ftKb_KpSpecialNEnd_Coll

/// #ftKb_KpSpecialAirNStart_Coll

/// #ftKb_KpSpecialAirN_Coll

/// #ftKb_KpSpecialAirNEnd_Coll

/// #ftKb_SpecialNLk800FB394

/// #ftKb_SpecialNLk800FB418

/// #ftKb_SpecialNLk800FB444

/// #ftKb_SpecialNLk800FB470

/// #ftKb_SpecialNLk800FB500

/// #ftKb_SpecialNLk800FB5F4

/// #ftKb_SpecialNLk800FB6DC

/// #ftKb_SpecialNLk800FB800

/// #ftKb_SpecialNLk800FB840

/// #ftKb_SpecialNLk800FB880

/// #ftKb_SpecialNLk800FBA00

/// #ftKb_LkSpecialNStart_Anim

/// #ftKb_LkSpecialNLoop_Anim

/// #ftKb_LkSpecialNEnd_Anim

/// #ftKb_LkSpecialAirNStart_Anim

/// #ftKb_LkSpecialAirNLoop_Anim

/// #ftKb_LkSpecialAirNEnd_Anim

/// #ftKb_LkSpecialNStart_IASA

/// #ftKb_LkSpecialNLoop_IASA

/// #ftKb_LkSpecialNEnd_IASA

/// #ftKb_LkSpecialAirNStart_IASA

/// #ftKb_LkSpecialAirNLoop_IASA

/// #ftKb_LkSpecialAirNEnd_IASA

/// #ftKb_LkSpecialNStart_Phys

/// #ftKb_LkSpecialNLoop_Phys

/// #ftKb_LkSpecialNEnd_Phys

/// #ftKb_LkSpecialAirNStart_Phys

/// #ftKb_LkSpecialAirNLoop_Phys

/// #ftKb_LkSpecialAirNEnd_Phys

/// #ftKb_LkSpecialNStart_Coll

/// #ftKb_LkSpecialNLoop_Coll

/// #ftKb_LkSpecialNEnd_Coll

/// #ftKb_LkSpecialAirNStart_Coll

/// #ftKb_LkSpecialAirNLoop_Coll

/// #ftKb_LkSpecialAirNEnd_Coll

/// #ftKb_SpecialNSs_800FCC14

/// #ftKb_SpecialNSs_800FCC6C

/// #ftKb_SpecialNSs_800FCCBC

/// #ftKb_SpecialNSs_800FCD04

/// #ftKb_SpecialNSs_800FCD60

/// #ftKb_SpecialNSs_800FCDE0

/// #ftKb_SpecialNSs_800FCF74

/// #ftKb_SpecialNSs_800FD020

/// #ftKb_SsSpecialNStart_Anim

/// #ftKb_SsSpecialNHold_Anim

/// #ftKb_SsSpecialNCancel_Anim

/// #ftKb_SsSpecialN_Anim

/// #ftKb_SsSpecialAirNStart_Anim

/// #ftKb_SsSpecialAirN_Anim

/// #ftKb_SsSpecialNStart_IASA

/// #ftKb_SsSpecialNHold_IASA

/// #ftKb_SsSpecialNCancel_IASA

/// #ftKb_SsSpecialN_IASA

/// #ftKb_SsSpecialAirNStart_IASA

/// #ftKb_SsSpecialAirN_IASA

/// #ftKb_SsSpecialNStart_Phys

/// #ftKb_SsSpecialNHold_Phys

/// #ftKb_SsSpecialNCancel_Phys

/// #ftKb_SsSpecialN_Phys

/// #ftKb_SsSpecialAirNStart_Phys

/// #ftKb_SsSpecialAirN_Phys

/// #ftKb_SsSpecialNStart_Coll

/// #ftKb_SsSpecialNHold_Coll

/// #ftKb_SsSpecialNCancel_Coll

/// #ftKb_SsSpecialN_Coll

/// #ftKb_SsSpecialAirNStart_Coll

/// #ftKb_SsSpecialAirN_Coll

/// #ftKb_SpecialNFx_800FDC00

/// #ftKb_SpecialNFx_800FDC70

/// #fn_800FDCE0

/// #ftKb_SpecialNFx_800FDD14

/// #ftKb_SpecialNFx_800FDD4C

/// #ftKb_SpecialNFx_800FDDF4

/// #ftKb_SpecialNFx_800FDEB4

/// #ftKb_SpecialNFx_800FDEE0

/// #ftKb_SpecialNFx_800FDF30

/// #fn_800FE0E0

/// #ftKb_SpecialNFx_800FE100

/// #ftKb_SpecialNFx_800FE240

/// #ftKb_FxSpecialNStart_Anim

/// #ftKb_FxSpecialNLoop_Anim

/// #ftKb_FxSpecialNEnd_Anim

/// #ftKb_FxSpecialAirNStart_Anim

/// #ftKb_FxSpecialAirNLoop_Anim

/// #ftKb_FxSpecialAirNEnd_Anim

/// #ftKb_FxSpecialNStart_IASA

/// #ftKb_FxSpecialNLoop_IASA

/// #ftKb_FxSpecialNEnd_IASA

/// #ftKb_FxSpecialAirNStart_IASA

/// #ftKb_FxSpecialAirNLoop_IASA

/// #ftKb_FxSpecialAirNEnd_IASA

/// #ftKb_FxSpecialNStart_Phys

/// #ftKb_FxSpecialNLoop_Phys

/// #ftKb_FxSpecialNEnd_Phys

/// #ftKb_FxSpecialAirNStart_Phys

/// #ftKb_FxSpecialAirNLoop_Phys

/// #ftKb_FxSpecialAirNEnd_Phys

/// #ftKb_FxSpecialNStart_Coll

/// #ftKb_FxSpecialNLoop_Coll

/// #ftKb_FxSpecialNEnd_Coll

/// #ftKb_FxSpecialAirNStart_Coll

/// #ftKb_FxSpecialAirNLoop_Coll

/// #ftKb_FxSpecialAirNEnd_Coll

bool ftKb_SpecialNNs_800FEC78(HSD_GObj* gobj)
{
    if (gobj != NULL) {
        Fighter* fp = GET_FIGHTER(gobj);
        if (fp != NULL && fp->fv.kb.ns_flash_gobj != NULL &&
            (fp->motion_id == ftKb_MS_NsSpecialNHold0 ||
             fp->motion_id == ftKb_MS_NsSpecialAirNHold0))
        {
            return true;
        }
    }
    return false;
}

void ftKb_SpecialNNs_800FECBC(HSD_GObj* gobj)
{
    if (gobj != NULL) {
        Fighter* fp = GET_FIGHTER(gobj);
        if (fp != NULL && fp->fv.kb.ns_flash_gobj != NULL) {
            fp->fv.kb.ns_flash_gobj = NULL;
        }
    }
}

/// #ftKb_SpecialNNs_800FECE8

void ftKb_SpecialNNs_800FED38(HSD_GObj* gobj)
{
    Fighter* fp = GET_FIGHTER(gobj);
    Fighter_ChangeMotionState(gobj, ftKb_MS_NsSpecialNStart, Ft_MF_None, 0, 1,
                              0, NULL);
    fp->cmd_vars[0] = fp->cmd_vars[1] = fp->cmd_vars[2] = fp->cmd_vars[3] = 0;
    {
        /// @todo @c da can't move below @c fp
        ftKb_DatAttrs* da;
        Fighter* fp = GET_FIGHTER(gobj);
        PAD_STACK(4 * 4);
        da = fp->dat_attrs;
        fp->mv.kb.specialn_ns.frames_to_loop_charge_ground =
            da->specialn_ns_frames_to_loop_charge_ground;
        fp->mv.kb.specialn_ns.frames_to_loop_charge_air =
            da->specialn_ns_frames_to_loop_charge_air;
        fp->mv.kb.specialn_ns.falling_acceleration_delay =
            da->specialn_ns_falling_acceleration_delay;
        fp->fv.kb.ns_flash_gobj = NULL;
        fp->mv.kb.specialn_ns.charge_release_delay =
            da->specialn_ns_charge_release_delay;
        ftAnim_8006EBA4(gobj);
    }
}

void ftKb_SpecialNNs_800FEDD0(HSD_GObj* gobj)
{
    Fighter* fp = GET_FIGHTER(gobj);
    Fighter_ChangeMotionState(gobj, ftKb_MS_NsSpecialAirNStart, 0, 0, 1, 0, 0);
    fp->cmd_vars[0] = fp->cmd_vars[1] = fp->cmd_vars[2] = fp->cmd_vars[3] = 0;
    fp->self_vel.y = 0;
    {
        /// @todo @c da can't move below @c fp
        ftKb_DatAttrs* da;
        Fighter* fp = GET_FIGHTER(gobj);
        PAD_STACK(4 * 4);
        da = fp->dat_attrs;
        fp->mv.kb.specialn_ns.frames_to_loop_charge_ground =
            da->specialn_ns_frames_to_loop_charge_ground;
        fp->mv.kb.specialn_ns.frames_to_loop_charge_air =
            da->specialn_ns_frames_to_loop_charge_air;
        fp->mv.kb.specialn_ns.falling_acceleration_delay =
            da->specialn_ns_falling_acceleration_delay;
        fp->fv.kb.ns_flash_gobj = NULL;
        fp->mv.kb.specialn_ns.charge_release_delay =
            da->specialn_ns_charge_release_delay;
        ftAnim_8006EBA4(gobj);
    }
}

void ftKb_NsSpecialNStart_Anim(HSD_GObj* gobj)
{
    Fighter* fp = GET_FIGHTER(gobj);
    if (!ftAnim_IsFramesRemaining(gobj)) {
        Fighter_ChangeMotionState(gobj, 436, 0, 0, 1, 0, NULL);
        {
            Fighter* fp = GET_FIGHTER(gobj);
            Vec3 flash_pos;
            PAD_STACK(4 * 5);
            if (fp->fv.kb.ns_flash_gobj == NULL) {
                lb_8000B1CC(fp->parts[FtPart_WaistN].joint, NULL, &flash_pos);
                flash_pos.z = 0;
                flash_pos.y += fp->x34_scale.y * 3;
                {
                    HSD_GObj* flash_gobj =
                        it_802AA8C0(gobj, &flash_pos, 145, fp->facing_dir);
                    fp->fv.kb.ns_flash_gobj = flash_gobj;
                    if (flash_gobj != NULL) {
                        fp->death2_cb = ftKb_Init_800EE74C;
                        fp->take_dmg_cb = ftKb_Init_800EE7B8;
                    }
                }
            }
        }
        fp->x1968_jumpsUsed = fp->co_attrs.max_jumps;
    }
}

void ftKb_NsSpecialNHold_Anim(HSD_GObj* gobj)
{
    Fighter* fp = GET_FIGHTER(gobj);
    int flash_timer_min = fp->mv.kb.specialn_ns.frames_to_loop_charge_ground;
    if (flash_timer_min != 0) {
        fp->mv.kb.specialn_ns.frames_to_loop_charge_ground =
            flash_timer_min - 1;
    }
    if (fp->fv.kb.ns_flash_gobj == NULL) {
        int flash_timer_delay =
            fp->mv.kb.specialn_ns.frames_to_loop_charge_air;
        if (flash_timer_delay != 0) {
            fp->mv.kb.specialn_ns.frames_to_loop_charge_air =
                flash_timer_delay - 1;
        }
    }
    if (fp->fv.kb.ns_flash_gobj == NULL) {
        if (fp->mv.kb.specialn_ns.frames_to_loop_charge_ground <= 0 &&
            fp->mv.kb.specialn_ns.frames_to_loop_charge_air <= 0)
        {
            Fighter_ChangeMotionState(gobj, ftKb_MS_NsSpecialNEnd, 0, 0, 1, 0,
                                      NULL);
            return;
        }
        if (fp->motion_id != ftKb_MS_NsSpecialNHold1) {
            Fighter_ChangeMotionState(gobj, ftKb_MS_NsSpecialNHold1, 0,
                                      fp->cur_anim_frame, 1, 0, NULL);
        }
    } else {
        if (it_802AA7E4(fp->fv.kb.ns_flash_gobj) != gobj) {
            fp->fv.kb.ns_flash_gobj = NULL;
            return;
        }
        if (it_802AA7F0(fp->fv.kb.ns_flash_gobj) == 1 &&
            fp->motion_id != ftKb_MS_NsSpecialNHold1)
        {
            Fighter_ChangeMotionState(gobj, ftKb_MS_NsSpecialNHold1, 0,
                                      fp->cur_anim_frame, 1, 0, NULL);
        }
    }
}

/// #ftKb_NsSpecialNEnd_Anim

/// #ftKb_NsSpecialAirNStart_Anim

/// #ftKb_NsSpecialAirNHold_Anim

/// #ftKb_NsSpecialAirNEnd_Anim

/// #ftKb_NsSpecialNStart_IASA

/// #ftKb_NsSpecialNHold_IASA

/// #ftKb_NsSpecialNEnd_IASA

/// #ftKb_NsSpecialAirNStart_IASA

/// #ftKb_NsSpecialAirNHold_IASA

/// #ftKb_NsSpecialAirNEnd_IASA

/// #ftKb_NsSpecialNStart_Phys

/// #ftKb_NsSpecialNHold_Phys

/// #ftKb_NsSpecialNEnd_Phys

/// #ftKb_NsSpecialAirNStart_Phys

/// #ftKb_NsSpecialAirNHold_Phys

/// #ftKb_NsSpecialAirNEnd_Phys

/// #ftKb_NsSpecialNStart_Coll

/// #ftKb_NsSpecialNHold_Coll

/// #ftKb_NsSpecialNEnd_Coll

/// #ftKb_NsSpecialAirNStart_Coll

/// #ftKb_NsSpecialAirNHold_Coll

/// #ftKb_NsSpecialAirNEnd_Coll

/// #ftKb_SpecialNDk_800FF8EC

/// #ftKb_SpecialNDk_800FFA10

/// #ftKb_DkSpecialNStart_Anim

/// #ftKb_DkSpecialNLoop_Anim

/// #ftKb_DkSpecialNCancel_Anim

/// #ftKb_DkSpecialN_Anim

/// #ftKb_DkSpecialNFull_Anim

/// #ftKb_DkSpecialAirNStart_Anim

/// #ftKb_DkSpecialAirNLoop_Anim

/// #ftKb_DkSpecialAirNCancel_Anim

/// #ftKb_DkSpecialAirN_Anim

/// #ftKb_DkSpecialAirNFull_Anim

/// #ftKb_DkSpecialNStart_IASA

/// #ftKb_DkSpecialNLoop_IASA

/// #ftKb_DkSpecialNCancel_IASA

/// #ftKb_DkSpecialN_IASA

/// #ftKb_DkSpecialNFull_IASA

/// #ftKb_DkSpecialAirNStart_IASA

/// #ftKb_DkSpecialAirNLoop_IASA

/// #ftKb_DkSpecialAirNCancel_IASA

/// #ftKb_DkSpecialAirN_IASA

/// #ftKb_DkSpecialAirNFull_IASA

/// #ftKb_DkSpecialNStart_Phys

/// #ftKb_DkSpecialNLoop_Phys

/// #ftKb_DkSpecialNCancel_Phys

/// #ftKb_DkSpecialN_Phys

/// #ftKb_DkSpecialNFull_Phys

/// #ftKb_DkSpecialAirNStart_Phys

/// #ftKb_DkSpecialAirNLoop_Phys

/// #ftKb_DkSpecialAirNCancel_Phys

/// #ftKb_DkSpecialAirN_Phys

/// #ftKb_DkSpecialAirNFull_Phys

/// #ftKb_DkSpecialNStart_Coll

/// #ftKb_DkSpecialNLoop_Coll

/// #ftKb_DkSpecialNCancel_Coll

/// #ftKb_DkSpecialN_Coll

/// #ftKb_DkSpecialNFull_Coll

/// #ftKb_DkSpecialAirNStart_Coll

/// #ftKb_DkSpecialAirNLoop_Coll

/// #ftKb_DkSpecialAirNCancel_Coll

/// #ftKb_DkSpecialAirN_Coll

/// #ftKb_DkSpecialAirNFull_Coll

/// #ftKb_SpecialNPr_80100DE0

/// #fn_80100E0C

/// #fn_80100F60

/// #ftKb_SpecialNPr_80100F94

/// #ftKb_SpecialNPr_801010D4

/// #ftKb_SpecialNPr_8010131C

/// #ftKb_SpecialNPr_8010140C

/// #ftKb_SpecialNPr_80101560

/// #ftKb_SpecialNPr_80101618

/// #ftKb_PrSpecialNStart_Anim

/// #ftKb_PrSpecialNLoop_Anim

/// #ftKb_PrSpecialNFull_Anim

/// #ftKb_PrSpecialN1_Anim

/// #ftKb_PrSpecialNTurn_Anim

/// #ftKb_PrSpecialNEnd_Anim

/// #ftKb_PrSpecialAirNStart_Anim

/// #ftKb_PrSpecialAirNLoop_Anim

/// #ftKb_PrSpecialAirNFull_Anim

/// #ftKb_PrSpecialAirN_Anim

/// #ftKb_PrSpecialN_Anim

/// #ftKb_PrSpecialAirNEndR_Anim

/// #ftKb_PrSpecialNHit_Anim

/// #ftKb_PrSpecialNStart_IASA

/// #ftKb_PrSpecialNLoop_IASA

/// #ftKb_PrSpecialNFull_IASA

/// #ftKb_PrSpecialN1_IASA

/// #ftKb_PrSpecialNTurn_IASA

/// #ftKb_PrSpecialNEnd_IASA

/// #ftKb_PrSpecialAirNStart_IASA

/// #ftKb_PrSpecialAirNLoop_IASA

/// #ftKb_PrSpecialAirNFull_IASA

/// #ftKb_PrSpecialAirN_IASA

/// #ftKb_PrSpecialN_IASA

/// #ftKb_PrSpecialAirNEndR_IASA

/// #ftKb_PrSpecialNHit_IASA

/// #ftKb_PrSpecialNStart_Phys

/// #ftKb_PrSpecialNLoop_Phys

/// #ftKb_PrSpecialNFull_Phys

/// #ftKb_PrSpecialN1_Phys

/// #ftKb_PrSpecialNTurn_Phys

/// #ftKb_PrSpecialNEnd_Phys

/// #ftKb_PrSpecialAirNStart_Phys

/// #ftKb_PrSpecialAirNLoop_Phys

/// #ftKb_PrSpecialAirNFull_Phys

/// #ftKb_PrSpecialAirN_Phys

/// #ftKb_PrSpecialN_Phys

/// #ftKb_PrSpecialAirNEndR_Phys

/// #ftKb_PrSpecialNHit_Phys

/// #ftKb_PrSpecialNStart_Coll

/// #ftKb_PrSpecialNLoop_Coll

/// #ftKb_PrSpecialNFull_Coll

/// #ftKb_PrSpecialN1_Coll

/// #ftKb_PrSpecialNTurn_Coll

/// #ftKb_PrSpecialNEnd_Coll

/// #ftKb_PrSpecialAirNStart_Coll

/// #ftKb_PrSpecialAirNLoop_Coll

/// #ftKb_PrSpecialAirNFull_Coll

/// #ftKb_PrSpecialAirN_Coll

/// #ftKb_PrSpecialN_Coll

/// #ftKb_PrSpecialAirNEndR_Coll

/// #ftKb_PrSpecialNHit_Coll

/// #fn_80105978

/// #fn_80105A34

/// #fn_80105AB0

/// #ftKb_SpecialNZd_80105B2C

/// #ftKb_SpecialNZd_80105BA8

/// #ftKb_ZdSpecialN_Anim

/// #ftKb_ZdSpecialAirN_Anim

/// #ftKb_ZdSpecialN_IASA

/// #ftKb_ZdSpecialAirN_IASA

/// #ftKb_ZdSpecialN_Phys

/// #ftKb_ZdSpecialAirN_Phys

/// #ftKb_ZdSpecialN_Coll

/// #ftKb_ZdSpecialAirN_Coll

/// #ftKb_SpecialNSk_80105E8C

/// #ftKb_SpecialNSk_80105F3C

/// #fn_80105FEC

/// #ftKb_SpecialNSk_80105FF0

/// #ftKb_SpecialNSk_80106020

/// #ftKb_SpecialNSk_8010603C

/// #ftKb_SpecialNSk_8010612C

/// #ftKb_SpecialNSk_801061E4

/// #ftKb_SkSpecialNStart_Anim

/// #ftKb_SkSpecialNLoop_Anim

/// #ftKb_SkSpecialNCancel_Anim

/// #ftKb_SkSpecialNEnd_Anim

/// #ftKb_SkSpecialAirNStart_Anim

/// #ftKb_SkSpecialAirNLoop_Anim

/// #ftKb_SkSpecialAirNCancel_Anim

/// #ftKb_SkSpecialAirNEnd_Anim

/// #ftKb_SkSpecialNStart_IASA

/// #ftKb_SkSpecialNLoop_IASA

/// #ftKb_SkSpecialNCancel_IASA

/// #ftKb_SkSpecialNEnd_IASA

/// #ftKb_SkSpecialAirNStart_IASA

/// #ftKb_SkSpecialAirNLoop_IASA

/// #ftKb_SkSpecialAirNCancel_IASA

/// #ftKb_SkSpecialAirNEnd_IASA

/// #ftKb_SkSpecialNStart_Phys

/// #ftKb_SkSpecialNLoop_Phys

/// #ftKb_SkSpecialNCancel_Phys

/// #ftKb_SkSpecialNEnd_Phys

/// #ftKb_SkSpecialAirNStart_Phys

/// #ftKb_SkSpecialAirNLoop_Phys

/// #ftKb_SkSpecialAirNCancel_Phys

/// #ftKb_SkSpecialAirNEnd_Phys

/// #ftKb_SkSpecialNStart_Coll

/// #ftKb_SkSpecialNLoop_Coll

/// #ftKb_SkSpecialNCancel_Coll

/// #ftKb_SkSpecialNEnd_Coll

/// #ftKb_SkSpecialAirNStart_Coll

/// #ftKb_SkSpecialAirNLoop_Coll

/// #ftKb_SkSpecialAirNCancel_Coll

/// #ftKb_SkSpecialAirNEnd_Coll

/// #fn_80106DB0

/// #ftKb_SpecialNMt_80106F44

/// #ftKb_SpecialNMt_80106F9C

/// #ftKb_SpecialNMt_80106FEC

/// #ftKb_SpecialNMt_80107040

/// #ftKb_SpecialNMt_8010709C

/// #ftKb_SpecialNMt_80107130

/// #ftKb_SpecialNMt_801071FC

/// #ftKb_SpecialNMt_80107410

/// #ftKb_SpecialNMt_80107568

/// #ftKb_SpecialNMt_80107638

/// #ftKb_MtSpecialNStart_Anim

/// #ftKb_MtSpecialNLoop_Anim

/// #ftKb_MtSpecialNLoopFull_Anim

/// #ftKb_MtSpecialNCancel_Anim

/// #ftKb_MtSpecialNEnd_Anim

/// #ftKb_MtSpecialAirNStart_Anim

/// #ftKb_MtSpecialAirNLoop_Anim

/// #ftKb_MtSpecialAirNLoopFull_Anim

/// #ftKb_MtSpecialAirNCancel_Anim

/// #ftKb_MtSpecialAirNEnd_Anim

void ftKb_MtSpecialNStart_IASA(Fighter_GObj* gobj) {}

/// #ftKb_MtSpecialNLoop_IASA

/// #ftKb_MtSpecialNLoopFull_IASA

void ftKb_MtSpecialNCancel_IASA(Fighter_GObj* gobj) {}

void ftKb_MtSpecialNEnd_IASA(Fighter_GObj* gobj) {}

void ftKb_MtSpecialAirNStart_IASA(Fighter_GObj* gobj) {}

/// #ftKb_MtSpecialAirNLoop_IASA

/// #ftKb_MtSpecialAirNLoopFull_IASA

void ftKb_MtSpecialAirNCancel_IASA(Fighter_GObj* gobj) {}

void ftKb_MtSpecialAirNEnd_IASA(Fighter_GObj* gobj) {}

/// #ftKb_MtSpecialNStart_Phys

/// #ftKb_MtSpecialNLoop_Phys

/// #ftKb_MtSpecialNLoopFull_Phys

/// #ftKb_MtSpecialNCancel_Phys

/// #ftKb_MtSpecialNEnd_Phys

/// #ftKb_MtSpecialAirNStart_Phys

/// #ftKb_MtSpecialAirNLoop_Phys

/// #ftKb_MtSpecialAirNLoopFull_Phys

/// #ftKb_MtSpecialAirNCancel_Phys

/// #ftKb_MtSpecialAirNEnd_Phys

/// #ftKb_MtSpecialNStart_Coll

/// #ftKb_MtSpecialNLoop_Coll

/// #ftKb_MtSpecialNLoopFull_Coll

/// #ftKb_MtSpecialNCancel_Coll

/// #ftKb_MtSpecialNEnd_Coll

/// #ftKb_MtSpecialAirNStart_Coll

/// #ftKb_MtSpecialAirNLoop_Coll

/// #ftKb_MtSpecialAirNLoopFull_Coll

/// #ftKb_MtSpecialAirNCancel_Coll

/// #ftKb_MtSpecialAirNEnd_Coll

/// #ftKb_SpecialNIc_80108CE8

/// #ftKb_SpecialNIc_80108D04

/// #ftKb_SpecialNIc_80108D64

/// #ftKb_SpecialNIc_80108E14

/// #ftKb_PpSpecialN_Anim

/// #ftKb_PpSpecialAirN_Anim

void ftKb_PpSpecialN_IASA(Fighter_GObj* gobj) {}

void ftKb_PpSpecialAirN_IASA(Fighter_GObj* gobj) {}

/// #ftKb_PpSpecialN_Phys

/// #ftKb_PpSpecialAirN_Phys

/// #ftKb_PpSpecialN_Coll

/// #ftKb_PpSpecialAirN_Coll

/// #fn_801090D4

Fighter_Part ftKb_SpecialNYs_80109238(Fighter_GObj* gobj)
{
    return ftParts_8007500C(GET_FIGHTER(gobj), FtPart_TransN2);
}

/// #ftKb_SpecialNYs_80109260

float ftKb_SpecialNYs_80109290(Fighter_GObj* gobj)
{
    return GET_FIGHTER(gobj)->facing_dir;
}

f32 ftKb_SpecialNYs_8010929C(Fighter_GObj* gobj)
{
    return M2C_FIELD(M2C_FIELD(gobj->user_data, void**, 0x2D4), f32*, 0x3B4);
}

f32 ftKb_SpecialNYs_801092AC(Fighter_GObj* gobj)
{
    return M2C_FIELD(M2C_FIELD(gobj->user_data, void**, 0x2D4), f32*, 0x3B8);
}

f32 ftKb_SpecialNYs_801092BC(Fighter_GObj* gobj)
{
    return M2C_FIELD(M2C_FIELD(gobj->user_data, void**, 0x2D4), f32*, 0x3BC);
}

f32 ftKb_SpecialNYs_801092CC(Fighter_GObj* gobj)
{
    return M2C_FIELD(M2C_FIELD(gobj->user_data, void**, 0x2D4), f32*, 0x3C0);
}

f32 ftKb_SpecialNYs_801092DC(Fighter_GObj* gobj)
{
    return M2C_FIELD(gFtDataList[4]->ext_attr, f32*, 0x3C4);
}

f32 ftKb_SpecialNYs_801092F4(Fighter_GObj* gobj)
{
    return M2C_FIELD(gFtDataList[4]->ext_attr, f32*, 0x3C8);
}

f32 ftKb_SpecialNYs_8010930C(Fighter_GObj* gobj)
{
    return M2C_FIELD(gFtDataList[4]->ext_attr, f32*, 0x3CC);
}

f32 ftKb_SpecialNYs_80109324(Fighter_GObj* gobj)
{
    return M2C_FIELD(gFtDataList[4]->ext_attr, f32*, 0x3D0);
}

int ftKb_SpecialNYs_8010933C(Fighter_GObj* gobj)
{
    return M2C_FIELD(gFtDataList[4]->ext_attr, int*, 0x3D4);
}

/// #ftKb_SpecialNYs_80109354

/// #ftKb_SpecialNYs_80109380

ftDynamics* ftKb_SpecialNYs_801093A0(Fighter_GObj* gobj)
{
    return ft_80459B88.hats[FTKIND_SAMUS]->hat_dynamics[0];
}

/// #ftKb_SpecialNYs_801093B4

/// #ftKb_SpecialNYs_8010941C

/// #ftKb_SpecialNYs_801094FC

/// #fn_801095DC

/// #fn_80109680

/// #fn_80109714

/// #fn_801097B8

/// #fn_8010984C

/// #fn_801098EC

/// #fn_8010998C

/// #fn_80109A08

/// #fn_80109A84

/// #fn_80109B00

/// #fn_80109B7C

/// #fn_80109BF8

/// #fn_80109C74

/// #fn_80109CF0

/// #ftKb_YsSpecialN1_Anim

/// #ftKb_YsSpecialAirNCapture2_Anim

/// #ftKb_YsSpecialAirNCapture1_Anim

/// #ftKb_YsSpecialNCapture1_Anim

/// #ftKb_YsSpecialAirCapture2_Anim

/// #ftKb_YsSpecialAirCapture1_Anim

/// #ftKb_YsSpecialNCapture2_0_Anim

/// #ftKb_YsSpecialNCapture2_1_Anim

/// #ftKb_YsSpecialAirN2_1_Anim

/// #ftKb_YsSpecialAirN2_0_Anim

/// #ftKb_YsSpecialN1_Phys

/// #ftKb_YsSpecialAirNCapture2_Phys

/// #ftKb_YsSpecialAirNCapture1_Phys

/// #ftKb_YsSpecialNCapture1_Phys

/// #ftKb_YsSpecialAirCapture1_Phys

/// #ftKb_YsSpecialAirCapture2_Phys

/// #ftKb_YsSpecialNCapture2_0_Phys

/// #ftKb_YsSpecialNCapture2_1_Phys

/// #ftKb_YsSpecialAirN2_1_Phys

/// #ftKb_YsSpecialAirN2_0_Phys

/// #ftKb_YsSpecialN1_Coll

/// #ftKb_YsSpecialAirNCapture2_Coll

/// #ftKb_YsSpecialAirNCapture1_Coll

/// #ftKb_YsSpecialNCapture1_Coll

/// #ftKb_YsSpecialAirCapture2_Coll

/// #ftKb_YsSpecialAirCapture1_Coll

/// #ftKb_YsSpecialNCapture2_0_Coll

/// #ftKb_YsSpecialNCapture2_1_Coll

/// #ftKb_YsSpecialAirN2_1_Coll

/// #ftKb_YsSpecialAirN2_0_Coll

/// #ftKb_SpecialNYs_8010A8BC

/// #fn_8010A930

void ftCo_CaptureKirbyYoshi_Anim(Fighter_GObj* gobj) {}

void ftCo_CaptureKirbyYoshi_IASA(Fighter_GObj* gobj) {}

void ftCo_CaptureKirbyYoshi_Phys(Fighter_GObj* gobj) {}

void ftCo_CaptureKirbyYoshi_Coll(Fighter_GObj* gobj) {}

/// #ftKb_SpecialNYs_8010AA2C

/// #fn_8010AA64

/// #ftKb_SpecialNYs_8010AC78

/// #ftCo_KirbyYoshiEgg_Anim

void ftCo_KirbyYoshiEgg_IASA(Fighter_GObj* gobj) {}

/// #ftCo_KirbyYoshiEgg_Phys

/// #ftCo_KirbyYoshiEgg_Coll

/// #fn_8010B124

/// #fn_8010B148

/// #fn_8010B16C

/// #fn_8010B1D4

/// #fn_8010B1F4

void fn_8010B2E8(Fighter_GObj* gobj)
{
    ftKb_Fighter* fp = GET_FIGHTER(gobj);
    fp->cmd_vars[0] = 0;
    fp->mv.kb.specialn_ms.cur_frame = 0;
}

void ftKb_SpecialNMs_8010B2FC(HSD_GObj* gobj)
{
    PAD_STACK(4 * 6);
    {
        ftKb_DatAttrs* da;
        struct ftKb_SpecialNMs_DatAttrs* ms_da;
        Fighter* fp = GET_FIGHTER(gobj);
        da = fp->dat_attrs;

        if (fp->fv.kb.hat.kind == FTKIND_MARS) {
            ms_da = &da->ms;
        } else {
            ms_da = &da->fe;
        }

        // InStateChange callback
        fp->x21EC = fn_8010B2E8;

        fp->gr_vel = fp->gr_vel / ms_da->air_horizontal_momentum_preservation;
    }

    {
        ftKirby_MotionState msid;
        {
            Fighter* fp = GET_FIGHTER(gobj);
            if (fp->fv.kb.hat.kind == FTKIND_MARS) {
                msid = ftKb_MS_MsSpecialNStart;
            } else {
                msid = ftKb_MS_FeSpecialNStart;
            }
        }
        Fighter_ChangeMotionState(gobj, msid, 0, 0, 1, 0, NULL);
    }

    ftAnim_8006EBA4(gobj);

    {
        Fighter* fp = GET_FIGHTER(gobj);
        Vec3 scale;

        if (fp->fv.kb.hat.kind == FTKIND_MARS) {
            ftCommon_SetAccessory(fp, ft_80459B88.x0->x0[FTKIND_MARS].next);
        } else {
            ftCommon_SetAccessory(fp, ft_80459B88.x0->x0[FTKIND_EMBLEM].next);
        }

        scale.x = scale.y = scale.z = ftCommon_GetModelScale(fp);
        HSD_JObjSetScale(fp->x20A0_accessory, &scale);
        lb_8000C2F8(fp->x20A0_accessory,
                    fp->parts[ftParts_8007500C(fp, FtPart_RThumbNb)].joint);
    }
}

/// #ftKb_SpecialNMs_8010B4A0

/// #ftKb_MsSpecialNStart_Anim

void ftKb_MsSpecialAirNStart_Anim(HSD_GObj* gobj)
{
    if (!ftAnim_IsFramesRemaining(gobj)) {
        ftKb_SpecialNMs_8010BC90(gobj);
        {
            Fighter* fp = GET_FIGHTER(gobj);
            if (fp->fv.kb.hat.kind == FTKIND_MARS) {
                ftCo_800BFFD0(fp, 99, 0);
            } else {
                ftCo_800BFFD0(fp, 100, 0);
            }
        }
    }
}

void ftKb_MsSpecialNStart_IASA(Fighter_GObj* gobj) {}

void ftKb_MsSpecialAirNStart_IASA(Fighter_GObj* gobj) {}

/// #ftKb_MsSpecialNStart_Phys

/// #ftKb_MsSpecialAirNStart_Phys

/// #ftKb_MsSpecialNStart_Coll

/// #ftKb_MsSpecialAirNStart_Coll

/// #ftKb_SpecialNMs_8010B868

/// #ftKb_SpecialNMs_8010B8E0

/// #ftKb_MsSpecialNLoop_Anim

/// #ftKb_MsSpecialAirNLoop_Anim

/// #ftKb_MsSpecialNLoop_IASA

/// #ftKb_MsSpecialAirNLoop_IASA

/// #ftKb_MsSpecialNLoop_Phys

/// #ftKb_MsSpecialAirNLoop_Phys

/// #ftKb_MsSpecialNLoop_Coll

/// #ftKb_MsSpecialAirNLoop_Coll

/// #ftKb_SpecialNMs_8010BB50

/// #ftKb_SpecialNMs_8010BBC8

/// #ftKb_SpecialNMs_8010BC40

/// #ftKb_SpecialNMs_8010BC90

/// #ftKb_MsSpecialNEnd_Anim

/// #ftKb_MsSpecialAirNEnd_Anim

void ftKb_MsSpecialNEnd_IASA(Fighter_GObj* gobj) {}

void ftKb_MsSpecialAirNEnd_IASA(Fighter_GObj* gobj) {}

/// #ftKb_MsSpecialNEnd_Phys

/// #ftKb_MsSpecialAirNEnd_Phys

/// #ftKb_MsSpecialNEnd_Coll

/// #ftKb_MsSpecialAirNEnd_Coll

/// #ftKb_SpecialNPe_8010BF90

/// #ftKb_SpecialNPe_8010C06C

/// #ftKb_SpecialNPe_8010C148

/// #ftKb_SpecialNPe_8010C1E8

void fn_8010C288(HSD_GObj* gobj)
{
    Fighter* fp = GET_FIGHTER(gobj);
    if (!fp->cmd_vars[2]) {
        Vec3 pos;
        fp->cmd_vars[2] = true;
        lb_8000B1CC(fp->parts[FtPart_R3rdNa].joint, 0, &pos);
        fp->fv.kb.xD0 =
            it_802BDE18(gobj, &pos, FtPart_R3rdNa, 134, fp->facing_dir);
        if (fp->fv.kb.xD0 != NULL) {
            fp->death2_cb = &ftKb_Init_800EE74C;
            fp->take_dmg_cb = &ftKb_Init_800EE7B8;
        }
        fp->accessory4_cb = NULL;
        fp->pre_hitlag_cb = fn_8010C44C;
        fp->post_hitlag_cb = ftKb_SpecialNPe_8010C47C;
    }
}

void fn_8010C344(HSD_GObj* arg0)
{
    PAD_STACK(4);
    {
        Fighter* fp = arg0->user_data;
        Vec3 pos;
        PAD_STACK(4 * 2);
        lb_8000B1CC(fp->parts[FtPart_R3rdNa].joint, 0, &pos);
        pos.y += 2.5f;
        pos.z = 0;
        it_802BE214(arg0, &pos, 135, fp->facing_dir);
        fp->accessory4_cb = NULL;
    }
}

void ftKb_SpecialNPe_8010C3C0(HSD_GObj* gobj)
{
    Fighter* fp = GET_FIGHTER(gobj);
    ftKb_SpecialNPe_8010C47C(gobj);
    fp->fv.kb.xD0 = NULL;
}

/// #ftKb_SpecialNPe_8010C3F4

void fn_8010C44C(HSD_GObj* gobj)
{
    Fighter* fp = GET_FIGHTER(gobj);
    if (fp->fv.kb.xD0 != NULL) {
        it_802BDFA0(fp->fv.kb.xD0);
    }
}

void ftKb_SpecialNPe_8010C47C(HSD_GObj* gobj)
{
    Fighter* fp = GET_FIGHTER(gobj);
    if (fp->fv.kb.xD0 != NULL) {
        it_802BDFA0(fp->fv.kb.xD0);
    }
}

bool ftKb_SpecialNPe_8010C4AC(HSD_GObj* gobj)
{
    Fighter* fp = GET_FIGHTER(gobj);
    if (fp->motion_id >= ftKb_MS_PeSpecialLw &&
        fp->motion_id <= ftKb_MS_PeSpecialAirLwHit)
    {
        return false;
    }
    return true;
}

static void inlineA0(HSD_GObj* gobj)
{
    Fighter* fp = GET_FIGHTER(gobj);
    PAD_STACK(4 * 2);
    fp->cmd_vars[0] = fp->cmd_vars[1] = fp->cmd_vars[2] = fp->cmd_vars[3] = 0;
    fp->mv.kb.specialn_pe.facing_dir = fp->facing_dir;
    fp->accessory4_cb = fn_8010C288;
}

static void inlineA1(HSD_GObj* gobj, ftKirby_MotionState msid)
{
    Fighter_ChangeMotionState(gobj, msid, 0, 0, 1, 0, NULL);
    ftAnim_8006EBA4(gobj);
    inlineA0(gobj);
}

void ftKb_SpecialNPe_8010C4D4(HSD_GObj* gobj)
{
    Fighter* fp = GET_FIGHTER(gobj);
    PAD_STACK(4 * 2);
    fp->self_vel.y = 0;
    inlineA1(gobj, ftKb_MS_PeSpecialLw);
}

void ftKb_SpecialNPe_8010C560(HSD_GObj* gobj)
{
    Fighter* fp = GET_FIGHTER(gobj);
    struct ftKb_DatAttrs* da = fp->dat_attrs;
    PAD_STACK(4 * 2);
    fp->self_vel.x /= da->specialn_pe_friction;
    inlineA1(gobj, ftKb_MS_PeSpecialAirLw);
}

static inline void doPeAnim(HSD_GObj* gobj, HSD_GObjEvent cb)
{
    Fighter* fp = GET_FIGHTER(gobj);
    u32 cmd_var1 = fp->cmd_vars[1];
    struct ftKb_DatAttrs* da = fp->dat_attrs;
    u8 _[4 * 4] = { 0 };

    if (cmd_var1 == 1) {
        fp->cmd_vars[1] = 2;
        ftColl_8007B1B8(gobj, (ShieldDesc*) &da->specialn_pe_absorbdesc,
                        fn_8010CD88);
        fp->x221B_b3 = true;
        fp->shield_unk0 = da->specialn_pe_unk3;
        fp->shield_unk1 = da->specialn_pe_unk3;
    } else if (cmd_var1 == 0) {
        fp->x221B_b0 = false;
    }

    if (!ftAnim_IsFramesRemaining(gobj)) {
        cb(gobj);
    }
}

void ftKb_PeSpecialLw_Anim(HSD_GObj* gobj)
{
    doPeAnim(gobj, ft_8008A2BC);
}

void ftKb_PeSpecialAirLw_Anim(HSD_GObj* gobj)
{
    doPeAnim(gobj, ftCo_Fall_Enter);
}

void ftKb_PeSpecialLw_IASA(Fighter_GObj* gobj) {}

void ftKb_PeSpecialAirLw_IASA(Fighter_GObj* gobj) {}

void ftKb_PeSpecialLw_Phys(HSD_GObj* gobj)
{
    ft_80084F3C(gobj);
    ftColl_8007AEE0(gobj);
}

void ftKb_PeSpecialAirLw_Phys(HSD_GObj* gobj)
{
    Fighter* fp = GET_FIGHTER(gobj);
    u32 cmd_var0 = fp->cmd_vars[0];
    ftKb_DatAttrs* da = fp->dat_attrs;
    PAD_STACK(4 * 4);
    if (cmd_var0 >= 1) {
        if (cmd_var0 == 1) {
            fp->cmd_vars[0] = 2;
            if (!fp->fv.kb.xCC) {
                fp->fv.kb.xCC = true;
                fp->self_vel.y = da->specialn_pe_air_initial_vertical_momentum;
            } else {
                fp->self_vel.y = 0;
            }
        }
        ftCommon_8007D494(fp, da->specialn_pe_fall_acceleration,
                          da->specialn_pe_unk2);
    } else {
        ftCommon_8007D4B8(fp);
    }
    ftCommon_8007CE94(fp,
                      da->specialn_pe_air_horizontal_momentum_preservation);
    ftColl_8007AEE0(gobj);
}

void ftKb_PeSpecialLw_Coll(HSD_GObj* gobj)
{
    if (!ft_800827A0(gobj)) {
        ftKb_SpecialNPe_8010C8D8(gobj);
    }
}

void ftKb_PeSpecialAirLw_Coll(HSD_GObj* gobj)
{
    if (ft_80081D0C(gobj)) {
        ftKb_SpecialNPe_8010C9CC(gobj);
    }
}

void ftKb_SpecialNPe_8010C8D8(HSD_GObj* gobj)
{
    /// @todo Flag names.
    static u32 const mf = (1 << 2) | (1 << 3) | (1 << 7) | (1 << 12) |
                          (1 << 14) | (1 << 18) | (1 << 19) | (1 << 22) |
                          (1 << 26) | (1 << 27);
    Fighter* fp = GET_FIGHTER(gobj);
    PAD_STACK(4 * 2);
    ftCommon_8007D5D4(fp);
    Fighter_ChangeMotionState(gobj, ftKb_MS_PeSpecialAirLw, mf,
                              fp->cur_anim_frame, 1, 0, NULL);
    if (fp->cmd_vars[0] == 1) {
        fp->cmd_vars[0] = 2;
    }
    {
        /// @todo @c da can't move below @c fp
        ftKb_DatAttrs* da;
        Fighter* fp = GET_FIGHTER(gobj);
        da = fp->dat_attrs;
        if (fp->fv.kb.xD0 != NULL) {
            fp->death2_cb = ftKb_Init_800EE74C;
            fp->take_dmg_cb = ftKb_Init_800EE7B8;
        }

        fp->accessory4_cb = fn_8010C288;
        fp->pre_hitlag_cb = fn_8010C44C;
        fp->post_hitlag_cb = ftKb_SpecialNPe_8010C47C;

        if (fp->cmd_vars[1] == 2) {
            ftColl_8007B1B8(gobj, (ShieldDesc*) &da->specialn_pe_absorbdesc,
                            fn_8010CD88);
            fp->x221B_b3 = true;
        }
    }
}

void ftKb_SpecialNPe_8010C9CC(HSD_GObj* gobj)
{
    /// @todo Named flags.
    static u32 const mf = (1 << 2) | (1 << 3) | (1 << 7) | (1 << 12) |
                          (1 << 14) | (1 << 18) | (1 << 19) | (1 << 22) |
                          (1 << 26) | (1 << 27);
    Fighter* fp = GET_FIGHTER(gobj);
    fp->fv.kb.xCC = false;
    ftCommon_8007D7FC(fp);
    Fighter_ChangeMotionState(gobj, ftKb_MS_PeSpecialLw, mf,
                              fp->cur_anim_frame, 1, 0, NULL);
    {
        /// @todo @c da can't move below @c fp
        ftKb_DatAttrs* da;
        Fighter* fp = GET_FIGHTER(gobj);
        PAD_STACK(4 * 2);
        da = fp->dat_attrs;
        if (fp->fv.kb.xD0 != NULL) {
            fp->death2_cb = ftKb_Init_800EE74C;
            fp->take_dmg_cb = ftKb_Init_800EE7B8;
        }
        fp->accessory4_cb = fn_8010C288;
        fp->pre_hitlag_cb = fn_8010C44C;
        fp->post_hitlag_cb = ftKb_SpecialNPe_8010C47C;

        if (fp->cmd_vars[1] == 2) {
            ftColl_8007B1B8(gobj, (ShieldDesc*) &da->specialn_pe_absorbdesc,
                            fn_8010CD88);
            fp->x221B_b3 = true;
        }
    }
}

static inline void doPeHitAnim(HSD_GObj* gobj, HSD_GObjEvent cb)
{
    Fighter* fp = GET_FIGHTER(gobj);
    if (fp->cmd_vars[3]) {
        fp->cmd_vars[3] = false;
        fp->accessory4_cb = fn_8010C344;
    }
    if (!ftAnim_IsFramesRemaining(gobj)) {
        cb(gobj);
    }
}

void ftKb_PeSpecialLwHit_Anim(HSD_GObj* gobj)
{
    doPeHitAnim(gobj, ft_8008A2BC);
}

void ftKb_PeSpecialAirLwHit_Anim(HSD_GObj* gobj)
{
    doPeHitAnim(gobj, ftCo_Fall_Enter);
}

void ftKb_PeSpecialLwHit_IASA(Fighter_GObj* gobj) {}

void ftKb_PeSpecialAirLwHit_IASA(Fighter_GObj* gobj) {}

void ftKb_PeSpecialLwHit_Phys(HSD_GObj* gobj)
{
    ft_80084F3C(gobj);
}

void ftKb_PeSpecialAirLwHit_Phys(HSD_GObj* gobj)
{
    Fighter* fp = GET_FIGHTER(gobj);
    ftKb_DatAttrs* da = fp->dat_attrs;
    PAD_STACK(4 * 2);
    ftCommon_8007D494(fp, da->specialn_pe_fall_acceleration,
                      da->specialn_pe_unk2);
    ftCommon_8007CE94(fp,
                      da->specialn_pe_air_horizontal_momentum_preservation);
}

void ftKb_PeSpecialLwHit_Coll(HSD_GObj* gobj)
{
    if (!ft_800827A0(gobj)) {
        ftKb_SpecialNGw_8010CC6C(gobj);
    }
}

void ftKb_PeSpecialAirLwHit_Coll(HSD_GObj* gobj)
{
    if (ft_80081D0C(gobj)) {
        ftKb_SpecialNGw_8010CCD4(gobj);
    }
}

void ftKb_SpecialNGw_8010CC6C(HSD_GObj* gobj)
{
    /// @todo Named flags.
    static u32 const mf = (1 << 2) | (1 << 3) | (1 << 7) | (1 << 12) |
                          (1 << 14) | (1 << 18) | (1 << 19) | (1 << 22) |
                          (1 << 26) | (1 << 27);
    Fighter* fp = GET_FIGHTER(gobj);
    ftCommon_8007D5D4(fp);
    Fighter_ChangeMotionState(gobj, ftKb_MS_PeSpecialAirLwHit, mf,
                              fp->cur_anim_frame, 1, 0, NULL);
    ftKb_SpecialNGw_8010CD44(gobj);
}

void ftKb_SpecialNGw_8010CCD4(HSD_GObj* gobj)
{
    /// @todo Named flags.
    static u32 const mf = (1 << 2) | (1 << 3) | (1 << 7) | (1 << 12) |
                          (1 << 14) | (1 << 18) | (1 << 19) | (1 << 22) |
                          (1 << 26) | (1 << 27);
    Fighter* fp = GET_FIGHTER(gobj);
    fp->fv.kb.xCC = false;
    ftCommon_8007D7FC(fp);
    Fighter_ChangeMotionState(gobj, ftKb_MS_PeSpecialLwHit, mf,
                              fp->cur_anim_frame, 1, 0, NULL);
    ftKb_SpecialNGw_8010CD44(gobj);
}

void ftKb_SpecialNGw_8010CD44(HSD_GObj* gobj)
{
    Fighter* fp = GET_FIGHTER(gobj);
    if (fp->fv.kb.xD0 != NULL) {
        fp->death2_cb = ftKb_Init_800EE74C;
        fp->take_dmg_cb = ftKb_Init_800EE7B8;
    }
    fp->pre_hitlag_cb = fn_8010C44C;
    fp->post_hitlag_cb = ftKb_SpecialNPe_8010C47C;
}

void fn_8010CD88(HSD_GObj* gobj)
{
    Fighter* fp = GET_FIGHTER(gobj);
    fp->mv.kb.specialn_pe.facing_dir = fp->specialn_facing_dir;
    {
        ftKirby_MotionState msid;
        if (fp->ground_or_air == GA_Ground) {
            msid = ftKb_MS_PeSpecialLwHit;
        } else {
            msid = ftKb_MS_PeSpecialAirLwHit;
        }
        Fighter_ChangeMotionState(gobj, msid, 0, 9, 1, 0, 0);
    }
    ftAnim_8006EBA4(gobj);
    if (fp->fv.kb.xD0 != NULL) {
        it_802BE100(fp->fv.kb.xD0);
    }
    ftKb_SpecialNGw_8010CD44(gobj);
}

/// #fn_8010CE5C

/// #fn_8010CFB0

/// #ftKb_SpecialNGw_8010D074

/// #ftKb_SpecialNGw_8010D0A8

/// #fn_8010D100

/// #ftKb_SpecialNGw_8010D130

/// #ftKb_SpecialNGw_8010D160

/// #ftKb_SpecialNGw_8010D188

/// #ftGameWatch_SpecialN_SetVars with callback arg
inline void setGwVars(HSD_GObj* fighter_gobj)
{
    Fighter* fp = GET_FIGHTER(fighter_gobj);
    fp->cmd_vars[0] = 0;
    fp->cmd_vars[1] = 0;
    fp->cmd_vars[2] = 0;
    fp->mv.kb.specialn_gw.isChefLoopDisable = false;
    fp->mv.kb.specialn_gw.maxSausage = 0;
    fp->accessory4_cb = fn_8010CFB0;
}

void ftKb_SpecialNGw_8010D204(HSD_GObj* gobj)
{
    Fighter* fp = GET_FIGHTER(gobj);
    fp->self_vel.y = 0;
    Fighter_ChangeMotionState(gobj, ftKb_MS_GwSpecialAirN, 0, 0, 1, 0, NULL);
    ftAnim_8006EBA4(gobj);
    setGwVars(gobj);
}

/// #ftKb_GwSpecialN_Anim

/// #ftKb_GwSpecialAirN_Anim

/// #ftKb_GwSpecialN_IASA

/// #ftKb_GwSpecialAirN_IASA

/// #ftKb_GwSpecialN_Phys

/// #ftKb_GwSpecialAirN_Phys

/// #ftKb_GwSpecialN_Coll

/// #ftKb_GwSpecialAirN_Coll

/// #ftKb_SpecialNGw_8010D580

/// #ftKb_SpecialNGw_8010D5F0

/// #ftKb_SpecialNGw_8010D660

/// #ftKb_SpecialNGw_8010D6D0<|MERGE_RESOLUTION|>--- conflicted
+++ resolved
@@ -3671,7 +3671,6 @@
     ft_80085134(gobj);
 }
 
-<<<<<<< HEAD
 inline void ftKirbyDmgInline(Fighter_GObj* gobj) {
     Fighter* fp = GET_FIGHTER(gobj);
     fp->death2_cb = (void (*)(HSD_GObj*)) ftKb_Init_800EE74C;
@@ -3684,20 +3683,6 @@
         ftCommon_8007D5D4(fp);
         Fighter_ChangeMotionState(gobj, 0x185, 0xC1082U, fp->cur_anim_frame, 1.0f, 0.0f, NULL);
         ftKirbyDmgInline(gobj);
-=======
-void ftKb_SpecialHi1_Coll(Fighter_GObj* gobj)
-{
-    Fighter* fp = GET_FIGHTER(gobj);
-    Fighter* temp_r4;
-    PAD_STACK(2); // Todo: Remove This
-    if (ft_80082708(gobj) == GA_Ground) {
-        ftCommon_8007D5D4(fp);
-        Fighter_ChangeMotionState(gobj, 0x185, 0xC1082U, fp->cur_anim_frame,
-                                  1.0f, 0.0f, NULL);
-        temp_r4 = gobj->user_data;
-        temp_r4->death2_cb = (void (*)(HSD_GObj*)) ftKb_Init_800EE74C;
-        temp_r4->take_dmg_cb = (void (*)(HSD_GObj*)) ftKb_Init_800EE7B8;
->>>>>>> 914c459b
         fp->self_vel.z = 0.0f;
         fp->self_vel.y = 0.0f;
         ftParts_8007592C(fp, 0, 0.0f);
@@ -3708,12 +3693,7 @@
 {
     Fighter* fp = GET_FIGHTER(gobj);
     s32 var_r4;
-<<<<<<< HEAD
     PAD_STACK(5); //Fake
-=======
-    PAD_STACK(10); // Fake match
-
->>>>>>> 914c459b
     if (fp->mv.kb.specialn_pe.facing_dir > 0x14) {
         if (1 == fp->facing_dir) {
             var_r4 = 1;
@@ -3723,16 +3703,8 @@
         if (ft_CheckGroundAndLedge(gobj, var_r4)) {
             fp->mv.kb.specialn_pe.facing_dir++;
             ftCommon_8007D5D4(fp);
-<<<<<<< HEAD
             Fighter_ChangeMotionState(gobj, 0x188, 0xC1082U, 0.0f, 1.0f, 0.0f, NULL);
             ftKirbyDmgInline(gobj);
-=======
-            Fighter_ChangeMotionState(gobj, 0x188, 0xC1082U, 0.0f, 1.0f, 0.0f,
-                                      NULL);
-            fp_2 = gobj->user_data;
-            fp_2->death2_cb = (void (*)(HSD_GObj*)) ftKb_Init_800EE74C;
-            fp_2->take_dmg_cb = (void (*)(HSD_GObj*)) ftKb_Init_800EE7B8;
->>>>>>> 914c459b
             fp->accessory4_cb = fn_800F21E8;
             fp->self_vel.z = 0.0f;
             fp->self_vel.y = 0.0f;
@@ -3766,16 +3738,8 @@
     }
     if (ft_CheckGroundAndLedge(gobj, var_r4)) {
         ftCommon_8007D5D4(fp);
-<<<<<<< HEAD
         Fighter_ChangeMotionState(gobj, 0x188, 0xC1082U, 0.0f, 1.0f, 0.0f, NULL);
         ftKirbyDmgInline(gobj);
-=======
-        Fighter_ChangeMotionState(gobj, 0x188, 0xC1082U, 0.0f, 1.0f, 0.0f,
-                                  NULL);
-        fp_2 = GET_FIGHTER(gobj);
-        fp_2->death2_cb = (void (*)(HSD_GObj*)) ftKb_Init_800EE74C;
-        fp_2->take_dmg_cb = (void (*)(HSD_GObj*)) ftKb_Init_800EE7B8;
->>>>>>> 914c459b
         fp->accessory4_cb = fn_800F21E8;
         fp->self_vel.z = 0.0f;
         fp->self_vel.y = 0.0f;
@@ -3795,22 +3759,10 @@
 void ftKb_SpecialHi4_Coll(Fighter_GObj* gobj)
 {
     Fighter* fp = GET_FIGHTER(gobj);
-<<<<<<< HEAD
     if (ft_80082708(gobj) == GA_Ground) {
         ftCommon_8007D5D4(fp);
         Fighter_ChangeMotionState(gobj, 0x188, 0xC1082U, fp->cur_anim_frame, 1.0f, 0.0f, NULL);
         ftKirbyDmgInline(gobj);
-=======
-    Fighter* temp_r4;
-    PAD_STACK(2); // Fix
-    if (ft_80082708(gobj) == GA_Ground) {
-        ftCommon_8007D5D4(fp);
-        Fighter_ChangeMotionState(gobj, 0x188, 0xC1082U, fp->cur_anim_frame,
-                                  1.0f, 0.0f, NULL);
-        temp_r4 = gobj->user_data;
-        temp_r4->death2_cb = (void (*)(HSD_GObj*)) ftKb_Init_800EE74C;
-        temp_r4->take_dmg_cb = (void (*)(HSD_GObj*)) ftKb_Init_800EE7B8;
->>>>>>> 914c459b
         fp->accessory4_cb = fn_800F21E8;
         fp->self_vel.z = 0.0f;
         fp->self_vel.y = 0.0f;
@@ -3825,24 +3777,11 @@
 void ftKb_SpecialAirHi1_Coll(Fighter_GObj* gobj)
 {
     Fighter* fp = GET_FIGHTER(gobj);
-<<<<<<< HEAD
 
     if (ft_80081D0C(gobj) != GA_Ground) {
         ftCommon_8007D7FC(fp);
         Fighter_ChangeMotionState(gobj, 0x181, 0xC1082U, fp->cur_anim_frame, 1.0f, 0.0f, NULL);
         ftKirbyDmgInline(gobj);
-=======
-    Fighter* temp_r4;
-    PAD_STACK(5); // Fix
-
-    if (ft_80081D0C(gobj) != GA_Ground) {
-        ftCommon_8007D7FC(fp);
-        Fighter_ChangeMotionState(gobj, 0x181, 0xC1082U, fp->cur_anim_frame,
-                                  1.0f, 0.0f, NULL);
-        temp_r4 = gobj->user_data;
-        temp_r4->death2_cb = (void (*)(HSD_GObj*)) ftKb_Init_800EE74C;
-        temp_r4->take_dmg_cb = (void (*)(HSD_GObj*)) ftKb_Init_800EE7B8;
->>>>>>> 914c459b
         fp->self_vel.z = 0.0f;
         fp->self_vel.y = 0.0f;
     }
@@ -3852,11 +3791,7 @@
 {
     Fighter* fp = GET_FIGHTER(gobj);
     s32 var_r4;
-<<<<<<< HEAD
     PAD_STACK(6); //Fix
-=======
-    PAD_STACK(10); // Fix
->>>>>>> 914c459b
     if (fp->mv.kb.specialn_pe.facing_dir > 0x14) {
         if (1.0f == fp->facing_dir) {
             var_r4 = 1;
@@ -3866,16 +3801,8 @@
         if (ft_CheckGroundAndLedge(gobj, var_r4)) {
             fp->mv.kb.specialn_pe.facing_dir++;
             ftCommon_8007D7FC(fp);
-<<<<<<< HEAD
             Fighter_ChangeMotionState(gobj, 0x184, 0xC1082U, 0.0f, 1.0f, 0.0f, NULL);
             ftKirbyDmgInline(gobj);
-=======
-            Fighter_ChangeMotionState(gobj, 0x184, 0xC1082U, 0.0f, 1.0f, 0.0f,
-                                      NULL);
-            fp_2 = gobj->user_data;
-            fp_2->death2_cb = (void (*)(HSD_GObj*)) ftKb_Init_800EE74C;
-            fp_2->take_dmg_cb = (void (*)(HSD_GObj*)) ftKb_Init_800EE7B8;
->>>>>>> 914c459b
             fp->accessory4_cb = fn_800F21E8;
             fp->self_vel.z = 0.0f;
             fp->self_vel.y = 0.0f;
