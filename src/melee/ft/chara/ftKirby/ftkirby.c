#include "ftkirby.h"

//// TODO remove externs
extern struct S_KIRBY1* lbl_803C9FC8[0x21];
extern s32 lbl_80459B88[0x21];

//// TODO find real struct / array
struct S_KIRBY1 {
    s32 x0;
    s32 x4;
    s32 x8;
    s32 xC;
    s32 x10;
    s32 x14;
    s32 x18;
    s32 x1C;
    s32 x20;
    s32 x24;
    s32 x28;
    s32 x2C;
};

//https://decomp.me/scratch/6dL9q
void func_800EE528() {
    s32* number_list = lbl_80459B88;
    struct S_KIRBY1** struct_list = lbl_803C9FC8;

    s32 i;
    for (i = 0; i < 0x21; i++) {
        struct S_KIRBY1* unk_struct;
        number_list[i] = 0; 
        unk_struct = struct_list[i];
        if (unk_struct) {
            unk_struct->x0 = 0;
            unk_struct = struct_list[i];
            unk_struct->x4 = 0;
            unk_struct = struct_list[i];
            unk_struct->x8 = 0;
            unk_struct = struct_list[i];
            unk_struct->xC = 0;
            unk_struct = struct_list[i];
            unk_struct->x10 = 0;
            unk_struct = struct_list[i];
            unk_struct->x14 = 0;
            unk_struct = struct_list[i];
            unk_struct->x18 = 0;
            unk_struct = struct_list[i];
            unk_struct->x1C = 0;
            unk_struct = struct_list[i];
            unk_struct->x20 = 0;
            unk_struct = struct_list[i];
            unk_struct->x24 = 0;
            unk_struct = struct_list[i];
            unk_struct->x28 = 0;
            unk_struct = struct_list[i];
            unk_struct->x2C = 0;
        }
    }
}

void ftKirby_OnDeath(HSD_GObj* fighterObj) {
    Fighter *fighter = fighterObj->user_data;
    func_80074A4C(fighterObj, 0, 0);
    func_80074A4C(fighterObj, 1, 0);
    fighter->sa.kirby.x222C = 0;
    fighter->sa.kirby.x2230 = (s32) (HSD_Randi(5) + 1);
    fighter->sa.kirby.x223C = 0;
    fighter->sa.kirby.x2238 = 4;
    fighter->sa.kirby.x2244 = 0;
    fighter->sa.kirby.x228C = 0;
    fighter->sa.kirby.x2290 = 0;
    if (Player_GetFlagsBit1(fighter->xC_playerID) && Player_GetUnk4D(fighter->xC_playerID) != 4) {
        func_800F1BAC(fighterObj, Player_GetUnk4D(fighter->xC_playerID), 0);
    }
}

void ftKirby_OnLoad(HSD_GObj* fighterObj) {


    Fighter* fighter = fighterObj->user_data;
    void** item_list = fighter->x10C_ftData->x48_items;

    PUSH_ATTRS(fighter, ftKirbyAttributes);
    
    fighter->x2222_flag.bits.b1 = 1;
    fighter->x2D0 = fighter->x2D4_specialAttributes;
    fighter->sa.kirby.x2234.bits.b0 = Player_GetFlagsAEBit1(fighter->xC_playerID);
    func_8026B3F8(item_list[0], 0x32);
    func_8026B3F8(item_list[1], 0x33);
    func_8026B3F8(item_list[2], 0x34);
    func_8026B3F8(item_list[3], 0x35);
    

}

void ftKirby_800EE74C(HSD_GObj* fighterObj) {
    Fighter* fighter = fighterObj->user_data;
    func_800F5524(fighterObj);
    func_800F22D4(fighterObj);
    func_800F5318(fighterObj);
    func_800F9090(fighterObj);
    func_800F19AC(fighterObj);
    func_800F5D04(fighterObj, 0);
    fighter->cb.x21E8_callback_OnDeath3 = 0;
}

void ftKirby_800EE7B8(HSD_GObj* fighterObj) {
    Fighter* fighter= fighterObj->user_data;
    func_800F5524(fighterObj);
    func_800F22D4(fighterObj);
    func_800F5318(fighterObj);
    func_800F9090(fighterObj);
    func_800F1A8C(fighterObj);
    fighter->cb.x21E0_callback_OnDeath = 0;
}

//// Matching, but needs more data moved over for DOL match
// void func_800EE818(HSD_GObj* fighterObj) {
//     s32 unused[2];
//     Fighter* fighter = getFighter(fighterObj);
//     ftKirbyAttributes* attr = fighter->x2D4_specialAttributes;
//     switch (fighter->sa.kirby.x2238) {
//         case 3:
//             if (fighter->sa.kirby.x22E8 == attr->x190) {
//                 func_800BFFD0(fighter, 0x3A, 0);
//             }
//             break;
//         case 13:
//             if (fighter->sa.kirby.x22D4 == attr->x168) {
//                 func_800BFFD0(fighter, 0x36, 0);
//             }
//             break;
//         case 16:
//             if (fighter->sa.kirby.x22C8 == attr->x384) {
//                 func_800BFFD0(fighter, 0x5D, 0);
//                 return;
//             }
//             break;
//         case 7:
//             if (fighter->sa.kirby.x22E0 == 6) {
//                 func_800BFFD0(fighter, 0x57, 0);
//             }
//             break;
//     }
// }
<<<<<<< HEAD
=======

///void ftKirby_OnItemPickup(HSD_GObj* fighterObj, BOOL bool)

// void ftKirby_OnItemInvisible(HSD_GObj* fighterObj) {
//     Fighter_OnItemInvisible(fighterObj, 1);
// }

// void ftKirby_OnItemVisible(HSD_GObj* fighterObj) {
//     Fighter_OnItemVisible(fighterObj, 1);
// }

// void ftKirby_OnItemRelease(HSD_GObj* gobj, BOOL bool1)
// {
//     Fighter_OnItemRelease(gobj, bool1, 1, 1);
// }
>>>>>>> 33b540f2
<|MERGE_RESOLUTION|>--- conflicted
+++ resolved
@@ -143,8 +143,6 @@
 //             break;
 //     }
 // }
-<<<<<<< HEAD
-=======
 
 ///void ftKirby_OnItemPickup(HSD_GObj* fighterObj, BOOL bool)
 
@@ -159,5 +157,4 @@
 // void ftKirby_OnItemRelease(HSD_GObj* gobj, BOOL bool1)
 // {
 //     Fighter_OnItemRelease(gobj, bool1, 1, 1);
-// }
->>>>>>> 33b540f2
+// }