--- conflicted
+++ resolved
@@ -29,19 +29,12 @@
     ftLuigiAttributes* luigiAttrs = getFtSpecialAttrs(fp);
 
     fp->x2200_ftcmd_var0 = 0;
-<<<<<<< HEAD
-    if ((f32)fp->x673 < luigiAttrs->x4_LUIGI_GREENMISSILE_SMASH)
-    {
-        fp->luigiVars[0].SpecialS.chargeFrames = (s32)luigiAttrs->x8_LUIGI_GREENMISSILE_CHARGE_RATE;
-        fp->x2070.x2072_b4 = 1;
-=======
     if (fp->x673 < luigiAttrs->x4_LUIGI_GREENMISSILE_SMASH) {
         fp->luigiVars[0].SpecialS.chargeFrames =
             luigiAttrs->x8_LUIGI_GREENMISSILE_CHARGE_RATE;
-        fp->x2072_b4 = true;
+        fp->x2070.x2072_b4 = true;
     } else {
         fp->luigiVars[0].SpecialS.chargeFrames = 0;
->>>>>>> 21884f0c
     }
 
     if (HSD_Randi(luigiAttrs->x44_LUIGI_GREENMISSILE_MISFIRE_CHANCE) == 0)
