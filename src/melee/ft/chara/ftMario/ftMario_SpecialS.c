--- conflicted
+++ resolved
@@ -1,341 +1,315 @@
-#include <ftmario.h>
-#include <sysdolphin/baselib/random.h>
-
-#include <melee/it/itkind.h>
-
-extern HSD_GObj* func_802B2560(HSD_GObj*,f32,Vec3*,long,u32);
-
-void ftMario_SpecialS_SetCall(Fighter* fp) 
-{
-    if(fp->sa.mario.x223C_capeGObj != NULL)
-    {
-        fp->cb.x21E4_callback_OnDeath2 = ftMario_OnTakeDamage;
-        fp->cb.x21DC_callback_OnTakeDamage = ftMario_OnTakeDamage;
-    }
-    fp->cb.x21D4_callback_EnterHitlag = ftMario_SpecialS_EnterHitlag;
-    fp->cb.x21D8_callback_ExitHitlag = ftMario_SpecialS_ExitHitlag;
-}
-
-// 0x800E1248
-// https://decomp.me/scratch/AmeqW
-void ftMario_SpecialS_CreateCape(HSD_GObj* gobj) 
-{
-    Vec3 coords;
-    HSD_GObj* gobj2;
-    Fighter* fp = getFighter(gobj);
-    ftMarioAttributes* sa = (ftMarioAttributes*)fp->x2D4_specialAttributes;
-    u8 padding[8];
-
-    if(fp->x2208_ftcmd_var2 == 0) 
-    {
-        fp->x2208_ftcmd_var2 = 1;
-        func_8000B1CC(fp->x5E8_fighterBones[func_8007500C(fp, 0x31)].x0_jobj,NULL,&coords);
-
-        gobj2 = func_802B2560(gobj,fp->x2C_facing_direction,&coords,func_8007500C(fp, 0x31),sa->x14_MARIO_CAPE_IT_KIND);
-
-        fp->sa.mario.x223C_capeGObj = gobj2;
-        fp->x1984_heldItemSpec = fp->sa.mario.x223C_capeGObj;
-        ftMario_SpecialS_SetCall(fp);
-        fp->cb.x21BC_callback_Accessory4 = NULL;
-    }
-}
-
-// 0x800E132C
-void ftMario_SpecialS_SetNULL(HSD_GObj* gobj) 
-{
-    Fighter* fp = getFighter(gobj);
-    ftMario_SpecialS_ExitHitlag(gobj);
-    fp->sa.mario.x223C_capeGObj = NULL;
-    fp->cb.x21E4_callback_OnDeath2 = NULL;
-    fp->cb.x21DC_callback_OnTakeDamage = NULL;
-}
-
-// 0x800E1368
-void ftMario_SpecialS_RemoveCape(HSD_GObj* gobj)
-{
-    Fighter* fp = getFighter(gobj);
-    u8 padding[8];
-
-    if(fp->sa.mario.x223C_capeGObj != NULL)
-    {
-        func_802B2674(fp->sa.mario.x223C_capeGObj);
-        ftMario_SpecialS_SetNULL(gobj);
-    }
-}
-
-// 0x800E13C8
-void ftMario_SpecialS_EnterHitlag(HSD_GObj* gobj)
-{
-    Fighter* fp = getFighter(gobj);
-    if(fp->sa.mario.x223C_capeGObj != NULL) 
-    {
-        func_802B26C0(fp->sa.mario.x223C_capeGObj);
-    }
-}
-
-// 0x800E13F8
-void ftMario_SpecialS_ExitHitlag(HSD_GObj* gobj) 
-{
-    Fighter* fp = getFighter(gobj);
-    if(fp->sa.mario.x223C_capeGObj != NULL)
-    {
-        func_802B26E0(fp->sa.mario.x223C_capeGObj);
-    }
-}
-
-// 0x800E1428
-BOOL ftMario_SpecialS_CheckItemCapeRemove(HSD_GObj* gobj) 
-{
-    Fighter* fp = getFighter(gobj);
-
-    s32 var0 = fp->x10_action_state_index;
-
-    if ((var0  >= AS_MARIO_SPECIALS) && (var0  <= AS_MARIO_SPECIALAIRS))
-    {
-        return FALSE;
-    } 
-    else
-    {
-        return TRUE;
-    }
-}
-
-void ftMario_SpecialS_ChangeAction(HSD_GObj* gobj, s32 new_action_state_index) 
-{
-    Fighter* fp;
-    Fighter_ActionStateChange_800693AC(gobj, new_action_state_index,0,NULL,0.0f,1.0f,0.0f);
-    func_8006EBA4(gobj);
-<<<<<<< HEAD
-    ft = getFighter(gobj);
-    ft->x2208_ftcmd_var2 = 0;
-    ft->x2204_ftcmd_var1 = 0;
-    ft->x2200_ftcmd_var0 = 0;
-    ft->marioVars[0].SpecialS.isReflect = FALSE;
-    ft->cb.x21BC_callback_Accessory4 = ftMario_SpecialS_CreateCape;
-=======
-    fp = getFighter(gobj);
-    fp->x2208_ftcmd_var2 = 0;
-    fp->x2204_ftcmd_var1 = 0;
-    fp->x2200_ftcmd_var0 = 0;
-    fp->marioVars[0].specialS.isReflect = FALSE;
-    fp->cb.x21BC_callback_Accessory4 = ftMario_SpecialS_CreateCape;
->>>>>>> 8f11e59d
-}
-
-void ftMario_SpecialS_StartAction(HSD_GObj* gobj)
-{
-    Fighter* fp;
-    u8 unused[8];
-    fp = getFighter(gobj);
-    fp->x80_self_vel.y = 0.0f;
-
-    ftMario_SpecialS_ChangeAction(gobj, AS_MARIO_SPECIALS);
-}
-
-
-void ftMario_SpecialAirS_StartAction(HSD_GObj* gobj)
-{
-    Fighter* fp = getFighter(gobj);
-    ftMarioAttributes* sa = (ftMarioAttributes*)fp->x2D4_specialAttributes;
-    u8 unused[8];
-
-    fp->x80_self_vel.x = (fp->x80_self_vel.x / ((Vec3*)(sa))->x);
-
-    ftMario_SpecialS_ChangeAction(gobj, AS_MARIO_SPECIALAIRS);
-}
-
-// 0x800E1550
-void ftMario_SpecialS_Anim(HSD_GObj* gobj) 
-{
-    if (ftAnim_IsFramesRemaining(gobj) == FALSE)
-    {
-        func_8008A2BC(gobj);
-    }
-}
-
-// 0x800E158C
-void ftMario_SpecialAirS_Anim(HSD_GObj* gobj) 
-{
-    if (ftAnim_IsFramesRemaining(gobj) == FALSE) 
-    {
-        func_800CC730(gobj);
-    }
-}
-
-// 0x800E15C8
-void ftMario_SpecialS_IASA(HSD_GObj* gobj) 
-{
-	return;
-}
-
-// 0x800E15CC
-void ftMario_SpecialAirS_IASA(HSD_GObj* gobj)
-{
-	return;
-}
-
-extern void ftColl_CreateReflectHit(HSD_GObj*, ReflectDesc*, void(*cb_OnReflect)(HSD_GObj*));
-
-void ftMario_SpecialS_ReflectThink(HSD_GObj* gobj) 
-{
-    Fighter* fp = getFighter(gobj);
-    ftMarioAttributes* sa_tmp = fp->x2D4_specialAttributes;
-    
-<<<<<<< HEAD
-    if ((ft->x2204_ftcmd_var1 == 1U) && ((s32) ft->marioVars[0].SpecialS.isReflect == FALSE)) 
-    {
-        ft->marioVars[0].SpecialS.isReflect= TRUE;
-        ftColl_CreateReflectHit(gobj, &sa_tmp->x60_MARIO_CAPE_REFLECTION, NULL);
-    }
-    else if ((ft->x2204_ftcmd_var1 == 0U) && ((s32) ft->marioVars[0].SpecialS.isReflect == TRUE)) 
-    {
-        ft->marioVars[0].SpecialS.isReflect = FALSE;
-        ft->x2218_flag.bits.b3 = 0;
-=======
-    if ((fp->x2204_ftcmd_var1 == 1U) && ((s32) fp->marioVars[0].specialS.isReflect == FALSE)) 
-    {
-        fp->marioVars[0].specialS.isReflect= TRUE;
-        ftColl_CreateReflectHit(gobj, &sa_tmp->x60_MARIO_CAPE_REFLECTION, NULL);
-    }
-    else if ((fp->x2204_ftcmd_var1 == 0U) && ((s32) fp->marioVars[0].specialS.isReflect == TRUE)) 
-    {
-        fp->marioVars[0].specialS.isReflect = FALSE;
-        fp->x2218_flag.bits.b3 = 0;
->>>>>>> 8f11e59d
-    }
-    func_8007AEF8(gobj);
-}
-
-#define PI_3 (3.14159265359f / 3.0f)
-
-// 0x800E15D0
-void ftMario_SpecialS_Phys(HSD_GObj* gobj) 
-{
-    Fighter* fp;
-    u8 unused0[4];
-    Vec3 coords;
-    u8 unused1[20];
-
-    fp = gobj->user_data;
-    if (fp->x2200_ftcmd_var0 == 1U)
-    {
-        fp->x2200_ftcmd_var0 = 2U;
-        func_8000B1CC(fp->x5E8_fighterBones[func_8007500C(fp, 0x4)].x0_jobj,NULL,&coords);
-
-        coords.x += 3.0f * fp->x2C_facing_direction;
-		func_800119DC(&coords, 0x78, 0.9f, 0.02f, PI_3);
-    }
-
-    func_80084F3C(gobj);
-    ftMario_SpecialS_ReflectThink(gobj);
-}
-
-// 0x800E16E0
-void ftMario_SpecialAirS_Phys(HSD_GObj* gobj) 
-{
-    u32 ftcmd_var0_tmp;
-
-    Fighter *fp;
-    ftMarioAttributes* sa;
-
-    u8 unused0[4];
-    Vec3 coords;
-    u8 unused1[24];
-
-    fp = gobj->user_data;
-
-    ftcmd_var0_tmp = fp->x2200_ftcmd_var0;
-    sa = (ftMarioAttributes*)fp->x2D4_specialAttributes;
-
-    if (ftcmd_var0_tmp >= 1U) 
-    {
-        if(ftcmd_var0_tmp == 1U) 
-        {
-            fp->x2200_ftcmd_var0 = 2U;
-            if((s32)fp->sa.mario.x2238_isCapeBoost == FALSE) 
-            {
-                fp->sa.mario.x2238_isCapeBoost = TRUE;
-                fp->x80_self_vel.y = sa->x8_MARIO_CAPE_VEL_Y;
-            } 
-            else 
-            {
-                fp->x80_self_vel.y = 0.0f;
-            }
-            func_8000B1CC(fp->x5E8_fighterBones[func_8007500C(fp, 0x4)].x0_jobj,NULL,&coords);
-            coords.x += 3.0f * fp->x2C_facing_direction;
-            func_800119DC(&coords, 0x78, 3.0f, 0.1f, PI_3);
-        }
-        func_8007D494(fp, sa->xC_MARIO_CAPE_GRAVITY, sa->x10_MARIO_CAPE_TERMINAL_VELOCITY);
-    } 
-    else 
-    {
-        func_8007D4B8(fp);
-    }
-    func_8007CE94(fp, sa->x4_MARIO_CAPE_VEL_X);
-    ftMario_SpecialS_ReflectThink(gobj);
-}
-
-// 0x800E1840
-void ftMario_SpecialS_Coll(HSD_GObj* gobj) 
-{
-    if (func_800827A0(gobj) == FALSE)
-    {
-        ftMario_SpecialS_GroundToAir(gobj);
-    }
-}
-
-// 0x800E187C
-void ftMario_SpecialAirS_Coll(HSD_GObj* gobj) 
-{
-    if (func_80081D0C(gobj) != FALSE)
-    {
-        ftMario_SpecialAirS_AirToGround(gobj);
-    }
-}
-
-void ftMario_SpecialS_UpdateVarsColl(HSD_GObj* gobj) 
-{
-<<<<<<< HEAD
-    Fighter* ft = getFighter(gobj);
-    if ((s32) ft->marioVars[0].SpecialS.isReflect != FALSE) 
-=======
-    Fighter* fp = getFighter(gobj);
-    if ((s32) fp->marioVars[0].specialS.isReflect != FALSE) 
->>>>>>> 8f11e59d
-    {
-        fp->x2218_flag.bits.b3 = 1;
-    }
-    ftMario_SpecialS_SetCall(fp);
-    fp->cb.x21BC_callback_Accessory4 = ftMario_SpecialS_CreateCape;
-}
-
-// 0x800E18B8
-void ftMario_SpecialS_GroundToAir(HSD_GObj* gobj)
-{
-    Fighter* fp;
-    u8 unused[4];
-
-    fp = getFighter(gobj);
-    func_8007D5D4(fp);
-    Fighter_ActionStateChange_800693AC(gobj, AS_MARIO_SPECIALAIRS, FTMARIO_SPECIALS_COLL_FLAG, NULL, fp->x894_currentAnimFrame, 1.0f, 0.0f);
-    if ((s32) fp->x2200_ftcmd_var0 == 1U) 
-    {
-        fp->x2200_ftcmd_var0 = 2U;
-    }
-
-    ftMario_SpecialS_UpdateVarsColl(gobj);
-}
-
-// 0x800E198C
-void ftMario_SpecialAirS_AirToGround(HSD_GObj* gobj)
-{
-    Fighter* fp;
-    u8 unused[4];
-
-    fp = gobj->user_data;
-    fp->sa.mario.x2238_isCapeBoost = FALSE;
-    func_8007D7FC(fp);
-    Fighter_ActionStateChange_800693AC(gobj, AS_MARIO_SPECIALS, FTMARIO_SPECIALS_COLL_FLAG, NULL, fp->x894_currentAnimFrame, 1.0f, 0.0f);
-
-    ftMario_SpecialS_UpdateVarsColl(gobj);
-}+#include <ftmario.h>
+#include <sysdolphin/baselib/random.h>
+
+#include <melee/it/itkind.h>
+
+extern HSD_GObj* func_802B2560(HSD_GObj*,f32,Vec3*,long,u32);
+
+void ftMario_SpecialS_SetCall(Fighter* fp) 
+{
+    if(fp->sa.mario.x223C_capeGObj != NULL)
+    {
+        fp->cb.x21E4_callback_OnDeath2 = ftMario_OnTakeDamage;
+        fp->cb.x21DC_callback_OnTakeDamage = ftMario_OnTakeDamage;
+    }
+    fp->cb.x21D4_callback_EnterHitlag = ftMario_SpecialS_EnterHitlag;
+    fp->cb.x21D8_callback_ExitHitlag = ftMario_SpecialS_ExitHitlag;
+}
+
+// 0x800E1248
+// https://decomp.me/scratch/AmeqW
+void ftMario_SpecialS_CreateCape(HSD_GObj* gobj) 
+{
+    Vec3 coords;
+    HSD_GObj* gobj2;
+    Fighter* fp = getFighter(gobj);
+    ftMarioAttributes* sa = (ftMarioAttributes*)fp->x2D4_specialAttributes;
+    u8 padding[8];
+
+    if(fp->x2208_ftcmd_var2 == 0) 
+    {
+        fp->x2208_ftcmd_var2 = 1;
+        func_8000B1CC(fp->x5E8_fighterBones[func_8007500C(fp, 0x31)].x0_jobj,NULL,&coords);
+
+        gobj2 = func_802B2560(gobj,fp->x2C_facing_direction,&coords,func_8007500C(fp, 0x31),sa->x14_MARIO_CAPE_IT_KIND);
+
+        fp->sa.mario.x223C_capeGObj = gobj2;
+        fp->x1984_heldItemSpec = fp->sa.mario.x223C_capeGObj;
+        ftMario_SpecialS_SetCall(fp);
+        fp->cb.x21BC_callback_Accessory4 = NULL;
+    }
+}
+
+// 0x800E132C
+void ftMario_SpecialS_SetNULL(HSD_GObj* gobj) 
+{
+    Fighter* fp = getFighter(gobj);
+    ftMario_SpecialS_ExitHitlag(gobj);
+    fp->sa.mario.x223C_capeGObj = NULL;
+    fp->cb.x21E4_callback_OnDeath2 = NULL;
+    fp->cb.x21DC_callback_OnTakeDamage = NULL;
+}
+
+// 0x800E1368
+void ftMario_SpecialS_RemoveCape(HSD_GObj* gobj)
+{
+    Fighter* fp = getFighter(gobj);
+    u8 padding[8];
+
+    if(fp->sa.mario.x223C_capeGObj != NULL)
+    {
+        func_802B2674(fp->sa.mario.x223C_capeGObj);
+        ftMario_SpecialS_SetNULL(gobj);
+    }
+}
+
+// 0x800E13C8
+void ftMario_SpecialS_EnterHitlag(HSD_GObj* gobj)
+{
+    Fighter* fp = getFighter(gobj);
+    if(fp->sa.mario.x223C_capeGObj != NULL) 
+    {
+        func_802B26C0(fp->sa.mario.x223C_capeGObj);
+    }
+}
+
+// 0x800E13F8
+void ftMario_SpecialS_ExitHitlag(HSD_GObj* gobj) 
+{
+    Fighter* fp = getFighter(gobj);
+    if(fp->sa.mario.x223C_capeGObj != NULL)
+    {
+        func_802B26E0(fp->sa.mario.x223C_capeGObj);
+    }
+}
+
+// 0x800E1428
+BOOL ftMario_SpecialS_CheckItemCapeRemove(HSD_GObj* gobj) 
+{
+    Fighter* fp = getFighter(gobj);
+
+    s32 var0 = fp->x10_action_state_index;
+
+    if ((var0  >= AS_MARIO_SPECIALS) && (var0  <= AS_MARIO_SPECIALAIRS))
+    {
+        return FALSE;
+    } 
+    else
+    {
+        return TRUE;
+    }
+}
+
+void ftMario_SpecialS_ChangeAction(HSD_GObj* gobj, s32 new_action_state_index) 
+{
+    Fighter* fp;
+    Fighter_ActionStateChange_800693AC(gobj, new_action_state_index,0,NULL,0.0f,1.0f,0.0f);
+    func_8006EBA4(gobj);
+    fp = getFighter(gobj);
+    fp->x2208_ftcmd_var2 = 0;
+    fp->x2204_ftcmd_var1 = 0;
+    fp->x2200_ftcmd_var0 = 0;
+    fp->marioVars[0].SpecialS.isReflect = FALSE;
+    fp->cb.x21BC_callback_Accessory4 = ftMario_SpecialS_CreateCape;
+}
+
+void ftMario_SpecialS_StartAction(HSD_GObj* gobj)
+{
+    Fighter* fp;
+    u8 unused[8];
+    fp = getFighter(gobj);
+    fp->x80_self_vel.y = 0.0f;
+
+    ftMario_SpecialS_ChangeAction(gobj, AS_MARIO_SPECIALS);
+}
+
+
+void ftMario_SpecialAirS_StartAction(HSD_GObj* gobj)
+{
+    Fighter* fp = getFighter(gobj);
+    ftMarioAttributes* sa = (ftMarioAttributes*)fp->x2D4_specialAttributes;
+    u8 unused[8];
+
+    fp->x80_self_vel.x = (fp->x80_self_vel.x / ((Vec3*)(sa))->x);
+
+    ftMario_SpecialS_ChangeAction(gobj, AS_MARIO_SPECIALAIRS);
+}
+
+// 0x800E1550
+void ftMario_SpecialS_Anim(HSD_GObj* gobj) 
+{
+    if (ftAnim_IsFramesRemaining(gobj) == FALSE)
+    {
+        func_8008A2BC(gobj);
+    }
+}
+
+// 0x800E158C
+void ftMario_SpecialAirS_Anim(HSD_GObj* gobj) 
+{
+    if (ftAnim_IsFramesRemaining(gobj) == FALSE) 
+    {
+        func_800CC730(gobj);
+    }
+}
+
+// 0x800E15C8
+void ftMario_SpecialS_IASA(HSD_GObj* gobj) 
+{
+	return;
+}
+
+// 0x800E15CC
+void ftMario_SpecialAirS_IASA(HSD_GObj* gobj)
+{
+	return;
+}
+
+extern void ftColl_CreateReflectHit(HSD_GObj*, ReflectDesc*, void(*cb_OnReflect)(HSD_GObj*));
+
+void ftMario_SpecialS_ReflectThink(HSD_GObj* gobj) 
+{
+    Fighter* fp = getFighter(gobj);
+    ftMarioAttributes* sa_tmp = fp->x2D4_specialAttributes;
+    
+    if ((fp->x2204_ftcmd_var1 == 1U) && ((s32) fp->marioVars[0].SpecialS.isReflect == FALSE)) 
+    {
+        fp->marioVars[0].SpecialS.isReflect= TRUE;
+        ftColl_CreateReflectHit(gobj, &sa_tmp->x60_MARIO_CAPE_REFLECTION, NULL);
+    }
+    else if ((fp->x2204_ftcmd_var1 == 0U) && ((s32) fp->marioVars[0].SpecialS.isReflect == TRUE)) 
+    {
+        fp->marioVars[0].SpecialS.isReflect = FALSE;
+        fp->x2218_flag.bits.b3 = 0;
+    }
+    func_8007AEF8(gobj);
+}
+
+#define PI_3 (3.14159265359f / 3.0f)
+
+// 0x800E15D0
+void ftMario_SpecialS_Phys(HSD_GObj* gobj) 
+{
+    Fighter* fp;
+    u8 unused0[4];
+    Vec3 coords;
+    u8 unused1[20];
+
+    fp = gobj->user_data;
+    if (fp->x2200_ftcmd_var0 == 1U)
+    {
+        fp->x2200_ftcmd_var0 = 2U;
+        func_8000B1CC(fp->x5E8_fighterBones[func_8007500C(fp, 0x4)].x0_jobj,NULL,&coords);
+
+        coords.x += 3.0f * fp->x2C_facing_direction;
+		func_800119DC(&coords, 0x78, 0.9f, 0.02f, PI_3);
+    }
+
+    func_80084F3C(gobj);
+    ftMario_SpecialS_ReflectThink(gobj);
+}
+
+// 0x800E16E0
+void ftMario_SpecialAirS_Phys(HSD_GObj* gobj) 
+{
+    u32 ftcmd_var0_tmp;
+
+    Fighter *fp;
+    ftMarioAttributes* sa;
+
+    u8 unused0[4];
+    Vec3 coords;
+    u8 unused1[24];
+
+    fp = gobj->user_data;
+
+    ftcmd_var0_tmp = fp->x2200_ftcmd_var0;
+    sa = (ftMarioAttributes*)fp->x2D4_specialAttributes;
+
+    if (ftcmd_var0_tmp >= 1U) 
+    {
+        if(ftcmd_var0_tmp == 1U) 
+        {
+            fp->x2200_ftcmd_var0 = 2U;
+            if((s32)fp->sa.mario.x2238_isCapeBoost == FALSE) 
+            {
+                fp->sa.mario.x2238_isCapeBoost = TRUE;
+                fp->x80_self_vel.y = sa->x8_MARIO_CAPE_VEL_Y;
+            } 
+            else 
+            {
+                fp->x80_self_vel.y = 0.0f;
+            }
+            func_8000B1CC(fp->x5E8_fighterBones[func_8007500C(fp, 0x4)].x0_jobj,NULL,&coords);
+            coords.x += 3.0f * fp->x2C_facing_direction;
+            func_800119DC(&coords, 0x78, 3.0f, 0.1f, PI_3);
+        }
+        func_8007D494(fp, sa->xC_MARIO_CAPE_GRAVITY, sa->x10_MARIO_CAPE_TERMINAL_VELOCITY);
+    } 
+    else 
+    {
+        func_8007D4B8(fp);
+    }
+    func_8007CE94(fp, sa->x4_MARIO_CAPE_VEL_X);
+    ftMario_SpecialS_ReflectThink(gobj);
+}
+
+// 0x800E1840
+void ftMario_SpecialS_Coll(HSD_GObj* gobj) 
+{
+    if (func_800827A0(gobj) == FALSE)
+    {
+        ftMario_SpecialS_GroundToAir(gobj);
+    }
+}
+
+// 0x800E187C
+void ftMario_SpecialAirS_Coll(HSD_GObj* gobj) 
+{
+    if (func_80081D0C(gobj) != FALSE)
+    {
+        ftMario_SpecialAirS_AirToGround(gobj);
+    }
+}
+
+void ftMario_SpecialS_UpdateVarsColl(HSD_GObj* gobj) 
+{
+    Fighter* fp = getFighter(gobj);
+    if ((s32) fp->marioVars[0].SpecialS.isReflect != FALSE) 
+    {
+        fp->x2218_flag.bits.b3 = 1;
+    }
+    ftMario_SpecialS_SetCall(fp);
+    fp->cb.x21BC_callback_Accessory4 = ftMario_SpecialS_CreateCape;
+}
+
+// 0x800E18B8
+void ftMario_SpecialS_GroundToAir(HSD_GObj* gobj)
+{
+    Fighter* fp;
+    u8 unused[4];
+
+    fp = getFighter(gobj);
+    func_8007D5D4(fp);
+    Fighter_ActionStateChange_800693AC(gobj, AS_MARIO_SPECIALAIRS, FTMARIO_SPECIALS_COLL_FLAG, NULL, fp->x894_currentAnimFrame, 1.0f, 0.0f);
+    if ((s32) fp->x2200_ftcmd_var0 == 1U) 
+    {
+        fp->x2200_ftcmd_var0 = 2U;
+    }
+
+    ftMario_SpecialS_UpdateVarsColl(gobj);
+}
+
+// 0x800E198C
+void ftMario_SpecialAirS_AirToGround(HSD_GObj* gobj)
+{
+    Fighter* fp;
+    u8 unused[4];
+
+    fp = gobj->user_data;
+    fp->sa.mario.x2238_isCapeBoost = FALSE;
+    func_8007D7FC(fp);
+    Fighter_ActionStateChange_800693AC(gobj, AS_MARIO_SPECIALS, FTMARIO_SPECIALS_COLL_FLAG, NULL, fp->x894_currentAnimFrame, 1.0f, 0.0f);
+
+    ftMario_SpecialS_UpdateVarsColl(gobj);
+}