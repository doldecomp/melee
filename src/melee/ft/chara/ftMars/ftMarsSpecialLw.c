#include "ftMars.h"

// 801389CC 001355AC
// https://decomp.me/scratch/r3Of5
void func_801389CC(HSD_GObj* gobj) {
    Fighter* ft;
    u32 unused[2];

    ((Fighter*)gobj->user_data)->x80_self_vel.y = 0.0f;
<<<<<<< HEAD
    func_800693AC(gobj, 0x171, 0, 0, 0.0f, 1.0f, 0.0f);
=======
    Fighter_ActionStateChange_800693AC(gobj, 0x171, 0, NULL, 0.0f, 1.0f, 0.0f);
>>>>>>> 243753af
    func_8006EBA4(gobj);
    ft = gobj->user_data;
    ft->x2200_ftcmd_var1 = 0;
    ft->x2340_stateVar1 = 0;
}

// 80138A30 00135610
// https://decomp.me/scratch/dhCgH
void func_80138A30(HSD_GObj* gobj) {
    Fighter* ft;
    Fighter* ft2;
    MarsAttributes* attr;
    u32 unused[4];

    ft = gobj->user_data;
    attr = ft->x2D4_specialAttributes;
    ft->x80_self_vel.x /= attr->x4C;
    ft->x80_self_vel.y = 0.0f;
<<<<<<< HEAD
    func_800693AC(gobj, 0x173, 0, 0, 0.0f, 1.0f, 0.0f);
=======
    Fighter_ActionStateChange_800693AC(gobj, 0x173, 0, NULL, 0.0f, 1.0f, 0.0f);
>>>>>>> 243753af
    func_8006EBA4(gobj);
    ft2 = gobj->user_data;
    ft2->x2200_ftcmd_var1 = 0;
    ft2->x2340_stateVar1 = 0;
}

// 80138AA8 00135688
// https://decomp.me/scratch/cZhES
void lbl_80138AA8(HSD_GObj* gobj) {
    MarsAttributes* attr;
    Fighter* ft = gobj->user_data;
    u32 unused[4];

    attr = ft->x2D4_specialAttributes;

    if (ft->x2200_ftcmd_var1 == 1) {
        ft->x2200_ftcmd_var1 = 2;
        func_8007B1B8(gobj, &attr->x64, &lbl_80139140);
        ft->x221B_flag.bits.b1 = 1;
        ft->x19B4_shieldUnk = attr->x60;
        ft->x19B8_shieldUnk = attr->x60;
    } else if (ft->x2200_ftcmd_var1 == 0) {
        ft->x221B_flag.bits.b0 = 0;
    }
    if (func_8006F238(gobj) == 0) {
        func_8008A2BC(gobj);
    }
}

// 80138B64 00135744
// https://decomp.me/scratch/cXGg1
void lbl_80138B64(HSD_GObj* gobj) {
    MarsAttributes* attr;
    Fighter* ft = gobj->user_data;
    u32 unused[4];

    attr = ft->x2D4_specialAttributes;

    if (ft->x2200_ftcmd_var1 == 1) {
        ft->x2200_ftcmd_var1 = 2;
        func_8007B1B8(gobj, &attr->x64, &lbl_80139140);
        ft->x221B_flag.bits.b1 = 1;
        ft->x19B4_shieldUnk = attr->x60;
        ft->x19B8_shieldUnk = attr->x60;
    } else if (ft->x2200_ftcmd_var1 == 0) {
        ft->x221B_flag.bits.b0 = 0;
    }
    if (func_8006F238(gobj) == 0) {
        func_800CC730(gobj);
    }
}


// 80138C20 00135800
void lbl_80138C20(HSD_GObj* gobj) {
}

// 80138C24 00135804
void lbl_80138C24(HSD_GObj* gobj) {
}

// 80138C28 00135808
// https://decomp.me/scratch/14xar
void lbl_80138C28(HSD_GObj* gobj) {
    func_80084F3C(gobj);
    func_8007AEE0(gobj);
}

// 80138C5C 0013583C
// https://decomp.me/scratch/mO6jh
void lbl_80138C5C(HSD_GObj* gobj) {
    Fighter* ft;
    MarsAttributes* attr;
    u32 unused[4];

    ft = gobj->user_data;
    attr = ft->x2D4_specialAttributes;
    func_8007D494(ft, attr->x54, attr->x58);
    func_8007CE94(ft, attr->x50);
    func_8007AEE0(gobj);
}

// 80138CC0 001358A0
// https://decomp.me/scratch/PQPYD
void lbl_80138CC0(HSD_GObj* gobj) {
    if (func_800827A0(gobj) == 0) {
        func_80138D38(gobj);
    }
}

// 80138CFC 001358DC
// https://decomp.me/scratch/ZAAJM
void lbl_80138CFC(HSD_GObj* gobj) {
    if (func_80081D0C(gobj) != 0) {
        func_80138DD0(gobj);
    }
}

// 80138D38 00135918
// https://decomp.me/scratch/Oy4iP
void func_80138D38(HSD_GObj* gobj) {
    Fighter* ft;
    Fighter* ft_2;
    MarsAttributes* attr;
    u32 unused[4];

    ft = gobj->user_data;
    func_8007D5D4(ft);
    Fighter_ActionStateChange_800693AC(gobj, 0x173, 0x0C4C508C, NULL, ft->x894, 1.0f, 0.0f);
    ft_2 = gobj->user_data;
    attr = ft_2->x2D4_specialAttributes;
    if (ft_2->x2200_ftcmd_var1 == 2) {
        func_8007B1B8(gobj, &attr->x64, &lbl_80139140);
        ft_2->x221B_flag.bits.b1 = 1;
    }
}

// 80138DD0 001359B0
// https://decomp.me/scratch/1GmaW
void func_80138DD0(HSD_GObj* gobj) {
    Fighter* ft;
    Fighter* ft_2;
    MarsAttributes* attr;
    s32 unused[4];

    ft = gobj->user_data;
    func_8007D7FC(ft);
    Fighter_ActionStateChange_800693AC(gobj, 0x171, 0x0C4C508C, NULL, ft->x894, 1.0f, 0.0f);
    ft_2 = gobj->user_data;
    attr = ft_2->x2D4_specialAttributes;
    if (ft_2->x2200_ftcmd_var1 == 2) {
        func_8007B1B8(gobj, &attr->x64, &lbl_80139140);
        ft_2->x221B_flag.bits.b1 = 1;
    }
}

// 80138E68 00135A48
// https://decomp.me/scratch/OGvxj
void lbl_80138E68(HSD_GObj* gobj) {
    s32 ndx, hb;
    Fighter* ft;
    s32 sv1;
    s32 unused[2];

    ft = gobj->user_data;
    sv1 = ft->x2340_stateVar1;

    ft->x2340_stateVar1; // required for some reason

    if (sv1 > 0 && func_800872A4(gobj) == FTKIND_ROY) {
        // register swap:
        // for (ndx = 0; ndx < 4; ndx++) {
        //     if (ft->x914[ndx].x0 == 1) {
        //         func_8007ABD0(&ft->x914[ndx], ft->x2340_stateVar1, gobj);
        //     }
        // }

        // matches but gross:
        ndx = 0;
        hb = (s32)ft;
        while (ndx < 4) {
            if (*(s32*)(hb+0x914) == 1) {
                func_8007ABD0((Hitbox*)(hb+0x914), ft->x2340_stateVar1, gobj);
            }
            ndx++;
            hb += 0x138;
        }
    }
    if (func_8006F238(gobj) == 0) {
        func_8008A2BC(gobj);
    }
}

// 80138F14 00135AF4
// https://decomp.me/scratch/Jx7Ov
void lbl_80138F14(HSD_GObj* gobj) {
    s32 ndx, hb;
    Fighter* ft;
    s32 sv1;
    s32 unused[2];

    ft = gobj->user_data;
    sv1 = ft->x2340_stateVar1;

    ft->x2340_stateVar1; // required for some reason

    if (sv1 > 0 && func_800872A4(gobj) == FTKIND_ROY) {
        // register swap:
        // for (ndx = 0; ndx < 4; ndx++) {
        //     if (ft->x914[ndx].x0 == 1) {
        //         func_8007ABD0(&ft->x914[ndx], ft->x2340_stateVar1, gobj);
        //     }
        // }

        // matches but gross:
        ndx = 0;
        hb = (s32)ft;
        while (ndx < 4) {
            if (*(s32*)(hb+0x914) == 1) {
                func_8007ABD0((Hitbox*)(hb+0x914), ft->x2340_stateVar1, gobj);
            }
            ndx++;
            hb += 0x138;
        }
    }
    if (func_8006F238(gobj) == 0) {
        func_800CC730(gobj);
    }
}

// 80138FC0 00135BA0
void lbl_80138FC0(HSD_GObj* gobj) {
}

// 80138FC4 00135BA4
void lbl_80138FC4(HSD_GObj* gobj) {
}

// 80138FC8 00135BA8
// https://decomp.me/scratch/u66PG
void lbl_80138FC8(HSD_GObj* gobj) {
    func_80084F3C(gobj);
}

// 80138FE8 00135BC8
// https://decomp.me/scratch/QnjxB
void lbl_80138FE8(HSD_GObj* gobj) {
    func_80084EEC(gobj);
}

// 80139008 00135BE8
// https://decomp.me/scratch/2SGFK
void lbl_80139008(HSD_GObj* gobj) {
    if (func_80082708(gobj) == 0) {
        func_80139080(gobj);
    }
}

// 80139044 00135C24
// https://decomp.me/scratch/3W48X
void lbl_80139044(HSD_GObj* gobj) {
    if (func_80081D0C(gobj) != 0) {
        func_801390E0(gobj);
    }
}

// 80139080 00135C60
// https://decomp.me/scratch/w0qtf
void func_80139080(HSD_GObj* gobj) {
    Fighter* ft = gobj->user_data;
    func_8007D5D4(ft);
    Fighter_ActionStateChange_800693AC(gobj, 0x174, 0x0C4C508E, NULL, ft->x894, 1.0f, 0.0f);
}

// 801390E0 00135CC0
// https://decomp.me/scratch/qAmn3
void func_801390E0(HSD_GObj* gobj) {
    Fighter* ft = gobj->user_data;
    func_8007D7FC(ft);
    Fighter_ActionStateChange_800693AC(gobj, 0x172, 0x0C4C508E, NULL, ft->x894, 1.0f, 0.0f);
}

// 80139140 00135D20
// https://decomp.me/scratch/8uP2v
void lbl_80139140(HSD_GObj* gobj) {
    Fighter* ft;
    Fighter* ft_2;
    MarsAttributes* attr;
    s32 temp_r0;
    s32 thing;
    s32 unused1[1];
    Vec3 sp18;
    s32 unused2[3];

    ft = gobj->user_data;
    attr = ft->x2D4_specialAttributes;
    ft->x2C_facing_direction = ft->x19AC;
    temp_r0 = (s32) ft->x19A4;
    if (temp_r0 > 0) {
        ft->x2340_stateVar1 = (s32) (temp_r0 * attr->x5C);
    }
    func_8000B1CC(ft->x5E8_fighterBones[func_8007500C(ft, 4)].x0_jobj, 0, &sp18);
    func_800119DC(&sp18, 0x78, 0.9f, 0.02f, 1.0471975803375244f);
    if (ft->xE0_ground_or_air == GA_Ground) {
        thing = 0x172;
    } else {
        thing = 0x174;
    }
    Fighter_ActionStateChange_800693AC(gobj, thing, 0, NULL, 0.0f, 1.0f, 0.0f);
    ft_2 = gobj->user_data;
    ft_2->x2219_flag; // required for regalloc
    if (ft_2->x2219_flag.bits.b0 == 0) {
        switch (func_800872A4(gobj)) {
            case 0x12:
                ef_Spawn(0x4F1, gobj, ft_2->x5E8_fighterBones[func_8007500C(ft_2, 0x23)].x0_jobj, &ft_2->x2C_facing_direction);
                break;
            case 0x1A:
                ef_Spawn(0x510, gobj, ft_2->x5E8_fighterBones[func_8007500C(ft_2, 0x23)].x0_jobj, &ft_2->x2C_facing_direction);
                break;
        }
        ft_2->x2219_flag.bits.b0 = 1;
    }
    ft_2->cb.x21D4_callback_EnterHitlag = 0;
    ft_2->cb.x21D8_callback_ExitHitlag = 0;
    ft_2->cb.x21BC_callback_Accessory4 = 0;
}<|MERGE_RESOLUTION|>--- conflicted
+++ resolved
@@ -7,11 +7,7 @@
     u32 unused[2];
 
     ((Fighter*)gobj->user_data)->x80_self_vel.y = 0.0f;
-<<<<<<< HEAD
-    func_800693AC(gobj, 0x171, 0, 0, 0.0f, 1.0f, 0.0f);
-=======
     Fighter_ActionStateChange_800693AC(gobj, 0x171, 0, NULL, 0.0f, 1.0f, 0.0f);
->>>>>>> 243753af
     func_8006EBA4(gobj);
     ft = gobj->user_data;
     ft->x2200_ftcmd_var1 = 0;
@@ -30,11 +26,7 @@
     attr = ft->x2D4_specialAttributes;
     ft->x80_self_vel.x /= attr->x4C;
     ft->x80_self_vel.y = 0.0f;
-<<<<<<< HEAD
-    func_800693AC(gobj, 0x173, 0, 0, 0.0f, 1.0f, 0.0f);
-=======
     Fighter_ActionStateChange_800693AC(gobj, 0x173, 0, NULL, 0.0f, 1.0f, 0.0f);
->>>>>>> 243753af
     func_8006EBA4(gobj);
     ft2 = gobj->user_data;
     ft2->x2200_ftcmd_var1 = 0;
