--- conflicted
+++ resolved
@@ -244,13 +244,8 @@
     if (temp_fp->sa.ness.x2244_pkThunderGObj != NULL) {
         temp_fp->sa.ness.x2244_pkThunderGObj = NULL;
     }
-<<<<<<< HEAD
-    fp = getFighter(fighter_gobj);
+    fp = GET_FIGHTER(fighter_gobj);
     ASID = fp->action_id;
-=======
-    fp = GET_FIGHTER(fighter_gobj);
-    ASID = fp->x10_action_state_index;
->>>>>>> c0a1b7ec
     switch (ASID) {
     case AS_NESS_SPECIALHI_START:
     case AS_NESS_SPECIALHI_HOLD:
@@ -287,13 +282,8 @@
         func_802AB9C0(temp_fp->sa.ness.x2244_pkThunderGObj);
         fp->sa.ness.x2244_pkThunderGObj = NULL;
     }
-<<<<<<< HEAD
-    fighter_data2 = getFighter(fighter_gobj);
+    fighter_data2 = GET_FIGHTER(fighter_gobj);
     ASID = fighter_data2->action_id;
-=======
-    fighter_data2 = GET_FIGHTER(fighter_gobj);
-    ASID = fighter_data2->x10_action_state_index;
->>>>>>> c0a1b7ec
     switch (ASID) {
     case AS_NESS_SPECIALHI_START:
     case AS_NESS_SPECIALHI_HOLD:
@@ -483,7 +473,6 @@
 #ifdef MUST_MATCH
     u8 unused[8];
 #endif
-
     temp_f1 = 0.0f;
     fp = GET_FIGHTER(fighter_gobj);
     ness_attr = fp->x2D4_specialAttributes;
