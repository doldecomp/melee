#include <ftNess.h>

// 0x80119E14 //
// https://decomp.me/scratch/LwTKg //
void ftNess_SpecialLwStart_Action(HSD_GObj* fighter_gobj) // Ness's grounded PSI Magnet Start Action State handler //
{
    s32 filler[7];
    ftNessAttributes* ness_attr;
<<<<<<< HEAD
    Fighter* temp_fighter;

    temp_fighter = fighter_gobj->user_data;
    ness_attr = temp_fighter->x2D4_specialAttributes;
    temp_fighter->nessVars[0].SpecialLw.releaseLag = (s32)ness_attr->x74_PSI_MAGNET_RELEASE_LAG;
    temp_fighter->nessVars[0].SpecialLw.isRelease = 0;
    temp_fighter->nessVars[0].SpecialLw.gravityDelay = (s32)ness_attr->x84_PSI_MAGNET_FRAMES_BEFORE_GRAVITY;
    temp_fighter->x2350_stateVar5 = 0;
=======
    Fighter* temp_fp;

    temp_fp = fighter_gobj->user_data;
    ness_attr = temp_fp->x2D4_specialAttributes;
    temp_fp->nessVars[0].specialLw.releaseLag = (s32)ness_attr->x74_PSI_MAGNET_RELEASE_LAG;
    temp_fp->nessVars[0].specialLw.isRelease = 0;
    temp_fp->nessVars[0].specialLw.gravityDelay = (s32)ness_attr->x84_PSI_MAGNET_FRAMES_BEFORE_GRAVITY;
    temp_fp->x2350_stateVar5 = 0;
>>>>>>> 8f11e59d
    Fighter_ActionStateChange_800693AC(fighter_gobj, AS_NESS_SPECIALLW_START, 0, NULL, 0.0f, 1.0f, 0.0f);
    func_8006EBA4(fighter_gobj);
}

// 0x80119E90 //
// https://decomp.me/scratch/ckNxx //
void ftNess_SpecialAirLwStart_Action(HSD_GObj* fighter_gobj) // Ness's aerial PSI Magnet Start Action State handler //
{
    s32 filler[7];
    Fighter* temp_fp;
    ftNessAttributes* ness_attr;

<<<<<<< HEAD
    temp_fighter = fighter_gobj->user_data;
    ness_attr = temp_fighter->x2D4_specialAttributes;
    temp_fighter->nessVars[0].SpecialLw.releaseLag = (s32)ness_attr->x74_PSI_MAGNET_RELEASE_LAG;
    temp_fighter->nessVars[0].SpecialLw.isRelease = 0;
    temp_fighter->nessVars[0].SpecialLw.gravityDelay = (s32)ness_attr->x84_PSI_MAGNET_FRAMES_BEFORE_GRAVITY;
    temp_fighter->x2350_stateVar5 = 0;
    temp_fighter->x80_self_vel.y = 0.0f;
    temp_fighter->x80_self_vel.x /= ness_attr->x88_PSI_MAGNET_MOMENTUM_PRESERVATION;
=======
    temp_fp = fighter_gobj->user_data;
    ness_attr = temp_fp->x2D4_specialAttributes;
    temp_fp->nessVars[0].specialLw.releaseLag = (s32)ness_attr->x74_PSI_MAGNET_RELEASE_LAG;
    temp_fp->nessVars[0].specialLw.isRelease = 0;
    temp_fp->nessVars[0].specialLw.gravityDelay = (s32)ness_attr->x84_PSI_MAGNET_FRAMES_BEFORE_GRAVITY;
    temp_fp->x2350_stateVar5 = 0;
    temp_fp->x80_self_vel.y = 0.0f;
    temp_fp->x80_self_vel.x /= ness_attr->x88_PSI_MAGNET_MOMENTUM_PRESERVATION;
>>>>>>> 8f11e59d
    Fighter_ActionStateChange_800693AC(fighter_gobj, AS_NESS_SPECIALAIRLW_START, 0, NULL, 0.0f, 1.0f, 0.0f);
    func_8006EBA4(fighter_gobj);
}

// 0x80119F20 //
// https://decomp.me/scratch/frKYd //
void ftNess_SpecialLwStart_Anim(HSD_GObj* fighter_gobj) // Ness's grounded PSI Magnet Start Animation callback //
{
    Fighter* fighter_data;
    Fighter* fighter_data2;
    s32 unused[2];

    fighter_data2 = fighter_gobj->user_data;

    if ((fighter_data2->input.x65C_heldInputs & HSD_BUTTON_B) == FALSE)
    {
        fighter_data2->nessVars[0].SpecialLw.isRelease = 1;
    }

    if (ftAnim_IsFramesRemaining(fighter_gobj) == FALSE)
    {
        fighter_data = fighter_gobj->user_data;

        if (fighter_data->x2219_flag.bits.b0 == 0)
        {

            efAsync_Spawn(fighter_gobj, &fighter_data->x60C, 0U, 0x4F0U, fighter_data->x5E8_fighterBones[23].x0_jobj);
            fighter_data->x2219_flag.bits.b0 = 1;
        }
        fighter_data->cb.x21D4_callback_EnterHitlag = efLib_PauseAll;
        fighter_data->cb.x21D8_callback_ExitHitlag = efLib_ResumeAll;
        fighter_data2->x2350_stateVar5 = 0;
        if ((s32)fighter_data2->xE0_ground_or_air == GROUND)
        {
            ftNess_SpecialLwHold_Action(fighter_gobj);
            return;
        }
        ftNess_SpecialAirLwHold_Action(fighter_gobj);
    }
}

// 0x8011A000
// https://decomp.me/scratch/psrOE //
void ftNess_SpecialAirLwStart_Anim(HSD_GObj* fighter_gobj) // Ness's aerial PSI Magnet Start Animation callback //
{
    Fighter* fighter_data2;
    Fighter* fighter_data;
    s32 unused[4];

    fighter_data2 = fighter_data = fighter_gobj->user_data;

    if ((fighter_data2->input.x65C_heldInputs & HSD_BUTTON_B) == FALSE)
    {
        fighter_data2->nessVars[0].SpecialLw.isRelease = 1;
    }

    if (ftAnim_IsFramesRemaining(fighter_gobj) == FALSE)
    {
        fighter_data = fighter_gobj->user_data;

        if (fighter_data->x2219_flag.bits.b0 == 0)
        {
            efAsync_Spawn(fighter_gobj, &fighter_data->x60C, 0U, 0x4F0U, fighter_data->x5E8_fighterBones[23].x0_jobj);
            fighter_data->x2219_flag.bits.b0 = 1;
        }
        fighter_data->cb.x21D4_callback_EnterHitlag = efLib_PauseAll;
        fighter_data->cb.x21D8_callback_ExitHitlag = efLib_ResumeAll;
        fighter_data2->x2350_stateVar5 = 0;
        if ((s32)fighter_data2->xE0_ground_or_air == GROUND)
        {
            ftNess_SpecialLwHold_Action(fighter_gobj);
            return;
        }
        ftNess_SpecialAirLwHold_Action(fighter_gobj);
    }
}

// 0x8011A0E0 //
void ftNess_SpecialLwStart_IASA(HSD_GObj* fighter_gobj) // Ness's grounded PSI Magnet Start IASA callback //
{
    return;
}

// 0x8011A0E4 //
void ftNess_SpecialAirLwStart_IASA(HSD_GObj* fighter_gobj) // Ness's aerial PSI Magnet Start IASA callback //
{
    return;
}

// 0x8011A0E8 //
// https://decomp.me/scratch/GCJrl //
void ftNess_SpecialLwStart_Phys(HSD_GObj* fighter_gobj) // Ness's grounded PSI Magnet Start Physics callback //
{
    func_80084F3C(fighter_gobj);
}

// 0x8011A108 //
// https://decomp.me/scratch/4zHBZ //
void ftNess_SpecialAirLwStart_Phys(HSD_GObj* fighter_gobj) // Ness's aerial PSI Magnet Start Physics callback //
{
    Fighter* fighter_data;
    s32 unused[2];
    s32 gravityDelay;
    attr* attr;
    ftNessAttributes* ness_attr;

    fighter_data = fighter_gobj->user_data;
    attr = &fighter_data->x110_attr;
    ness_attr = fighter_data->x2D4_specialAttributes;
    gravityDelay = fighter_data->nessVars[0].SpecialLw.gravityDelay;
    if (gravityDelay != 0)
    {
        fighter_data->nessVars[0].SpecialLw.gravityDelay = gravityDelay - 1;
        goto block_end;
    }

    func_8007D494(fighter_data, ness_attr->x8C_PSI_MAGNET_FALL_ACCEL, attr->x170_TerminalVelocity);
block_end:
    func_8007CF58(fighter_data);
}

// 0x8011A168 //
// https://decomp.me/scratch/S8g3b //
void ftNess_SpecialLwStart_Coll(HSD_GObj* fighter_gobj) // Ness's grounded PSI Magnet Start Collision callback //
{
    if (func_80082708(fighter_gobj) == FALSE)
    {
        ftNess_SpecialLwStart_GroundToAir(fighter_gobj);
    }
}

// 0x8011A1A4 //
// https://decomp.me/scratch/eNYIn //
void ftNess_SpecialAirLwStart_Coll(HSD_GObj* fighter_gobj) // Ness's aerial PSI Magnet Start Collision callback //
{
    if (func_80081D0C(fighter_gobj) != FALSE)
    {
        ftNess_SpecialAirLwStart_AirToGround(fighter_gobj);
    }
}

// 0x8011A1E0 //
// https://decomp.me/scratch/erSzB //
void ftNess_SpecialLwStart_GroundToAir(HSD_GObj* fighter_gobj) // Ness's ground->air PSI Magnet Start Action State handler //
{
    Fighter* fighter_data;

    fighter_data = fighter_gobj->user_data;
    func_8007D5D4(fighter_data);
    Fighter_ActionStateChange_800693AC(fighter_gobj, AS_NESS_SPECIALAIRLW_START, FTNESS_SPECIALLW_COLL_FLAG, NULL, fighter_data->x894_currentAnimFrame, 1.0f, 0.0f);
}

extern void func_8007D468(Fighter*);

// 0x8011A240 //
// https://decomp.me/scratch/153K2 //
void ftNess_SpecialAirLwStart_AirToGround(HSD_GObj* fighter_gobj) // Ness's air->ground PSI Magnet Start Action State handler //
{
    Fighter* fighter_data;

    fighter_data = fighter_gobj->user_data;
    func_8007D7FC(fighter_data);
    Fighter_ActionStateChange_800693AC(fighter_gobj, AS_NESS_SPECIALLW_START, FTNESS_SPECIALLW_COLL_FLAG, NULL, fighter_data->x894_currentAnimFrame, 1.0f, 0.0f);
    func_8007D468(fighter_data);
}

extern void func_80088478(Fighter*, s32, s32, s32);

// 0x8011A2A8 //
// https://decomp.me/scratch/Wlutx //
void ftNess_SpecialLwHold_Anim(HSD_GObj* fighter_gobj) // Ness's grounded PSI Magnet Hold Animation callback //
{
    s32 unused[2];
    s32 timer_var;
    Fighter* temp_r31;
    Fighter* fighter_data;

    fighter_data = fighter_gobj->user_data;
    if ((fighter_data->input.x65C_heldInputs & HSD_BUTTON_B) == FALSE)
    {
        fighter_data->nessVars[0].SpecialLw.isRelease = 1;
    }

    if (fighter_data->nessVars[0].SpecialLw.releaseLag > 0)
    {
        fighter_data->nessVars[0].SpecialLw.releaseLag--;
    }
    if (((s32)fighter_data->nessVars[0].SpecialLw.releaseLag <= 0) && ((s32)fighter_data->nessVars[0].SpecialLw.isRelease != 0))
    {
        if ((s32)fighter_data->xE0_ground_or_air == GROUND)
        {
            ftNess_SpecialLwEnd_Action(fighter_gobj);
        }
        else
        {
            ftNess_SpecialAirLwEnd_Action(fighter_gobj);
        }
    }
    temp_r31 = fighter_gobj->user_data;

    temp_r31->x2350_stateVar5--;

    if ((s32)temp_r31->x2350_stateVar5 <= 0)
    {
        func_80088478(temp_r31, 0x334A1, 0x7F, 0x40);
        temp_r31->x2350_stateVar5 = 0x28;
    }
}

// 0x8011A370 //
// https://decomp.me/scratch/UbQAr //
void ftNess_SpecialAirLwHold_Anim(HSD_GObj* fighter_gobj) // Ness's aerial PSI Magnet Hold Animation callback //
{
    s32 unused[4];
    s32 timer_var;
    Fighter* temp_r31;
    Fighter* fighter_data;

    fighter_data = fighter_gobj->user_data;
    if ((fighter_data->input.x65C_heldInputs & HSD_BUTTON_B) == FALSE)
    {
        fighter_data->nessVars[0].SpecialLw.isRelease = 1;
    }

    if (fighter_data->nessVars[0].SpecialLw.releaseLag > 0)
    {
        fighter_data->nessVars[0].SpecialLw.releaseLag = (s32)(fighter_data->nessVars[0].SpecialLw.releaseLag - 1);
    }
    if (((s32)fighter_data->nessVars[0].SpecialLw.releaseLag <= 0) && ((s32)fighter_data->nessVars[0].SpecialLw.isRelease != 0))
    {
        if ((s32)fighter_data->xE0_ground_or_air == GROUND)
        {
            ftNess_SpecialLwEnd_Action(fighter_gobj);
        }
        else
        {
            ftNess_SpecialAirLwEnd_Action(fighter_gobj);
        }
    }
    temp_r31 = fighter_gobj->user_data;

    temp_r31->x2350_stateVar5 = (s32)(temp_r31->x2350_stateVar5 - 1);

    if ((s32)temp_r31->x2350_stateVar5 <= 0)
    {
        func_80088478(temp_r31, 0x334A1, 0x7F, 0x40);
        temp_r31->x2350_stateVar5 = 0x28;
    }
}

// 0x8011A438 //
void ftNess_SpecialLwHold_IASA(HSD_GObj* fighter_gobj) // Ness's grounded PSI Magnet Hold IASA callback //
{
    return;
}

// 0x8011A43C //
void ftNess_SpecialAirLwHold_IASA(HSD_GObj* fighter_gobj) // Ness's aerial PSI Magnet Hold IASA callback //
{
    return;
}

extern void func_8007AF10(HSD_GObj*);

// 0x8011A440 //
// https://decomp.me/scratch/knaIL //
void ftNess_SpecialLwHold_Phys(HSD_GObj* fighter_gobj) // Ness's grounded PSI Magnet Hold Physics callback //
{
    func_80084F3C(fighter_gobj);
    func_8007AF10(fighter_gobj);
}

// 0x8011A474 //
// https://decomp.me/scratch/R46Uj //
void ftNess_SpecialAirLwHold_Phys(HSD_GObj* fighter_gobj) // Ness's aerial PSI Magnet Hold Physics callback //
{
    Fighter* fighter_data;
    s32 unused[6];
    s32 magnetTimer;
    ftNessAttributes* ness_attr;
    attr* attr;

    fighter_data = fighter_gobj->user_data;
    ness_attr = fighter_data->x2D4_specialAttributes;
    attr = &fighter_data->x110_attr;

    magnetTimer = fighter_data->nessVars[0].SpecialLw.gravityDelay;
    if (magnetTimer != 0)
    {
        fighter_data->nessVars[0].SpecialLw.gravityDelay = magnetTimer - 1;
        goto block_end;
    }
    func_8007D494(fighter_data, ness_attr->x8C_PSI_MAGNET_FALL_ACCEL, attr->x170_TerminalVelocity);
block_end:
    func_8007CF58(fighter_data);
    func_8007AF10(fighter_gobj);
}

// 0x8011A4E8 //
// https://decomp.me/scratch/SNaVN //
void ftNess_SpecialLwHold_Coll(HSD_GObj* fighter_gobj) // Ness's grounded PSI Magnet Hold Collision callback //
{
    if (func_80082708(fighter_gobj) == FALSE)
    {
        ftNess_SpecialLwHold_GroundToAir(fighter_gobj);
    }
}

// 0x8011A524 //
// https://decomp.me/scratch/dS3Sn //
void ftNess_SpecialAirLwHold_Coll(HSD_GObj* fighter_gobj) // Ness's aerial PSI Magnet Hold Collision callback
{
    if (func_80081D0C(fighter_gobj) != FALSE)
    {
        ftNess_SpecialAirLwHold_AirToGround(fighter_gobj);
    }
}

extern void ftColl_CreateAbsorbHit(HSD_GObj*, AbsorbDesc*); // Create Absorb Bubble //

// 0x8011A560 //
// https://decomp.me/scratch/noqpv //
void ftNess_SpecialLwHold_GroundToAir(HSD_GObj* fighter_gobj) // Ness's ground->air PSI Magnet Hold Action State handler //
{
    s32 filler[6];
    Fighter* fighter_data;
    ftNessAttributes* ness_attr;

    fighter_data = fighter_gobj->user_data;
    func_8007D5D4(fighter_data);
    Fighter_ActionStateChange_800693AC(fighter_gobj, AS_NESS_SPECIALAIRLW_HOLD, FTNESS_SPECIALLW_COLL_FLAG, NULL, fighter_data->x894_currentAnimFrame, 1.0f, 0.0f);
    fighter_data = fighter_gobj->user_data;
    ness_attr = fighter_data->x2D4_specialAttributes;
    ftColl_CreateAbsorbHit(fighter_gobj, &ness_attr->x98_PSI_MAGNET_ABSORPTION);
}

// 0x8011A5D4 //
// https://decomp.me/scratch/PCAft //
void ftNess_SpecialAirLwHold_AirToGround(HSD_GObj* fighter_gobj) // Ness's air->ground PSI Magnet Hold Action State handler //
{
    s32 filler[6];
    Fighter* fighter_data;
    ftNessAttributes* ness_attr;

    fighter_data = fighter_gobj->user_data;
    func_8007D7FC(fighter_data);
    Fighter_ActionStateChange_800693AC(fighter_gobj, AS_NESS_SPECIALLW_HOLD, FTNESS_SPECIALLW_COLL_FLAG, NULL, fighter_data->x894_currentAnimFrame, 1.0f, 0.0f);
    func_8007D468(fighter_data);
    fighter_data = fighter_gobj->user_data;
    ness_attr = fighter_data->x2D4_specialAttributes;
    ftColl_CreateAbsorbHit(fighter_gobj, &ness_attr->x98_PSI_MAGNET_ABSORPTION);
}

// 0x8011A650 //
// https://decomp.me/scratch/YoMqy //
void ftNess_SpecialLwHold_Action(HSD_GObj* fighter_gobj) // Ness's grounded PSI Magnet Hold Action State handler //
{
    s32 filler[4];
    Fighter* fighter_data;
    ftNessAttributes* ness_attr;

    Fighter_ActionStateChange_800693AC(fighter_gobj, AS_NESS_SPECIALLW_HOLD, FIGHTER_GFX_PRESERVE, NULL, 0.0f, 1.0f, 0.0f);
    fighter_data = fighter_gobj->user_data;
    ness_attr = fighter_data->x2D4_specialAttributes;
    ftColl_CreateAbsorbHit(fighter_gobj, &ness_attr->x98_PSI_MAGNET_ABSORPTION);
}

// 0x8011A6A8 //
// https://decomp.me/scratch/TjjOK //
void ftNess_SpecialAirLwHold_Action(HSD_GObj* fighter_gobj) // Ness's aerial PSI Magnet Hold Action State handler //
{
    s32 filler[4];
    Fighter* fighter_data;
    ftNessAttributes* ness_attr;

    Fighter_ActionStateChange_800693AC(fighter_gobj, AS_NESS_SPECIALAIRLW_HOLD, FIGHTER_GFX_PRESERVE, NULL, 0.0f, 1.0f, 0.0f);
    fighter_data = fighter_gobj->user_data;
    ness_attr = fighter_data->x2D4_specialAttributes;
    ftColl_CreateAbsorbHit(fighter_gobj, &ness_attr->x98_PSI_MAGNET_ABSORPTION);
}

extern f32 func_80075F48(Fighter*, s32);

inline f32 returnStateVar(s32 stateVar)
{
    return (f32)stateVar;
}

inline void GetAttrStuff(HSD_GObj* arg0)
{
    Fighter* temp_r30 = arg0->user_data;
    ftNessAttributes* temp_r31 = temp_r30->x2D4_specialAttributes;
    temp_r30->x2344_stateVar2 += -1;

    if (((u32)temp_r30->x2200_ftcmd_var0 == 0U) && ((returnStateVar(temp_r30->x2344_stateVar2)) <= temp_r31->x78_PSI_MAGNET_UNK1)) 
    {
        temp_r30->x2200_ftcmd_var0 = 1;
        temp_r30->x2C_facing_direction = -temp_r30->x2C_facing_direction;
    }
    func_80075AF0(temp_r30, 0, -((0.01745329238474369f * (180.0f / temp_r31->x78_PSI_MAGNET_UNK1)) - func_80075F48(temp_r30, 0)));
}

// 0x8011A700 //
// https://decomp.me/scratch/ZgMh8 //
void ftNess_SpecialLwTurn_Anim(HSD_GObj* arg0) // Ness's grounded PSI Magnet Turnaround Animation callback - unused // 
{
    ftNessAttributes* temp_r31;
    Fighter* temp_r30;
    Fighter* temp_r29 = temp_r30 = arg0->user_data;

    if ((temp_r29->input.x65C_heldInputs & HSD_BUTTON_B) == FALSE)
    {
        temp_r29->nessVars[0].SpecialLw.isRelease = 1;
    }
    if (temp_r29->nessVars[0].SpecialLw.releaseLag > 0)
    {
        temp_r29->nessVars[0].SpecialLw.releaseLag = temp_r29->nessVars[0].SpecialLw.releaseLag - 1;
    }

    GetAttrStuff(arg0);

    if ((s32)temp_r29->x2344_stateVar2 <= 0)
    {
        ftNess_SpecialLwHold_GroundOrAir(arg0);
    }
}

// 0x8011A810 //
// https://decomp.me/scratch/UQm4N // Ness's aerial PSI Magnet Turnaround Animation callback - unused //
void ftNess_SpecialAirLwTurn_Anim(HSD_GObj* arg0)
{
    s32 filler[2];
    ftNessAttributes* temp_r31;
    Fighter* temp_r30;
    Fighter* temp_r29 = temp_r30 = arg0->user_data;

    if ((temp_r29->input.x65C_heldInputs & HSD_BUTTON_B) == FALSE)
    {
        temp_r29->nessVars[0].SpecialLw.isRelease = 1;
    }

    if (temp_r29->nessVars[0].SpecialLw.releaseLag > 0)
    {
        temp_r29->nessVars[0].SpecialLw.releaseLag = temp_r29->nessVars[0].SpecialLw.releaseLag - 1;
    }

    GetAttrStuff(arg0);

    if ((s32)temp_r29->x2344_stateVar2 <= 0) 
    {
        ftNess_SpecialLwHold_GroundOrAir(arg0);
    }
}

// 0x8011A920 //
void ftNess_SpecialLwTurn_IASA(HSD_GObj* fighter_gobj) // Ness's grounded PSI Magnet Turnaround IASA callback - unused //
{
    return;
}

// 0x8011A924 //
void ftNess_SpecialAirLwTurn_IASA(HSD_GObj* fighter_gobj) // Ness's aerial PSI Magnet Turnaround IASA callback - unused //
{
    return;
}

// 0x8011A928 //
void ftNess_SpecialLwTurn_Phys(HSD_GObj* fighter_gobj) // Ness's grounded PSI Magnet Turnaround Physics callback - unused //
{
    func_80084F3C(fighter_gobj);
    func_8007AF10(fighter_gobj);
}

// 0x8011A95C //
void ftNess_SpecialAirLwTurn_Phys(HSD_GObj* fighter_gobj) // Ness's aerial PSI Magnet Turnaround Physics callback - unused //
{
    Fighter* fighter_data;
    s32 unused[6];
    s32 magnetTimer;
    ftNessAttributes* ness_attr;
    attr* attr;

    fighter_data = fighter_gobj->user_data;
    ness_attr = fighter_data->x2D4_specialAttributes;
    attr = &fighter_data->x110_attr;

    magnetTimer = fighter_data->nessVars[0].SpecialLw.gravityDelay;
    if (magnetTimer != 0)
    {
        fighter_data->nessVars[0].SpecialLw.gravityDelay = magnetTimer - 1;
        goto block_end;
    }
    func_8007D494(fighter_data, ness_attr->x8C_PSI_MAGNET_FALL_ACCEL, attr->x170_TerminalVelocity);
block_end:
    func_8007CF58(fighter_data);
    func_8007AF10(fighter_gobj);
}

// 0x8011A9D0 //
// https://decomp.me/scratch/E3jqW //
void ftNess_SpecialLwTurn_Coll(HSD_GObj* fighter_gobj) // Ness's grounded PSI Magnet Turnaround Collision callback - unused //
{
    if (func_80082708(fighter_gobj) == FALSE)
    {
        ftNess_SpecialLwTurn_GroundToAir(fighter_gobj);
    }
}

// 0x8011AA0C //
// https://decomp.me/scratch/qkeXm //
void ftNess_SpecialAirLwTurn_Coll(HSD_GObj* fighter_gobj) // Ness's aerial PSI Magnet Turnaround Collision callback - unused //
{
    if (func_80081D0C(fighter_gobj) != FALSE) 
    {
        ftNess_SpecialAirLwTurn_AirToGround(fighter_gobj);
    }
}

// 0x8011AA48 //
// https://decomp.me/scratch/Myul8 //
void ftNess_SpecialLwTurn_GroundToAir(HSD_GObj* fighter_gobj) // Ness's ground->air PSI Magnet Turnaround Action State handler - unused //
{
    Fighter* fighter_data;

    fighter_data = fighter_gobj->user_data;
    func_8007D5D4(fighter_data);
    Fighter_ActionStateChange_800693AC(fighter_gobj, AS_NESS_SPECIALAIRLW_TURN, FTNESS_SPECIALLW_COLL_FLAG, NULL, fighter_data->x894_currentAnimFrame, 1.0f, 0.0f);
}

// 0x8011AAA8 //
// https://decomp.me/scratch/rfuLo //
void ftNess_SpecialAirLwTurn_AirToGround(HSD_GObj* fighter_gobj) // Ness's air->ground PSI Magnet Turnaround Action State handler - unused //
{
    Fighter* fighter_data;

    fighter_data = fighter_gobj->user_data;
    func_8007D7FC(fighter_data);
    Fighter_ActionStateChange_800693AC(fighter_gobj, AS_NESS_SPECIALLW_TURN, FTNESS_SPECIALLW_COLL_FLAG, NULL, fighter_data->x894_currentAnimFrame, 1.0f, 0.0f);
    func_8007D468(fighter_data);
}

// 0x8011AB10 //
// https://decomp.me/scratch/HzpAw //
BOOL ftNess_SpecialLwHold_GroundOrAir(HSD_GObj* arg0) // Decide grounded or aerial PSI Magnet Hold //
{
    s32 unused[10];
    Fighter* temp_r3;
    ftNessAttributes* attrs;

    temp_r3 = arg0->user_data;
    if (((s32)temp_r3->nessVars[0].SpecialLw.releaseLag <= 0) && ((s32)temp_r3->nessVars[0].SpecialLw.isRelease != FALSE)) 
    {
        if ((s32)temp_r3->xE0_ground_or_air == GA_Ground)
        {
            ftNess_SpecialLwEnd_Action(arg0);
        }
        else
        {
            ftNess_SpecialAirLwEnd_Action(arg0);
        }
        return FALSE;
    }
    if ((s32)temp_r3->xE0_ground_or_air == GA_Ground)
    {
        Fighter_ActionStateChange_800693AC(arg0, AS_NESS_SPECIALLW_HOLD, FIGHTER_GFX_PRESERVE, NULL, 0.0f, 1.0f, 0.0f);
        temp_r3 = arg0->user_data;
        attrs = temp_r3->x2D4_specialAttributes;
        ftColl_CreateAbsorbHit(arg0, &attrs->x98_PSI_MAGNET_ABSORPTION);
    }
    else
    {
        Fighter_ActionStateChange_800693AC(arg0, AS_NESS_SPECIALAIRLW_HOLD, FIGHTER_GFX_PRESERVE, NULL, 0.0f, 1.0f, 0.0f);
        temp_r3 = arg0->user_data;
        attrs = temp_r3->x2D4_specialAttributes;
        ftColl_CreateAbsorbHit(arg0, &attrs->x98_PSI_MAGNET_ABSORPTION);
    }
    return TRUE;
}

inline void MagnetStateVarCalc(HSD_GObj* fighter_gobj)
{
    Fighter* fighter_data = fighter_gobj->user_data;
    fighter_data->x2350_stateVar5 = fighter_data->x2350_stateVar5 - 1;
    if ((s32)fighter_data->x2350_stateVar5 <= 0)
    {
        func_80088478(fighter_data, 0x334A1, 0x7F, 0x40);
        fighter_data->x2350_stateVar5 = 0x28;
    }
}

// 0x8011ABF8 //
// https://decomp.me/scratch/jbsQw //
void ftNess_SpecialLwHit_Anim(HSD_GObj* arg0) // Ness's grounded PSI Magnet Absorb Animation callback //
{
    s32 unused[10];
    f32 temp_f1;
    f32 temp_f1_2;

    Fighter* temp_r30;
    Fighter* temp_r3_2;
    Fighter* temp_r4;
    s32 phi_r0;

    Fighter* temp_e1;
    Fighter* temp_e2;
    ftNessAttributes* attr;
    Fighter* temp_r31;

    temp_r4 = arg0->user_data;
    if ((temp_r4->input.x65C_heldInputs & HSD_BUTTON_B) == FALSE)
    {
        temp_r4->nessVars[0].SpecialLw.isRelease = 1;
    }

    if (temp_r4->nessVars[0].SpecialLw.releaseLag > 0)
    {
        temp_r4->nessVars[0].SpecialLw.releaseLag = (s32)(temp_r4->nessVars[0].SpecialLw.releaseLag - 1);
    }
    if (ftAnim_IsFramesRemaining(arg0) == FALSE)
    {
        temp_r3_2 = arg0->user_data;
        if (((s32)temp_r3_2->nessVars[0].SpecialLw.releaseLag <= 0) && ((s32)temp_r3_2->nessVars[0].SpecialLw.isRelease != 0))
        {
            if ((s32)temp_r3_2->xE0_ground_or_air == GROUND)
            {
                ftNess_SpecialLwEnd_Action(arg0);
            }
            else
            {
                ftNess_SpecialAirLwEnd_Action(arg0);
            }
            phi_r0 = 0;
        }
        else
        {
            if ((s32)temp_r3_2->xE0_ground_or_air == GROUND)
            {
                Fighter_ActionStateChange_800693AC(arg0, AS_NESS_SPECIALLW_HOLD, FIGHTER_GFX_PRESERVE, NULL, 0.0f, 1.0f, 0.0f);

                temp_e1 = arg0->user_data;
                attr = temp_e1->x2D4_specialAttributes;
                ftColl_CreateAbsorbHit(arg0, &attr->x98_PSI_MAGNET_ABSORPTION);
            }
            else
            {
                Fighter_ActionStateChange_800693AC(arg0, AS_NESS_SPECIALAIRLW_HOLD, FIGHTER_GFX_PRESERVE, NULL, 0.0f, 1.0f, 0.0f);
                temp_e2 = arg0->user_data;
                attr = temp_e2->x2D4_specialAttributes;
                ftColl_CreateAbsorbHit(arg0, &attr->x98_PSI_MAGNET_ABSORPTION);
            }
            phi_r0 = 1;
        }
        if (phi_r0 != 0)
        {
            func_8007DB24(arg0);
            temp_r30 = arg0->user_data;
            if (temp_r30->x2219_flag.bits.b0 == 0)
            {
                efAsync_Spawn(arg0, &temp_r30->x60C, 0U, 0x4F0U, temp_r30->x5E8_fighterBones[23].x0_jobj);
                temp_r30->x2219_flag.bits.b0 = 1;
            }
            temp_r30->cb.x21D4_callback_EnterHitlag = efLib_PauseAll;
            temp_r30->cb.x21D8_callback_ExitHitlag = efLib_ResumeAll;
        }
    }

    MagnetStateVarCalc(arg0);
}

// 0x8011ADC8 //
// https://decomp.me/scratch/VSNzs //
void ftNess_SpecialAirLwHit_Anim(HSD_GObj* arg0) // Ness's aerial PSI Magnet Absorb Animation callback //
{
    s32 unused[6];
    Fighter* temp_r31;
    Fighter* temp_r31_2;
    Fighter* temp_r4;

    temp_r4 = arg0->user_data;
    if ((temp_r4->input.x65C_heldInputs & HSD_BUTTON_B) == FALSE)
    {
        temp_r4->nessVars[0].SpecialLw.isRelease = 1;
    }

    if (temp_r4->nessVars[0].SpecialLw.releaseLag > 0)
    {
        temp_r4->nessVars[0].SpecialLw.releaseLag = (s32)(temp_r4->nessVars[0].SpecialLw.releaseLag - 1);
    }
    if ((ftAnim_IsFramesRemaining(arg0) == FALSE) && (ftNess_SpecialLwHold_GroundOrAir(arg0) != FALSE))
    {
        func_8007DB24(arg0);
        temp_r31 = arg0->user_data;
        if (temp_r31->x2219_flag.bits.b0 == 0)
        {
            efAsync_Spawn(arg0, &temp_r31->x60C, 0U, 0x4F0U, temp_r31->x5E8_fighterBones[23].x0_jobj);
            temp_r31->x2219_flag.bits.b0 = 1;
        }
        temp_r31->cb.x21D4_callback_EnterHitlag = efLib_PauseAll;
        temp_r31->cb.x21D8_callback_ExitHitlag = efLib_ResumeAll;
    }
    temp_r31_2 = arg0->user_data;
    temp_r31_2->x2350_stateVar5 = (s32)(temp_r31_2->x2350_stateVar5 - 1);
    if ((s32)temp_r31_2->x2350_stateVar5 <= 0)
    {
        func_80088478(temp_r31_2, 0x334A1, 0x7F, 0x40);
        temp_r31_2->x2350_stateVar5 = 0x28;
    }
}

// 0x8011AEE0 //
void ftNess_SpecialLwHit_IASA(HSD_GObj* fighter_gobj) // Ness's grounded PSI Magnet Absorb IASA callback //
{
    return;
}

// 0x8011AEE4 //
void ftNess_SpecialAirLwHit_IASA(HSD_GObj* fighter_gobj) // Ness's aerial PSI Magnet Absorb IASA callback //
{
    return;
}

// 0x8011AEE8 //
// https://decomp.me/scratch/wKRWI //
void ftNess_SpecialLwHit_Phys(HSD_GObj* fighter_gobj) // Ness's grounded PSI Magnet Absorb Physics callback //
{
    func_80084F3C(fighter_gobj);
    func_8007AF10(fighter_gobj);
}

// 0x8011AF1C //
// https://decomp.me/scratch/SfvyO // 
void ftNess_SpecialAirLwHit_Phys(HSD_GObj* arg0) // Ness's aerial PSI Magnet Absorb Physics callback //
{
    s32 unused[6];
    Fighter* temp_r31;
    s32 temp_r3;
    ftNessAttributes* attrs;
    attr* attributes;

    temp_r31 = arg0->user_data;
    attrs = temp_r31->x2D4_specialAttributes;
    attributes = &temp_r31->x110_attr;

    temp_r3 = temp_r31->nessVars[0].SpecialLw.gravityDelay;
    if (temp_r3 != 0) 
    {
        temp_r31->nessVars[0].SpecialLw.gravityDelay = temp_r3 - 1;
        goto end_part;
    }
    func_8007D494(temp_r31, attrs->x8C_PSI_MAGNET_FALL_ACCEL, attributes->x170_TerminalVelocity);
end_part:
    func_8007CF58(temp_r31);
    func_8007AF10(arg0);
}

// 0x8011AF90 //
// https://decomp.me/scratch/XSIRp //
void ftNess_SpecialLwHit_Coll(HSD_GObj* fighter_gobj) // Ness's grounded PSI Magnet Absorb Collision callback //
{
    if (func_80082708(fighter_gobj) == FALSE)
    {
        ftNess_SpecialLwHit_GroundToAir(fighter_gobj);
    }
}

// 0x8011AFCC //
// https://decomp.me/scratch/Lq3zN //
void ftNess_SpecialAirLwHit_Coll(HSD_GObj* fighter_gobj) // Ness's aerial PSI Magnet Absorb Collision callback //
{
    if (func_80081D0C(fighter_gobj) != FALSE)
    {
        ftNess_SpecialAirLwHit_AirToGround(fighter_gobj);
    }
}

// 0x8011B008 //
// https://decomp.me/scratch/LkmRj //
void ftNess_SpecialLwHit_GroundToAir(HSD_GObj* fighter_gobj) // Ness's ground->air PSI Magnet Absorb Action State handler //
{
    s32 filler[6];
    Fighter* fighter_data;
    ftNessAttributes* ness_attr;

    fighter_data = fighter_gobj->user_data;
    func_8007D5D4(fighter_data);
    Fighter_ActionStateChange_800693AC(fighter_gobj, AS_NESS_SPECIALAIRLW_HIT, FTNESS_SPECIALLW_COLL_FLAG, NULL, fighter_data->x894_currentAnimFrame, 1.0f, 0.0f);
    fighter_data = fighter_gobj->user_data;
    ness_attr = fighter_data->x2D4_specialAttributes;
    ftColl_CreateAbsorbHit(fighter_gobj, &ness_attr->x98_PSI_MAGNET_ABSORPTION);
}

// 0x8011B07C //
// https://decomp.me/scratch/uVIed //
void ftNess_SpecialAirLwHit_AirToGround(HSD_GObj* fighter_gobj) // Ness's air->ground PSI Magnet Absorb Action State handler //
{
    s32 filler[6];
    Fighter* fighter_data;
    ftNessAttributes* ness_attr;

    fighter_data = fighter_gobj->user_data;
    func_8007D7FC(fighter_data);
    Fighter_ActionStateChange_800693AC(fighter_gobj, AS_NESS_SPECIALLW_HIT, FTNESS_SPECIALLW_COLL_FLAG, NULL, fighter_data->x894_currentAnimFrame, 1.0f, 0.0f);
    func_8007D468(fighter_data);
    fighter_data = fighter_gobj->user_data;
    ness_attr = fighter_data->x2D4_specialAttributes;
    ftColl_CreateAbsorbHit(fighter_gobj, &ness_attr->x98_PSI_MAGNET_ABSORPTION);
}

// 0x8011B0F8 //
// https://decomp.me/scratch/H0osU //
void ftNess_AbsorbThink_DecideAction(HSD_GObj* gobj) // Ness's PSI Magnet OnAbsorb hook //
{
    s32 filler[2];
    f32 temp_f1;
    f32 temp_f31;
    s32 temp_r0;
    Fighter* temp_r31;
    ftNessAttributes* temp_r30;
    s32 phi_r4;

    temp_r31 = gobj->user_data;
    temp_r30 = temp_r31->x2D4_specialAttributes;
    temp_f31 = (f32)(s32)((f32)temp_r31->AbsorbAttr.x1A44_damageTaken * ftNess_GetAbsorbHeal(temp_r31));
    temp_r31->dmg.x1830_percent -= temp_f31;
    temp_f1 = temp_r31->dmg.x1830_percent;

    if (temp_r31->dmg.x1830_percent < 0.0f)
    {
        temp_f31 = temp_f1 + temp_f31;
        temp_r31->dmg.x1830_percent = 0.0f;
    }
    Player_SetHPByIndex((s32)temp_r31->xC_playerID, temp_r31->x221F_flag.bits.b4, (s32)temp_r31->dmg.x1830_percent);
    func_80040B8C(temp_r31->xC_playerID, temp_r31->x221F_flag.bits.b4, (s32)temp_f31);
    temp_r31->x2C_facing_direction = (f32)temp_r31->AbsorbAttr.x1A40_absorbHitDirection;
    temp_r0 = temp_r31->x10_action_state_index;

    if (((temp_r0 != AS_NESS_SPECIALLW_HIT) && (temp_r0 != AS_NESS_SPECIALAIRLW_HIT)) || !(temp_r31->x894_currentAnimFrame <= temp_r30->x7C_PSI_MAGNET_UNK2))
    {
        if ((s32)temp_r31->xE0_ground_or_air == GROUND)
        {
            phi_r4 = AS_NESS_SPECIALLW_HIT;
        }
        else
        {
            phi_r4 = AS_NESS_SPECIALAIRLW_HIT;
        }
        Fighter_ActionStateChange_800693AC(gobj, phi_r4, 2, NULL, 0.0f, 1.0f, 0.0f);
        ftColl_CreateAbsorbHit(gobj, &temp_r30->x98_PSI_MAGNET_ABSORPTION);
    }
}

// 0x8011B25C //
// https://decomp.me/scratch/H32Eg //
void ftNess_SpecialLwEnd_Anim(HSD_GObj* fighter_gobj) // Ness's grounded PSI Magnet End Animation callback //
{
    s32 unused[2];

    if (ftAnim_IsFramesRemaining(fighter_gobj) == FALSE)
    {
        func_8007DB24(fighter_gobj);
        func_8007D92C(fighter_gobj);
    }
}

// 0x8011B2A0 //
// https://decomp.me/scratch/uLilE //
void ftNess_SpecialAirLwEnd_Anim(HSD_GObj* fighter_gobj) // Ness's aerial PSI Magnet End Animation callback //
{
    s32 unused[2];
    if (ftAnim_IsFramesRemaining(fighter_gobj) == FALSE)
    {
        func_8007DB24(fighter_gobj);
        func_8007D92C(fighter_gobj);
    }
}

// 0x8011B2E4 //
void ftNess_SpecialLwEnd_IASA(HSD_GObj* fighter_gobj) // Ness's grounded PSI Magnet End IASA callback //
{
    return;
}

// 0x8011B2E8 //
void ftNess_SpecialAirLwEnd_IASA(HSD_GObj* fighter_gobj) // Ness's aerial PSI Magnet End IASA callback //
{
    return;
}

// 0x8011B2EC //
// https://decomp.me/scratch/ccQxd //
void ftNess_SpecialLwEnd_Phys(HSD_GObj* fighter_gobj) // Ness's grounded PSI Magnet End Physics callback //
{
    func_80084F3C(fighter_gobj);
}

// 0x8011B30C //
// https://decomp.me/scratch/EkqUN //
void ftNess_SpecialAirLwEnd_Phys(HSD_GObj* arg0) // Ness's aerial PSI Magnet End Physics callback //
{
    s32 unused[6];
    Fighter* temp_r31;
    s32 temp_r3;
    ftNessAttributes* attrs;
    attr* attributes;

    temp_r31 = arg0->user_data;
    attrs = temp_r31->x2D4_specialAttributes;
    attributes = &temp_r31->x110_attr;

    temp_r3 = temp_r31->nessVars[0].SpecialLw.gravityDelay;
    if (temp_r3 != 0)
    {
        temp_r31->nessVars[0].SpecialLw.gravityDelay = temp_r3 - 1;
        goto end_part;
    }
    func_8007D494(temp_r31, attrs->x8C_PSI_MAGNET_FALL_ACCEL, attributes->x170_TerminalVelocity);
end_part:
    func_8007CF58(temp_r31);
}

// 0x8011B36C //
// https://decomp.me/scratch/5ROxm //
void ftNess_SpecialLwEnd_Coll(HSD_GObj* fighter_gobj) // Ness's grounded PSI Magnet End Collision callback //
{
    if (func_80082708(fighter_gobj) == FALSE)
    {
        ftNess_SpecialLwEnd_GroundToAir(fighter_gobj);
    }
}

// 0x8011B3A8 //
// https://decomp.me/scratch/phduU //
void ftNess_SpecialAirLwEnd_Coll(HSD_GObj* fighter_gobj) // Ness's aerial PSI Magnet End Collision callback //
{
    if (func_80081D0C(fighter_gobj) != FALSE) 
    {
        ftNess_SpecialAirLwEnd_AirToGround(fighter_gobj);
    }
}

// 0x8011B3E4 //
// https://decomp.me/scratch/9ihkO //
void ftNess_SpecialLwEnd_GroundToAir(HSD_GObj* fighter_gobj) // Ness's ground->air PSI Magnet End Action State handler //
{
    Fighter* fighter_data;

    fighter_data = fighter_gobj->user_data;
    func_8007D5D4(fighter_data);
    Fighter_ActionStateChange_800693AC(fighter_gobj, AS_NESS_SPECIALAIRLW_END, FTNESS_SPECIALLW_END_FLAG, NULL, fighter_data->x894_currentAnimFrame, 1.0f, 0.0f);
}

// 0x8011B444 //
// https://decomp.me/scratch/uJw37 //
void ftNess_SpecialAirLwEnd_AirToGround(HSD_GObj* fighter_gobj) // Ness's air->ground PSI Magnet End Action State handler //
{
    Fighter* temp_r31;

    temp_r31 = fighter_gobj->user_data;
    func_8007D7FC(temp_r31);
    Fighter_ActionStateChange_800693AC(fighter_gobj, AS_NESS_SPECIALLW_END, FTNESS_SPECIALLW_END_FLAG, NULL, temp_r31->x894_currentAnimFrame, 1.0f, 0.0f);
    func_8007D468(temp_r31);
}

// 0x8011B4AC //
// https://decomp.me/scratch/6wpwg //
void ftNess_SpecialLwEnd_Action(HSD_GObj* fighter_gobj) // Ness's grounded PSI Magnet End Action State handler //
{
    Fighter_ActionStateChange_800693AC(fighter_gobj, AS_NESS_SPECIALLW_END, 0, NULL, 0.0f, 1.0f, 0.0f);
}

// 0x8011B4E4 //
// https://decomp.me/scratch/sbrLt //
void ftNess_SpecialAirLwEnd_Action(HSD_GObj* fighter_gobj) // Ness's aerial PSI Magnet End Action State handler //
{
    Fighter_ActionStateChange_800693AC(fighter_gobj, AS_NESS_SPECIALAIRLW_END, 0, NULL, 0.0f, 1.0f, 0.0f);
}

<|MERGE_RESOLUTION|>--- conflicted
+++ resolved
@@ -1,1035 +1,1013 @@
-#include <ftNess.h>
-
-// 0x80119E14 //
-// https://decomp.me/scratch/LwTKg //
-void ftNess_SpecialLwStart_Action(HSD_GObj* fighter_gobj) // Ness's grounded PSI Magnet Start Action State handler //
-{
-    s32 filler[7];
-    ftNessAttributes* ness_attr;
-<<<<<<< HEAD
-    Fighter* temp_fighter;
-
-    temp_fighter = fighter_gobj->user_data;
-    ness_attr = temp_fighter->x2D4_specialAttributes;
-    temp_fighter->nessVars[0].SpecialLw.releaseLag = (s32)ness_attr->x74_PSI_MAGNET_RELEASE_LAG;
-    temp_fighter->nessVars[0].SpecialLw.isRelease = 0;
-    temp_fighter->nessVars[0].SpecialLw.gravityDelay = (s32)ness_attr->x84_PSI_MAGNET_FRAMES_BEFORE_GRAVITY;
-    temp_fighter->x2350_stateVar5 = 0;
-=======
-    Fighter* temp_fp;
-
-    temp_fp = fighter_gobj->user_data;
-    ness_attr = temp_fp->x2D4_specialAttributes;
-    temp_fp->nessVars[0].specialLw.releaseLag = (s32)ness_attr->x74_PSI_MAGNET_RELEASE_LAG;
-    temp_fp->nessVars[0].specialLw.isRelease = 0;
-    temp_fp->nessVars[0].specialLw.gravityDelay = (s32)ness_attr->x84_PSI_MAGNET_FRAMES_BEFORE_GRAVITY;
-    temp_fp->x2350_stateVar5 = 0;
->>>>>>> 8f11e59d
-    Fighter_ActionStateChange_800693AC(fighter_gobj, AS_NESS_SPECIALLW_START, 0, NULL, 0.0f, 1.0f, 0.0f);
-    func_8006EBA4(fighter_gobj);
-}
-
-// 0x80119E90 //
-// https://decomp.me/scratch/ckNxx //
-void ftNess_SpecialAirLwStart_Action(HSD_GObj* fighter_gobj) // Ness's aerial PSI Magnet Start Action State handler //
-{
-    s32 filler[7];
-    Fighter* temp_fp;
-    ftNessAttributes* ness_attr;
-
-<<<<<<< HEAD
-    temp_fighter = fighter_gobj->user_data;
-    ness_attr = temp_fighter->x2D4_specialAttributes;
-    temp_fighter->nessVars[0].SpecialLw.releaseLag = (s32)ness_attr->x74_PSI_MAGNET_RELEASE_LAG;
-    temp_fighter->nessVars[0].SpecialLw.isRelease = 0;
-    temp_fighter->nessVars[0].SpecialLw.gravityDelay = (s32)ness_attr->x84_PSI_MAGNET_FRAMES_BEFORE_GRAVITY;
-    temp_fighter->x2350_stateVar5 = 0;
-    temp_fighter->x80_self_vel.y = 0.0f;
-    temp_fighter->x80_self_vel.x /= ness_attr->x88_PSI_MAGNET_MOMENTUM_PRESERVATION;
-=======
-    temp_fp = fighter_gobj->user_data;
-    ness_attr = temp_fp->x2D4_specialAttributes;
-    temp_fp->nessVars[0].specialLw.releaseLag = (s32)ness_attr->x74_PSI_MAGNET_RELEASE_LAG;
-    temp_fp->nessVars[0].specialLw.isRelease = 0;
-    temp_fp->nessVars[0].specialLw.gravityDelay = (s32)ness_attr->x84_PSI_MAGNET_FRAMES_BEFORE_GRAVITY;
-    temp_fp->x2350_stateVar5 = 0;
-    temp_fp->x80_self_vel.y = 0.0f;
-    temp_fp->x80_self_vel.x /= ness_attr->x88_PSI_MAGNET_MOMENTUM_PRESERVATION;
->>>>>>> 8f11e59d
-    Fighter_ActionStateChange_800693AC(fighter_gobj, AS_NESS_SPECIALAIRLW_START, 0, NULL, 0.0f, 1.0f, 0.0f);
-    func_8006EBA4(fighter_gobj);
-}
-
-// 0x80119F20 //
-// https://decomp.me/scratch/frKYd //
-void ftNess_SpecialLwStart_Anim(HSD_GObj* fighter_gobj) // Ness's grounded PSI Magnet Start Animation callback //
-{
-    Fighter* fighter_data;
-    Fighter* fighter_data2;
-    s32 unused[2];
-
-    fighter_data2 = fighter_gobj->user_data;
-
-    if ((fighter_data2->input.x65C_heldInputs & HSD_BUTTON_B) == FALSE)
-    {
-        fighter_data2->nessVars[0].SpecialLw.isRelease = 1;
-    }
-
-    if (ftAnim_IsFramesRemaining(fighter_gobj) == FALSE)
-    {
-        fighter_data = fighter_gobj->user_data;
-
-        if (fighter_data->x2219_flag.bits.b0 == 0)
-        {
-
-            efAsync_Spawn(fighter_gobj, &fighter_data->x60C, 0U, 0x4F0U, fighter_data->x5E8_fighterBones[23].x0_jobj);
-            fighter_data->x2219_flag.bits.b0 = 1;
-        }
-        fighter_data->cb.x21D4_callback_EnterHitlag = efLib_PauseAll;
-        fighter_data->cb.x21D8_callback_ExitHitlag = efLib_ResumeAll;
-        fighter_data2->x2350_stateVar5 = 0;
-        if ((s32)fighter_data2->xE0_ground_or_air == GROUND)
-        {
-            ftNess_SpecialLwHold_Action(fighter_gobj);
-            return;
-        }
-        ftNess_SpecialAirLwHold_Action(fighter_gobj);
-    }
-}
-
-// 0x8011A000
-// https://decomp.me/scratch/psrOE //
-void ftNess_SpecialAirLwStart_Anim(HSD_GObj* fighter_gobj) // Ness's aerial PSI Magnet Start Animation callback //
-{
-    Fighter* fighter_data2;
-    Fighter* fighter_data;
-    s32 unused[4];
-
-    fighter_data2 = fighter_data = fighter_gobj->user_data;
-
-    if ((fighter_data2->input.x65C_heldInputs & HSD_BUTTON_B) == FALSE)
-    {
-        fighter_data2->nessVars[0].SpecialLw.isRelease = 1;
-    }
-
-    if (ftAnim_IsFramesRemaining(fighter_gobj) == FALSE)
-    {
-        fighter_data = fighter_gobj->user_data;
-
-        if (fighter_data->x2219_flag.bits.b0 == 0)
-        {
-            efAsync_Spawn(fighter_gobj, &fighter_data->x60C, 0U, 0x4F0U, fighter_data->x5E8_fighterBones[23].x0_jobj);
-            fighter_data->x2219_flag.bits.b0 = 1;
-        }
-        fighter_data->cb.x21D4_callback_EnterHitlag = efLib_PauseAll;
-        fighter_data->cb.x21D8_callback_ExitHitlag = efLib_ResumeAll;
-        fighter_data2->x2350_stateVar5 = 0;
-        if ((s32)fighter_data2->xE0_ground_or_air == GROUND)
-        {
-            ftNess_SpecialLwHold_Action(fighter_gobj);
-            return;
-        }
-        ftNess_SpecialAirLwHold_Action(fighter_gobj);
-    }
-}
-
-// 0x8011A0E0 //
-void ftNess_SpecialLwStart_IASA(HSD_GObj* fighter_gobj) // Ness's grounded PSI Magnet Start IASA callback //
-{
-    return;
-}
-
-// 0x8011A0E4 //
-void ftNess_SpecialAirLwStart_IASA(HSD_GObj* fighter_gobj) // Ness's aerial PSI Magnet Start IASA callback //
-{
-    return;
-}
-
-// 0x8011A0E8 //
-// https://decomp.me/scratch/GCJrl //
-void ftNess_SpecialLwStart_Phys(HSD_GObj* fighter_gobj) // Ness's grounded PSI Magnet Start Physics callback //
-{
-    func_80084F3C(fighter_gobj);
-}
-
-// 0x8011A108 //
-// https://decomp.me/scratch/4zHBZ //
-void ftNess_SpecialAirLwStart_Phys(HSD_GObj* fighter_gobj) // Ness's aerial PSI Magnet Start Physics callback //
-{
-    Fighter* fighter_data;
-    s32 unused[2];
-    s32 gravityDelay;
-    attr* attr;
-    ftNessAttributes* ness_attr;
-
-    fighter_data = fighter_gobj->user_data;
-    attr = &fighter_data->x110_attr;
-    ness_attr = fighter_data->x2D4_specialAttributes;
-    gravityDelay = fighter_data->nessVars[0].SpecialLw.gravityDelay;
-    if (gravityDelay != 0)
-    {
-        fighter_data->nessVars[0].SpecialLw.gravityDelay = gravityDelay - 1;
-        goto block_end;
-    }
-
-    func_8007D494(fighter_data, ness_attr->x8C_PSI_MAGNET_FALL_ACCEL, attr->x170_TerminalVelocity);
-block_end:
-    func_8007CF58(fighter_data);
-}
-
-// 0x8011A168 //
-// https://decomp.me/scratch/S8g3b //
-void ftNess_SpecialLwStart_Coll(HSD_GObj* fighter_gobj) // Ness's grounded PSI Magnet Start Collision callback //
-{
-    if (func_80082708(fighter_gobj) == FALSE)
-    {
-        ftNess_SpecialLwStart_GroundToAir(fighter_gobj);
-    }
-}
-
-// 0x8011A1A4 //
-// https://decomp.me/scratch/eNYIn //
-void ftNess_SpecialAirLwStart_Coll(HSD_GObj* fighter_gobj) // Ness's aerial PSI Magnet Start Collision callback //
-{
-    if (func_80081D0C(fighter_gobj) != FALSE)
-    {
-        ftNess_SpecialAirLwStart_AirToGround(fighter_gobj);
-    }
-}
-
-// 0x8011A1E0 //
-// https://decomp.me/scratch/erSzB //
-void ftNess_SpecialLwStart_GroundToAir(HSD_GObj* fighter_gobj) // Ness's ground->air PSI Magnet Start Action State handler //
-{
-    Fighter* fighter_data;
-
-    fighter_data = fighter_gobj->user_data;
-    func_8007D5D4(fighter_data);
-    Fighter_ActionStateChange_800693AC(fighter_gobj, AS_NESS_SPECIALAIRLW_START, FTNESS_SPECIALLW_COLL_FLAG, NULL, fighter_data->x894_currentAnimFrame, 1.0f, 0.0f);
-}
-
-extern void func_8007D468(Fighter*);
-
-// 0x8011A240 //
-// https://decomp.me/scratch/153K2 //
-void ftNess_SpecialAirLwStart_AirToGround(HSD_GObj* fighter_gobj) // Ness's air->ground PSI Magnet Start Action State handler //
-{
-    Fighter* fighter_data;
-
-    fighter_data = fighter_gobj->user_data;
-    func_8007D7FC(fighter_data);
-    Fighter_ActionStateChange_800693AC(fighter_gobj, AS_NESS_SPECIALLW_START, FTNESS_SPECIALLW_COLL_FLAG, NULL, fighter_data->x894_currentAnimFrame, 1.0f, 0.0f);
-    func_8007D468(fighter_data);
-}
-
-extern void func_80088478(Fighter*, s32, s32, s32);
-
-// 0x8011A2A8 //
-// https://decomp.me/scratch/Wlutx //
-void ftNess_SpecialLwHold_Anim(HSD_GObj* fighter_gobj) // Ness's grounded PSI Magnet Hold Animation callback //
-{
-    s32 unused[2];
-    s32 timer_var;
-    Fighter* temp_r31;
-    Fighter* fighter_data;
-
-    fighter_data = fighter_gobj->user_data;
-    if ((fighter_data->input.x65C_heldInputs & HSD_BUTTON_B) == FALSE)
-    {
-        fighter_data->nessVars[0].SpecialLw.isRelease = 1;
-    }
-
-    if (fighter_data->nessVars[0].SpecialLw.releaseLag > 0)
-    {
-        fighter_data->nessVars[0].SpecialLw.releaseLag--;
-    }
-    if (((s32)fighter_data->nessVars[0].SpecialLw.releaseLag <= 0) && ((s32)fighter_data->nessVars[0].SpecialLw.isRelease != 0))
-    {
-        if ((s32)fighter_data->xE0_ground_or_air == GROUND)
-        {
-            ftNess_SpecialLwEnd_Action(fighter_gobj);
-        }
-        else
-        {
-            ftNess_SpecialAirLwEnd_Action(fighter_gobj);
-        }
-    }
-    temp_r31 = fighter_gobj->user_data;
-
-    temp_r31->x2350_stateVar5--;
-
-    if ((s32)temp_r31->x2350_stateVar5 <= 0)
-    {
-        func_80088478(temp_r31, 0x334A1, 0x7F, 0x40);
-        temp_r31->x2350_stateVar5 = 0x28;
-    }
-}
-
-// 0x8011A370 //
-// https://decomp.me/scratch/UbQAr //
-void ftNess_SpecialAirLwHold_Anim(HSD_GObj* fighter_gobj) // Ness's aerial PSI Magnet Hold Animation callback //
-{
-    s32 unused[4];
-    s32 timer_var;
-    Fighter* temp_r31;
-    Fighter* fighter_data;
-
-    fighter_data = fighter_gobj->user_data;
-    if ((fighter_data->input.x65C_heldInputs & HSD_BUTTON_B) == FALSE)
-    {
-        fighter_data->nessVars[0].SpecialLw.isRelease = 1;
-    }
-
-    if (fighter_data->nessVars[0].SpecialLw.releaseLag > 0)
-    {
-        fighter_data->nessVars[0].SpecialLw.releaseLag = (s32)(fighter_data->nessVars[0].SpecialLw.releaseLag - 1);
-    }
-    if (((s32)fighter_data->nessVars[0].SpecialLw.releaseLag <= 0) && ((s32)fighter_data->nessVars[0].SpecialLw.isRelease != 0))
-    {
-        if ((s32)fighter_data->xE0_ground_or_air == GROUND)
-        {
-            ftNess_SpecialLwEnd_Action(fighter_gobj);
-        }
-        else
-        {
-            ftNess_SpecialAirLwEnd_Action(fighter_gobj);
-        }
-    }
-    temp_r31 = fighter_gobj->user_data;
-
-    temp_r31->x2350_stateVar5 = (s32)(temp_r31->x2350_stateVar5 - 1);
-
-    if ((s32)temp_r31->x2350_stateVar5 <= 0)
-    {
-        func_80088478(temp_r31, 0x334A1, 0x7F, 0x40);
-        temp_r31->x2350_stateVar5 = 0x28;
-    }
-}
-
-// 0x8011A438 //
-void ftNess_SpecialLwHold_IASA(HSD_GObj* fighter_gobj) // Ness's grounded PSI Magnet Hold IASA callback //
-{
-    return;
-}
-
-// 0x8011A43C //
-void ftNess_SpecialAirLwHold_IASA(HSD_GObj* fighter_gobj) // Ness's aerial PSI Magnet Hold IASA callback //
-{
-    return;
-}
-
-extern void func_8007AF10(HSD_GObj*);
-
-// 0x8011A440 //
-// https://decomp.me/scratch/knaIL //
-void ftNess_SpecialLwHold_Phys(HSD_GObj* fighter_gobj) // Ness's grounded PSI Magnet Hold Physics callback //
-{
-    func_80084F3C(fighter_gobj);
-    func_8007AF10(fighter_gobj);
-}
-
-// 0x8011A474 //
-// https://decomp.me/scratch/R46Uj //
-void ftNess_SpecialAirLwHold_Phys(HSD_GObj* fighter_gobj) // Ness's aerial PSI Magnet Hold Physics callback //
-{
-    Fighter* fighter_data;
-    s32 unused[6];
-    s32 magnetTimer;
-    ftNessAttributes* ness_attr;
-    attr* attr;
-
-    fighter_data = fighter_gobj->user_data;
-    ness_attr = fighter_data->x2D4_specialAttributes;
-    attr = &fighter_data->x110_attr;
-
-    magnetTimer = fighter_data->nessVars[0].SpecialLw.gravityDelay;
-    if (magnetTimer != 0)
-    {
-        fighter_data->nessVars[0].SpecialLw.gravityDelay = magnetTimer - 1;
-        goto block_end;
-    }
-    func_8007D494(fighter_data, ness_attr->x8C_PSI_MAGNET_FALL_ACCEL, attr->x170_TerminalVelocity);
-block_end:
-    func_8007CF58(fighter_data);
-    func_8007AF10(fighter_gobj);
-}
-
-// 0x8011A4E8 //
-// https://decomp.me/scratch/SNaVN //
-void ftNess_SpecialLwHold_Coll(HSD_GObj* fighter_gobj) // Ness's grounded PSI Magnet Hold Collision callback //
-{
-    if (func_80082708(fighter_gobj) == FALSE)
-    {
-        ftNess_SpecialLwHold_GroundToAir(fighter_gobj);
-    }
-}
-
-// 0x8011A524 //
-// https://decomp.me/scratch/dS3Sn //
-void ftNess_SpecialAirLwHold_Coll(HSD_GObj* fighter_gobj) // Ness's aerial PSI Magnet Hold Collision callback
-{
-    if (func_80081D0C(fighter_gobj) != FALSE)
-    {
-        ftNess_SpecialAirLwHold_AirToGround(fighter_gobj);
-    }
-}
-
-extern void ftColl_CreateAbsorbHit(HSD_GObj*, AbsorbDesc*); // Create Absorb Bubble //
-
-// 0x8011A560 //
-// https://decomp.me/scratch/noqpv //
-void ftNess_SpecialLwHold_GroundToAir(HSD_GObj* fighter_gobj) // Ness's ground->air PSI Magnet Hold Action State handler //
-{
-    s32 filler[6];
-    Fighter* fighter_data;
-    ftNessAttributes* ness_attr;
-
-    fighter_data = fighter_gobj->user_data;
-    func_8007D5D4(fighter_data);
-    Fighter_ActionStateChange_800693AC(fighter_gobj, AS_NESS_SPECIALAIRLW_HOLD, FTNESS_SPECIALLW_COLL_FLAG, NULL, fighter_data->x894_currentAnimFrame, 1.0f, 0.0f);
-    fighter_data = fighter_gobj->user_data;
-    ness_attr = fighter_data->x2D4_specialAttributes;
-    ftColl_CreateAbsorbHit(fighter_gobj, &ness_attr->x98_PSI_MAGNET_ABSORPTION);
-}
-
-// 0x8011A5D4 //
-// https://decomp.me/scratch/PCAft //
-void ftNess_SpecialAirLwHold_AirToGround(HSD_GObj* fighter_gobj) // Ness's air->ground PSI Magnet Hold Action State handler //
-{
-    s32 filler[6];
-    Fighter* fighter_data;
-    ftNessAttributes* ness_attr;
-
-    fighter_data = fighter_gobj->user_data;
-    func_8007D7FC(fighter_data);
-    Fighter_ActionStateChange_800693AC(fighter_gobj, AS_NESS_SPECIALLW_HOLD, FTNESS_SPECIALLW_COLL_FLAG, NULL, fighter_data->x894_currentAnimFrame, 1.0f, 0.0f);
-    func_8007D468(fighter_data);
-    fighter_data = fighter_gobj->user_data;
-    ness_attr = fighter_data->x2D4_specialAttributes;
-    ftColl_CreateAbsorbHit(fighter_gobj, &ness_attr->x98_PSI_MAGNET_ABSORPTION);
-}
-
-// 0x8011A650 //
-// https://decomp.me/scratch/YoMqy //
-void ftNess_SpecialLwHold_Action(HSD_GObj* fighter_gobj) // Ness's grounded PSI Magnet Hold Action State handler //
-{
-    s32 filler[4];
-    Fighter* fighter_data;
-    ftNessAttributes* ness_attr;
-
-    Fighter_ActionStateChange_800693AC(fighter_gobj, AS_NESS_SPECIALLW_HOLD, FIGHTER_GFX_PRESERVE, NULL, 0.0f, 1.0f, 0.0f);
-    fighter_data = fighter_gobj->user_data;
-    ness_attr = fighter_data->x2D4_specialAttributes;
-    ftColl_CreateAbsorbHit(fighter_gobj, &ness_attr->x98_PSI_MAGNET_ABSORPTION);
-}
-
-// 0x8011A6A8 //
-// https://decomp.me/scratch/TjjOK //
-void ftNess_SpecialAirLwHold_Action(HSD_GObj* fighter_gobj) // Ness's aerial PSI Magnet Hold Action State handler //
-{
-    s32 filler[4];
-    Fighter* fighter_data;
-    ftNessAttributes* ness_attr;
-
-    Fighter_ActionStateChange_800693AC(fighter_gobj, AS_NESS_SPECIALAIRLW_HOLD, FIGHTER_GFX_PRESERVE, NULL, 0.0f, 1.0f, 0.0f);
-    fighter_data = fighter_gobj->user_data;
-    ness_attr = fighter_data->x2D4_specialAttributes;
-    ftColl_CreateAbsorbHit(fighter_gobj, &ness_attr->x98_PSI_MAGNET_ABSORPTION);
-}
-
-extern f32 func_80075F48(Fighter*, s32);
-
-inline f32 returnStateVar(s32 stateVar)
-{
-    return (f32)stateVar;
-}
-
-inline void GetAttrStuff(HSD_GObj* arg0)
-{
-    Fighter* temp_r30 = arg0->user_data;
-    ftNessAttributes* temp_r31 = temp_r30->x2D4_specialAttributes;
-    temp_r30->x2344_stateVar2 += -1;
-
-    if (((u32)temp_r30->x2200_ftcmd_var0 == 0U) && ((returnStateVar(temp_r30->x2344_stateVar2)) <= temp_r31->x78_PSI_MAGNET_UNK1)) 
-    {
-        temp_r30->x2200_ftcmd_var0 = 1;
-        temp_r30->x2C_facing_direction = -temp_r30->x2C_facing_direction;
-    }
-    func_80075AF0(temp_r30, 0, -((0.01745329238474369f * (180.0f / temp_r31->x78_PSI_MAGNET_UNK1)) - func_80075F48(temp_r30, 0)));
-}
-
-// 0x8011A700 //
-// https://decomp.me/scratch/ZgMh8 //
-void ftNess_SpecialLwTurn_Anim(HSD_GObj* arg0) // Ness's grounded PSI Magnet Turnaround Animation callback - unused // 
-{
-    ftNessAttributes* temp_r31;
-    Fighter* temp_r30;
-    Fighter* temp_r29 = temp_r30 = arg0->user_data;
-
-    if ((temp_r29->input.x65C_heldInputs & HSD_BUTTON_B) == FALSE)
-    {
-        temp_r29->nessVars[0].SpecialLw.isRelease = 1;
-    }
-    if (temp_r29->nessVars[0].SpecialLw.releaseLag > 0)
-    {
-        temp_r29->nessVars[0].SpecialLw.releaseLag = temp_r29->nessVars[0].SpecialLw.releaseLag - 1;
-    }
-
-    GetAttrStuff(arg0);
-
-    if ((s32)temp_r29->x2344_stateVar2 <= 0)
-    {
-        ftNess_SpecialLwHold_GroundOrAir(arg0);
-    }
-}
-
-// 0x8011A810 //
-// https://decomp.me/scratch/UQm4N // Ness's aerial PSI Magnet Turnaround Animation callback - unused //
-void ftNess_SpecialAirLwTurn_Anim(HSD_GObj* arg0)
-{
-    s32 filler[2];
-    ftNessAttributes* temp_r31;
-    Fighter* temp_r30;
-    Fighter* temp_r29 = temp_r30 = arg0->user_data;
-
-    if ((temp_r29->input.x65C_heldInputs & HSD_BUTTON_B) == FALSE)
-    {
-        temp_r29->nessVars[0].SpecialLw.isRelease = 1;
-    }
-
-    if (temp_r29->nessVars[0].SpecialLw.releaseLag > 0)
-    {
-        temp_r29->nessVars[0].SpecialLw.releaseLag = temp_r29->nessVars[0].SpecialLw.releaseLag - 1;
-    }
-
-    GetAttrStuff(arg0);
-
-    if ((s32)temp_r29->x2344_stateVar2 <= 0) 
-    {
-        ftNess_SpecialLwHold_GroundOrAir(arg0);
-    }
-}
-
-// 0x8011A920 //
-void ftNess_SpecialLwTurn_IASA(HSD_GObj* fighter_gobj) // Ness's grounded PSI Magnet Turnaround IASA callback - unused //
-{
-    return;
-}
-
-// 0x8011A924 //
-void ftNess_SpecialAirLwTurn_IASA(HSD_GObj* fighter_gobj) // Ness's aerial PSI Magnet Turnaround IASA callback - unused //
-{
-    return;
-}
-
-// 0x8011A928 //
-void ftNess_SpecialLwTurn_Phys(HSD_GObj* fighter_gobj) // Ness's grounded PSI Magnet Turnaround Physics callback - unused //
-{
-    func_80084F3C(fighter_gobj);
-    func_8007AF10(fighter_gobj);
-}
-
-// 0x8011A95C //
-void ftNess_SpecialAirLwTurn_Phys(HSD_GObj* fighter_gobj) // Ness's aerial PSI Magnet Turnaround Physics callback - unused //
-{
-    Fighter* fighter_data;
-    s32 unused[6];
-    s32 magnetTimer;
-    ftNessAttributes* ness_attr;
-    attr* attr;
-
-    fighter_data = fighter_gobj->user_data;
-    ness_attr = fighter_data->x2D4_specialAttributes;
-    attr = &fighter_data->x110_attr;
-
-    magnetTimer = fighter_data->nessVars[0].SpecialLw.gravityDelay;
-    if (magnetTimer != 0)
-    {
-        fighter_data->nessVars[0].SpecialLw.gravityDelay = magnetTimer - 1;
-        goto block_end;
-    }
-    func_8007D494(fighter_data, ness_attr->x8C_PSI_MAGNET_FALL_ACCEL, attr->x170_TerminalVelocity);
-block_end:
-    func_8007CF58(fighter_data);
-    func_8007AF10(fighter_gobj);
-}
-
-// 0x8011A9D0 //
-// https://decomp.me/scratch/E3jqW //
-void ftNess_SpecialLwTurn_Coll(HSD_GObj* fighter_gobj) // Ness's grounded PSI Magnet Turnaround Collision callback - unused //
-{
-    if (func_80082708(fighter_gobj) == FALSE)
-    {
-        ftNess_SpecialLwTurn_GroundToAir(fighter_gobj);
-    }
-}
-
-// 0x8011AA0C //
-// https://decomp.me/scratch/qkeXm //
-void ftNess_SpecialAirLwTurn_Coll(HSD_GObj* fighter_gobj) // Ness's aerial PSI Magnet Turnaround Collision callback - unused //
-{
-    if (func_80081D0C(fighter_gobj) != FALSE) 
-    {
-        ftNess_SpecialAirLwTurn_AirToGround(fighter_gobj);
-    }
-}
-
-// 0x8011AA48 //
-// https://decomp.me/scratch/Myul8 //
-void ftNess_SpecialLwTurn_GroundToAir(HSD_GObj* fighter_gobj) // Ness's ground->air PSI Magnet Turnaround Action State handler - unused //
-{
-    Fighter* fighter_data;
-
-    fighter_data = fighter_gobj->user_data;
-    func_8007D5D4(fighter_data);
-    Fighter_ActionStateChange_800693AC(fighter_gobj, AS_NESS_SPECIALAIRLW_TURN, FTNESS_SPECIALLW_COLL_FLAG, NULL, fighter_data->x894_currentAnimFrame, 1.0f, 0.0f);
-}
-
-// 0x8011AAA8 //
-// https://decomp.me/scratch/rfuLo //
-void ftNess_SpecialAirLwTurn_AirToGround(HSD_GObj* fighter_gobj) // Ness's air->ground PSI Magnet Turnaround Action State handler - unused //
-{
-    Fighter* fighter_data;
-
-    fighter_data = fighter_gobj->user_data;
-    func_8007D7FC(fighter_data);
-    Fighter_ActionStateChange_800693AC(fighter_gobj, AS_NESS_SPECIALLW_TURN, FTNESS_SPECIALLW_COLL_FLAG, NULL, fighter_data->x894_currentAnimFrame, 1.0f, 0.0f);
-    func_8007D468(fighter_data);
-}
-
-// 0x8011AB10 //
-// https://decomp.me/scratch/HzpAw //
-BOOL ftNess_SpecialLwHold_GroundOrAir(HSD_GObj* arg0) // Decide grounded or aerial PSI Magnet Hold //
-{
-    s32 unused[10];
-    Fighter* temp_r3;
-    ftNessAttributes* attrs;
-
-    temp_r3 = arg0->user_data;
-    if (((s32)temp_r3->nessVars[0].SpecialLw.releaseLag <= 0) && ((s32)temp_r3->nessVars[0].SpecialLw.isRelease != FALSE)) 
-    {
-        if ((s32)temp_r3->xE0_ground_or_air == GA_Ground)
-        {
-            ftNess_SpecialLwEnd_Action(arg0);
-        }
-        else
-        {
-            ftNess_SpecialAirLwEnd_Action(arg0);
-        }
-        return FALSE;
-    }
-    if ((s32)temp_r3->xE0_ground_or_air == GA_Ground)
-    {
-        Fighter_ActionStateChange_800693AC(arg0, AS_NESS_SPECIALLW_HOLD, FIGHTER_GFX_PRESERVE, NULL, 0.0f, 1.0f, 0.0f);
-        temp_r3 = arg0->user_data;
-        attrs = temp_r3->x2D4_specialAttributes;
-        ftColl_CreateAbsorbHit(arg0, &attrs->x98_PSI_MAGNET_ABSORPTION);
-    }
-    else
-    {
-        Fighter_ActionStateChange_800693AC(arg0, AS_NESS_SPECIALAIRLW_HOLD, FIGHTER_GFX_PRESERVE, NULL, 0.0f, 1.0f, 0.0f);
-        temp_r3 = arg0->user_data;
-        attrs = temp_r3->x2D4_specialAttributes;
-        ftColl_CreateAbsorbHit(arg0, &attrs->x98_PSI_MAGNET_ABSORPTION);
-    }
-    return TRUE;
-}
-
-inline void MagnetStateVarCalc(HSD_GObj* fighter_gobj)
-{
-    Fighter* fighter_data = fighter_gobj->user_data;
-    fighter_data->x2350_stateVar5 = fighter_data->x2350_stateVar5 - 1;
-    if ((s32)fighter_data->x2350_stateVar5 <= 0)
-    {
-        func_80088478(fighter_data, 0x334A1, 0x7F, 0x40);
-        fighter_data->x2350_stateVar5 = 0x28;
-    }
-}
-
-// 0x8011ABF8 //
-// https://decomp.me/scratch/jbsQw //
-void ftNess_SpecialLwHit_Anim(HSD_GObj* arg0) // Ness's grounded PSI Magnet Absorb Animation callback //
-{
-    s32 unused[10];
-    f32 temp_f1;
-    f32 temp_f1_2;
-
-    Fighter* temp_r30;
-    Fighter* temp_r3_2;
-    Fighter* temp_r4;
-    s32 phi_r0;
-
-    Fighter* temp_e1;
-    Fighter* temp_e2;
-    ftNessAttributes* attr;
-    Fighter* temp_r31;
-
-    temp_r4 = arg0->user_data;
-    if ((temp_r4->input.x65C_heldInputs & HSD_BUTTON_B) == FALSE)
-    {
-        temp_r4->nessVars[0].SpecialLw.isRelease = 1;
-    }
-
-    if (temp_r4->nessVars[0].SpecialLw.releaseLag > 0)
-    {
-        temp_r4->nessVars[0].SpecialLw.releaseLag = (s32)(temp_r4->nessVars[0].SpecialLw.releaseLag - 1);
-    }
-    if (ftAnim_IsFramesRemaining(arg0) == FALSE)
-    {
-        temp_r3_2 = arg0->user_data;
-        if (((s32)temp_r3_2->nessVars[0].SpecialLw.releaseLag <= 0) && ((s32)temp_r3_2->nessVars[0].SpecialLw.isRelease != 0))
-        {
-            if ((s32)temp_r3_2->xE0_ground_or_air == GROUND)
-            {
-                ftNess_SpecialLwEnd_Action(arg0);
-            }
-            else
-            {
-                ftNess_SpecialAirLwEnd_Action(arg0);
-            }
-            phi_r0 = 0;
-        }
-        else
-        {
-            if ((s32)temp_r3_2->xE0_ground_or_air == GROUND)
-            {
-                Fighter_ActionStateChange_800693AC(arg0, AS_NESS_SPECIALLW_HOLD, FIGHTER_GFX_PRESERVE, NULL, 0.0f, 1.0f, 0.0f);
-
-                temp_e1 = arg0->user_data;
-                attr = temp_e1->x2D4_specialAttributes;
-                ftColl_CreateAbsorbHit(arg0, &attr->x98_PSI_MAGNET_ABSORPTION);
-            }
-            else
-            {
-                Fighter_ActionStateChange_800693AC(arg0, AS_NESS_SPECIALAIRLW_HOLD, FIGHTER_GFX_PRESERVE, NULL, 0.0f, 1.0f, 0.0f);
-                temp_e2 = arg0->user_data;
-                attr = temp_e2->x2D4_specialAttributes;
-                ftColl_CreateAbsorbHit(arg0, &attr->x98_PSI_MAGNET_ABSORPTION);
-            }
-            phi_r0 = 1;
-        }
-        if (phi_r0 != 0)
-        {
-            func_8007DB24(arg0);
-            temp_r30 = arg0->user_data;
-            if (temp_r30->x2219_flag.bits.b0 == 0)
-            {
-                efAsync_Spawn(arg0, &temp_r30->x60C, 0U, 0x4F0U, temp_r30->x5E8_fighterBones[23].x0_jobj);
-                temp_r30->x2219_flag.bits.b0 = 1;
-            }
-            temp_r30->cb.x21D4_callback_EnterHitlag = efLib_PauseAll;
-            temp_r30->cb.x21D8_callback_ExitHitlag = efLib_ResumeAll;
-        }
-    }
-
-    MagnetStateVarCalc(arg0);
-}
-
-// 0x8011ADC8 //
-// https://decomp.me/scratch/VSNzs //
-void ftNess_SpecialAirLwHit_Anim(HSD_GObj* arg0) // Ness's aerial PSI Magnet Absorb Animation callback //
-{
-    s32 unused[6];
-    Fighter* temp_r31;
-    Fighter* temp_r31_2;
-    Fighter* temp_r4;
-
-    temp_r4 = arg0->user_data;
-    if ((temp_r4->input.x65C_heldInputs & HSD_BUTTON_B) == FALSE)
-    {
-        temp_r4->nessVars[0].SpecialLw.isRelease = 1;
-    }
-
-    if (temp_r4->nessVars[0].SpecialLw.releaseLag > 0)
-    {
-        temp_r4->nessVars[0].SpecialLw.releaseLag = (s32)(temp_r4->nessVars[0].SpecialLw.releaseLag - 1);
-    }
-    if ((ftAnim_IsFramesRemaining(arg0) == FALSE) && (ftNess_SpecialLwHold_GroundOrAir(arg0) != FALSE))
-    {
-        func_8007DB24(arg0);
-        temp_r31 = arg0->user_data;
-        if (temp_r31->x2219_flag.bits.b0 == 0)
-        {
-            efAsync_Spawn(arg0, &temp_r31->x60C, 0U, 0x4F0U, temp_r31->x5E8_fighterBones[23].x0_jobj);
-            temp_r31->x2219_flag.bits.b0 = 1;
-        }
-        temp_r31->cb.x21D4_callback_EnterHitlag = efLib_PauseAll;
-        temp_r31->cb.x21D8_callback_ExitHitlag = efLib_ResumeAll;
-    }
-    temp_r31_2 = arg0->user_data;
-    temp_r31_2->x2350_stateVar5 = (s32)(temp_r31_2->x2350_stateVar5 - 1);
-    if ((s32)temp_r31_2->x2350_stateVar5 <= 0)
-    {
-        func_80088478(temp_r31_2, 0x334A1, 0x7F, 0x40);
-        temp_r31_2->x2350_stateVar5 = 0x28;
-    }
-}
-
-// 0x8011AEE0 //
-void ftNess_SpecialLwHit_IASA(HSD_GObj* fighter_gobj) // Ness's grounded PSI Magnet Absorb IASA callback //
-{
-    return;
-}
-
-// 0x8011AEE4 //
-void ftNess_SpecialAirLwHit_IASA(HSD_GObj* fighter_gobj) // Ness's aerial PSI Magnet Absorb IASA callback //
-{
-    return;
-}
-
-// 0x8011AEE8 //
-// https://decomp.me/scratch/wKRWI //
-void ftNess_SpecialLwHit_Phys(HSD_GObj* fighter_gobj) // Ness's grounded PSI Magnet Absorb Physics callback //
-{
-    func_80084F3C(fighter_gobj);
-    func_8007AF10(fighter_gobj);
-}
-
-// 0x8011AF1C //
-// https://decomp.me/scratch/SfvyO // 
-void ftNess_SpecialAirLwHit_Phys(HSD_GObj* arg0) // Ness's aerial PSI Magnet Absorb Physics callback //
-{
-    s32 unused[6];
-    Fighter* temp_r31;
-    s32 temp_r3;
-    ftNessAttributes* attrs;
-    attr* attributes;
-
-    temp_r31 = arg0->user_data;
-    attrs = temp_r31->x2D4_specialAttributes;
-    attributes = &temp_r31->x110_attr;
-
-    temp_r3 = temp_r31->nessVars[0].SpecialLw.gravityDelay;
-    if (temp_r3 != 0) 
-    {
-        temp_r31->nessVars[0].SpecialLw.gravityDelay = temp_r3 - 1;
-        goto end_part;
-    }
-    func_8007D494(temp_r31, attrs->x8C_PSI_MAGNET_FALL_ACCEL, attributes->x170_TerminalVelocity);
-end_part:
-    func_8007CF58(temp_r31);
-    func_8007AF10(arg0);
-}
-
-// 0x8011AF90 //
-// https://decomp.me/scratch/XSIRp //
-void ftNess_SpecialLwHit_Coll(HSD_GObj* fighter_gobj) // Ness's grounded PSI Magnet Absorb Collision callback //
-{
-    if (func_80082708(fighter_gobj) == FALSE)
-    {
-        ftNess_SpecialLwHit_GroundToAir(fighter_gobj);
-    }
-}
-
-// 0x8011AFCC //
-// https://decomp.me/scratch/Lq3zN //
-void ftNess_SpecialAirLwHit_Coll(HSD_GObj* fighter_gobj) // Ness's aerial PSI Magnet Absorb Collision callback //
-{
-    if (func_80081D0C(fighter_gobj) != FALSE)
-    {
-        ftNess_SpecialAirLwHit_AirToGround(fighter_gobj);
-    }
-}
-
-// 0x8011B008 //
-// https://decomp.me/scratch/LkmRj //
-void ftNess_SpecialLwHit_GroundToAir(HSD_GObj* fighter_gobj) // Ness's ground->air PSI Magnet Absorb Action State handler //
-{
-    s32 filler[6];
-    Fighter* fighter_data;
-    ftNessAttributes* ness_attr;
-
-    fighter_data = fighter_gobj->user_data;
-    func_8007D5D4(fighter_data);
-    Fighter_ActionStateChange_800693AC(fighter_gobj, AS_NESS_SPECIALAIRLW_HIT, FTNESS_SPECIALLW_COLL_FLAG, NULL, fighter_data->x894_currentAnimFrame, 1.0f, 0.0f);
-    fighter_data = fighter_gobj->user_data;
-    ness_attr = fighter_data->x2D4_specialAttributes;
-    ftColl_CreateAbsorbHit(fighter_gobj, &ness_attr->x98_PSI_MAGNET_ABSORPTION);
-}
-
-// 0x8011B07C //
-// https://decomp.me/scratch/uVIed //
-void ftNess_SpecialAirLwHit_AirToGround(HSD_GObj* fighter_gobj) // Ness's air->ground PSI Magnet Absorb Action State handler //
-{
-    s32 filler[6];
-    Fighter* fighter_data;
-    ftNessAttributes* ness_attr;
-
-    fighter_data = fighter_gobj->user_data;
-    func_8007D7FC(fighter_data);
-    Fighter_ActionStateChange_800693AC(fighter_gobj, AS_NESS_SPECIALLW_HIT, FTNESS_SPECIALLW_COLL_FLAG, NULL, fighter_data->x894_currentAnimFrame, 1.0f, 0.0f);
-    func_8007D468(fighter_data);
-    fighter_data = fighter_gobj->user_data;
-    ness_attr = fighter_data->x2D4_specialAttributes;
-    ftColl_CreateAbsorbHit(fighter_gobj, &ness_attr->x98_PSI_MAGNET_ABSORPTION);
-}
-
-// 0x8011B0F8 //
-// https://decomp.me/scratch/H0osU //
-void ftNess_AbsorbThink_DecideAction(HSD_GObj* gobj) // Ness's PSI Magnet OnAbsorb hook //
-{
-    s32 filler[2];
-    f32 temp_f1;
-    f32 temp_f31;
-    s32 temp_r0;
-    Fighter* temp_r31;
-    ftNessAttributes* temp_r30;
-    s32 phi_r4;
-
-    temp_r31 = gobj->user_data;
-    temp_r30 = temp_r31->x2D4_specialAttributes;
-    temp_f31 = (f32)(s32)((f32)temp_r31->AbsorbAttr.x1A44_damageTaken * ftNess_GetAbsorbHeal(temp_r31));
-    temp_r31->dmg.x1830_percent -= temp_f31;
-    temp_f1 = temp_r31->dmg.x1830_percent;
-
-    if (temp_r31->dmg.x1830_percent < 0.0f)
-    {
-        temp_f31 = temp_f1 + temp_f31;
-        temp_r31->dmg.x1830_percent = 0.0f;
-    }
-    Player_SetHPByIndex((s32)temp_r31->xC_playerID, temp_r31->x221F_flag.bits.b4, (s32)temp_r31->dmg.x1830_percent);
-    func_80040B8C(temp_r31->xC_playerID, temp_r31->x221F_flag.bits.b4, (s32)temp_f31);
-    temp_r31->x2C_facing_direction = (f32)temp_r31->AbsorbAttr.x1A40_absorbHitDirection;
-    temp_r0 = temp_r31->x10_action_state_index;
-
-    if (((temp_r0 != AS_NESS_SPECIALLW_HIT) && (temp_r0 != AS_NESS_SPECIALAIRLW_HIT)) || !(temp_r31->x894_currentAnimFrame <= temp_r30->x7C_PSI_MAGNET_UNK2))
-    {
-        if ((s32)temp_r31->xE0_ground_or_air == GROUND)
-        {
-            phi_r4 = AS_NESS_SPECIALLW_HIT;
-        }
-        else
-        {
-            phi_r4 = AS_NESS_SPECIALAIRLW_HIT;
-        }
-        Fighter_ActionStateChange_800693AC(gobj, phi_r4, 2, NULL, 0.0f, 1.0f, 0.0f);
-        ftColl_CreateAbsorbHit(gobj, &temp_r30->x98_PSI_MAGNET_ABSORPTION);
-    }
-}
-
-// 0x8011B25C //
-// https://decomp.me/scratch/H32Eg //
-void ftNess_SpecialLwEnd_Anim(HSD_GObj* fighter_gobj) // Ness's grounded PSI Magnet End Animation callback //
-{
-    s32 unused[2];
-
-    if (ftAnim_IsFramesRemaining(fighter_gobj) == FALSE)
-    {
-        func_8007DB24(fighter_gobj);
-        func_8007D92C(fighter_gobj);
-    }
-}
-
-// 0x8011B2A0 //
-// https://decomp.me/scratch/uLilE //
-void ftNess_SpecialAirLwEnd_Anim(HSD_GObj* fighter_gobj) // Ness's aerial PSI Magnet End Animation callback //
-{
-    s32 unused[2];
-    if (ftAnim_IsFramesRemaining(fighter_gobj) == FALSE)
-    {
-        func_8007DB24(fighter_gobj);
-        func_8007D92C(fighter_gobj);
-    }
-}
-
-// 0x8011B2E4 //
-void ftNess_SpecialLwEnd_IASA(HSD_GObj* fighter_gobj) // Ness's grounded PSI Magnet End IASA callback //
-{
-    return;
-}
-
-// 0x8011B2E8 //
-void ftNess_SpecialAirLwEnd_IASA(HSD_GObj* fighter_gobj) // Ness's aerial PSI Magnet End IASA callback //
-{
-    return;
-}
-
-// 0x8011B2EC //
-// https://decomp.me/scratch/ccQxd //
-void ftNess_SpecialLwEnd_Phys(HSD_GObj* fighter_gobj) // Ness's grounded PSI Magnet End Physics callback //
-{
-    func_80084F3C(fighter_gobj);
-}
-
-// 0x8011B30C //
-// https://decomp.me/scratch/EkqUN //
-void ftNess_SpecialAirLwEnd_Phys(HSD_GObj* arg0) // Ness's aerial PSI Magnet End Physics callback //
-{
-    s32 unused[6];
-    Fighter* temp_r31;
-    s32 temp_r3;
-    ftNessAttributes* attrs;
-    attr* attributes;
-
-    temp_r31 = arg0->user_data;
-    attrs = temp_r31->x2D4_specialAttributes;
-    attributes = &temp_r31->x110_attr;
-
-    temp_r3 = temp_r31->nessVars[0].SpecialLw.gravityDelay;
-    if (temp_r3 != 0)
-    {
-        temp_r31->nessVars[0].SpecialLw.gravityDelay = temp_r3 - 1;
-        goto end_part;
-    }
-    func_8007D494(temp_r31, attrs->x8C_PSI_MAGNET_FALL_ACCEL, attributes->x170_TerminalVelocity);
-end_part:
-    func_8007CF58(temp_r31);
-}
-
-// 0x8011B36C //
-// https://decomp.me/scratch/5ROxm //
-void ftNess_SpecialLwEnd_Coll(HSD_GObj* fighter_gobj) // Ness's grounded PSI Magnet End Collision callback //
-{
-    if (func_80082708(fighter_gobj) == FALSE)
-    {
-        ftNess_SpecialLwEnd_GroundToAir(fighter_gobj);
-    }
-}
-
-// 0x8011B3A8 //
-// https://decomp.me/scratch/phduU //
-void ftNess_SpecialAirLwEnd_Coll(HSD_GObj* fighter_gobj) // Ness's aerial PSI Magnet End Collision callback //
-{
-    if (func_80081D0C(fighter_gobj) != FALSE) 
-    {
-        ftNess_SpecialAirLwEnd_AirToGround(fighter_gobj);
-    }
-}
-
-// 0x8011B3E4 //
-// https://decomp.me/scratch/9ihkO //
-void ftNess_SpecialLwEnd_GroundToAir(HSD_GObj* fighter_gobj) // Ness's ground->air PSI Magnet End Action State handler //
-{
-    Fighter* fighter_data;
-
-    fighter_data = fighter_gobj->user_data;
-    func_8007D5D4(fighter_data);
-    Fighter_ActionStateChange_800693AC(fighter_gobj, AS_NESS_SPECIALAIRLW_END, FTNESS_SPECIALLW_END_FLAG, NULL, fighter_data->x894_currentAnimFrame, 1.0f, 0.0f);
-}
-
-// 0x8011B444 //
-// https://decomp.me/scratch/uJw37 //
-void ftNess_SpecialAirLwEnd_AirToGround(HSD_GObj* fighter_gobj) // Ness's air->ground PSI Magnet End Action State handler //
-{
-    Fighter* temp_r31;
-
-    temp_r31 = fighter_gobj->user_data;
-    func_8007D7FC(temp_r31);
-    Fighter_ActionStateChange_800693AC(fighter_gobj, AS_NESS_SPECIALLW_END, FTNESS_SPECIALLW_END_FLAG, NULL, temp_r31->x894_currentAnimFrame, 1.0f, 0.0f);
-    func_8007D468(temp_r31);
-}
-
-// 0x8011B4AC //
-// https://decomp.me/scratch/6wpwg //
-void ftNess_SpecialLwEnd_Action(HSD_GObj* fighter_gobj) // Ness's grounded PSI Magnet End Action State handler //
-{
-    Fighter_ActionStateChange_800693AC(fighter_gobj, AS_NESS_SPECIALLW_END, 0, NULL, 0.0f, 1.0f, 0.0f);
-}
-
-// 0x8011B4E4 //
-// https://decomp.me/scratch/sbrLt //
-void ftNess_SpecialAirLwEnd_Action(HSD_GObj* fighter_gobj) // Ness's aerial PSI Magnet End Action State handler //
-{
-    Fighter_ActionStateChange_800693AC(fighter_gobj, AS_NESS_SPECIALAIRLW_END, 0, NULL, 0.0f, 1.0f, 0.0f);
-}
-
+#include <ftNess.h>
+
+// 0x80119E14 //
+// https://decomp.me/scratch/LwTKg //
+void ftNess_SpecialLwStart_Action(HSD_GObj* fighter_gobj) // Ness's grounded PSI Magnet Start Action State handler //
+{
+    s32 filler[7];
+    ftNessAttributes* ness_attr;
+    Fighter* temp_fp;
+
+    temp_fp = fighter_gobj->user_data;
+    ness_attr = temp_fp->x2D4_specialAttributes;
+    temp_fp->nessVars[0].SpecialLw.releaseLag = (s32)ness_attr->x74_PSI_MAGNET_RELEASE_LAG;
+    temp_fp->nessVars[0].SpecialLw.isRelease = 0;
+    temp_fp->nessVars[0].SpecialLw.gravityDelay = (s32)ness_attr->x84_PSI_MAGNET_FRAMES_BEFORE_GRAVITY;
+    temp_fp->x2350_stateVar5 = 0;
+    Fighter_ActionStateChange_800693AC(fighter_gobj, AS_NESS_SPECIALLW_START, 0, NULL, 0.0f, 1.0f, 0.0f);
+    func_8006EBA4(fighter_gobj);
+}
+
+// 0x80119E90 //
+// https://decomp.me/scratch/ckNxx //
+void ftNess_SpecialAirLwStart_Action(HSD_GObj* fighter_gobj) // Ness's aerial PSI Magnet Start Action State handler //
+{
+    s32 filler[7];
+    Fighter* temp_fp;
+    ftNessAttributes* ness_attr;
+
+    temp_fp = fighter_gobj->user_data;
+    ness_attr = temp_fp->x2D4_specialAttributes;
+    temp_fp->nessVars[0].SpecialLw.releaseLag = (s32)ness_attr->x74_PSI_MAGNET_RELEASE_LAG;
+    temp_fp->nessVars[0].SpecialLw.isRelease = 0;
+    temp_fp->nessVars[0].SpecialLw.gravityDelay = (s32)ness_attr->x84_PSI_MAGNET_FRAMES_BEFORE_GRAVITY;
+    temp_fp->x2350_stateVar5 = 0;
+    temp_fp->x80_self_vel.y = 0.0f;
+    temp_fp->x80_self_vel.x /= ness_attr->x88_PSI_MAGNET_MOMENTUM_PRESERVATION;
+    Fighter_ActionStateChange_800693AC(fighter_gobj, AS_NESS_SPECIALAIRLW_START, 0, NULL, 0.0f, 1.0f, 0.0f);
+    func_8006EBA4(fighter_gobj);
+}
+
+// 0x80119F20 //
+// https://decomp.me/scratch/frKYd //
+void ftNess_SpecialLwStart_Anim(HSD_GObj* fighter_gobj) // Ness's grounded PSI Magnet Start Animation callback //
+{
+    Fighter* fighter_data;
+    Fighter* fighter_data2;
+    s32 unused[2];
+
+    fighter_data2 = fighter_gobj->user_data;
+
+    if ((fighter_data2->input.x65C_heldInputs & HSD_BUTTON_B) == FALSE)
+    {
+        fighter_data2->nessVars[0].SpecialLw.isRelease = 1;
+    }
+
+    if (ftAnim_IsFramesRemaining(fighter_gobj) == FALSE)
+    {
+        fighter_data = fighter_gobj->user_data;
+
+        if (fighter_data->x2219_flag.bits.b0 == 0)
+        {
+
+            efAsync_Spawn(fighter_gobj, &fighter_data->x60C, 0U, 0x4F0U, fighter_data->x5E8_fighterBones[23].x0_jobj);
+            fighter_data->x2219_flag.bits.b0 = 1;
+        }
+        fighter_data->cb.x21D4_callback_EnterHitlag = efLib_PauseAll;
+        fighter_data->cb.x21D8_callback_ExitHitlag = efLib_ResumeAll;
+        fighter_data2->x2350_stateVar5 = 0;
+        if ((s32)fighter_data2->xE0_ground_or_air == GROUND)
+        {
+            ftNess_SpecialLwHold_Action(fighter_gobj);
+            return;
+        }
+        ftNess_SpecialAirLwHold_Action(fighter_gobj);
+    }
+}
+
+// 0x8011A000
+// https://decomp.me/scratch/psrOE //
+void ftNess_SpecialAirLwStart_Anim(HSD_GObj* fighter_gobj) // Ness's aerial PSI Magnet Start Animation callback //
+{
+    Fighter* fighter_data2;
+    Fighter* fighter_data;
+    s32 unused[4];
+
+    fighter_data2 = fighter_data = fighter_gobj->user_data;
+
+    if ((fighter_data2->input.x65C_heldInputs & HSD_BUTTON_B) == FALSE)
+    {
+        fighter_data2->nessVars[0].SpecialLw.isRelease = 1;
+    }
+
+    if (ftAnim_IsFramesRemaining(fighter_gobj) == FALSE)
+    {
+        fighter_data = fighter_gobj->user_data;
+
+        if (fighter_data->x2219_flag.bits.b0 == 0)
+        {
+            efAsync_Spawn(fighter_gobj, &fighter_data->x60C, 0U, 0x4F0U, fighter_data->x5E8_fighterBones[23].x0_jobj);
+            fighter_data->x2219_flag.bits.b0 = 1;
+        }
+        fighter_data->cb.x21D4_callback_EnterHitlag = efLib_PauseAll;
+        fighter_data->cb.x21D8_callback_ExitHitlag = efLib_ResumeAll;
+        fighter_data2->x2350_stateVar5 = 0;
+        if ((s32)fighter_data2->xE0_ground_or_air == GROUND)
+        {
+            ftNess_SpecialLwHold_Action(fighter_gobj);
+            return;
+        }
+        ftNess_SpecialAirLwHold_Action(fighter_gobj);
+    }
+}
+
+// 0x8011A0E0 //
+void ftNess_SpecialLwStart_IASA(HSD_GObj* fighter_gobj) // Ness's grounded PSI Magnet Start IASA callback //
+{
+    return;
+}
+
+// 0x8011A0E4 //
+void ftNess_SpecialAirLwStart_IASA(HSD_GObj* fighter_gobj) // Ness's aerial PSI Magnet Start IASA callback //
+{
+    return;
+}
+
+// 0x8011A0E8 //
+// https://decomp.me/scratch/GCJrl //
+void ftNess_SpecialLwStart_Phys(HSD_GObj* fighter_gobj) // Ness's grounded PSI Magnet Start Physics callback //
+{
+    func_80084F3C(fighter_gobj);
+}
+
+// 0x8011A108 //
+// https://decomp.me/scratch/4zHBZ //
+void ftNess_SpecialAirLwStart_Phys(HSD_GObj* fighter_gobj) // Ness's aerial PSI Magnet Start Physics callback //
+{
+    Fighter* fighter_data;
+    s32 unused[2];
+    s32 gravityDelay;
+    attr* attr;
+    ftNessAttributes* ness_attr;
+
+    fighter_data = fighter_gobj->user_data;
+    attr = &fighter_data->x110_attr;
+    ness_attr = fighter_data->x2D4_specialAttributes;
+    gravityDelay = fighter_data->nessVars[0].SpecialLw.gravityDelay;
+    if (gravityDelay != 0)
+    {
+        fighter_data->nessVars[0].SpecialLw.gravityDelay = gravityDelay - 1;
+        goto block_end;
+    }
+
+    func_8007D494(fighter_data, ness_attr->x8C_PSI_MAGNET_FALL_ACCEL, attr->x170_TerminalVelocity);
+block_end:
+    func_8007CF58(fighter_data);
+}
+
+// 0x8011A168 //
+// https://decomp.me/scratch/S8g3b //
+void ftNess_SpecialLwStart_Coll(HSD_GObj* fighter_gobj) // Ness's grounded PSI Magnet Start Collision callback //
+{
+    if (func_80082708(fighter_gobj) == FALSE)
+    {
+        ftNess_SpecialLwStart_GroundToAir(fighter_gobj);
+    }
+}
+
+// 0x8011A1A4 //
+// https://decomp.me/scratch/eNYIn //
+void ftNess_SpecialAirLwStart_Coll(HSD_GObj* fighter_gobj) // Ness's aerial PSI Magnet Start Collision callback //
+{
+    if (func_80081D0C(fighter_gobj) != FALSE)
+    {
+        ftNess_SpecialAirLwStart_AirToGround(fighter_gobj);
+    }
+}
+
+// 0x8011A1E0 //
+// https://decomp.me/scratch/erSzB //
+void ftNess_SpecialLwStart_GroundToAir(HSD_GObj* fighter_gobj) // Ness's ground->air PSI Magnet Start Action State handler //
+{
+    Fighter* fighter_data;
+
+    fighter_data = fighter_gobj->user_data;
+    func_8007D5D4(fighter_data);
+    Fighter_ActionStateChange_800693AC(fighter_gobj, AS_NESS_SPECIALAIRLW_START, FTNESS_SPECIALLW_COLL_FLAG, NULL, fighter_data->x894_currentAnimFrame, 1.0f, 0.0f);
+}
+
+extern void func_8007D468(Fighter*);
+
+// 0x8011A240 //
+// https://decomp.me/scratch/153K2 //
+void ftNess_SpecialAirLwStart_AirToGround(HSD_GObj* fighter_gobj) // Ness's air->ground PSI Magnet Start Action State handler //
+{
+    Fighter* fighter_data;
+
+    fighter_data = fighter_gobj->user_data;
+    func_8007D7FC(fighter_data);
+    Fighter_ActionStateChange_800693AC(fighter_gobj, AS_NESS_SPECIALLW_START, FTNESS_SPECIALLW_COLL_FLAG, NULL, fighter_data->x894_currentAnimFrame, 1.0f, 0.0f);
+    func_8007D468(fighter_data);
+}
+
+extern void func_80088478(Fighter*, s32, s32, s32);
+
+// 0x8011A2A8 //
+// https://decomp.me/scratch/Wlutx //
+void ftNess_SpecialLwHold_Anim(HSD_GObj* fighter_gobj) // Ness's grounded PSI Magnet Hold Animation callback //
+{
+    s32 unused[2];
+    s32 timer_var;
+    Fighter* temp_r31;
+    Fighter* fighter_data;
+
+    fighter_data = fighter_gobj->user_data;
+    if ((fighter_data->input.x65C_heldInputs & HSD_BUTTON_B) == FALSE)
+    {
+        fighter_data->nessVars[0].SpecialLw.isRelease = 1;
+    }
+
+    if (fighter_data->nessVars[0].SpecialLw.releaseLag > 0)
+    {
+        fighter_data->nessVars[0].SpecialLw.releaseLag--;
+    }
+    if (((s32)fighter_data->nessVars[0].SpecialLw.releaseLag <= 0) && ((s32)fighter_data->nessVars[0].SpecialLw.isRelease != 0))
+    {
+        if ((s32)fighter_data->xE0_ground_or_air == GROUND)
+        {
+            ftNess_SpecialLwEnd_Action(fighter_gobj);
+        }
+        else
+        {
+            ftNess_SpecialAirLwEnd_Action(fighter_gobj);
+        }
+    }
+    temp_r31 = fighter_gobj->user_data;
+
+    temp_r31->x2350_stateVar5--;
+
+    if ((s32)temp_r31->x2350_stateVar5 <= 0)
+    {
+        func_80088478(temp_r31, 0x334A1, 0x7F, 0x40);
+        temp_r31->x2350_stateVar5 = 0x28;
+    }
+}
+
+// 0x8011A370 //
+// https://decomp.me/scratch/UbQAr //
+void ftNess_SpecialAirLwHold_Anim(HSD_GObj* fighter_gobj) // Ness's aerial PSI Magnet Hold Animation callback //
+{
+    s32 unused[4];
+    s32 timer_var;
+    Fighter* temp_r31;
+    Fighter* fighter_data;
+
+    fighter_data = fighter_gobj->user_data;
+    if ((fighter_data->input.x65C_heldInputs & HSD_BUTTON_B) == FALSE)
+    {
+        fighter_data->nessVars[0].SpecialLw.isRelease = 1;
+    }
+
+    if (fighter_data->nessVars[0].SpecialLw.releaseLag > 0)
+    {
+        fighter_data->nessVars[0].SpecialLw.releaseLag = (s32)(fighter_data->nessVars[0].SpecialLw.releaseLag - 1);
+    }
+    if (((s32)fighter_data->nessVars[0].SpecialLw.releaseLag <= 0) && ((s32)fighter_data->nessVars[0].SpecialLw.isRelease != 0))
+    {
+        if ((s32)fighter_data->xE0_ground_or_air == GROUND)
+        {
+            ftNess_SpecialLwEnd_Action(fighter_gobj);
+        }
+        else
+        {
+            ftNess_SpecialAirLwEnd_Action(fighter_gobj);
+        }
+    }
+    temp_r31 = fighter_gobj->user_data;
+
+    temp_r31->x2350_stateVar5 = (s32)(temp_r31->x2350_stateVar5 - 1);
+
+    if ((s32)temp_r31->x2350_stateVar5 <= 0)
+    {
+        func_80088478(temp_r31, 0x334A1, 0x7F, 0x40);
+        temp_r31->x2350_stateVar5 = 0x28;
+    }
+}
+
+// 0x8011A438 //
+void ftNess_SpecialLwHold_IASA(HSD_GObj* fighter_gobj) // Ness's grounded PSI Magnet Hold IASA callback //
+{
+    return;
+}
+
+// 0x8011A43C //
+void ftNess_SpecialAirLwHold_IASA(HSD_GObj* fighter_gobj) // Ness's aerial PSI Magnet Hold IASA callback //
+{
+    return;
+}
+
+extern void func_8007AF10(HSD_GObj*);
+
+// 0x8011A440 //
+// https://decomp.me/scratch/knaIL //
+void ftNess_SpecialLwHold_Phys(HSD_GObj* fighter_gobj) // Ness's grounded PSI Magnet Hold Physics callback //
+{
+    func_80084F3C(fighter_gobj);
+    func_8007AF10(fighter_gobj);
+}
+
+// 0x8011A474 //
+// https://decomp.me/scratch/R46Uj //
+void ftNess_SpecialAirLwHold_Phys(HSD_GObj* fighter_gobj) // Ness's aerial PSI Magnet Hold Physics callback //
+{
+    Fighter* fighter_data;
+    s32 unused[6];
+    s32 magnetTimer;
+    ftNessAttributes* ness_attr;
+    attr* attr;
+
+    fighter_data = fighter_gobj->user_data;
+    ness_attr = fighter_data->x2D4_specialAttributes;
+    attr = &fighter_data->x110_attr;
+
+    magnetTimer = fighter_data->nessVars[0].SpecialLw.gravityDelay;
+    if (magnetTimer != 0)
+    {
+        fighter_data->nessVars[0].SpecialLw.gravityDelay = magnetTimer - 1;
+        goto block_end;
+    }
+    func_8007D494(fighter_data, ness_attr->x8C_PSI_MAGNET_FALL_ACCEL, attr->x170_TerminalVelocity);
+block_end:
+    func_8007CF58(fighter_data);
+    func_8007AF10(fighter_gobj);
+}
+
+// 0x8011A4E8 //
+// https://decomp.me/scratch/SNaVN //
+void ftNess_SpecialLwHold_Coll(HSD_GObj* fighter_gobj) // Ness's grounded PSI Magnet Hold Collision callback //
+{
+    if (func_80082708(fighter_gobj) == FALSE)
+    {
+        ftNess_SpecialLwHold_GroundToAir(fighter_gobj);
+    }
+}
+
+// 0x8011A524 //
+// https://decomp.me/scratch/dS3Sn //
+void ftNess_SpecialAirLwHold_Coll(HSD_GObj* fighter_gobj) // Ness's aerial PSI Magnet Hold Collision callback
+{
+    if (func_80081D0C(fighter_gobj) != FALSE)
+    {
+        ftNess_SpecialAirLwHold_AirToGround(fighter_gobj);
+    }
+}
+
+extern void ftColl_CreateAbsorbHit(HSD_GObj*, AbsorbDesc*); // Create Absorb Bubble //
+
+// 0x8011A560 //
+// https://decomp.me/scratch/noqpv //
+void ftNess_SpecialLwHold_GroundToAir(HSD_GObj* fighter_gobj) // Ness's ground->air PSI Magnet Hold Action State handler //
+{
+    s32 filler[6];
+    Fighter* fighter_data;
+    ftNessAttributes* ness_attr;
+
+    fighter_data = fighter_gobj->user_data;
+    func_8007D5D4(fighter_data);
+    Fighter_ActionStateChange_800693AC(fighter_gobj, AS_NESS_SPECIALAIRLW_HOLD, FTNESS_SPECIALLW_COLL_FLAG, NULL, fighter_data->x894_currentAnimFrame, 1.0f, 0.0f);
+    fighter_data = fighter_gobj->user_data;
+    ness_attr = fighter_data->x2D4_specialAttributes;
+    ftColl_CreateAbsorbHit(fighter_gobj, &ness_attr->x98_PSI_MAGNET_ABSORPTION);
+}
+
+// 0x8011A5D4 //
+// https://decomp.me/scratch/PCAft //
+void ftNess_SpecialAirLwHold_AirToGround(HSD_GObj* fighter_gobj) // Ness's air->ground PSI Magnet Hold Action State handler //
+{
+    s32 filler[6];
+    Fighter* fighter_data;
+    ftNessAttributes* ness_attr;
+
+    fighter_data = fighter_gobj->user_data;
+    func_8007D7FC(fighter_data);
+    Fighter_ActionStateChange_800693AC(fighter_gobj, AS_NESS_SPECIALLW_HOLD, FTNESS_SPECIALLW_COLL_FLAG, NULL, fighter_data->x894_currentAnimFrame, 1.0f, 0.0f);
+    func_8007D468(fighter_data);
+    fighter_data = fighter_gobj->user_data;
+    ness_attr = fighter_data->x2D4_specialAttributes;
+    ftColl_CreateAbsorbHit(fighter_gobj, &ness_attr->x98_PSI_MAGNET_ABSORPTION);
+}
+
+// 0x8011A650 //
+// https://decomp.me/scratch/YoMqy //
+void ftNess_SpecialLwHold_Action(HSD_GObj* fighter_gobj) // Ness's grounded PSI Magnet Hold Action State handler //
+{
+    s32 filler[4];
+    Fighter* fighter_data;
+    ftNessAttributes* ness_attr;
+
+    Fighter_ActionStateChange_800693AC(fighter_gobj, AS_NESS_SPECIALLW_HOLD, FIGHTER_GFX_PRESERVE, NULL, 0.0f, 1.0f, 0.0f);
+    fighter_data = fighter_gobj->user_data;
+    ness_attr = fighter_data->x2D4_specialAttributes;
+    ftColl_CreateAbsorbHit(fighter_gobj, &ness_attr->x98_PSI_MAGNET_ABSORPTION);
+}
+
+// 0x8011A6A8 //
+// https://decomp.me/scratch/TjjOK //
+void ftNess_SpecialAirLwHold_Action(HSD_GObj* fighter_gobj) // Ness's aerial PSI Magnet Hold Action State handler //
+{
+    s32 filler[4];
+    Fighter* fighter_data;
+    ftNessAttributes* ness_attr;
+
+    Fighter_ActionStateChange_800693AC(fighter_gobj, AS_NESS_SPECIALAIRLW_HOLD, FIGHTER_GFX_PRESERVE, NULL, 0.0f, 1.0f, 0.0f);
+    fighter_data = fighter_gobj->user_data;
+    ness_attr = fighter_data->x2D4_specialAttributes;
+    ftColl_CreateAbsorbHit(fighter_gobj, &ness_attr->x98_PSI_MAGNET_ABSORPTION);
+}
+
+extern f32 func_80075F48(Fighter*, s32);
+
+inline f32 returnStateVar(s32 stateVar)
+{
+    return (f32)stateVar;
+}
+
+inline void GetAttrStuff(HSD_GObj* arg0)
+{
+    Fighter* temp_r30 = arg0->user_data;
+    ftNessAttributes* temp_r31 = temp_r30->x2D4_specialAttributes;
+    temp_r30->x2344_stateVar2 += -1;
+
+    if (((u32)temp_r30->x2200_ftcmd_var0 == 0U) && ((returnStateVar(temp_r30->x2344_stateVar2)) <= temp_r31->x78_PSI_MAGNET_UNK1)) 
+    {
+        temp_r30->x2200_ftcmd_var0 = 1;
+        temp_r30->x2C_facing_direction = -temp_r30->x2C_facing_direction;
+    }
+    func_80075AF0(temp_r30, 0, -((0.01745329238474369f * (180.0f / temp_r31->x78_PSI_MAGNET_UNK1)) - func_80075F48(temp_r30, 0)));
+}
+
+// 0x8011A700 //
+// https://decomp.me/scratch/ZgMh8 //
+void ftNess_SpecialLwTurn_Anim(HSD_GObj* arg0) // Ness's grounded PSI Magnet Turnaround Animation callback - unused // 
+{
+    ftNessAttributes* temp_r31;
+    Fighter* temp_r30;
+    Fighter* temp_r29 = temp_r30 = arg0->user_data;
+
+    if ((temp_r29->input.x65C_heldInputs & HSD_BUTTON_B) == FALSE)
+    {
+        temp_r29->nessVars[0].SpecialLw.isRelease = 1;
+    }
+    if (temp_r29->nessVars[0].SpecialLw.releaseLag > 0)
+    {
+        temp_r29->nessVars[0].SpecialLw.releaseLag = temp_r29->nessVars[0].SpecialLw.releaseLag - 1;
+    }
+
+    GetAttrStuff(arg0);
+
+    if ((s32)temp_r29->x2344_stateVar2 <= 0)
+    {
+        ftNess_SpecialLwHold_GroundOrAir(arg0);
+    }
+}
+
+// 0x8011A810 //
+// https://decomp.me/scratch/UQm4N // Ness's aerial PSI Magnet Turnaround Animation callback - unused //
+void ftNess_SpecialAirLwTurn_Anim(HSD_GObj* arg0)
+{
+    s32 filler[2];
+    ftNessAttributes* temp_r31;
+    Fighter* temp_r30;
+    Fighter* temp_r29 = temp_r30 = arg0->user_data;
+
+    if ((temp_r29->input.x65C_heldInputs & HSD_BUTTON_B) == FALSE)
+    {
+        temp_r29->nessVars[0].SpecialLw.isRelease = 1;
+    }
+
+    if (temp_r29->nessVars[0].SpecialLw.releaseLag > 0)
+    {
+        temp_r29->nessVars[0].SpecialLw.releaseLag = temp_r29->nessVars[0].SpecialLw.releaseLag - 1;
+    }
+
+    GetAttrStuff(arg0);
+
+    if ((s32)temp_r29->x2344_stateVar2 <= 0) 
+    {
+        ftNess_SpecialLwHold_GroundOrAir(arg0);
+    }
+}
+
+// 0x8011A920 //
+void ftNess_SpecialLwTurn_IASA(HSD_GObj* fighter_gobj) // Ness's grounded PSI Magnet Turnaround IASA callback - unused //
+{
+    return;
+}
+
+// 0x8011A924 //
+void ftNess_SpecialAirLwTurn_IASA(HSD_GObj* fighter_gobj) // Ness's aerial PSI Magnet Turnaround IASA callback - unused //
+{
+    return;
+}
+
+// 0x8011A928 //
+void ftNess_SpecialLwTurn_Phys(HSD_GObj* fighter_gobj) // Ness's grounded PSI Magnet Turnaround Physics callback - unused //
+{
+    func_80084F3C(fighter_gobj);
+    func_8007AF10(fighter_gobj);
+}
+
+// 0x8011A95C //
+void ftNess_SpecialAirLwTurn_Phys(HSD_GObj* fighter_gobj) // Ness's aerial PSI Magnet Turnaround Physics callback - unused //
+{
+    Fighter* fighter_data;
+    s32 unused[6];
+    s32 magnetTimer;
+    ftNessAttributes* ness_attr;
+    attr* attr;
+
+    fighter_data = fighter_gobj->user_data;
+    ness_attr = fighter_data->x2D4_specialAttributes;
+    attr = &fighter_data->x110_attr;
+
+    magnetTimer = fighter_data->nessVars[0].SpecialLw.gravityDelay;
+    if (magnetTimer != 0)
+    {
+        fighter_data->nessVars[0].SpecialLw.gravityDelay = magnetTimer - 1;
+        goto block_end;
+    }
+    func_8007D494(fighter_data, ness_attr->x8C_PSI_MAGNET_FALL_ACCEL, attr->x170_TerminalVelocity);
+block_end:
+    func_8007CF58(fighter_data);
+    func_8007AF10(fighter_gobj);
+}
+
+// 0x8011A9D0 //
+// https://decomp.me/scratch/E3jqW //
+void ftNess_SpecialLwTurn_Coll(HSD_GObj* fighter_gobj) // Ness's grounded PSI Magnet Turnaround Collision callback - unused //
+{
+    if (func_80082708(fighter_gobj) == FALSE)
+    {
+        ftNess_SpecialLwTurn_GroundToAir(fighter_gobj);
+    }
+}
+
+// 0x8011AA0C //
+// https://decomp.me/scratch/qkeXm //
+void ftNess_SpecialAirLwTurn_Coll(HSD_GObj* fighter_gobj) // Ness's aerial PSI Magnet Turnaround Collision callback - unused //
+{
+    if (func_80081D0C(fighter_gobj) != FALSE) 
+    {
+        ftNess_SpecialAirLwTurn_AirToGround(fighter_gobj);
+    }
+}
+
+// 0x8011AA48 //
+// https://decomp.me/scratch/Myul8 //
+void ftNess_SpecialLwTurn_GroundToAir(HSD_GObj* fighter_gobj) // Ness's ground->air PSI Magnet Turnaround Action State handler - unused //
+{
+    Fighter* fighter_data;
+
+    fighter_data = fighter_gobj->user_data;
+    func_8007D5D4(fighter_data);
+    Fighter_ActionStateChange_800693AC(fighter_gobj, AS_NESS_SPECIALAIRLW_TURN, FTNESS_SPECIALLW_COLL_FLAG, NULL, fighter_data->x894_currentAnimFrame, 1.0f, 0.0f);
+}
+
+// 0x8011AAA8 //
+// https://decomp.me/scratch/rfuLo //
+void ftNess_SpecialAirLwTurn_AirToGround(HSD_GObj* fighter_gobj) // Ness's air->ground PSI Magnet Turnaround Action State handler - unused //
+{
+    Fighter* fighter_data;
+
+    fighter_data = fighter_gobj->user_data;
+    func_8007D7FC(fighter_data);
+    Fighter_ActionStateChange_800693AC(fighter_gobj, AS_NESS_SPECIALLW_TURN, FTNESS_SPECIALLW_COLL_FLAG, NULL, fighter_data->x894_currentAnimFrame, 1.0f, 0.0f);
+    func_8007D468(fighter_data);
+}
+
+// 0x8011AB10 //
+// https://decomp.me/scratch/HzpAw //
+BOOL ftNess_SpecialLwHold_GroundOrAir(HSD_GObj* arg0) // Decide grounded or aerial PSI Magnet Hold //
+{
+    s32 unused[10];
+    Fighter* temp_r3;
+    ftNessAttributes* attrs;
+
+    temp_r3 = arg0->user_data;
+    if (((s32)temp_r3->nessVars[0].SpecialLw.releaseLag <= 0) && ((s32)temp_r3->nessVars[0].SpecialLw.isRelease != FALSE)) 
+    {
+        if ((s32)temp_r3->xE0_ground_or_air == GA_Ground)
+        {
+            ftNess_SpecialLwEnd_Action(arg0);
+        }
+        else
+        {
+            ftNess_SpecialAirLwEnd_Action(arg0);
+        }
+        return FALSE;
+    }
+    if ((s32)temp_r3->xE0_ground_or_air == GA_Ground)
+    {
+        Fighter_ActionStateChange_800693AC(arg0, AS_NESS_SPECIALLW_HOLD, FIGHTER_GFX_PRESERVE, NULL, 0.0f, 1.0f, 0.0f);
+        temp_r3 = arg0->user_data;
+        attrs = temp_r3->x2D4_specialAttributes;
+        ftColl_CreateAbsorbHit(arg0, &attrs->x98_PSI_MAGNET_ABSORPTION);
+    }
+    else
+    {
+        Fighter_ActionStateChange_800693AC(arg0, AS_NESS_SPECIALAIRLW_HOLD, FIGHTER_GFX_PRESERVE, NULL, 0.0f, 1.0f, 0.0f);
+        temp_r3 = arg0->user_data;
+        attrs = temp_r3->x2D4_specialAttributes;
+        ftColl_CreateAbsorbHit(arg0, &attrs->x98_PSI_MAGNET_ABSORPTION);
+    }
+    return TRUE;
+}
+
+inline void MagnetStateVarCalc(HSD_GObj* fighter_gobj)
+{
+    Fighter* fighter_data = fighter_gobj->user_data;
+    fighter_data->x2350_stateVar5 = fighter_data->x2350_stateVar5 - 1;
+    if ((s32)fighter_data->x2350_stateVar5 <= 0)
+    {
+        func_80088478(fighter_data, 0x334A1, 0x7F, 0x40);
+        fighter_data->x2350_stateVar5 = 0x28;
+    }
+}
+
+// 0x8011ABF8 //
+// https://decomp.me/scratch/jbsQw //
+void ftNess_SpecialLwHit_Anim(HSD_GObj* arg0) // Ness's grounded PSI Magnet Absorb Animation callback //
+{
+    s32 unused[10];
+    f32 temp_f1;
+    f32 temp_f1_2;
+
+    Fighter* temp_r30;
+    Fighter* temp_r3_2;
+    Fighter* temp_r4;
+    s32 phi_r0;
+
+    Fighter* temp_e1;
+    Fighter* temp_e2;
+    ftNessAttributes* attr;
+    Fighter* temp_r31;
+
+    temp_r4 = arg0->user_data;
+    if ((temp_r4->input.x65C_heldInputs & HSD_BUTTON_B) == FALSE)
+    {
+        temp_r4->nessVars[0].SpecialLw.isRelease = 1;
+    }
+
+    if (temp_r4->nessVars[0].SpecialLw.releaseLag > 0)
+    {
+        temp_r4->nessVars[0].SpecialLw.releaseLag = (s32)(temp_r4->nessVars[0].SpecialLw.releaseLag - 1);
+    }
+    if (ftAnim_IsFramesRemaining(arg0) == FALSE)
+    {
+        temp_r3_2 = arg0->user_data;
+        if (((s32)temp_r3_2->nessVars[0].SpecialLw.releaseLag <= 0) && ((s32)temp_r3_2->nessVars[0].SpecialLw.isRelease != 0))
+        {
+            if ((s32)temp_r3_2->xE0_ground_or_air == GROUND)
+            {
+                ftNess_SpecialLwEnd_Action(arg0);
+            }
+            else
+            {
+                ftNess_SpecialAirLwEnd_Action(arg0);
+            }
+            phi_r0 = 0;
+        }
+        else
+        {
+            if ((s32)temp_r3_2->xE0_ground_or_air == GROUND)
+            {
+                Fighter_ActionStateChange_800693AC(arg0, AS_NESS_SPECIALLW_HOLD, FIGHTER_GFX_PRESERVE, NULL, 0.0f, 1.0f, 0.0f);
+
+                temp_e1 = arg0->user_data;
+                attr = temp_e1->x2D4_specialAttributes;
+                ftColl_CreateAbsorbHit(arg0, &attr->x98_PSI_MAGNET_ABSORPTION);
+            }
+            else
+            {
+                Fighter_ActionStateChange_800693AC(arg0, AS_NESS_SPECIALAIRLW_HOLD, FIGHTER_GFX_PRESERVE, NULL, 0.0f, 1.0f, 0.0f);
+                temp_e2 = arg0->user_data;
+                attr = temp_e2->x2D4_specialAttributes;
+                ftColl_CreateAbsorbHit(arg0, &attr->x98_PSI_MAGNET_ABSORPTION);
+            }
+            phi_r0 = 1;
+        }
+        if (phi_r0 != 0)
+        {
+            func_8007DB24(arg0);
+            temp_r30 = arg0->user_data;
+            if (temp_r30->x2219_flag.bits.b0 == 0)
+            {
+                efAsync_Spawn(arg0, &temp_r30->x60C, 0U, 0x4F0U, temp_r30->x5E8_fighterBones[23].x0_jobj);
+                temp_r30->x2219_flag.bits.b0 = 1;
+            }
+            temp_r30->cb.x21D4_callback_EnterHitlag = efLib_PauseAll;
+            temp_r30->cb.x21D8_callback_ExitHitlag = efLib_ResumeAll;
+        }
+    }
+
+    MagnetStateVarCalc(arg0);
+}
+
+// 0x8011ADC8 //
+// https://decomp.me/scratch/VSNzs //
+void ftNess_SpecialAirLwHit_Anim(HSD_GObj* arg0) // Ness's aerial PSI Magnet Absorb Animation callback //
+{
+    s32 unused[6];
+    Fighter* temp_r31;
+    Fighter* temp_r31_2;
+    Fighter* temp_r4;
+
+    temp_r4 = arg0->user_data;
+    if ((temp_r4->input.x65C_heldInputs & HSD_BUTTON_B) == FALSE)
+    {
+        temp_r4->nessVars[0].SpecialLw.isRelease = 1;
+    }
+
+    if (temp_r4->nessVars[0].SpecialLw.releaseLag > 0)
+    {
+        temp_r4->nessVars[0].SpecialLw.releaseLag = (s32)(temp_r4->nessVars[0].SpecialLw.releaseLag - 1);
+    }
+    if ((ftAnim_IsFramesRemaining(arg0) == FALSE) && (ftNess_SpecialLwHold_GroundOrAir(arg0) != FALSE))
+    {
+        func_8007DB24(arg0);
+        temp_r31 = arg0->user_data;
+        if (temp_r31->x2219_flag.bits.b0 == 0)
+        {
+            efAsync_Spawn(arg0, &temp_r31->x60C, 0U, 0x4F0U, temp_r31->x5E8_fighterBones[23].x0_jobj);
+            temp_r31->x2219_flag.bits.b0 = 1;
+        }
+        temp_r31->cb.x21D4_callback_EnterHitlag = efLib_PauseAll;
+        temp_r31->cb.x21D8_callback_ExitHitlag = efLib_ResumeAll;
+    }
+    temp_r31_2 = arg0->user_data;
+    temp_r31_2->x2350_stateVar5 = (s32)(temp_r31_2->x2350_stateVar5 - 1);
+    if ((s32)temp_r31_2->x2350_stateVar5 <= 0)
+    {
+        func_80088478(temp_r31_2, 0x334A1, 0x7F, 0x40);
+        temp_r31_2->x2350_stateVar5 = 0x28;
+    }
+}
+
+// 0x8011AEE0 //
+void ftNess_SpecialLwHit_IASA(HSD_GObj* fighter_gobj) // Ness's grounded PSI Magnet Absorb IASA callback //
+{
+    return;
+}
+
+// 0x8011AEE4 //
+void ftNess_SpecialAirLwHit_IASA(HSD_GObj* fighter_gobj) // Ness's aerial PSI Magnet Absorb IASA callback //
+{
+    return;
+}
+
+// 0x8011AEE8 //
+// https://decomp.me/scratch/wKRWI //
+void ftNess_SpecialLwHit_Phys(HSD_GObj* fighter_gobj) // Ness's grounded PSI Magnet Absorb Physics callback //
+{
+    func_80084F3C(fighter_gobj);
+    func_8007AF10(fighter_gobj);
+}
+
+// 0x8011AF1C //
+// https://decomp.me/scratch/SfvyO // 
+void ftNess_SpecialAirLwHit_Phys(HSD_GObj* arg0) // Ness's aerial PSI Magnet Absorb Physics callback //
+{
+    s32 unused[6];
+    Fighter* temp_r31;
+    s32 temp_r3;
+    ftNessAttributes* attrs;
+    attr* attributes;
+
+    temp_r31 = arg0->user_data;
+    attrs = temp_r31->x2D4_specialAttributes;
+    attributes = &temp_r31->x110_attr;
+
+    temp_r3 = temp_r31->nessVars[0].SpecialLw.gravityDelay;
+    if (temp_r3 != 0) 
+    {
+        temp_r31->nessVars[0].SpecialLw.gravityDelay = temp_r3 - 1;
+        goto end_part;
+    }
+    func_8007D494(temp_r31, attrs->x8C_PSI_MAGNET_FALL_ACCEL, attributes->x170_TerminalVelocity);
+end_part:
+    func_8007CF58(temp_r31);
+    func_8007AF10(arg0);
+}
+
+// 0x8011AF90 //
+// https://decomp.me/scratch/XSIRp //
+void ftNess_SpecialLwHit_Coll(HSD_GObj* fighter_gobj) // Ness's grounded PSI Magnet Absorb Collision callback //
+{
+    if (func_80082708(fighter_gobj) == FALSE)
+    {
+        ftNess_SpecialLwHit_GroundToAir(fighter_gobj);
+    }
+}
+
+// 0x8011AFCC //
+// https://decomp.me/scratch/Lq3zN //
+void ftNess_SpecialAirLwHit_Coll(HSD_GObj* fighter_gobj) // Ness's aerial PSI Magnet Absorb Collision callback //
+{
+    if (func_80081D0C(fighter_gobj) != FALSE)
+    {
+        ftNess_SpecialAirLwHit_AirToGround(fighter_gobj);
+    }
+}
+
+// 0x8011B008 //
+// https://decomp.me/scratch/LkmRj //
+void ftNess_SpecialLwHit_GroundToAir(HSD_GObj* fighter_gobj) // Ness's ground->air PSI Magnet Absorb Action State handler //
+{
+    s32 filler[6];
+    Fighter* fighter_data;
+    ftNessAttributes* ness_attr;
+
+    fighter_data = fighter_gobj->user_data;
+    func_8007D5D4(fighter_data);
+    Fighter_ActionStateChange_800693AC(fighter_gobj, AS_NESS_SPECIALAIRLW_HIT, FTNESS_SPECIALLW_COLL_FLAG, NULL, fighter_data->x894_currentAnimFrame, 1.0f, 0.0f);
+    fighter_data = fighter_gobj->user_data;
+    ness_attr = fighter_data->x2D4_specialAttributes;
+    ftColl_CreateAbsorbHit(fighter_gobj, &ness_attr->x98_PSI_MAGNET_ABSORPTION);
+}
+
+// 0x8011B07C //
+// https://decomp.me/scratch/uVIed //
+void ftNess_SpecialAirLwHit_AirToGround(HSD_GObj* fighter_gobj) // Ness's air->ground PSI Magnet Absorb Action State handler //
+{
+    s32 filler[6];
+    Fighter* fighter_data;
+    ftNessAttributes* ness_attr;
+
+    fighter_data = fighter_gobj->user_data;
+    func_8007D7FC(fighter_data);
+    Fighter_ActionStateChange_800693AC(fighter_gobj, AS_NESS_SPECIALLW_HIT, FTNESS_SPECIALLW_COLL_FLAG, NULL, fighter_data->x894_currentAnimFrame, 1.0f, 0.0f);
+    func_8007D468(fighter_data);
+    fighter_data = fighter_gobj->user_data;
+    ness_attr = fighter_data->x2D4_specialAttributes;
+    ftColl_CreateAbsorbHit(fighter_gobj, &ness_attr->x98_PSI_MAGNET_ABSORPTION);
+}
+
+// 0x8011B0F8 //
+// https://decomp.me/scratch/H0osU //
+void ftNess_AbsorbThink_DecideAction(HSD_GObj* gobj) // Ness's PSI Magnet OnAbsorb hook //
+{
+    s32 filler[2];
+    f32 temp_f1;
+    f32 temp_f31;
+    s32 temp_r0;
+    Fighter* temp_r31;
+    ftNessAttributes* temp_r30;
+    s32 phi_r4;
+
+    temp_r31 = gobj->user_data;
+    temp_r30 = temp_r31->x2D4_specialAttributes;
+    temp_f31 = (f32)(s32)((f32)temp_r31->AbsorbAttr.x1A44_damageTaken * ftNess_GetAbsorbHeal(temp_r31));
+    temp_r31->dmg.x1830_percent -= temp_f31;
+    temp_f1 = temp_r31->dmg.x1830_percent;
+
+    if (temp_r31->dmg.x1830_percent < 0.0f)
+    {
+        temp_f31 = temp_f1 + temp_f31;
+        temp_r31->dmg.x1830_percent = 0.0f;
+    }
+    Player_SetHPByIndex((s32)temp_r31->xC_playerID, temp_r31->x221F_flag.bits.b4, (s32)temp_r31->dmg.x1830_percent);
+    func_80040B8C(temp_r31->xC_playerID, temp_r31->x221F_flag.bits.b4, (s32)temp_f31);
+    temp_r31->x2C_facing_direction = (f32)temp_r31->AbsorbAttr.x1A40_absorbHitDirection;
+    temp_r0 = temp_r31->x10_action_state_index;
+
+    if (((temp_r0 != AS_NESS_SPECIALLW_HIT) && (temp_r0 != AS_NESS_SPECIALAIRLW_HIT)) || !(temp_r31->x894_currentAnimFrame <= temp_r30->x7C_PSI_MAGNET_UNK2))
+    {
+        if ((s32)temp_r31->xE0_ground_or_air == GROUND)
+        {
+            phi_r4 = AS_NESS_SPECIALLW_HIT;
+        }
+        else
+        {
+            phi_r4 = AS_NESS_SPECIALAIRLW_HIT;
+        }
+        Fighter_ActionStateChange_800693AC(gobj, phi_r4, 2, NULL, 0.0f, 1.0f, 0.0f);
+        ftColl_CreateAbsorbHit(gobj, &temp_r30->x98_PSI_MAGNET_ABSORPTION);
+    }
+}
+
+// 0x8011B25C //
+// https://decomp.me/scratch/H32Eg //
+void ftNess_SpecialLwEnd_Anim(HSD_GObj* fighter_gobj) // Ness's grounded PSI Magnet End Animation callback //
+{
+    s32 unused[2];
+
+    if (ftAnim_IsFramesRemaining(fighter_gobj) == FALSE)
+    {
+        func_8007DB24(fighter_gobj);
+        func_8007D92C(fighter_gobj);
+    }
+}
+
+// 0x8011B2A0 //
+// https://decomp.me/scratch/uLilE //
+void ftNess_SpecialAirLwEnd_Anim(HSD_GObj* fighter_gobj) // Ness's aerial PSI Magnet End Animation callback //
+{
+    s32 unused[2];
+    if (ftAnim_IsFramesRemaining(fighter_gobj) == FALSE)
+    {
+        func_8007DB24(fighter_gobj);
+        func_8007D92C(fighter_gobj);
+    }
+}
+
+// 0x8011B2E4 //
+void ftNess_SpecialLwEnd_IASA(HSD_GObj* fighter_gobj) // Ness's grounded PSI Magnet End IASA callback //
+{
+    return;
+}
+
+// 0x8011B2E8 //
+void ftNess_SpecialAirLwEnd_IASA(HSD_GObj* fighter_gobj) // Ness's aerial PSI Magnet End IASA callback //
+{
+    return;
+}
+
+// 0x8011B2EC //
+// https://decomp.me/scratch/ccQxd //
+void ftNess_SpecialLwEnd_Phys(HSD_GObj* fighter_gobj) // Ness's grounded PSI Magnet End Physics callback //
+{
+    func_80084F3C(fighter_gobj);
+}
+
+// 0x8011B30C //
+// https://decomp.me/scratch/EkqUN //
+void ftNess_SpecialAirLwEnd_Phys(HSD_GObj* arg0) // Ness's aerial PSI Magnet End Physics callback //
+{
+    s32 unused[6];
+    Fighter* temp_r31;
+    s32 temp_r3;
+    ftNessAttributes* attrs;
+    attr* attributes;
+
+    temp_r31 = arg0->user_data;
+    attrs = temp_r31->x2D4_specialAttributes;
+    attributes = &temp_r31->x110_attr;
+
+    temp_r3 = temp_r31->nessVars[0].SpecialLw.gravityDelay;
+    if (temp_r3 != 0)
+    {
+        temp_r31->nessVars[0].SpecialLw.gravityDelay = temp_r3 - 1;
+        goto end_part;
+    }
+    func_8007D494(temp_r31, attrs->x8C_PSI_MAGNET_FALL_ACCEL, attributes->x170_TerminalVelocity);
+end_part:
+    func_8007CF58(temp_r31);
+}
+
+// 0x8011B36C //
+// https://decomp.me/scratch/5ROxm //
+void ftNess_SpecialLwEnd_Coll(HSD_GObj* fighter_gobj) // Ness's grounded PSI Magnet End Collision callback //
+{
+    if (func_80082708(fighter_gobj) == FALSE)
+    {
+        ftNess_SpecialLwEnd_GroundToAir(fighter_gobj);
+    }
+}
+
+// 0x8011B3A8 //
+// https://decomp.me/scratch/phduU //
+void ftNess_SpecialAirLwEnd_Coll(HSD_GObj* fighter_gobj) // Ness's aerial PSI Magnet End Collision callback //
+{
+    if (func_80081D0C(fighter_gobj) != FALSE) 
+    {
+        ftNess_SpecialAirLwEnd_AirToGround(fighter_gobj);
+    }
+}
+
+// 0x8011B3E4 //
+// https://decomp.me/scratch/9ihkO //
+void ftNess_SpecialLwEnd_GroundToAir(HSD_GObj* fighter_gobj) // Ness's ground->air PSI Magnet End Action State handler //
+{
+    Fighter* fighter_data;
+
+    fighter_data = fighter_gobj->user_data;
+    func_8007D5D4(fighter_data);
+    Fighter_ActionStateChange_800693AC(fighter_gobj, AS_NESS_SPECIALAIRLW_END, FTNESS_SPECIALLW_END_FLAG, NULL, fighter_data->x894_currentAnimFrame, 1.0f, 0.0f);
+}
+
+// 0x8011B444 //
+// https://decomp.me/scratch/uJw37 //
+void ftNess_SpecialAirLwEnd_AirToGround(HSD_GObj* fighter_gobj) // Ness's air->ground PSI Magnet End Action State handler //
+{
+    Fighter* temp_r31;
+
+    temp_r31 = fighter_gobj->user_data;
+    func_8007D7FC(temp_r31);
+    Fighter_ActionStateChange_800693AC(fighter_gobj, AS_NESS_SPECIALLW_END, FTNESS_SPECIALLW_END_FLAG, NULL, temp_r31->x894_currentAnimFrame, 1.0f, 0.0f);
+    func_8007D468(temp_r31);
+}
+
+// 0x8011B4AC //
+// https://decomp.me/scratch/6wpwg //
+void ftNess_SpecialLwEnd_Action(HSD_GObj* fighter_gobj) // Ness's grounded PSI Magnet End Action State handler //
+{
+    Fighter_ActionStateChange_800693AC(fighter_gobj, AS_NESS_SPECIALLW_END, 0, NULL, 0.0f, 1.0f, 0.0f);
+}
+
+// 0x8011B4E4 //
+// https://decomp.me/scratch/sbrLt //
+void ftNess_SpecialAirLwEnd_Action(HSD_GObj* fighter_gobj) // Ness's aerial PSI Magnet End Action State handler //
+{
+    Fighter_ActionStateChange_800693AC(fighter_gobj, AS_NESS_SPECIALAIRLW_END, 0, NULL, 0.0f, 1.0f, 0.0f);
+}
+