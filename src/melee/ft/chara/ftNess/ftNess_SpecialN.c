--- conflicted
+++ resolved
@@ -1,654 +1,633 @@
-#include <ftNess.h>
-
-// 0x80116EBC //
-// https://decomp.me/scratch/45pKw //
-BOOL ftNess_CheckSpecialNHold(HSD_GObj* fighter_gobj) // Ness PK Flash Charge ASID check //
-{
-    Fighter* fighter_data;
-    s32 ASID;
-
-    if (fighter_gobj != NULL)
-    {
-        fighter_data = fighter_gobj->user_data;
-        if (fighter_data != NULL)
-        {
-            if (fighter_data->sa.ness.x2240_flashGObj != NULL)
-            {
-                ASID = fighter_data->x10_action_state_index;
-                if (ASID == AS_NESS_SPECIALN_HOLD || ASID == AS_NESS_SPECIALAIRN_HOLD)
-                {
-                    return TRUE;
-                }
-            }
-        }
-    }
-    return FALSE;
-}
-
-// 0x80116F00 //
-// https://decomp.me/scratch/84rSJ //
-void ftNess_SpecialNSetNULL(HSD_GObj* fighter_gobj) // Clear Ness's callbacks and PK Flash's item GObj pointer //
-{
-    Fighter* fighter_data;
-
-    if (fighter_gobj != NULL)
-    {
-        fighter_data = fighter_gobj->user_data;
-        if (fighter_data != NULL)
-        {
-            if (fighter_data->sa.ness.x2240_flashGObj != NULL)
-            {
-                fighter_data->sa.ness.x2240_flashGObj = NULL;
-            }
-            fighter_data->cb.x21E4_callback_OnDeath2 = NULL;
-            fighter_data->cb.x21DC_callback_OnTakeDamage = NULL;
-        }
-    }
-}
-
-extern void func_802AAA50(HSD_GObj*);
-
-// 0x80116F38 //
-// https://decomp.me/scratch/HJkeV //
-void ftNess_ItemPKFlushSetNULL(HSD_GObj* fighter_gobj)  // Clear PK Flash's owner GObj pointer, Ness's pointer to PK Flash's item GObj, and reset callbacks //
-{
-    Fighter* fighter_data;
-
-    if (fighter_gobj != NULL)
-    {
-        fighter_data = fighter_gobj->user_data;
-        if (fighter_data != NULL)
-        {
-            if (fighter_data->sa.ness.x2240_flashGObj != NULL)
-            {
-                func_802AAA50(fighter_data->sa.ness.x2240_flashGObj);
-                fighter_data->sa.ness.x2240_flashGObj = NULL;
-            }
-            fighter_data->cb.x21E4_callback_OnDeath2 = NULL;
-            fighter_data->cb.x21DC_callback_OnTakeDamage = NULL;
-        }
-    }
-}
-
-f32 return_void(void)   // Define float order for match //
-{
-    return 0.0f;
-}
-
-f32 return_void2(void)
-{
-    return 3.0f;
-}
-
-f32 return_void3(void)
-{
-    return 1.0f;
-}
-
-// 0x80116F94 //
-// https://decomp.me/scratch/xOc8Y //
-void ftNess_SpecialNStart_Action(HSD_GObj* fighter_gobj)  // Ness's grounded PK Flash Start Action State handler //
-{
-    Fighter* fighter_data;
-    ftNessAttributes* ness_attr;
-    Fighter* temp_fp;
-
-    fighter_data = getFighterPlus(fighter_gobj);
-
-    Fighter_ActionStateChange_800693AC(fighter_gobj, AS_NESS_SPECIALN_START, 0, NULL, 0.0f, 1.0f, 0.0f);
-
-    fighter_data->x220C_ftcmd_var3 = 0;
-    fighter_data->x2208_ftcmd_var2 = 0;
-    fighter_data->x2204_ftcmd_var1 = 0;
-    fighter_data->x2200_ftcmd_var0 = 0;
-
-    temp_fp = fighter_gobj->user_data;
-    ness_attr = getFtSpecialAttrs(temp_fp);
-
-<<<<<<< HEAD
-    temp_fighter->nessVars[0].SpecialN.flashTimerLoop1 = (s32)ness_attr->x0_PKFLASH_TIMER1_LOOPFRAMES;
-    temp_fighter->nessVars[0].SpecialN.flashTimerLoop2 = (s32)ness_attr->x4_PKFLASH_TIMER2_LOOPFRAMES;
-    temp_fighter->nessVars[0].SpecialN.gravityDelay = (s32)ness_attr->x8_PKFLASH_GRAVITY_DELAY;
-
-    temp_fighter->sa.ness.x2240_flashGObj = NULL;
-    temp_fighter->nessVars[0].SpecialN.flashTimerMin = (s32)ness_attr->xC_PKFLASH_MINCHARGEFRAMES;
-    temp_fighter->cb.x21E4_callback_OnDeath2 = NULL;
-    temp_fighter->cb.x21DC_callback_OnTakeDamage = NULL;
-=======
-    temp_fp->nessVars[0].specialN.flashTimerLoop1 = (s32)ness_attr->x0_PKFLASH_TIMER1_LOOPFRAMES;
-    temp_fp->nessVars[0].specialN.flashTimerLoop2 = (s32)ness_attr->x4_PKFLASH_TIMER2_LOOPFRAMES;
-    temp_fp->nessVars[0].specialN.gravityDelay = (s32)ness_attr->x8_PKFLASH_GRAVITY_DELAY;
-
-    temp_fp->sa.ness.x2240_flashGObj = NULL;
-    temp_fp->nessVars[0].specialN.flashTimerMin = (s32)ness_attr->xC_PKFLASH_MINCHARGEFRAMES;
-    temp_fp->cb.x21E4_callback_OnDeath2 = NULL;
-    temp_fp->cb.x21DC_callback_OnTakeDamage = NULL;
->>>>>>> 8f11e59d
-    func_8006EBA4(fighter_gobj);
-}
-
-// 0x80117034 //
-// https://decomp.me/scratch/ZjUdo
-void ftNess_SpecialAirNStart_Action(HSD_GObj* fighter_gobj)  // Ness's aerial PK Flash Start Action State handler //
-{
-    Fighter* fighter_data;
-    ftNessAttributes* ness_attr;
-    Fighter* temp_fp;
-
-    fighter_data = getFighterPlus(fighter_gobj);
-
-    Fighter_ActionStateChange_800693AC(fighter_gobj, AS_NESS_SPECIALAIRN_START, 0, NULL, 0.0f, 1.0f, 0.0f);
-
-    fighter_data->x220C_ftcmd_var3 = 0;
-    fighter_data->x2208_ftcmd_var2 = 0;
-    fighter_data->x2204_ftcmd_var1 = 0;
-    fighter_data->x2200_ftcmd_var0 = 0;
-    fighter_data->x80_self_vel.y = 0.0f;
-
-    temp_fp = fighter_gobj->user_data;
-    ness_attr = getFtSpecialAttrs(temp_fp);
-
-<<<<<<< HEAD
-    temp_fighter->nessVars[0].SpecialN.flashTimerLoop1 = (s32)ness_attr->x0_PKFLASH_TIMER1_LOOPFRAMES;
-    temp_fighter->nessVars[0].SpecialN.flashTimerLoop2 = (s32)ness_attr->x4_PKFLASH_TIMER2_LOOPFRAMES;
-    temp_fighter->nessVars[0].SpecialN.gravityDelay = (s32)ness_attr->x8_PKFLASH_GRAVITY_DELAY;
-=======
-    temp_fp->nessVars[0].specialN.flashTimerLoop1 = (s32)ness_attr->x0_PKFLASH_TIMER1_LOOPFRAMES;
-    temp_fp->nessVars[0].specialN.flashTimerLoop2 = (s32)ness_attr->x4_PKFLASH_TIMER2_LOOPFRAMES;
-    temp_fp->nessVars[0].specialN.gravityDelay = (s32)ness_attr->x8_PKFLASH_GRAVITY_DELAY;
->>>>>>> 8f11e59d
-
-    temp_fp->sa.ness.x2240_flashGObj = NULL;
-
-<<<<<<< HEAD
-    temp_fighter->nessVars[0].SpecialN.flashTimerMin = (s32)ness_attr->xC_PKFLASH_MINCHARGEFRAMES;
-=======
-    temp_fp->nessVars[0].specialN.flashTimerMin = (s32)ness_attr->xC_PKFLASH_MINCHARGEFRAMES;
->>>>>>> 8f11e59d
-
-    temp_fp->cb.x21E4_callback_OnDeath2 = NULL;
-    temp_fp->cb.x21DC_callback_OnTakeDamage = NULL;
-
-    func_8006EBA4(fighter_gobj);
-}
-
-extern HSD_GObj* func_802AA8C0(HSD_GObj*, Vec3*, s32, f32);
-
-// 0x801170DC //
-// https://decomp.me/scratch/JhiVu // 
-void ftNess_SpecialNStart_Anim(HSD_GObj* fighter_gobj) // Ness's grounded PK Flash Start Animation callback //
-{
-    Vec3 sp28;
-    void (*cb_OnDeath2)(HSD_GObj*);
-    void (*cb_OnTakeDamage)(HSD_GObj*);
-    f32 zero;
-    f32 frameSpeedMul;
-    f32 scaleMul;
-    HSD_GObj* flash_GObj;
-    Fighter* fighter_data;
-    Fighter* fighter_data2;
-
-    fighter_data = fighter_gobj->user_data;
-    if (ftAnim_IsFramesRemaining(fighter_gobj) == FALSE)
-    {
-        Fighter_ActionStateChange_800693AC(fighter_gobj, AS_NESS_SPECIALN_HOLD, 0, NULL, 0.0f, 1.0f, 0.0f);
-        fighter_data2 = getFighterPlus(fighter_gobj);
-        if (fighter_data2->sa.ness.x2240_flashGObj == NULL) 
-        {
-            func_8000B1CC(fighter_data2->x5E8_fighterBones[24].x0_jobj, NULL, &sp28);
-            sp28.z = 0.0f;
-            sp28.y += 3.0f * fighter_data2->x34_scale.y;
-            flash_GObj = func_802AA8C0(fighter_gobj, &sp28, It_Kind_Ness_PKFlush, fighter_data2->x2C_facing_direction);
-            fighter_data2->sa.ness.x2240_flashGObj = flash_GObj;
-            if (flash_GObj != NULL) 
-            {
-                fighter_data2->cb.x21E4_callback_OnDeath2 = ftNess_OnDamage;
-                fighter_data2->cb.x21DC_callback_OnTakeDamage = ftNess_OnDamage;
-            }
-        }
-        fighter_data->x1968_jumpsUsed = (u8)fighter_data->x110_attr.x168_MaxJumps;
-    }
-}
-
-extern HSD_GObj* func_802AA7E4(HSD_GObj*);
-extern s32 func_802AA7F0(HSD_GObj*);
-
-// 0x801171BC //
-// https://decomp.me/scratch/W8wUK //
-void ftNess_SpecialNHold_Anim(HSD_GObj* fighter_gobj)   // Ness's grounded PK Flash Charge Animation callback //
-{
-    Fighter* fighter_data;
-
-    fighter_data = fighter_gobj->user_data;
-    if (fighter_data->nessVars[0].SpecialN.flashTimerLoop1 != 0)
-    {
-        fighter_data->nessVars[0].SpecialN.flashTimerLoop1--;
-    }
-    if (fighter_data->sa.ness.x2240_flashGObj == NULL)
-    {
-        if (fighter_data->nessVars[0].SpecialN.flashTimerLoop2 != 0)
-        {
-            fighter_data->nessVars[0].SpecialN.flashTimerLoop2--;
-        }
-    }
-    if (fighter_data->sa.ness.x2240_flashGObj == NULL)
-    {
-        if (((s32)fighter_data->nessVars[0].SpecialN.flashTimerLoop1 <= 0) && ((s32)fighter_data->nessVars[0].SpecialN.flashTimerLoop2 <= 0))
-        {
-            Fighter_ActionStateChange_800693AC(fighter_gobj, AS_NESS_SPECIALN_END, 0, NULL, 0.0f, 1.0f, 0.0f);
-            return;
-        }
-        if ((s32)fighter_data->x10_action_state_index != AS_NESS_SPECIALN_HOLD_RELEASE)
-        {
-            Fighter_ActionStateChange_800693AC(fighter_gobj, AS_NESS_SPECIALN_HOLD_RELEASE, 0, NULL, fighter_data->x894_currentAnimFrame, 1.0f, 0.0f);
-        }
-    }
-    else
-    {
-        if (func_802AA7E4(fighter_data->sa.ness.x2240_flashGObj) != fighter_gobj)
-        {
-            fighter_data->sa.ness.x2240_flashGObj = NULL;
-            return;
-        }
-        if ((func_802AA7F0(fighter_data->sa.ness.x2240_flashGObj) == TRUE) && ((s32)fighter_data->x10_action_state_index != AS_NESS_SPECIALN_HOLD_RELEASE))
-        {
-            Fighter_ActionStateChange_800693AC(fighter_gobj, AS_NESS_SPECIALN_HOLD_RELEASE, 0, NULL, fighter_data->x894_currentAnimFrame, 1.0f, 0.0f);
-        }
-    }
-}
-
-inline void SetPKFlashAttr(HSD_GObj* fighter_gobj) // Inline to set all variables and match ASM register data //
-{
-    Fighter* fighter_data = getFighter(fighter_gobj);
-    ftNessAttributes* ness_attr = fighter_data->x2D4_specialAttributes;
-
-    fighter_data->nessVars[0].SpecialN.flashTimerLoop1 = ness_attr->x0_PKFLASH_TIMER1_LOOPFRAMES;
-    fighter_data->nessVars[0].SpecialN.flashTimerLoop2 = ness_attr->x4_PKFLASH_TIMER2_LOOPFRAMES;
-    fighter_data->nessVars[0].SpecialN.gravityDelay = ness_attr->x8_PKFLASH_GRAVITY_DELAY;
-    fighter_data->sa.ness.x2240_flashGObj = NULL;
-    fighter_data->nessVars[0].SpecialN.flashTimerMin = ness_attr->xC_PKFLASH_MINCHARGEFRAMES;
-    fighter_data->cb.x21E4_callback_OnDeath2 = NULL;
-    fighter_data->cb.x21DC_callback_OnTakeDamage = NULL;
-}
-
-// 0x801172F0 //
-// https://decomp.me/scratch/SxwKV //
-void ftNess_SpecialNEnd_Anim(HSD_GObj* fighter_gobj)   // Ness's grounded PK Flash Release Animation callback //
-{
-    Fighter* fighter_data = getFighterPlus(fighter_gobj);
-
-    SetPKFlashAttr(fighter_gobj);
-    func_8007592C(fighter_data, 0, 0.0f);
-    if (ftAnim_IsFramesRemaining(fighter_gobj) == FALSE)
-    {
-        func_8008A2BC(fighter_gobj);
-    }
-}
-
-// 0x80117378 //
-// https://decomp.me/scratch/YNAD8 //
-void ftNess_SpecialAirNStart_Anim(HSD_GObj* fighter_gobj) // Ness's aerial PK Flash Start Animation callback //
-{
-    Vec3 sp28;
-    void (*cb_OnDeath2)(HSD_GObj*);
-    void (*cb_OnTakeDamage)(HSD_GObj*);
-    f32 zero;
-    f32 frameSpeedMul;
-    f32 scaleMul;
-    HSD_GObj* flash_GObj;
-    Fighter* fighter_data;
-    Fighter* fighter_data2;
-
-    fighter_data = fighter_gobj->user_data;
-    if (ftAnim_IsFramesRemaining(fighter_gobj) == FALSE)
-    {
-        Fighter_ActionStateChange_800693AC(fighter_gobj, AS_NESS_SPECIALAIRN_HOLD, 0, NULL, 0.0f, 1.0f, 0.0f);
-        fighter_data2 = getFighterPlus(fighter_gobj);
-        if (fighter_data2->sa.ness.x2240_flashGObj == NULL)
-        {
-            func_8000B1CC(fighter_data2->x5E8_fighterBones[24].x0_jobj, NULL, &sp28);
-            sp28.z = 0.0f;
-            sp28.y += 3.0f * fighter_data2->x34_scale.y;
-            flash_GObj = func_802AA8C0(fighter_gobj, &sp28, It_Kind_Ness_PKFlush, fighter_data2->x2C_facing_direction);
-            fighter_data2->sa.ness.x2240_flashGObj = flash_GObj;
-            if (flash_GObj != NULL)
-            {
-                fighter_data2->cb.x21E4_callback_OnDeath2 = ftNess_OnDamage;
-                fighter_data2->cb.x21DC_callback_OnTakeDamage = ftNess_OnDamage;
-            }
-        }
-        fighter_data->x1968_jumpsUsed = (u8)fighter_data->x110_attr.x168_MaxJumps;
-    }
-}
-
-// 0x80117458 //
-// https://decomp.me/scratch/L7e33 //
-void ftNess_SpecialAirNHold_Anim(HSD_GObj* fighter_gobj)   // Ness's aerial PK Flash Charge Animation callback //
-{
-    Fighter* fighter_data = fighter_gobj->user_data;
-    
-    if (fighter_data->nessVars[0].SpecialN.flashTimerLoop1 != 0)
-    {
-        fighter_data->nessVars[0].SpecialN.flashTimerLoop1--;
-    }
-    if (fighter_data->sa.ness.x2240_flashGObj == NULL)
-    {
-        if (fighter_data->nessVars[0].SpecialN.flashTimerLoop2 != 0)
-        {
-            fighter_data->nessVars[0].SpecialN.flashTimerLoop2--;
-        }
-    }
-    if (fighter_data->sa.ness.x2240_flashGObj == NULL)
-    {
-        if (((s32)fighter_data->nessVars[0].SpecialN.flashTimerLoop1 <= 0) && ((s32)fighter_data->nessVars[0].SpecialN.flashTimerLoop2 <= 0))
-        {
-            Fighter_ActionStateChange_800693AC(fighter_gobj, AS_NESS_SPECIALAIRN_END, 0, NULL, 0.0f, 1.0f, 0.0f);
-            return;
-        }
-        if ((s32)fighter_data->x10_action_state_index != AS_NESS_SPECIALAIRN_HOLD_RELEASE)
-        {
-            Fighter_ActionStateChange_800693AC(fighter_gobj, AS_NESS_SPECIALAIRN_HOLD_RELEASE, 0, NULL, fighter_data->x894_currentAnimFrame, 1.0f, 0.0f);
-        }
-    }
-    else
-    {
-        if (func_802AA7E4(fighter_data->sa.ness.x2240_flashGObj) != fighter_gobj)
-        {
-            fighter_data->sa.ness.x2240_flashGObj = NULL;
-            return;
-        }
-        if ((func_802AA7F0(fighter_data->sa.ness.x2240_flashGObj) == TRUE) && ((s32)fighter_data->x10_action_state_index != AS_NESS_SPECIALAIRN_HOLD_RELEASE))
-        {
-            Fighter_ActionStateChange_800693AC(fighter_gobj, AS_NESS_SPECIALAIRN_HOLD_RELEASE, 0, NULL, fighter_data->x894_currentAnimFrame, 1.0f, 0.0f);
-        }
-    }
-}
-
-// 0x8011758C //
-// https://decomp.me/scratch/tSQAQ //
-void ftNess_SpecialAirNEnd_Anim(HSD_GObj* fighter_gobj) // Ness's aerial PK Flash Release Animation callback //
-{
-    Fighter* fighter_data = fighter_gobj->user_data;
-    ftNessAttributes* ness_attr = getFtSpecialAttrs(fighter_data);
-    f32 landingLag;
-    s32 filler;
-
-    SetPKFlashAttr(fighter_gobj);
-    func_8007592C(fighter_data, 0, 0.0f);
-    if (ftAnim_IsFramesRemaining(fighter_gobj) == FALSE)
-    {
-        landingLag = ness_attr->x1C_PKFLASH_LANDING_LAG;
-        if (landingLag == 0.0f)
-        {
-            func_800CC730(fighter_gobj);
-            return;
-        }
-        func_80096900(fighter_gobj, 1, 0, IS_INTERRUPTIBLE, 1.0f, ness_attr->x1C_PKFLASH_LANDING_LAG);
-    }
-}
-
-// 0x80117648 //
-// https://decomp.me/scratch/z6MCh //
-void ftNess_SpecialNStart_IASA(HSD_GObj* fighter_gobj) // Ness's grounded PK Flash Start IASA callback //
-{
-    return;
-}
-
-// 0x8011764C //
-// https://decomp.me/scratch/4Za9q //
-void ftNess_SpecialNHold_IASA(HSD_GObj* fighter_gobj) // Ness's grounded PK Flash Charge IASA callback //
-{
-    HSD_GObj* flash_GObj;
-    Fighter* fighter_data;
-    s32 phi_r0;
-
-    fighter_data = fighter_gobj->user_data;
-    fighter_data->nessVars[0].SpecialN.flashTimerMin--;
-    if ((s32)fighter_data->nessVars[0].SpecialN.flashTimerMin <= 0) 
-    {
-        fighter_data->nessVars[0].SpecialN.flashTimerMin = 0;
-        phi_r0 = TRUE;
-    }
-    else 
-    {
-        phi_r0 = FALSE;
-    }
-    if ((phi_r0 == TRUE) && ((fighter_data->input.x65C_heldInputs & HSD_BUTTON_B) == FALSE) && (fighter_gobj != NULL))
-    {
-        fighter_data = fighter_gobj->user_data;
-        if (fighter_data != NULL) 
-        {
-            if (fighter_data->sa.ness.x2240_flashGObj != NULL) 
-            {
-                fighter_data->sa.ness.x2240_flashGObj = NULL;
-            }
-            fighter_data->cb.x21E4_callback_OnDeath2 = NULL;
-            fighter_data->cb.x21DC_callback_OnTakeDamage = NULL;
-        }
-    }
-}
-
-// 0x801176C8 //
-// https://decomp.me/scratch/GikiI //
-void ftNess_SpecialNEnd_IASA(HSD_GObj* fighter_gobj) // Ness's grounded PK Flash Release IASA callback //
-{
-    return;
-}
-
-// 0x801176CC //
-// https://decomp.me/scratch/3Ea5R //
-void ftNess_SpecialAirNStart_IASA(HSD_GObj* fighter_gobj) // Ness's aerial PK Flash Start IASA callback //
-{
-    return;
-}
-
-// 0x801176D0 //
-// https://decomp.me/scratch/5oIpZ //
-void ftNess_SpecialAirNHold_IASA(HSD_GObj* fighter_gobj) // Ness's aerial PK Flash Charge IASA callback //
-{
-    HSD_GObj* flash_GObj;
-    Fighter* fighter_data;
-    s32 phi_r0;
-
-    fighter_data = fighter_gobj->user_data;
-    fighter_data->nessVars[0].SpecialN.flashTimerMin = (s32)(fighter_data->nessVars[0].SpecialN.flashTimerMin - 1);
-    if ((s32)fighter_data->nessVars[0].SpecialN.flashTimerMin <= 0)
-    {
-        fighter_data->nessVars[0].SpecialN.flashTimerMin = 0;
-        phi_r0 = TRUE;
-    }
-    else
-    {
-        phi_r0 = FALSE;
-    }
-    if ((phi_r0 == TRUE) && ((fighter_data->input.x65C_heldInputs & HSD_BUTTON_B) == FALSE) && (fighter_gobj != NULL))
-    {
-        fighter_data = fighter_gobj->user_data;
-        if (fighter_data != NULL)
-        {
-            if (fighter_data->sa.ness.x2240_flashGObj != NULL)
-            {
-                fighter_data->sa.ness.x2240_flashGObj = NULL;
-            }
-            fighter_data->cb.x21E4_callback_OnDeath2 = NULL;
-            fighter_data->cb.x21DC_callback_OnTakeDamage = NULL;
-        }
-    }
-}
-
-// 0x8011774C //
-// https://decomp.me/scratch/zCYgB //
-void ftNess_SpecialAirNEnd_IASA(HSD_GObj* fighter_gobj) // Ness's aerial PK Flash Release IASA callback //
-{
-    return;
-}
-
-inline void GravityDelay(HSD_GObj* fighter_gobj) // Inline to set remaining frames of gravity delay //
-{
-    Fighter* fighter_data = fighter_gobj->user_data;
-    
-    if (fighter_data->nessVars[0].SpecialN.gravityDelay != 0)
-    {
-        fighter_data->nessVars[0].SpecialN.gravityDelay--;
-    }
-}
-
-// 0x80117750 //
-// https://decomp.me/scratch/YCEpR //
-void ftNess_SpecialNStart_Phys(HSD_GObj* fighter_gobj) // Ness's grounded PK Flash Start Physics callback //
-{
-    GravityDelay(fighter_gobj);
-    func_80084F3C(fighter_gobj);
-}
-
-// 0x80117788 //
-// https://decomp.me/scratch/ukjDF //
-void ftNess_SpecialNHold_Phys(HSD_GObj* fighter_gobj) // Ness's grounded PK Flash Charge Physics callback //
-{
-    func_80084F3C(fighter_gobj);
-}
-
-// 0x801177A8 //
-// https://decomp.me/scratch/jSr9q //
-void ftNess_SpecialNEnd_Phys(HSD_GObj* fighter_gobj) // Ness's grounded PK Flash Release Physics callback //
-{
-    func_80084F3C(fighter_gobj);
-}
-
-// 0x801177C8 //
-// https://decomp.me/scratch/pIHN2 //
-void ftNess_SpecialAirNStart_Phys(HSD_GObj* fighter_gobj) // Ness's aerial PK Flash Start Physics callback //
-{
-    Fighter* fighter_data = getFighter(fighter_gobj);
-    ftNessAttributes* ness_attr = fighter_data->x2D4_specialAttributes;
-    f32 airFriction;
-    f32 fallAccel;
-    f32 terminalVelocity;
-
-    if (fighter_data->nessVars[0].SpecialN.gravityDelay != 0)
-    {
-        fighter_data->nessVars[0].SpecialN.gravityDelay--;
-    }
-    else func_8007D494(fighter_data, ness_attr->x14_PKFLASH_FALL_ACCEL, fighter_data->x110_attr.x170_TerminalVelocity);
-
-    airFriction = fighter_data->x110_attr.x180_AerialFriction;
-    func_8007CE94(fighter_data, airFriction);
-}
-
-// 0x80117828 //
-// https://decomp.me/scratch/y7fPm //
-void ftNess_SpecialAirNHold_Phys(HSD_GObj* fighter_gobj) // Ness's aerial PK Flash Charge Physics callback //
-{
-    Fighter* fighter_data = getFighter(fighter_gobj);
-    ftNessAttributes* ness_attr = fighter_data->x2D4_specialAttributes;
-    f32 airFriction;
-    f32 fallAccel;
-    f32 terminalVelocity;
-
-    if (fighter_data->nessVars[0].SpecialN.gravityDelay != 0)
-    {
-        fighter_data->nessVars[0].SpecialN.gravityDelay--;
-    }
-    else func_8007D494(fighter_data, ness_attr->x14_PKFLASH_FALL_ACCEL, fighter_data->x110_attr.x170_TerminalVelocity);
-
-    airFriction = fighter_data->x110_attr.x180_AerialFriction;
-    func_8007CE94(fighter_data, airFriction);
-}
-
-// 0x80117888 //
-// https://decomp.me/scratch/J7MZG //
-void ftNess_SpecialAirNEnd_Phys(HSD_GObj* fighter_gobj) // Ness's aerial PK Flash Release Physics callback //
-{
-    Fighter* fighter_data = getFighter(fighter_gobj);
-    ftNessAttributes* ness_attr = fighter_data->x2D4_specialAttributes;
-    f32 airFriction;
-    f32 fallAccel;
-    f32 terminalVelocity;
-
-    if (fighter_data->nessVars[0].SpecialN.gravityDelay != 0)
-    {
-        fighter_data->nessVars[0].SpecialN.gravityDelay--;
-    }
-    else func_8007D494(fighter_data, ness_attr->x14_PKFLASH_FALL_ACCEL, fighter_data->x110_attr.x170_TerminalVelocity);
-
-    airFriction = fighter_data->x110_attr.x180_AerialFriction;
-    func_8007CE94(fighter_data, airFriction);
-}
-
-// 0x801178E8 //
-// https://decomp.me/scratch/vWsFm //
-void ftNess_SpecialNStart_Coll(HSD_GObj* fighter_gobj) // Ness's grounded PK Flash Start Collision callback //
-{
-    Fighter* fighter_data = getFighter(fighter_gobj);
-
-    if (func_80082708(fighter_gobj) == FALSE) 
-    {
-        func_8007D5D4(fighter_data);
-        Fighter_ActionStateChange_800693AC(fighter_gobj, AS_NESS_SPECIALAIRN_START, FTNESS_SPECIALN_COLL_FLAG, NULL, fighter_data->x894_currentAnimFrame, 1.0f, 0.0f);
-    }
-}
-
-// 0x80117954 //
-// https://decomp.me/scratch/6leYl //
-void ftNess_SpecialNHold_Coll(HSD_GObj* fighter_gobj) // Ness's grounded PK Flash Charge Collision callback //
-{
-    Fighter* fighter_data = getFighter(fighter_gobj);
-
-    if (func_80082708(fighter_gobj) == FALSE)
-    {
-        func_8007D5D4(fighter_data);
-        Fighter_ActionStateChange_800693AC(fighter_gobj, AS_NESS_SPECIALAIRN_HOLD, FTNESS_SPECIALN_COLL_FLAG, NULL, fighter_data->x894_currentAnimFrame, 1.0f, 0.0f);
-    }
-}
-
-// 0x801179C0 //
-// https://decomp.me/scratch/4QY4r //
-void ftNess_SpecialNEnd_Coll(HSD_GObj* fighter_gobj) // Ness's grounded PK Flash Release Collision callback //
-{
-    Fighter* fighter_data = getFighter(fighter_gobj);
-
-    if (func_80082708(fighter_gobj) == FALSE)
-    {
-        func_8007D5D4(fighter_data);
-        Fighter_ActionStateChange_800693AC(fighter_gobj, AS_NESS_SPECIALAIRN_END, FTNESS_SPECIALN_COLL_FLAG, NULL, fighter_data->x894_currentAnimFrame, 1.0f, 0.0f);
-    }
-}
-
-// 0x80117A2C //
-// https://decomp.me/scratch/ODFbf //
-void ftNess_SpecialAirNStart_Coll(HSD_GObj* fighter_gobj) // Ness's aerial PK Flash Start Collision callback //
-{
-    Fighter* fighter_data = getFighter(fighter_gobj);
-
-    if (func_80081D0C(fighter_gobj) != FALSE)
-    {
-        func_8007D7FC(fighter_data);
-        Fighter_ActionStateChange_800693AC(fighter_gobj, AS_NESS_SPECIALN_START, FTNESS_SPECIALN_COLL_FLAG, NULL, fighter_data->x894_currentAnimFrame, 1.0f, 0.0f);
-    }
-}
-
-// 0x80117A98 //
-// https://decomp.me/scratch/qbobW //
-void ftNess_SpecialAirNHold_Coll(HSD_GObj* fighter_gobj) // Ness's aerial PK Flash Charge Collision callback //
-{
-    Fighter* fighter_data = getFighter(fighter_gobj);
-
-    if (func_80081D0C(fighter_gobj) != FALSE)
-    {
-        func_8007D7FC(fighter_data);
-        Fighter_ActionStateChange_800693AC(fighter_gobj, AS_NESS_SPECIALN_HOLD, FTNESS_SPECIALN_COLL_FLAG, NULL, fighter_data->x894_currentAnimFrame, 1.0f, 0.0f);
-    }
-}
-
-// 0x80117B04 //
-// https://decomp.me/scratch/cYdeE //
-void ftNess_SpecialAirNEnd_Coll(HSD_GObj* fighter_gobj) // Ness's aerial PK Flash Release Collision callback //
-{
-    Fighter* fighter_data = getFighter(fighter_gobj);
-
-    if (func_80081D0C(fighter_gobj) != FALSE)
-    {
-        func_8007D7FC(fighter_data);
-        Fighter_ActionStateChange_800693AC(fighter_gobj, AS_NESS_SPECIALN_END, FTNESS_SPECIALN_COLL_FLAG, NULL, fighter_data->x894_currentAnimFrame, 1.0f, 0.0f);
-    }
+#include <ftNess.h>
+
+// 0x80116EBC //
+// https://decomp.me/scratch/45pKw //
+BOOL ftNess_CheckSpecialNHold(HSD_GObj* fighter_gobj) // Ness PK Flash Charge ASID check //
+{
+    Fighter* fighter_data;
+    s32 ASID;
+
+    if (fighter_gobj != NULL)
+    {
+        fighter_data = fighter_gobj->user_data;
+        if (fighter_data != NULL)
+        {
+            if (fighter_data->sa.ness.x2240_flashGObj != NULL)
+            {
+                ASID = fighter_data->x10_action_state_index;
+                if (ASID == AS_NESS_SPECIALN_HOLD || ASID == AS_NESS_SPECIALAIRN_HOLD)
+                {
+                    return TRUE;
+                }
+            }
+        }
+    }
+    return FALSE;
+}
+
+// 0x80116F00 //
+// https://decomp.me/scratch/84rSJ //
+void ftNess_SpecialNSetNULL(HSD_GObj* fighter_gobj) // Clear Ness's callbacks and PK Flash's item GObj pointer //
+{
+    Fighter* fighter_data;
+
+    if (fighter_gobj != NULL)
+    {
+        fighter_data = fighter_gobj->user_data;
+        if (fighter_data != NULL)
+        {
+            if (fighter_data->sa.ness.x2240_flashGObj != NULL)
+            {
+                fighter_data->sa.ness.x2240_flashGObj = NULL;
+            }
+            fighter_data->cb.x21E4_callback_OnDeath2 = NULL;
+            fighter_data->cb.x21DC_callback_OnTakeDamage = NULL;
+        }
+    }
+}
+
+extern void func_802AAA50(HSD_GObj*);
+
+// 0x80116F38 //
+// https://decomp.me/scratch/HJkeV //
+void ftNess_ItemPKFlushSetNULL(HSD_GObj* fighter_gobj)  // Clear PK Flash's owner GObj pointer, Ness's pointer to PK Flash's item GObj, and reset callbacks //
+{
+    Fighter* fighter_data;
+
+    if (fighter_gobj != NULL)
+    {
+        fighter_data = fighter_gobj->user_data;
+        if (fighter_data != NULL)
+        {
+            if (fighter_data->sa.ness.x2240_flashGObj != NULL)
+            {
+                func_802AAA50(fighter_data->sa.ness.x2240_flashGObj);
+                fighter_data->sa.ness.x2240_flashGObj = NULL;
+            }
+            fighter_data->cb.x21E4_callback_OnDeath2 = NULL;
+            fighter_data->cb.x21DC_callback_OnTakeDamage = NULL;
+        }
+    }
+}
+
+f32 return_void(void)   // Define float order for match //
+{
+    return 0.0f;
+}
+
+f32 return_void2(void)
+{
+    return 3.0f;
+}
+
+f32 return_void3(void)
+{
+    return 1.0f;
+}
+
+// 0x80116F94 //
+// https://decomp.me/scratch/xOc8Y //
+void ftNess_SpecialNStart_Action(HSD_GObj* fighter_gobj)  // Ness's grounded PK Flash Start Action State handler //
+{
+    Fighter* fighter_data;
+    ftNessAttributes* ness_attr;
+    Fighter* temp_fp;
+
+    fighter_data = getFighterPlus(fighter_gobj);
+
+    Fighter_ActionStateChange_800693AC(fighter_gobj, AS_NESS_SPECIALN_START, 0, NULL, 0.0f, 1.0f, 0.0f);
+
+    fighter_data->x220C_ftcmd_var3 = 0;
+    fighter_data->x2208_ftcmd_var2 = 0;
+    fighter_data->x2204_ftcmd_var1 = 0;
+    fighter_data->x2200_ftcmd_var0 = 0;
+
+    temp_fp = fighter_gobj->user_data;
+    ness_attr = getFtSpecialAttrs(temp_fp);
+
+    temp_fp->nessVars[0].SpecialN.flashTimerLoop1 = (s32)ness_attr->x0_PKFLASH_TIMER1_LOOPFRAMES;
+    temp_fp->nessVars[0].SpecialN.flashTimerLoop2 = (s32)ness_attr->x4_PKFLASH_TIMER2_LOOPFRAMES;
+    temp_fp->nessVars[0].SpecialN.gravityDelay = (s32)ness_attr->x8_PKFLASH_GRAVITY_DELAY;
+
+    temp_fp->sa.ness.x2240_flashGObj = NULL;
+    temp_fp->nessVars[0].SpecialN.flashTimerMin = (s32)ness_attr->xC_PKFLASH_MINCHARGEFRAMES;
+    temp_fp->cb.x21E4_callback_OnDeath2 = NULL;
+    temp_fp->cb.x21DC_callback_OnTakeDamage = NULL;
+    func_8006EBA4(fighter_gobj);
+}
+
+// 0x80117034 //
+// https://decomp.me/scratch/ZjUdo
+void ftNess_SpecialAirNStart_Action(HSD_GObj* fighter_gobj)  // Ness's aerial PK Flash Start Action State handler //
+{
+    Fighter* fighter_data;
+    ftNessAttributes* ness_attr;
+    Fighter* temp_fp;
+
+    fighter_data = getFighterPlus(fighter_gobj);
+
+    Fighter_ActionStateChange_800693AC(fighter_gobj, AS_NESS_SPECIALAIRN_START, 0, NULL, 0.0f, 1.0f, 0.0f);
+
+    fighter_data->x220C_ftcmd_var3 = 0;
+    fighter_data->x2208_ftcmd_var2 = 0;
+    fighter_data->x2204_ftcmd_var1 = 0;
+    fighter_data->x2200_ftcmd_var0 = 0;
+    fighter_data->x80_self_vel.y = 0.0f;
+
+    temp_fp = fighter_gobj->user_data;
+    ness_attr = getFtSpecialAttrs(temp_fp);
+
+    temp_fp->nessVars[0].SpecialN.flashTimerLoop1 = (s32)ness_attr->x0_PKFLASH_TIMER1_LOOPFRAMES;
+    temp_fp->nessVars[0].SpecialN.flashTimerLoop2 = (s32)ness_attr->x4_PKFLASH_TIMER2_LOOPFRAMES;
+    temp_fp->nessVars[0].SpecialN.gravityDelay = (s32)ness_attr->x8_PKFLASH_GRAVITY_DELAY;
+
+    temp_fp->sa.ness.x2240_flashGObj = NULL;
+
+    temp_fp->nessVars[0].SpecialN.flashTimerMin = (s32)ness_attr->xC_PKFLASH_MINCHARGEFRAMES;
+
+    temp_fp->cb.x21E4_callback_OnDeath2 = NULL;
+    temp_fp->cb.x21DC_callback_OnTakeDamage = NULL;
+
+    func_8006EBA4(fighter_gobj);
+}
+
+extern HSD_GObj* func_802AA8C0(HSD_GObj*, Vec3*, s32, f32);
+
+// 0x801170DC //
+// https://decomp.me/scratch/JhiVu // 
+void ftNess_SpecialNStart_Anim(HSD_GObj* fighter_gobj) // Ness's grounded PK Flash Start Animation callback //
+{
+    Vec3 sp28;
+    void (*cb_OnDeath2)(HSD_GObj*);
+    void (*cb_OnTakeDamage)(HSD_GObj*);
+    f32 zero;
+    f32 frameSpeedMul;
+    f32 scaleMul;
+    HSD_GObj* flash_GObj;
+    Fighter* fighter_data;
+    Fighter* fighter_data2;
+
+    fighter_data = fighter_gobj->user_data;
+    if (ftAnim_IsFramesRemaining(fighter_gobj) == FALSE)
+    {
+        Fighter_ActionStateChange_800693AC(fighter_gobj, AS_NESS_SPECIALN_HOLD, 0, NULL, 0.0f, 1.0f, 0.0f);
+        fighter_data2 = getFighterPlus(fighter_gobj);
+        if (fighter_data2->sa.ness.x2240_flashGObj == NULL) 
+        {
+            func_8000B1CC(fighter_data2->x5E8_fighterBones[24].x0_jobj, NULL, &sp28);
+            sp28.z = 0.0f;
+            sp28.y += 3.0f * fighter_data2->x34_scale.y;
+            flash_GObj = func_802AA8C0(fighter_gobj, &sp28, It_Kind_Ness_PKFlush, fighter_data2->x2C_facing_direction);
+            fighter_data2->sa.ness.x2240_flashGObj = flash_GObj;
+            if (flash_GObj != NULL) 
+            {
+                fighter_data2->cb.x21E4_callback_OnDeath2 = ftNess_OnDamage;
+                fighter_data2->cb.x21DC_callback_OnTakeDamage = ftNess_OnDamage;
+            }
+        }
+        fighter_data->x1968_jumpsUsed = (u8)fighter_data->x110_attr.x168_MaxJumps;
+    }
+}
+
+extern HSD_GObj* func_802AA7E4(HSD_GObj*);
+extern s32 func_802AA7F0(HSD_GObj*);
+
+// 0x801171BC //
+// https://decomp.me/scratch/W8wUK //
+void ftNess_SpecialNHold_Anim(HSD_GObj* fighter_gobj)   // Ness's grounded PK Flash Charge Animation callback //
+{
+    Fighter* fighter_data;
+
+    fighter_data = fighter_gobj->user_data;
+    if (fighter_data->nessVars[0].SpecialN.flashTimerLoop1 != 0)
+    {
+        fighter_data->nessVars[0].SpecialN.flashTimerLoop1--;
+    }
+    if (fighter_data->sa.ness.x2240_flashGObj == NULL)
+    {
+        if (fighter_data->nessVars[0].SpecialN.flashTimerLoop2 != 0)
+        {
+            fighter_data->nessVars[0].SpecialN.flashTimerLoop2--;
+        }
+    }
+    if (fighter_data->sa.ness.x2240_flashGObj == NULL)
+    {
+        if (((s32)fighter_data->nessVars[0].SpecialN.flashTimerLoop1 <= 0) && ((s32)fighter_data->nessVars[0].SpecialN.flashTimerLoop2 <= 0))
+        {
+            Fighter_ActionStateChange_800693AC(fighter_gobj, AS_NESS_SPECIALN_END, 0, NULL, 0.0f, 1.0f, 0.0f);
+            return;
+        }
+        if ((s32)fighter_data->x10_action_state_index != AS_NESS_SPECIALN_HOLD_RELEASE)
+        {
+            Fighter_ActionStateChange_800693AC(fighter_gobj, AS_NESS_SPECIALN_HOLD_RELEASE, 0, NULL, fighter_data->x894_currentAnimFrame, 1.0f, 0.0f);
+        }
+    }
+    else
+    {
+        if (func_802AA7E4(fighter_data->sa.ness.x2240_flashGObj) != fighter_gobj)
+        {
+            fighter_data->sa.ness.x2240_flashGObj = NULL;
+            return;
+        }
+        if ((func_802AA7F0(fighter_data->sa.ness.x2240_flashGObj) == TRUE) && ((s32)fighter_data->x10_action_state_index != AS_NESS_SPECIALN_HOLD_RELEASE))
+        {
+            Fighter_ActionStateChange_800693AC(fighter_gobj, AS_NESS_SPECIALN_HOLD_RELEASE, 0, NULL, fighter_data->x894_currentAnimFrame, 1.0f, 0.0f);
+        }
+    }
+}
+
+inline void SetPKFlashAttr(HSD_GObj* fighter_gobj) // Inline to set all variables and match ASM register data //
+{
+    Fighter* fighter_data = getFighter(fighter_gobj);
+    ftNessAttributes* ness_attr = fighter_data->x2D4_specialAttributes;
+
+    fighter_data->nessVars[0].SpecialN.flashTimerLoop1 = ness_attr->x0_PKFLASH_TIMER1_LOOPFRAMES;
+    fighter_data->nessVars[0].SpecialN.flashTimerLoop2 = ness_attr->x4_PKFLASH_TIMER2_LOOPFRAMES;
+    fighter_data->nessVars[0].SpecialN.gravityDelay = ness_attr->x8_PKFLASH_GRAVITY_DELAY;
+    fighter_data->sa.ness.x2240_flashGObj = NULL;
+    fighter_data->nessVars[0].SpecialN.flashTimerMin = ness_attr->xC_PKFLASH_MINCHARGEFRAMES;
+    fighter_data->cb.x21E4_callback_OnDeath2 = NULL;
+    fighter_data->cb.x21DC_callback_OnTakeDamage = NULL;
+}
+
+// 0x801172F0 //
+// https://decomp.me/scratch/SxwKV //
+void ftNess_SpecialNEnd_Anim(HSD_GObj* fighter_gobj)   // Ness's grounded PK Flash Release Animation callback //
+{
+    Fighter* fighter_data = getFighterPlus(fighter_gobj);
+
+    SetPKFlashAttr(fighter_gobj);
+    func_8007592C(fighter_data, 0, 0.0f);
+    if (ftAnim_IsFramesRemaining(fighter_gobj) == FALSE)
+    {
+        func_8008A2BC(fighter_gobj);
+    }
+}
+
+// 0x80117378 //
+// https://decomp.me/scratch/YNAD8 //
+void ftNess_SpecialAirNStart_Anim(HSD_GObj* fighter_gobj) // Ness's aerial PK Flash Start Animation callback //
+{
+    Vec3 sp28;
+    void (*cb_OnDeath2)(HSD_GObj*);
+    void (*cb_OnTakeDamage)(HSD_GObj*);
+    f32 zero;
+    f32 frameSpeedMul;
+    f32 scaleMul;
+    HSD_GObj* flash_GObj;
+    Fighter* fighter_data;
+    Fighter* fighter_data2;
+
+    fighter_data = fighter_gobj->user_data;
+    if (ftAnim_IsFramesRemaining(fighter_gobj) == FALSE)
+    {
+        Fighter_ActionStateChange_800693AC(fighter_gobj, AS_NESS_SPECIALAIRN_HOLD, 0, NULL, 0.0f, 1.0f, 0.0f);
+        fighter_data2 = getFighterPlus(fighter_gobj);
+        if (fighter_data2->sa.ness.x2240_flashGObj == NULL)
+        {
+            func_8000B1CC(fighter_data2->x5E8_fighterBones[24].x0_jobj, NULL, &sp28);
+            sp28.z = 0.0f;
+            sp28.y += 3.0f * fighter_data2->x34_scale.y;
+            flash_GObj = func_802AA8C0(fighter_gobj, &sp28, It_Kind_Ness_PKFlush, fighter_data2->x2C_facing_direction);
+            fighter_data2->sa.ness.x2240_flashGObj = flash_GObj;
+            if (flash_GObj != NULL)
+            {
+                fighter_data2->cb.x21E4_callback_OnDeath2 = ftNess_OnDamage;
+                fighter_data2->cb.x21DC_callback_OnTakeDamage = ftNess_OnDamage;
+            }
+        }
+        fighter_data->x1968_jumpsUsed = (u8)fighter_data->x110_attr.x168_MaxJumps;
+    }
+}
+
+// 0x80117458 //
+// https://decomp.me/scratch/L7e33 //
+void ftNess_SpecialAirNHold_Anim(HSD_GObj* fighter_gobj)   // Ness's aerial PK Flash Charge Animation callback //
+{
+    Fighter* fighter_data = fighter_gobj->user_data;
+    
+    if (fighter_data->nessVars[0].SpecialN.flashTimerLoop1 != 0)
+    {
+        fighter_data->nessVars[0].SpecialN.flashTimerLoop1--;
+    }
+    if (fighter_data->sa.ness.x2240_flashGObj == NULL)
+    {
+        if (fighter_data->nessVars[0].SpecialN.flashTimerLoop2 != 0)
+        {
+            fighter_data->nessVars[0].SpecialN.flashTimerLoop2--;
+        }
+    }
+    if (fighter_data->sa.ness.x2240_flashGObj == NULL)
+    {
+        if (((s32)fighter_data->nessVars[0].SpecialN.flashTimerLoop1 <= 0) && ((s32)fighter_data->nessVars[0].SpecialN.flashTimerLoop2 <= 0))
+        {
+            Fighter_ActionStateChange_800693AC(fighter_gobj, AS_NESS_SPECIALAIRN_END, 0, NULL, 0.0f, 1.0f, 0.0f);
+            return;
+        }
+        if ((s32)fighter_data->x10_action_state_index != AS_NESS_SPECIALAIRN_HOLD_RELEASE)
+        {
+            Fighter_ActionStateChange_800693AC(fighter_gobj, AS_NESS_SPECIALAIRN_HOLD_RELEASE, 0, NULL, fighter_data->x894_currentAnimFrame, 1.0f, 0.0f);
+        }
+    }
+    else
+    {
+        if (func_802AA7E4(fighter_data->sa.ness.x2240_flashGObj) != fighter_gobj)
+        {
+            fighter_data->sa.ness.x2240_flashGObj = NULL;
+            return;
+        }
+        if ((func_802AA7F0(fighter_data->sa.ness.x2240_flashGObj) == TRUE) && ((s32)fighter_data->x10_action_state_index != AS_NESS_SPECIALAIRN_HOLD_RELEASE))
+        {
+            Fighter_ActionStateChange_800693AC(fighter_gobj, AS_NESS_SPECIALAIRN_HOLD_RELEASE, 0, NULL, fighter_data->x894_currentAnimFrame, 1.0f, 0.0f);
+        }
+    }
+}
+
+// 0x8011758C //
+// https://decomp.me/scratch/tSQAQ //
+void ftNess_SpecialAirNEnd_Anim(HSD_GObj* fighter_gobj) // Ness's aerial PK Flash Release Animation callback //
+{
+    Fighter* fighter_data = fighter_gobj->user_data;
+    ftNessAttributes* ness_attr = getFtSpecialAttrs(fighter_data);
+    f32 landingLag;
+    s32 filler;
+
+    SetPKFlashAttr(fighter_gobj);
+    func_8007592C(fighter_data, 0, 0.0f);
+    if (ftAnim_IsFramesRemaining(fighter_gobj) == FALSE)
+    {
+        landingLag = ness_attr->x1C_PKFLASH_LANDING_LAG;
+        if (landingLag == 0.0f)
+        {
+            func_800CC730(fighter_gobj);
+            return;
+        }
+        func_80096900(fighter_gobj, 1, 0, IS_INTERRUPTIBLE, 1.0f, ness_attr->x1C_PKFLASH_LANDING_LAG);
+    }
+}
+
+// 0x80117648 //
+// https://decomp.me/scratch/z6MCh //
+void ftNess_SpecialNStart_IASA(HSD_GObj* fighter_gobj) // Ness's grounded PK Flash Start IASA callback //
+{
+    return;
+}
+
+// 0x8011764C //
+// https://decomp.me/scratch/4Za9q //
+void ftNess_SpecialNHold_IASA(HSD_GObj* fighter_gobj) // Ness's grounded PK Flash Charge IASA callback //
+{
+    HSD_GObj* flash_GObj;
+    Fighter* fighter_data;
+    s32 phi_r0;
+
+    fighter_data = fighter_gobj->user_data;
+    fighter_data->nessVars[0].SpecialN.flashTimerMin--;
+    if ((s32)fighter_data->nessVars[0].SpecialN.flashTimerMin <= 0) 
+    {
+        fighter_data->nessVars[0].SpecialN.flashTimerMin = 0;
+        phi_r0 = TRUE;
+    }
+    else 
+    {
+        phi_r0 = FALSE;
+    }
+    if ((phi_r0 == TRUE) && ((fighter_data->input.x65C_heldInputs & HSD_BUTTON_B) == FALSE) && (fighter_gobj != NULL))
+    {
+        fighter_data = fighter_gobj->user_data;
+        if (fighter_data != NULL) 
+        {
+            if (fighter_data->sa.ness.x2240_flashGObj != NULL) 
+            {
+                fighter_data->sa.ness.x2240_flashGObj = NULL;
+            }
+            fighter_data->cb.x21E4_callback_OnDeath2 = NULL;
+            fighter_data->cb.x21DC_callback_OnTakeDamage = NULL;
+        }
+    }
+}
+
+// 0x801176C8 //
+// https://decomp.me/scratch/GikiI //
+void ftNess_SpecialNEnd_IASA(HSD_GObj* fighter_gobj) // Ness's grounded PK Flash Release IASA callback //
+{
+    return;
+}
+
+// 0x801176CC //
+// https://decomp.me/scratch/3Ea5R //
+void ftNess_SpecialAirNStart_IASA(HSD_GObj* fighter_gobj) // Ness's aerial PK Flash Start IASA callback //
+{
+    return;
+}
+
+// 0x801176D0 //
+// https://decomp.me/scratch/5oIpZ //
+void ftNess_SpecialAirNHold_IASA(HSD_GObj* fighter_gobj) // Ness's aerial PK Flash Charge IASA callback //
+{
+    HSD_GObj* flash_GObj;
+    Fighter* fighter_data;
+    s32 phi_r0;
+
+    fighter_data = fighter_gobj->user_data;
+    fighter_data->nessVars[0].SpecialN.flashTimerMin = (s32)(fighter_data->nessVars[0].SpecialN.flashTimerMin - 1);
+    if ((s32)fighter_data->nessVars[0].SpecialN.flashTimerMin <= 0)
+    {
+        fighter_data->nessVars[0].SpecialN.flashTimerMin = 0;
+        phi_r0 = TRUE;
+    }
+    else
+    {
+        phi_r0 = FALSE;
+    }
+    if ((phi_r0 == TRUE) && ((fighter_data->input.x65C_heldInputs & HSD_BUTTON_B) == FALSE) && (fighter_gobj != NULL))
+    {
+        fighter_data = fighter_gobj->user_data;
+        if (fighter_data != NULL)
+        {
+            if (fighter_data->sa.ness.x2240_flashGObj != NULL)
+            {
+                fighter_data->sa.ness.x2240_flashGObj = NULL;
+            }
+            fighter_data->cb.x21E4_callback_OnDeath2 = NULL;
+            fighter_data->cb.x21DC_callback_OnTakeDamage = NULL;
+        }
+    }
+}
+
+// 0x8011774C //
+// https://decomp.me/scratch/zCYgB //
+void ftNess_SpecialAirNEnd_IASA(HSD_GObj* fighter_gobj) // Ness's aerial PK Flash Release IASA callback //
+{
+    return;
+}
+
+inline void GravityDelay(HSD_GObj* fighter_gobj) // Inline to set remaining frames of gravity delay //
+{
+    Fighter* fighter_data = fighter_gobj->user_data;
+    
+    if (fighter_data->nessVars[0].SpecialN.gravityDelay != 0)
+    {
+        fighter_data->nessVars[0].SpecialN.gravityDelay--;
+    }
+}
+
+// 0x80117750 //
+// https://decomp.me/scratch/YCEpR //
+void ftNess_SpecialNStart_Phys(HSD_GObj* fighter_gobj) // Ness's grounded PK Flash Start Physics callback //
+{
+    GravityDelay(fighter_gobj);
+    func_80084F3C(fighter_gobj);
+}
+
+// 0x80117788 //
+// https://decomp.me/scratch/ukjDF //
+void ftNess_SpecialNHold_Phys(HSD_GObj* fighter_gobj) // Ness's grounded PK Flash Charge Physics callback //
+{
+    func_80084F3C(fighter_gobj);
+}
+
+// 0x801177A8 //
+// https://decomp.me/scratch/jSr9q //
+void ftNess_SpecialNEnd_Phys(HSD_GObj* fighter_gobj) // Ness's grounded PK Flash Release Physics callback //
+{
+    func_80084F3C(fighter_gobj);
+}
+
+// 0x801177C8 //
+// https://decomp.me/scratch/pIHN2 //
+void ftNess_SpecialAirNStart_Phys(HSD_GObj* fighter_gobj) // Ness's aerial PK Flash Start Physics callback //
+{
+    Fighter* fighter_data = getFighter(fighter_gobj);
+    ftNessAttributes* ness_attr = fighter_data->x2D4_specialAttributes;
+    f32 airFriction;
+    f32 fallAccel;
+    f32 terminalVelocity;
+
+    if (fighter_data->nessVars[0].SpecialN.gravityDelay != 0)
+    {
+        fighter_data->nessVars[0].SpecialN.gravityDelay--;
+    }
+    else func_8007D494(fighter_data, ness_attr->x14_PKFLASH_FALL_ACCEL, fighter_data->x110_attr.x170_TerminalVelocity);
+
+    airFriction = fighter_data->x110_attr.x180_AerialFriction;
+    func_8007CE94(fighter_data, airFriction);
+}
+
+// 0x80117828 //
+// https://decomp.me/scratch/y7fPm //
+void ftNess_SpecialAirNHold_Phys(HSD_GObj* fighter_gobj) // Ness's aerial PK Flash Charge Physics callback //
+{
+    Fighter* fighter_data = getFighter(fighter_gobj);
+    ftNessAttributes* ness_attr = fighter_data->x2D4_specialAttributes;
+    f32 airFriction;
+    f32 fallAccel;
+    f32 terminalVelocity;
+
+    if (fighter_data->nessVars[0].SpecialN.gravityDelay != 0)
+    {
+        fighter_data->nessVars[0].SpecialN.gravityDelay--;
+    }
+    else func_8007D494(fighter_data, ness_attr->x14_PKFLASH_FALL_ACCEL, fighter_data->x110_attr.x170_TerminalVelocity);
+
+    airFriction = fighter_data->x110_attr.x180_AerialFriction;
+    func_8007CE94(fighter_data, airFriction);
+}
+
+// 0x80117888 //
+// https://decomp.me/scratch/J7MZG //
+void ftNess_SpecialAirNEnd_Phys(HSD_GObj* fighter_gobj) // Ness's aerial PK Flash Release Physics callback //
+{
+    Fighter* fighter_data = getFighter(fighter_gobj);
+    ftNessAttributes* ness_attr = fighter_data->x2D4_specialAttributes;
+    f32 airFriction;
+    f32 fallAccel;
+    f32 terminalVelocity;
+
+    if (fighter_data->nessVars[0].SpecialN.gravityDelay != 0)
+    {
+        fighter_data->nessVars[0].SpecialN.gravityDelay--;
+    }
+    else func_8007D494(fighter_data, ness_attr->x14_PKFLASH_FALL_ACCEL, fighter_data->x110_attr.x170_TerminalVelocity);
+
+    airFriction = fighter_data->x110_attr.x180_AerialFriction;
+    func_8007CE94(fighter_data, airFriction);
+}
+
+// 0x801178E8 //
+// https://decomp.me/scratch/vWsFm //
+void ftNess_SpecialNStart_Coll(HSD_GObj* fighter_gobj) // Ness's grounded PK Flash Start Collision callback //
+{
+    Fighter* fighter_data = getFighter(fighter_gobj);
+
+    if (func_80082708(fighter_gobj) == FALSE) 
+    {
+        func_8007D5D4(fighter_data);
+        Fighter_ActionStateChange_800693AC(fighter_gobj, AS_NESS_SPECIALAIRN_START, FTNESS_SPECIALN_COLL_FLAG, NULL, fighter_data->x894_currentAnimFrame, 1.0f, 0.0f);
+    }
+}
+
+// 0x80117954 //
+// https://decomp.me/scratch/6leYl //
+void ftNess_SpecialNHold_Coll(HSD_GObj* fighter_gobj) // Ness's grounded PK Flash Charge Collision callback //
+{
+    Fighter* fighter_data = getFighter(fighter_gobj);
+
+    if (func_80082708(fighter_gobj) == FALSE)
+    {
+        func_8007D5D4(fighter_data);
+        Fighter_ActionStateChange_800693AC(fighter_gobj, AS_NESS_SPECIALAIRN_HOLD, FTNESS_SPECIALN_COLL_FLAG, NULL, fighter_data->x894_currentAnimFrame, 1.0f, 0.0f);
+    }
+}
+
+// 0x801179C0 //
+// https://decomp.me/scratch/4QY4r //
+void ftNess_SpecialNEnd_Coll(HSD_GObj* fighter_gobj) // Ness's grounded PK Flash Release Collision callback //
+{
+    Fighter* fighter_data = getFighter(fighter_gobj);
+
+    if (func_80082708(fighter_gobj) == FALSE)
+    {
+        func_8007D5D4(fighter_data);
+        Fighter_ActionStateChange_800693AC(fighter_gobj, AS_NESS_SPECIALAIRN_END, FTNESS_SPECIALN_COLL_FLAG, NULL, fighter_data->x894_currentAnimFrame, 1.0f, 0.0f);
+    }
+}
+
+// 0x80117A2C //
+// https://decomp.me/scratch/ODFbf //
+void ftNess_SpecialAirNStart_Coll(HSD_GObj* fighter_gobj) // Ness's aerial PK Flash Start Collision callback //
+{
+    Fighter* fighter_data = getFighter(fighter_gobj);
+
+    if (func_80081D0C(fighter_gobj) != FALSE)
+    {
+        func_8007D7FC(fighter_data);
+        Fighter_ActionStateChange_800693AC(fighter_gobj, AS_NESS_SPECIALN_START, FTNESS_SPECIALN_COLL_FLAG, NULL, fighter_data->x894_currentAnimFrame, 1.0f, 0.0f);
+    }
+}
+
+// 0x80117A98 //
+// https://decomp.me/scratch/qbobW //
+void ftNess_SpecialAirNHold_Coll(HSD_GObj* fighter_gobj) // Ness's aerial PK Flash Charge Collision callback //
+{
+    Fighter* fighter_data = getFighter(fighter_gobj);
+
+    if (func_80081D0C(fighter_gobj) != FALSE)
+    {
+        func_8007D7FC(fighter_data);
+        Fighter_ActionStateChange_800693AC(fighter_gobj, AS_NESS_SPECIALN_HOLD, FTNESS_SPECIALN_COLL_FLAG, NULL, fighter_data->x894_currentAnimFrame, 1.0f, 0.0f);
+    }
+}
+
+// 0x80117B04 //
+// https://decomp.me/scratch/cYdeE //
+void ftNess_SpecialAirNEnd_Coll(HSD_GObj* fighter_gobj) // Ness's aerial PK Flash Release Collision callback //
+{
+    Fighter* fighter_data = getFighter(fighter_gobj);
+
+    if (func_80081D0C(fighter_gobj) != FALSE)
+    {
+        func_8007D7FC(fighter_data);
+        Fighter_ActionStateChange_800693AC(fighter_gobj, AS_NESS_SPECIALN_END, FTNESS_SPECIALN_COLL_FLAG, NULL, fighter_data->x894_currentAnimFrame, 1.0f, 0.0f);
+    }
 }