--- conflicted
+++ resolved
@@ -51,18 +51,6 @@
     f32 xAC;
 
     f32 xB0;
-<<<<<<< HEAD
-    s32 xB4;
-    s32 xB8;
-    s32 xBC;
-
-    s32 xC0;
-    s32 xC4;
-    s32 xC8;
-    s32 xCC;
-
-    s32 xD0;
-=======
     f32 xB4;
     s32 xB8;
     f32 xBC;
@@ -73,7 +61,6 @@
     f32 xCC;
 
     f32 xD0;
->>>>>>> 49d66da9
     s32 xD4;
     s32 xD8;
     u32 xDC;
