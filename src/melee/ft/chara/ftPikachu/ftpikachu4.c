#include "ftpikachu.h"

#define HALF_PI 1.5707963705062866f


void func_80125D80(HSD_GObj* fighterObj) {
    Fighter* fighter = fighterObj->user_data;
    fighter->xEC_ground_vel = fighter->x2C_facing_direction * fabs_inline(fighter->xEC_ground_vel);
    fighter->x80_self_vel.x = fighter->x2C_facing_direction * fabs_inline(fighter->x80_self_vel.x);
    fighter->x234C_pos.y = fighter->x2C_facing_direction * fabs_inline(fighter->x234C_pos.y);
}

void func_80125DE8(HSD_GObj* fighterObj) {
    s32 unused[2]; 
    ftPikachuAttributes* pika_attr;
    Fighter* fighter = fighterObj->user_data;
    pika_attr = fighter->x2D4_specialAttributes;
    fighter->x2200_ftcmd_var0 = 0;
    fighter->x2340_stateVar1 = pika_attr->x5C;
    fighter->x2348_stateVar3 = 0;
    fighter->x2358_stateVar7_s32 = 0;
    fighter->xEC_ground_vel = 0.0f;
    fighter->x80_self_vel.y = 0.0f;
    fighter->x80_self_vel.x = 0.0f;
    Fighter_ActionStateChange_800693AC(fighterObj, 0x161, 0, 0, 0.0f, 1.0f, 0.0f);
    func_8006EBA4(fighterObj);
}

void func_80125E60(HSD_GObj* fighterObj) {
    s32 unused[2]; 
    ftPikachuAttributes* pika_attr;
    Fighter* fighter = fighterObj->user_data;
    pika_attr = fighter->x2D4_specialAttributes;
    fighter->x2200_ftcmd_var0 = 0;
    fighter->x2340_stateVar1 = pika_attr->x5C;
    fighter->x2348_stateVar3 = 0;
    fighter->x2358_stateVar7_s32 = 0;
    fighter->xEC_ground_vel = 0.0f;
    fighter->x80_self_vel.y = 0.0f;
    fighter->x80_self_vel.x = 0.0f;
    Fighter_ActionStateChange_800693AC(fighterObj, 0x164, 0, 0, 0.0f, 1.0f, 0.0f);
    func_8006EBA4(fighterObj);
}

void func_80125ED8(HSD_GObj* fighterObj) {
    if (!func_8006F238(fighterObj)) {
        func_80126C0C(fighterObj);
    }
}

void func_80125F14(HSD_GObj* fighterObj) {
    if (!func_8006F238(fighterObj)) {
        func_80126E1C(fighterObj);
    }
}

void func_80125F50() {}

void func_80125F54() {}

void func_80125F58(HSD_GObj* fighterObj) {
    func_80084F3C(fighterObj);
}

void func_80125F78(HSD_GObj* fighterObj) {
    s32 unused[2]; 
    Fighter* fighter = fighterObj->user_data;
    ftPikachuAttributes* pika_attr = fighter->x2D4_specialAttributes;
    struct attr* attr = &fighter->x110_attr;
<<<<<<< HEAD
    if (fighter->x2340_stateVar1) {
=======
    if (fighter->x2340_stateVar1 != 0) {
>>>>>>> 68fd516d
        fighter->x2340_stateVar1--;
    } else {
        func_8007D494(fighter, pika_attr->x64, attr->x170_TerminalVelocity);
    }
    func_8007CF58(fighter);
}

void func_80125FD8(HSD_GObj* fighterObj) {
    if (!func_80082708(fighterObj)) {
        func_80126084(fighterObj);
    }
} 

void func_80126014(HSD_GObj* fighterObj) {
    s32 unused;
    Fighter* fighter = fighterObj->user_data;

    if (func_800822A4(fighterObj, fighter->x2C_facing_direction < 0.0f ? -1 : 1)) {
        func_801260E4(fighterObj);
    } else  {
        if (func_80081298(fighterObj) == 0) { return; };
    }
}

void func_80126084(HSD_GObj* fighterObj) {
    Fighter* fighter = fighterObj->user_data;
    func_8007D60C(fighter);
    Fighter_ActionStateChange_800693AC(fighterObj, 0x164, 0xC4C5084, 0, fighter->x894, 1.0f, 0.0f);
}

void func_801260E4(HSD_GObj* fighterObj) {
    Fighter* fighter = fighterObj->user_data;
    func_8007D7FC(fighter);
    Fighter_ActionStateChange_800693AC(fighterObj, 0x161, 0xC4C5084, 0, fighter->x894, 1.0f, 0.0f);
}

void func_80126144(HSD_GObj* fighterObj) {
    Vec vec;
    Vec vec2;
    s32 unused[5];

    Fighter* fighter = fighterObj->user_data;
    
    fighter->x2344_stateVar2_s32--;
    if (fighter->x2344_stateVar2_s32 <= 0) { 
        func_801274AC(fighterObj);
        fighter = fighterObj->user_data;
        if (fighter->x4_fighterKind != FTKIND_PICHU) {
            func_8000B1CC(fighter->x5E8_fighterBones[func_8007500C(fighter, 2)].x0_jobj, 0, &vec);
            ef_Spawn(0x3F4, fighterObj, &vec);
            fighter->x2219_flag.bits.b0 = 1;
            fighter->cb.x21D4_callback_EnterHitlag = &efLib_PauseAll;
            fighter->cb.x21D8_callback_ExitHitlag = &efLib_ResumeAll;
        }
    } else {
        fighter = fighterObj->user_data;
        if (fighter->x4_fighterKind != FTKIND_PICHU) { 
            f32 tempf;
            func_8000B1CC(fighter->x5E8_fighterBones[func_8007500C(fighter, 2)].x0_jobj, 0, &vec2);
            tempf = HSD_Randf();
            vec2.x += (6.0f * tempf) - 3.0f; 
            tempf = HSD_Randf();
            vec2.y += (6.0f * tempf) - 3.0f;
            ef_Spawn(0x3F4, fighterObj, &vec2);  
            fighter->x2219_flag.bits.b0 = 1;
            fighter->cb.x21D4_callback_EnterHitlag = &efLib_PauseAll;
            fighter->cb.x21D8_callback_ExitHitlag = &efLib_ResumeAll;
        }
    }
}

void func_801262B4(HSD_GObj* fighterObj) {
    Vec vec;
    Vec vec2;
    s32 unused[5];

    Fighter* fighter = fighterObj->user_data;
    
    fighter->x2344_stateVar2_s32--;
    if (fighter->x2344_stateVar2_s32 <= 0) { 
        func_80127534_file_end(fighterObj);
        fighter = fighterObj->user_data;
        if (fighter->x4_fighterKind != FTKIND_PICHU) {
            func_8000B1CC(fighter->x5E8_fighterBones[func_8007500C(fighter, 2)].x0_jobj, 0, &vec);
            ef_Spawn(0x3F4, fighterObj, &vec);
            fighter->x2219_flag.bits.b0 = 1;
            fighter->cb.x21D4_callback_EnterHitlag = &efLib_PauseAll;
            fighter->cb.x21D8_callback_ExitHitlag = &efLib_ResumeAll;
        }
    } else {
        fighter = fighterObj->user_data;
        if (fighter->x4_fighterKind != FTKIND_PICHU) { 
            f32 tempf;
            func_8000B1CC(fighter->x5E8_fighterBones[func_8007500C(fighter, 2)].x0_jobj, 0, &vec2);
            tempf = HSD_Randf();
            vec2.x += (10.0f * tempf) - 5.0f; 
            tempf = HSD_Randf();
            vec2.y += (10.0f * tempf) - 5.0f;
            ef_Spawn(0x3F4, fighterObj, &vec2);  
            fighter->x2219_flag.bits.b0 = 1;
            fighter->cb.x21D4_callback_EnterHitlag = &efLib_PauseAll;
            fighter->cb.x21D8_callback_ExitHitlag = &efLib_ResumeAll;
        }
    }
}

void func_80126424() {}

void func_80126428() {}

void func_8012642C(HSD_GObj* fighterObj) {
    Vec scale;
    Vec3 velocity_vec;
    s32 unused;

    HSD_JObj* jobj;
    Fighter* fighter = fighterObj->user_data;
    ftPikachuAttributes* pika_attr = fighter->x2D4_specialAttributes;
    
    f32 half_pi = HALF_PI;
    f32 tempf = (fighter->x2C_facing_direction * func_someCalcAngle_80022C30(fighter->x80_self_vel.x, fighter->x80_self_vel.y)) 
        + (pika_attr->x78 - half_pi);
    
    func_8007592C(fighter, func_8007500C(fighter, 2), tempf);
    scale.x = pika_attr->x7C_scale.x;
    scale.y = pika_attr->x7C_scale.y;
    scale.z = pika_attr->x7C_scale.z;
    jobj = fighter->x5E8_fighterBones[func_8007500C(fighter, 2)].x0_jobj;
    HSD_JObjSetScale(jobj, &scale); 
    
    velocity_vec = fighter->x80_self_vel;
    func_8007E2FC(fighterObj);
    fighter->x80_self_vel = velocity_vec;
 
    
    fighter->x6D8.x = 
    fighter->x6D8.y = 
    fighter->x6D8.z = 
    fighter->x6C0.x = 
    fighter->x6C0.y = 
    fighter->x6C0.z = 
    fighter->x6BC_inputStickangle = 
    fighter->x6A4_transNOffset.x = 
    fighter->x6A4_transNOffset.y = 
    fighter->x6A4_transNOffset.z =  
    fighter->x68C_transNPos.x = 
    fighter->x68C_transNPos.y = 
    fighter->x68C_transNPos.z = 0.0f;
}

void func_801265D4(HSD_GObj* fighterObj) {
    func_8007CB74(fighterObj);
}

#pragma dont_inline on
void func_801265F4(HSD_GObj* fighterObj) {
    func_8012642C(fighterObj);
}
#pragma dont_inline off

void func_80126614(HSD_GObj* fighterObj) {
    Vec scale;
    s32 unused[7];

    Fighter *fighter2;

    HSD_JObj *jobj;

    Fighter* fighter = fighterObj->user_data;
    CollData* collData = &fighter->x6F0_collData;

    ftPikachuAttributes* pika_attr = fighter->x2D4_specialAttributes;

    if (!func_80082888(fighterObj, &pika_attr->xE0_array_start)) {
        if ((collData->x134_envFlags & 0x3F) || (collData->x134_envFlags & 0xFC0)) {
            func_8007D60C(fighter);
            func_80127534_file_end(fighterObj);
            return;
        }
        func_80126A2C(fighterObj);
        return;
    }

    {  /// could be an inline?
        CollData* collData;
        fighter2 = fighterObj->user_data;
        collData = &fighter2->x6F0_collData;
        pika_attr = fighter2->x2D4_specialAttributes;
        if (collData->x134_envFlags & 0x18000){
            f32 angle = func_someCalcAngle_80022C30(collData->x154_groundNormal.x, collData->x154_groundNormal.y);
            f32 angle2 = (fighter2->x2C_facing_direction * angle) + pika_attr->x68;
            func_8007592C(fighter2, func_8007500C(fighter2, 2), angle2);
        }
        scale.x = pika_attr->x6C_scale.x;
        scale.y = pika_attr->x6C_scale.y;
        scale.z = pika_attr->x6C_scale.z;
        jobj = fighter2->x5E8_fighterBones[func_8007500C(fighter2, 2)].x0_jobj;
        HSD_JObjSetScale(jobj, &scale);
    }

    if ((collData->x134_envFlags & 0x3F) || (collData->x134_envFlags & 0xFC0)) {
        func_801274AC(fighterObj);
    }


}

<<<<<<< HEAD
inline BOOL get_bool0(HSD_GObj* fighterObj) {
=======
BOOL get_bool0(HSD_GObj* fighterObj) {
>>>>>>> 68fd516d
    Fighter* fighter2 = fighterObj->user_data;
    ftPikachuAttributes*pika_attr2 = fighter2->x2D4_specialAttributes;
    if (fighter2->x2358_stateVar7_s32 >= pika_attr2->x88) {
        return 1;
    } else if (func_8009A134(fighterObj)) {
        return 0;
    } else {
        return 1;
    }
}

void func_801267C8(HSD_GObj* fighterObj) {
    s32 unused[5];
    BOOL bool0;
    Fighter* fighter = fighterObj->user_data;
    ftPikachuAttributes* pika_attr = fighter->x2D4_specialAttributes;
    CollData* collData = &fighter->x6F0_collData;

    fighter->x2358_stateVar7_s32++;
    if (func_800822A4(fighterObj, fighter->x2C_facing_direction < 0.0f ? -1 : 1)) {
        bool0 = get_bool0(fighterObj);


        if (bool0) {
            f32 tempf = lbvector_AngleXY(&collData->x154_groundNormal, &fighter->x80_self_vel);
            if (tempf > (0.017453292f * (90.0f + pika_attr->xA0))) {
                func_8007D7FC(fighter);
                func_801274AC(fighterObj);
                return; 
            }
            func_80126AA4(fighterObj);
            return;
        }
    }

    if (!func_80081298(fighterObj)) {

        if (collData->x134_envFlags & 0x6000) {
            f32 angle = lbvector_AngleXY(&collData->x190, &fighter->x80_self_vel);
            if (angle > (0.017453292f * (90.0f + pika_attr->xA0))) {
                func_80127534_file_end(fighterObj);
            }
        }

        if (collData->x134_envFlags & 0x3F) {
            f32 angle = lbvector_AngleXY(&collData->x168_vec, &fighter->x80_self_vel);
            if (angle > (0.017453292f * (90.0f + pika_attr->xA0))) {
                func_80127534_file_end(fighterObj);
            }
        }

        if (collData->x134_envFlags & 0xFC0) {
            f32 angle = lbvector_AngleXY(&collData->x17C_vec, &fighter->x80_self_vel);
            if (angle > (0.017453292f * (90.0f + pika_attr->xA0))) {
                func_80127534_file_end(fighterObj);
            }
        }
        
    }
}

#pragma dont_inline on
void func_80126A2C(HSD_GObj* fighterObj) {
    s32 unused[2];
    Fighter* fighter = fighterObj->user_data;
    func_8007D60C(fighter);
    Fighter_ActionStateChange_800693AC(fighterObj, 0x165, 0xC4C508A, 0, fighter->x894, 0.0f, 0.0f);
    fighter->x2223_flag.bits.b4 = 1;
    func_8012642C(fighterObj);
}
#pragma dont_inline off

void func_80126AA4(HSD_GObj* fighterObj) {
    Vec scale;
    s32 unused[6];
    
    CollData* collData;
    ftPikachuAttributes* pika_attr;
    
    Fighter* fighter;
    Fighter* fighter2;
    
    HSD_JObj *jobj;

    fighter2 = fighterObj->user_data;
    func_8007D7FC(fighter2);
    Fighter_ActionStateChange_800693AC(fighterObj, 0x162, 0xC4C508A, 0, fighter2->x894, 0.0f, 0.0f);
    
    fighter = fighterObj->user_data;
    collData = &fighter->x6F0_collData;
    pika_attr = fighter->x2D4_specialAttributes;
    if (fighter->x6F0_collData.x134_envFlags & 0x18000) {
        f32 angle = (fighter->x2C_facing_direction * func_someCalcAngle_80022C30(collData->x154_groundNormal.x, collData->x154_groundNormal.y)) + pika_attr->x68;
        func_8007592C(fighter, func_8007500C(fighter, 2), angle);
    }
    
    scale.x = pika_attr->x6C_scale.x;
    scale.y = pika_attr->x6C_scale.y;
    scale.z = pika_attr->x6C_scale.z;
    jobj = fighter->x5E8_fighterBones[func_8007500C(fighter, 2)].x0_jobj;
    HSD_JObjSetScale(jobj, &scale);
}

inline float get_max_and_fill_stack() {
    float stack[9];
    stack[0] = 0.999f;
    return 0.999f;
}

void func_80126C0C(HSD_GObj* fighterObj) {

    
    Fighter* fighter = fighterObj->user_data;

    CollData* collData = &fighter->x6F0_collData;
    ftPikachuAttributes* pika_attr = fighter->x2D4_specialAttributes;    
    f32 stick_mag = sqrtf((fighter->input.x620_lstick_x * fighter->input.x620_lstick_x) + (fighter->input.x624_lstick_y * fighter->input.x624_lstick_y));

    if (stick_mag > 0.999f) {
        stick_mag = get_max_and_fill_stack();;
    }

    if (!(stick_mag < pika_attr->x8C)) {
        Vec lstick_direction;
    
        lstick_direction.x = fighter->input.x620_lstick_x;
        lstick_direction.y = fighter->input.x624_lstick_y;
        lstick_direction.z = 0.0f;

        if (!(lbvector_AngleXY(&collData->x154_groundNormal, &lstick_direction) < HALF_PI) && (!func_8009A134(fighterObj))) {
            Fighter* fighter2;
            func_8007D9FC(fighter);
            fighter->x234C_pos.y = lstick_direction.x;
            fighter->x234C_pos.z = lstick_direction.y;
            fighter2 = fighterObj->user_data;
            fighter2->x2344_stateVar2_s32 = ((ftPikachuAttributes*)fighter2->x2D4_specialAttributes)->x60;
            fighter2->x1968_jumpsUsed = fighter2->x110_attr.x168_MaxJumps;
            fighter->xEC_ground_vel = (pika_attr->x90 * stick_mag) + pika_attr->x94;
            fighter->xEC_ground_vel *= fighter->x2C_facing_direction;
            if (fighter->x2348_stateVar3_s32) {
                fighter->xEC_ground_vel *= pika_attr->x98;
                Fighter_ActionStateChange_800693AC(fighterObj, 0x162, 2, 0, 12.0f, 1.0f, 0.0f);
                func_8006EBA4(fighterObj);
            }
            Fighter_ActionStateChange_800693AC(fighterObj, 0x162, 0xA, 0, 13.0f, 1.0f, 0.0f);
            func_8006EBA4(fighterObj);
            ftAnim_SetAnimRate(fighterObj, 0.0f); 
            fighter->x2223_flag.bits.b4 = 1;
            fighter->cb.x21F8_callback = &func_80125D80;
            return;
        }
    }
    func_8007D60C(fighter);
    func_80126E1C(fighterObj);
}

void func_80126E1C(HSD_GObj* fighterObj) {


    f32 temp_f2_2;
    f32 some_angle;
    f32 final_stick_mag;

    Fighter* fighter2;
    Fighter* fighter = fighterObj->user_data;

    ftPikachuAttributes* pika_attr = fighter->x2D4_specialAttributes;    
    f32 temp_stick_mag = sqrtf((fighter->input.x620_lstick_x * fighter->input.x620_lstick_x) + (fighter->input.x624_lstick_y * fighter->input.x624_lstick_y));

    final_stick_mag = temp_stick_mag;
    if (temp_stick_mag > 0.999f) {
        final_stick_mag = get_max_and_fill_stack();
    }

    if ((final_stick_mag > pika_attr->x8C)) {

        if (fabs_inline(fighter->input.x620_lstick_x) > 0.001f) {
            func_8007D9FC(fighter);
        }

        some_angle = func_someCalcAngle_80022C30(fighter->input.x624_lstick_y, fighter->input.x620_lstick_x * fighter->x2C_facing_direction);
        fighter->x234C_pos.y = fighter->input.x620_lstick_x;
        fighter->x234C_pos.z = fighter->input.x624_lstick_y;
    } else {

        func_8007DA24(fighter);
        final_stick_mag = 0.999f;
        some_angle = HALF_PI;
        fighter->x234C_pos.y = 0.0f;
        fighter->x234C_pos.z = 0.999f;
    }


    fighter2 = fighterObj->user_data;
    fighter2->x2344_stateVar2_s32 = ((ftPikachuAttributes*)fighter2->x2D4_specialAttributes)->x60;
    fighter2->x1968_jumpsUsed = fighter2->x110_attr.x168_MaxJumps;

    temp_f2_2 = ((pika_attr->x90 * final_stick_mag) + pika_attr->x94) * cosf(some_angle);
    fighter->x80_self_vel.x = fighter->x2C_facing_direction * temp_f2_2;
    fighter->x80_self_vel.y = ((pika_attr->x90 * final_stick_mag) + pika_attr->x94) * sinf(some_angle);


    if (fighter->x2348_stateVar3_s32) {
        fighter->x80_self_vel.x *= pika_attr->x98;
        fighter->x80_self_vel.y *= pika_attr->x98;
        Fighter_ActionStateChange_800693AC(fighterObj, 0x165, 2, 0, 12.0f, 1.0f, 0.0f);
        func_8006EBA4(fighterObj);
    }
    Fighter_ActionStateChange_800693AC(fighterObj, 0x165, 0xA, 0, 13.0f, 1.0f, 0.0f);
    func_8006EBA4(fighterObj);
    ftAnim_SetAnimRate(fighterObj, 0.0f); 
    fighter->x2223_flag.bits.b4 = 1;
    fighter->cb.x21F8_callback = &func_80125D80;
    
}

inline s32 return_and_fill_stack() {
    float stack[1];
    stack[0] = 0.999f;
    return 0;
}

s32 func_80127064(HSD_GObj* fighterObj) {
    
    Vec vec1;
    Vec vec2;

    Fighter* fighter = fighterObj->user_data;

    ftPikachuAttributes* pika_attr = fighter->x2D4_specialAttributes;    
    f32 stick_mag = sqrtf((fighter->input.x620_lstick_x * fighter->input.x620_lstick_x) + (fighter->input.x624_lstick_y * fighter->input.x624_lstick_y));

    if (stick_mag < pika_attr->x8C) {
        return return_and_fill_stack();
    }

    if (!fighter->x2348_stateVar3_s32) {
        f32 tempf;

        vec1.x = fighter->input.x620_lstick_x;
        vec1.y = fighter->input.x624_lstick_y;
        vec1.z = 0.0f;

        vec2.x = fighter->x234C_pos.y;
        vec2.y = fighter->x234C_pos.z;
        vec2.z = 0.0f;
        
        tempf = lbvector_AngleXY(&vec2, &vec1);
        if (tempf > (0.017453292f * (pika_attr->xA8))) {
            return 1;
        }
        return 0;
    }
    return 0;
}

void func_80127198(HSD_GObj* fighterObj) {
    Fighter* fighter = fighterObj->user_data;
    if ((u32) fighter->x2200_ftcmd_var0 == 1U) {
        if (func_80127064(fighterObj)) {
            fighter->x2200_ftcmd_var0 = 0;
            fighter->x2348_stateVar3 = 1;
            func_80126C0C(fighterObj);
            return;
        }
        fighter->x2200_ftcmd_var0 = 2;
        return;
    }
    if (!func_8006F238(fighterObj)) {
        func_8008A2BC(fighterObj);
    }
}

void func_80127228(HSD_GObj* fighterObj) {
    s32 unused[2];
    Fighter* fighter = fighterObj->user_data;
    ftPikachuAttributes* pika_attr = fighter->x2D4_specialAttributes;
    if (fighter->x2200_ftcmd_var0 == 1) {
        if (func_80127064(fighterObj)) {
            fighter->x2200_ftcmd_var0 = 0;
            fighter->x2348_stateVar3 = 1;
            func_80126E1C(fighterObj);
            return;
        }
        fighter->x2200_ftcmd_var0 = 2;
        return;
    }
    if (!func_8006F238(fighterObj)) {
        func_80096900(fighterObj, 1, 0, 1, pika_attr->xAC, pika_attr->xB0);
    }
}

void func_801272D8() {}

void func_801272DC() {}

void func_801272E0(HSD_GObj* fighterObj) {
    Fighter* fighter = fighterObj->user_data;
    if (fighter->x2200_ftcmd_var0) {
        func_80084F3C(fighterObj);
    }
}

void func_80127310(HSD_GObj* fighterObj) {
    s32 unused[2];
    Fighter* fighter = fighterObj->user_data;
    ftPikachuAttributes* pika_attr = fighter->x2D4_specialAttributes;
    if (fighter->x2200_ftcmd_var0) {
        func_8007D4B8(fighter);
        func_8007D440(fighter, pika_attr->x9C * fighter->x110_attr.x17C_AerialDriftMax);
        return;
    }
    fighter->x80_self_vel.y -= (fighter->x80_self_vel.y / 9.0f);
    func_8007CEF4(fighter);
}

void func_8012738C(HSD_GObj* fighterObj) {
    s32 unused[2];
    Fighter* fighter = fighterObj->user_data;
    ftPikachuAttributes* pika_attr = fighter->x2D4_specialAttributes;
    if (!func_80082888(fighterObj, &pika_attr->xE0_array_start)) {
        func_8012744C(fighterObj);
    }
}

void func_801273D4(HSD_GObj* fighterObj) {
    s32 unused[2];
    Fighter* fighter = fighterObj->user_data;
    ftPikachuAttributes* pika_attr = fighter->x2D4_specialAttributes;
    if (func_8008239C(fighterObj, fighter->x2C_facing_direction, &pika_attr->xE0_array_start)) {
        func_800D5CB0(fighterObj, 0, pika_attr->xB0);
        return;
    }
    if (func_80081298(fighterObj) == 0) { return; };
}

void func_8012744C(HSD_GObj* fighterObj) {
    Fighter* fighter = fighterObj->user_data;
    func_8007D60C(fighter);
    Fighter_ActionStateChange_800693AC(fighterObj, 0x166, 0xC4C508A, 0, fighter->x894, 1.0f, 0.0f);
}

void func_801274AC(HSD_GObj* fighterObj) {
    s32 unused[2]; 
    ftPikachuAttributes* pika_attr;
    Fighter* fighter = fighterObj->user_data;
    pika_attr = fighter->x2D4_specialAttributes;
    fighter->x235C = fighter->x80_self_vel.x;
    fighter->x2360_f32 = fighter->x80_self_vel.y;
    fighter->x2364 = fighter->xEC_ground_vel;
    
    fighter->x80_self_vel.y = 0.0f;
    fighter->x80_self_vel.x = 0.0f;
    fighter->xEC_ground_vel = 0.0f;
    fighter->xEC_ground_vel = fighter->x2364 * pika_attr->xA4;
    Fighter_ActionStateChange_800693AC(fighterObj, 0x163, 2, 0, 0.0f, 1.0f, 0.0f);
    fighter->cb.x21F8_callback = &func_80125D80;
}

void func_80127534_file_end(HSD_GObj* fighterObj) {
    s32 unused[2]; 
    ftPikachuAttributes* pika_attr;
    Fighter* fighter = fighterObj->user_data;
    pika_attr = fighter->x2D4_specialAttributes;
    fighter->x235C = fighter->x80_self_vel.x;
    fighter->x2360_f32 = fighter->x80_self_vel.y;
    fighter->x2364 = fighter->xEC_ground_vel;
    
    fighter->x80_self_vel.y = 0.0f;
    fighter->x80_self_vel.x = 0.0f;
    fighter->xEC_ground_vel = 0.0f;
    fighter->x80_self_vel.x = fighter->x235C * pika_attr->xA4;
    fighter->x80_self_vel.y = fighter->x2360_f32 * pika_attr->xA4;
    Fighter_ActionStateChange_800693AC(fighterObj, 0x166, 2, 0, 0.0f, 1.0f, 0.0f);
    fighter->cb.x21F8_callback = &func_80125D80;
}<|MERGE_RESOLUTION|>--- conflicted
+++ resolved
@@ -67,11 +67,7 @@
     Fighter* fighter = fighterObj->user_data;
     ftPikachuAttributes* pika_attr = fighter->x2D4_specialAttributes;
     struct attr* attr = &fighter->x110_attr;
-<<<<<<< HEAD
     if (fighter->x2340_stateVar1) {
-=======
-    if (fighter->x2340_stateVar1 != 0) {
->>>>>>> 68fd516d
         fighter->x2340_stateVar1--;
     } else {
         func_8007D494(fighter, pika_attr->x64, attr->x170_TerminalVelocity);
@@ -279,11 +275,7 @@
 
 }
 
-<<<<<<< HEAD
-inline BOOL get_bool0(HSD_GObj* fighterObj) {
-=======
 BOOL get_bool0(HSD_GObj* fighterObj) {
->>>>>>> 68fd516d
     Fighter* fighter2 = fighterObj->user_data;
     ftPikachuAttributes*pika_attr2 = fighter2->x2D4_specialAttributes;
     if (fighter2->x2358_stateVar7_s32 >= pika_attr2->x88) {
