--- conflicted
+++ resolved
@@ -259,11 +259,7 @@
         collData = &fighter2->x6F0_collData;
         pika_attr = fighter2->x2D4_specialAttributes;
         if (collData->x134_envFlags & 0x18000){
-<<<<<<< HEAD
-            f32 angle = func_someCalcAngle_80022C30(collData->x14C_ground.normal.x, collData->x14C_ground.normal.y);
-=======
-            f32 angle = atan2f(collData->x154_groundNormal.x, collData->x154_groundNormal.y);
->>>>>>> 8f11e59d
+            f32 angle = atan2f(collData->x14C_ground.normal.x, collData->x14C_ground.normal.y);
             f32 angle2 = (fighter2->x2C_facing_direction * angle) + pika_attr->x68;
             func_8007592C(fighter2, func_8007500C(fighter2, 2), angle2);
         }
@@ -306,15 +302,9 @@
 
 
         if (bool0) {
-<<<<<<< HEAD
-            f32 tempf = lbvector_AngleXY(&collData->x14C_ground.normal, &fighter->x80_self_vel);
+            f32 tempf = lbvector_AngleXY(&collData->x14C_ground.normal, &fp->x80_self_vel);
             if (tempf > (0.017453292f * (90.0f + pika_attr->xA0))) {
-                func_8007D7FC(fighter);
-=======
-            f32 tempf = lbvector_AngleXY(&collData->x154_groundNormal, &fp->x80_self_vel);
-            if (tempf > (DEG_TO_RAD * (90.0f + pika_attr->xA0))) {
                 func_8007D7FC(fp);
->>>>>>> 8f11e59d
                 ftPikachu_ActionChangeUpdateVel_801274AC(fighterObj);
                 return; 
             }
@@ -326,37 +316,22 @@
     if (!func_80081298(fighterObj)) {
 
         if (collData->x134_envFlags & 0x6000) {
-<<<<<<< HEAD
-            f32 angle = lbvector_AngleXY(&collData->x188_ceiling.normal, &fighter->x80_self_vel);
+            f32 angle = lbvector_AngleXY(&collData->x188_ceiling.normal, &fp->x80_self_vel);
             if (angle > (0.017453292f * (90.0f + pika_attr->xA0))) {
-=======
-            f32 angle = lbvector_AngleXY(&collData->x190_vec, &fp->x80_self_vel);
-            if (angle > (DEG_TO_RAD * (90.0f + pika_attr->xA0))) {
->>>>>>> 8f11e59d
                 ftPikachu_ActionChangeUpdateVel_80127534(fighterObj);
             }
         }
 
         if (collData->x134_envFlags & 0x3F) {
-<<<<<<< HEAD
-            f32 angle = lbvector_AngleXY(&collData->x160_rightwall.normal, &fighter->x80_self_vel);
+            f32 angle = lbvector_AngleXY(&collData->x160_rightwall.normal, &fp->x80_self_vel);
             if (angle > (0.017453292f * (90.0f + pika_attr->xA0))) {
-=======
-            f32 angle = lbvector_AngleXY(&collData->x168_vec, &fp->x80_self_vel);
-            if (angle > (DEG_TO_RAD * (90.0f + pika_attr->xA0))) {
->>>>>>> 8f11e59d
                 ftPikachu_ActionChangeUpdateVel_80127534(fighterObj);
             }
         }
 
         if (collData->x134_envFlags & 0xFC0) {
-<<<<<<< HEAD
-            f32 angle = lbvector_AngleXY(&collData->x174_leftwall.normal, &fighter->x80_self_vel);
+            f32 angle = lbvector_AngleXY(&collData->x174_leftwall.normal, &fp->x80_self_vel);
             if (angle > (0.017453292f * (90.0f + pika_attr->xA0))) {
-=======
-            f32 angle = lbvector_AngleXY(&collData->x17C_vec, &fp->x80_self_vel);
-            if (angle > (DEG_TO_RAD * (90.0f + pika_attr->xA0))) {
->>>>>>> 8f11e59d
                 ftPikachu_ActionChangeUpdateVel_80127534(fighterObj);
             }
         }
@@ -391,21 +366,12 @@
     func_8007D7FC(fighter2);
     Fighter_ActionStateChange_800693AC(fighterObj, 0x162, 0xC4C508A, 0, fighter2->x894_currentAnimFrame, 0.0f, 0.0f);
     
-<<<<<<< HEAD
-    fighter = fighterObj->user_data;
-    collData = &fighter->x6F0_collData;
-    pika_attr = fighter->x2D4_specialAttributes;
-    if (fighter->x6F0_collData.x134_envFlags & 0x18000) {
-        f32 angle = (fighter->x2C_facing_direction * func_someCalcAngle_80022C30(collData->x14C_ground.normal.x, collData->x14C_ground.normal.y)) + pika_attr->x68;
-        func_8007592C(fighter, func_8007500C(fighter, 2), angle);
-=======
     fp = fighterObj->user_data;
     collData = &fp->x6F0_collData;
     pika_attr = fp->x2D4_specialAttributes;
     if (fp->x6F0_collData.x134_envFlags & 0x18000) {
-        f32 angle = (fp->x2C_facing_direction * atan2f(collData->x154_groundNormal.x, collData->x154_groundNormal.y)) + pika_attr->x68;
+        f32 angle = (fp->x2C_facing_direction * atan2f(collData->x14C_ground.normal.x, collData->x14C_ground.normal.y)) + pika_attr->x68;
         func_8007592C(fp, func_8007500C(fp, 2), angle);
->>>>>>> 8f11e59d
     }
     
     scale.x = pika_attr->x6C_scale.x;
@@ -443,12 +409,7 @@
         lstick_direction.y = fp->input.x624_lstick_y;
         lstick_direction.z = 0.0f;
 
-<<<<<<< HEAD
         if (!(lbvector_AngleXY(&collData->x14C_ground.normal, &lstick_direction) < HALF_PI) && (!func_8009A134(fighterObj))) {
-=======
-        // if the angular difference between the ground normal and the stick < 90° and (some check on the fp)
-        if (!(lbvector_AngleXY(&collData->x154_groundNormal, &lstick_direction) < HALF_PI) && (!func_8009A134(fighterObj))) {
->>>>>>> 8f11e59d
             Fighter* fighter2;
             func_8007D9FC(fp);
             
