#include <melee/ft/chara/ftSamus/ftsamus2.h>

#include <melee/ft/chara/ftSamus/ftsamus.h>
#include <melee/ft/chara/ftSamus/ftsamus6.h>
#include <melee/ft/code_80081B38.h>
#include <melee/ft/ft_unknown_006.h>
#include <MSL/trigf.h>

void ftSamus_80128944(HSD_GObj* fighter_gobj, f32 farg1, f32 farg2)
{
    Fighter* fp = fighter_gobj->user_data;
    ftSamusAttributes* attr = getFtSpecialAttrs(fp);
    f32 float_result = ftSamus_80128AC8(fighter_gobj, farg1, farg2);
    if (!func_8007B868(fighter_gobj)) {
        switch (fp->x2071_b0_3) {
        case 0:
        case 2:
        case 3:
        case 4:
            if ((fp->x2073 == 0x14) || ((fp->x2071_b5) == 0)) {
                if (fp->x5F5 == 2) {
                    ftSamus_80128B1C(fighter_gobj, float_result, attr->x0,
                                     1.0f);
                } else {
                    ftSamus_80128B1C(fighter_gobj, float_result, 0.0f, 1.0f);
                }
            }
        }
    }
}

s32 ftSamus_80128A1C(HSD_GObj* fighter_gobj, s32 arg1, f32 farg1)
{
    Fighter* fp = GET_FIGHTER(fighter_gobj);
    s32 i;

    for (i = 0; i < fp->x119E_hurtboxNum; i++) {
        if (func_80008248(arg1, &fp->x11A0_fighterHurtbox[i], func_8007F804(fp),
                          farg1, fp->x34_scale.y, fp->xB0_pos.z))
        {
            return 1;
        }
    }
    return 0;
}

f32 ftSamus_80128AC8(HSD_GObj* fighter_gobj, f32 farg1, f32 farg2)
{
    Fighter* fp = GET_FIGHTER(fighter_gobj);
    ftSamusAttributes* attr = getFtSpecialAttrs(fp);
    f32 value = (fp->xB0_pos.x - farg1) / farg2;
    if (value >= 1.0f) {
        value = 1.0f;
    }
    if (value <= -1.0f) {
        value = -1.0f;
    }
    return (-attr->x4 * value) + 1.5707963705062866f;
}

inline void ftSamus_80128B1C_inner(HSD_GObj* fighter_gobj, f32 angle)
{
    Fighter* fp = GET_FIGHTER(fighter_gobj);
    struct attr* ftAttr = &fp->x110_attr;
    ftSamusAttributes* samus_attr = getFtSpecialAttrs(fp);

    fp = GET_FIGHTER(fighter_gobj);
    fp->x80_self_vel.x = samus_attr->x8 * cosf(angle);
    fp->x80_self_vel.y = samus_attr->x8 * sinf(angle);
    func_8007D440(fp, ftAttr->x17C_AerialDriftMax * samus_attr->x10);
}

void ftSamus_80128B1C(HSD_GObj* fighter_gobj, f32 angle, f32 arg9, f32 argA)
{
    Fighter* fp;
    Fighter* fighter2;

    /// @todo Unused stack.
#ifdef MUST_MATCH
    u8 unused[8];
#endif

    fp = fighter2 = GET_FIGHTER(fighter_gobj);
    func_8007DB58(fighter_gobj);
    ftSamus_80128B1C_inner(fighter_gobj, angle);
    fp->x2200_ftcmd_var0 = 0;
    fp->x2204_ftcmd_var1 = 0;
    fp->x2340_stateVar1 = 0;
    if (fp->xE0_ground_or_air == GA_Ground) {
        func_8007D5D4(fighter2);
    }
    Fighter_ActionStateChange_800693AC(fighter_gobj, 0x156, 0, 0, arg9, argA,
                                       0.0f);
    func_8006EBA4(fighter_gobj);
}

void ftSamus_80128C04(HSD_GObj* fighter_gobj)
{
    Fighter* fp = fighter_gobj->user_data;
    if ((fp->x2200_ftcmd_var0) && (!fp->x2340_stateVar1)) {
        ftSamus_8012AEBC(fighter_gobj);
        fp->x2340_stateVar1 = 1;
    }
    if ((!fp->x2200_ftcmd_var0) && (fp->x2340_stateVar1)) {
        ftSamus_8012AF38(fighter_gobj);
        fp->x2340_stateVar1 = 0;
    }
    if (!ftAnim_IsFramesRemaining(fighter_gobj)) {
        func_8008A2BC(fighter_gobj);
    }
}

void ftSamus_80128CA0(HSD_GObj* fighter_gobj)
{
    Fighter* fp = fighter_gobj->user_data;
    if ((fp->x2200_ftcmd_var0) && (!fp->x2340_stateVar1)) {
        ftSamus_8012AEBC(fighter_gobj);
        fp->x2340_stateVar1 = 1;
    }
    if ((!fp->x2200_ftcmd_var0) && (fp->x2340_stateVar1)) {
        ftSamus_8012AF38(fighter_gobj);
        fp->x2340_stateVar1 = 0;
    }
    if (!ftAnim_IsFramesRemaining(fighter_gobj)) {
        func_800CC730(fighter_gobj);
    }
}

void ftSamus_80128D3C(HSD_GObj* fighter_gobj)
{
    Fighter* fp = GET_FIGHTER(fighter_gobj);
    ftSamusAttributes* samus_attr = fp->x2D4_specialAttributes;

    /// @todo Unused stack.
#ifdef MUST_MATCH
    u8 unused[8];
#endif

    if ((fp->x2204_ftcmd_var1) && (fp->input.x624_lstick_y < samus_attr->x14)) {
        fp->x2204_ftcmd_var1 = 0;
        func_800D638C(fighter_gobj);
        return;
    }

    if (func_80096540(fighter_gobj))
        return;
    if (func_800D695C(fighter_gobj))
        return;
    if (func_800D6824(fighter_gobj))
        return;
    if (func_800D68C0(fighter_gobj))
        return;
    if (func_800D8990(fighter_gobj))
        return;
    if (func_8008BFC4(fighter_gobj))
        return;
    if (func_8008C830(fighter_gobj))
        return;
    if (func_8008CB44(fighter_gobj))
        return;
    if (func_8008B658(fighter_gobj))
        return;
    if (func_8008B980(fighter_gobj))
        return;
    if (func_8008BB44(fighter_gobj))
        return;
    if (func_8008A9F8(fighter_gobj))
        return;
    if (func_80099794(fighter_gobj))
        return;
}

void ftSamus_80128E68(HSD_GObj* fighter_gobj)
{
    func_800CCAAC(fighter_gobj);
}

void ftSamus_80128E88(HSD_GObj* fighter_gobj)
{
    Fighter* fp = GET_FIGHTER(fighter_gobj);
    ftSamusAttributes* samus_attr = fp->x2D4_specialAttributes;

    /// @todo Unused stack.
#ifdef MUST_MATCH
    u8 unused[4];
#endif

    struct attr* ftAttr = &fp->x110_attr;

    if (fp->x2200_ftcmd_var0) {
        f32 samus_attr_xC = samus_attr->xC;
        func_8007CADC(fp, 0.0f,
                      ftAttr->x110_WalkInitialVelocity * samus_attr_xC,
                      ftAttr->x118_WalkMaximumVelocity * samus_attr_xC);
        func_8007CB74(fighter_gobj);
    } else {
        func_80084F3C(fighter_gobj);
    }
}

void ftSamus_80128EF8(HSD_GObj* fighter_gobj)
{
    Fighter* fp = fighter_gobj->user_data;
    ftSamusAttributes* samus_attr = getFtSpecialAttrs(fp);
    struct attr* ftAttr = &fp->x110_attr;
    func_8007D4B8(fp);
    func_8007D344(fp, 0.0f,
                  ftAttr->x154_GroundToAirJumpMomentumMultiplier *
                      samus_attr->x10,
                  ftAttr->x158_JumpHMaxVelocity * samus_attr->x10);
}

void ftSamus_80128F60(HSD_GObj* fighter_gobj)
{
    Fighter* fp = GET_FIGHTER(fighter_gobj);
    ftSamusAttributes* samus_attr = fp->x2D4_specialAttributes;

    /// @todo Unused stack.
#ifdef MUST_MATCH
    u8 unused[8];
#endif

    if (fp->x2200_ftcmd_var0) {
        /// @todo Remove cast.
        if (!func_80082888(fighter_gobj,
                           (ftCollisionBox*) &samus_attr->height_attributes))
        {
            ftSamus_80129048(fighter_gobj);
        }
    } else if (!func_800827A0(fighter_gobj)) {
        ftSamus_80129048(fighter_gobj);
    }
}

void ftSamus_80128FD4(HSD_GObj* fighter_gobj)
{
    Fighter* fp = GET_FIGHTER(fighter_gobj);
    ftSamusAttributes* samus_attr = fp->x2D4_specialAttributes;

    /// @todo Unused stack.
#ifdef MUST_MATCH
    u8 unused[8];
#endif

    if (fp->x2200_ftcmd_var0) {
        if (func_800824A0(fighter_gobj,
                          (ftCollisionBox*) &samus_attr->height_attributes))
        {
            ftSamus_801290A4(fighter_gobj);
        }
    } else if (func_80081D0C(fighter_gobj)) {
        ftSamus_801290A4(fighter_gobj);
    }
}

void ftSamus_80129048(HSD_GObj* fighter_gobj)
{
    Fighter* fp = GET_FIGHTER(fighter_gobj);
    func_8007D5D4(fp);
    Fighter_ActionStateChange_800693AC(fighter_gobj, 0x156, 0x10, 0,
                                       fp->x894_currentAnimFrame,
                                       fp->x89C_frameSpeedMul, 0.0f);
}

void ftSamus_801290A4(HSD_GObj* fighter_gobj)
{
    Fighter* fp = GET_FIGHTER(fighter_gobj);
    func_8007D7FC(fp);
    Fighter_ActionStateChange_800693AC(fighter_gobj, 0x155, 0x10, 0,
                                       fp->x894_currentAnimFrame,
                                       fp->x89C_frameSpeedMul, 0.0f);
}

s32 ftSamus_80129100(HSD_GObj* fighter_gobj, s32* arg1, s32* arg2)
{
    if (fighter_gobj) {
        Fighter* fp = fighter_gobj->user_data;
        ftSamusAttributes* samus_attr = getFtSpecialAttrs(fp);
        if (!fp->sa.samus.x222C)
            return -1;

        *arg1 = fp->sa.samus.x2230;
        *arg2 = samus_attr->x18;
        return 0;
    }
    return -1;
}

s32 ftSamus_80129158(HSD_GObj* fighter_gobj)
{
    if (fighter_gobj) {
<<<<<<< HEAD
        Fighter* fp = getFighter(fighter_gobj);
        s32 action_state_index = fp->action_id;
=======
        Fighter* fp = GET_FIGHTER(fighter_gobj);
        s32 action_state_index = fp->x10_action_state_index;
>>>>>>> c0a1b7ec
        switch (action_state_index) {
        case 0x157:
        case 0x158:
        case 0x159:
        case 0x15A:
        case 0x15B:
        case 0x15C:
            if (fp->x2071_b6) {
                return 1;
            }
            return 0;
        }

        return 1;
    }
    return 1;
}

s32 ftSamus_801291A8(HSD_GObj* fighter_gobj)
{
    if (fighter_gobj) {
<<<<<<< HEAD
        Fighter* fp = getFighter(fighter_gobj);
        s32 action_state_index = fp->action_id;
=======
        Fighter* fp = GET_FIGHTER(fighter_gobj);
        s32 action_state_index = fp->x10_action_state_index;
>>>>>>> c0a1b7ec

        switch (action_state_index) {
        case 0x157:
        case 0x158:
        case 0x15A:
        case 0x15B:
        case 0x15C:
            return 0;
        }

        return 1;
    }
    return 1;
}<|MERGE_RESOLUTION|>--- conflicted
+++ resolved
@@ -74,7 +74,6 @@
 {
     Fighter* fp;
     Fighter* fighter2;
-
     /// @todo Unused stack.
 #ifdef MUST_MATCH
     u8 unused[8];
@@ -130,12 +129,10 @@
 {
     Fighter* fp = GET_FIGHTER(fighter_gobj);
     ftSamusAttributes* samus_attr = fp->x2D4_specialAttributes;
-
     /// @todo Unused stack.
 #ifdef MUST_MATCH
     u8 unused[8];
 #endif
-
     if ((fp->x2204_ftcmd_var1) && (fp->input.x624_lstick_y < samus_attr->x14)) {
         fp->x2204_ftcmd_var1 = 0;
         func_800D638C(fighter_gobj);
@@ -184,7 +181,6 @@
 #ifdef MUST_MATCH
     u8 unused[4];
 #endif
-
     struct attr* ftAttr = &fp->x110_attr;
 
     if (fp->x2200_ftcmd_var0) {
@@ -214,12 +210,10 @@
 {
     Fighter* fp = GET_FIGHTER(fighter_gobj);
     ftSamusAttributes* samus_attr = fp->x2D4_specialAttributes;
-
     /// @todo Unused stack.
 #ifdef MUST_MATCH
     u8 unused[8];
 #endif
-
     if (fp->x2200_ftcmd_var0) {
         /// @todo Remove cast.
         if (!func_80082888(fighter_gobj,
@@ -236,12 +230,10 @@
 {
     Fighter* fp = GET_FIGHTER(fighter_gobj);
     ftSamusAttributes* samus_attr = fp->x2D4_specialAttributes;
-
     /// @todo Unused stack.
 #ifdef MUST_MATCH
     u8 unused[8];
 #endif
-
     if (fp->x2200_ftcmd_var0) {
         if (func_800824A0(fighter_gobj,
                           (ftCollisionBox*) &samus_attr->height_attributes))
@@ -289,13 +281,8 @@
 s32 ftSamus_80129158(HSD_GObj* fighter_gobj)
 {
     if (fighter_gobj) {
-<<<<<<< HEAD
-        Fighter* fp = getFighter(fighter_gobj);
+        Fighter* fp = GET_FIGHTER(fighter_gobj);
         s32 action_state_index = fp->action_id;
-=======
-        Fighter* fp = GET_FIGHTER(fighter_gobj);
-        s32 action_state_index = fp->x10_action_state_index;
->>>>>>> c0a1b7ec
         switch (action_state_index) {
         case 0x157:
         case 0x158:
@@ -317,13 +304,8 @@
 s32 ftSamus_801291A8(HSD_GObj* fighter_gobj)
 {
     if (fighter_gobj) {
-<<<<<<< HEAD
-        Fighter* fp = getFighter(fighter_gobj);
+        Fighter* fp = GET_FIGHTER(fighter_gobj);
         s32 action_state_index = fp->action_id;
-=======
-        Fighter* fp = GET_FIGHTER(fighter_gobj);
-        s32 action_state_index = fp->x10_action_state_index;
->>>>>>> c0a1b7ec
 
         switch (action_state_index) {
         case 0x157:
