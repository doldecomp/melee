--- conflicted
+++ resolved
@@ -1,5 +1,4 @@
 
-<<<<<<< HEAD
 #include "ef/efsync.h"
 #include "ft/fighter.h"
 #include "ft/ft_081B.h"
@@ -17,17 +16,6 @@
     -1, -0.75, -0.5, -0.25, 0, +0.25, +0.5, +0.75, +1,
 };
 
-=======
-
-/* literal */ float ftSk_SpecialN_803CC598[] = {
-    -1, -0.75, -0.5, -0.25, 0, +0.25, +0.5, +0.75, +1,
-};
-
-/* literal */ float const ftSk_Init_804D9650 = 0;
-/* literal */ float const ftSk_Init_804D9654 = 1;
-/* literal */ float const ftSk_Init_804D9658 = 2;
-
->>>>>>> b816135b
 // Sheik_CheckAndDestroyNeedles
 // 80111FBC - 801120D4 (0x118 bytes)
 // https://decomp.me/scratch/rKi8R (initial work; old context)
