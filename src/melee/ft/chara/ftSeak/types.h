--- conflicted
+++ resolved
@@ -16,7 +16,6 @@
 };
 
 /// @sz{74}
-<<<<<<< HEAD
 typedef struct _ftSeakAttributes { // x2D4 (fp->dat_attrs)
     f32 x0;
     f32 x4;
@@ -29,20 +28,6 @@
     f32 x20;
     f32 x24;
     f32 x28;
-=======
-typedef struct _ftSeakAttributes {
-    float x0;
-    float x4;
-    float x8;
-    float xC;
-    float x10;
-    float x14;
-    float x18;
-    float x1C;
-    float x20;
-    float x24;
-    float x28;
->>>>>>> b816135b
     s32 x2C;
     s32 x30;
     s32 x34;
