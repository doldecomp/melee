--- conflicted
+++ resolved
@@ -6,44 +6,11 @@
     func_80074A4C(gobj, 0, 0);
 }
 
-<<<<<<< HEAD
-void ftZakoBoy_OnItemPickup(HSD_GObj* gobj, BOOL arg1)
-{
-    s32 result, switched_res, unused;
-
-    Fighter* ft = gobj->user_data;
-    result = func_8026B2B4(ft->x1974_heldItem);
-
-    if (result == 0) {
-        switched_res = func_8026B320(ft->x1974_heldItem);
-        switch (switched_res) {
-            case 1:
-                func_80070FB4(gobj, 0, 1);
-                break;
-            case 2:
-                func_80070FB4(gobj, 0, 0);
-                break;
-            case 3:
-                func_80070FB4(gobj, 0, 2);
-                break;
-            case 4:
-                func_80070FB4(gobj, 0, 3);
-                break;
-        }
-
-        if (arg1 != 0) {
-            func_80070C48(gobj, 0);
-        }
-    }
-}
-void func_8014F2F8(HSD_GObj* gobj)
-=======
 void ftZakoBoy_OnItemPickup(HSD_GObj* fighterObj, BOOL bool) {
     Fighter_OnItemPickup(fighterObj, bool, 0, 0);
 }
 
 void ftZakoBoy_OnItemInvisible(HSD_GObj* gobj)
->>>>>>> 33b540f2
 {
     Fighter_OnItemInvisible(gobj, 0);
 }
