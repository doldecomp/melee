#include <melee/ft/chara/ftZelda/ftzelda2.h>

#include <math.h>
#include <melee/ef/eflib.h>
#include <melee/ef/efsync.h>
#include <melee/ft/chara/ftZelda/ftzelda.h>
#include <melee/ft/code_80081B38.h>
#include <melee/ft/fighter.h>
#include <melee/ft/ft_unknown_006.h>
#include <melee/ft/ftcliffcommon.h>
#include <melee/ft/ftcoll.h>
#include <melee/ft/ftparts.h>
#include <melee/lb/lbunknown_001.h>
#include <melee/lb/lbunknown_003.h>
#include <MSL/trigf.h>

// 801396AC - 801396E0 (0x34 bytes)
// https://decomp.me/scratch/UHxFc
void ftZelda_801396AC(HSD_GObj* fighter_gobj)
{
    Fighter* fp = GET_FIGHTER(fighter_gobj);
    ftZelda_801396E0(fighter_gobj);
    fp->cb.x21BC_callback_Accessory4 = 0;
}

// 801396E0 - 8013979C (0xBC bytes)
// https://decomp.me/scratch/ZIrBS
void ftZelda_801396E0(HSD_GObj* fighter_gobj)
{
    Vec3 sp10;
    Fighter* fp = getFighter(fighter_gobj);
    u8 flag = fp->x2219_flag.bits.b0;

    if (flag == 0) {
        func_8000B1CC(fp->x5E8_fighterBones[4].x0_jobj, NULL, &sp10);

        if (fp->xE0_ground_or_air == GA_Ground) {
            ef_Spawn(0x4F6, fighter_gobj, fp->x5E8_fighterBones->x0_jobj);
        } else {
            ef_Spawn(0x4F7, fighter_gobj, fp->x5E8_fighterBones->x0_jobj);
        }
        fp->x2219_flag.bits.b0 = 1L;
    }

    fp->cb.x21D4_callback_EnterHitlag = efLib_PauseAll;
    fp->cb.x21D8_callback_ExitHitlag = efLib_ResumeAll;
}

// 8013979C - 80139834 (0x98 bytes)
// https://decomp.me/scratch/yRI2F
void ftZelda_8013979C(HSD_GObj* fighter_gobj)
{
    Vec3 sp10;
    u8 flag;
    Fighter* fp = getFighter(fighter_gobj);

    func_8000B1CC(fp->x5E8_fighterBones[4].x0_jobj, NULL, &sp10);

    flag = fp->x2219_flag.bits.b0;
    if (flag == 0) {
        ef_Spawn(0x505, fighter_gobj, &sp10);
        fp->x2219_flag.bits.b0 = 1;
    }

    fp->cb.x21D4_callback_EnterHitlag = efLib_PauseAll;
    fp->cb.x21D8_callback_ExitHitlag = efLib_ResumeAll;
    fp->cb.x21BC_callback_Accessory4 = 0;
}

// AS_ZeldaUpBStartGround
// 80139834 - 801398E8 (0xB4 bytes)
// https://decomp.me/scratch/KUdnf (with helper)
// https://decomp.me/scratch/52XE3 (as single function)
void ftZelda_SpecialHi_StartAction_Helper(Fighter* fp)
{
    HSD_JObj* jObj;
    s32 unused[1];
    int boneIndex;
    Vec3 vec;

#ifdef MUST_MATCH
    // Trick to use more stack space
    unused[0] = 1.5;
#endif

    boneIndex = func_8007500C(fp, 4);
    jObj = fp->x5E8_fighterBones[boneIndex].x0_jobj;

    func_8000B1CC(jObj, NULL, &vec);

<<<<<<< HEAD
    func_800119DC(&vec, 0x78, 1.5, 0.02, 60 * M_PI / 180);
=======
    func_800119DC(&sp24, 0x78, 1.5, 0.02, 60 * (f32) M_PI / 180);
>>>>>>> ca8785be
}

void ftZelda_SpecialHi_StartAction(HSD_GObj* fighter_gobj)
{
    Fighter* fp = getFighterPlus(fighter_gobj);

    fp->xEC_ground_vel = 0.0f;
    fp->x80_self_vel.y = 0.0f;
    fp->x80_self_vel.x = 0.0f;

    Fighter_ActionStateChange_800693AC(fighter_gobj, 0x15D, 0, NULL, 0.0f, 1.0,
                                       0.0f);
    func_8006EBA4(fighter_gobj);

    fp = getFighterPlus(fighter_gobj);
    fp->x2200_ftcmd_var0 = 0;
    fp->x234C_stateVar4 = 0;

    ftZelda_SpecialHi_StartAction_Helper(fp);

    fp->cb.x21BC_callback_Accessory4 = &ftZelda_801396AC;
}

// AS_ZeldaUpBStartAir
// 801398E8 - 801399B4 (0xCC bytes)
// https://decomp.me/scratch/9NUks
void ftZelda_SpecialAirHi_StartAction(HSD_GObj* fighter_gobj)
{
    Vec3 sp28;
    s32 unused[7];
    s32 boneIndex;
    Fighter* fp = getFighter(fighter_gobj);
    HSD_JObj* jObj;
    ftZeldaAttributes* attributes = fp->x2D4_specialAttributes;

    fp->x80_self_vel.x = fp->x80_self_vel.x / attributes->x38;
    fp->x80_self_vel.y = fp->x80_self_vel.y / attributes->x3C;

    Fighter_ActionStateChange_800693AC(fighter_gobj, 0x160, 0, NULL, 0, 1.0,
                                       0); // lbl_804D9BA4, lbl_804D9BA8
    func_8006EBA4(fighter_gobj);

    fp = getFighter(fighter_gobj);
    fp->x2200_ftcmd_var0 = 0;
    fp->x234C_stateVar4 = 0;

    boneIndex = func_8007500C(fp, 4);
    jObj = fp->x5E8_fighterBones[boneIndex].x0_jobj;
    func_8000B1CC(jObj, NULL, &sp28);

    func_800119DC(&sp28, 0x78, 1.5, 0.02,
                  60 * (f32) M_PI /
                      180); // lbl_804D9B98, lbl_804D9B9C, lbl_804D9BA0
    fp->cb.x21BC_callback_Accessory4 = &ftZelda_801396AC;
}

// 801399B4 - 801399F0 (0x3C bytes)
// https://decomp.me/scratch/wsgNa
void ftZelda_801399B4(HSD_GObj* fighter_gobj)
{
    if (!ftAnim_IsFramesRemaining(fighter_gobj)) {
        ftZelda_8013A058(fighter_gobj);
    }
}

// Animation_ZeldaUpBStartAir
// 801399F0 - 80139A2C (0x3C bytes)
// https://decomp.me/scratch/3f62U
void ftZelda_801399F0(HSD_GObj* fighter_gobj)
{
    if (!ftAnim_IsFramesRemaining(fighter_gobj)) {
        ftZelda_8013A244(fighter_gobj);
    }
}

void ftZelda_80139A2C(HSD_GObj* fighter_gobj)
{
    return;
}
void ftZelda_80139A30(HSD_GObj* fighter_gobj)
{
    return;
}

// 80139A34 - 80139A54 (0x20 bytes)
void ftZelda_80139A34(HSD_GObj* fighter_gobj)
{
    func_80084F3C(fighter_gobj);
}

// 80139A54 - 80139A98 (0x44 bytes)
// https://decomp.me/scratch/dA7X6
void ftZelda_80139A54(HSD_GObj* fighter_gobj)
{
    f32 attrs[2];
    Fighter* fp;
    ftZeldaAttributes* attributes;

    fp = fighter_gobj->user_data;
    attributes = fp->x2D4_specialAttributes;
    attrs[0] = attributes->x40;
    attrs[1] = attributes->x44;

    func_8007D494(fp, attrs[0], attrs[1]);
    func_8007CEF4(fp);
}

// 80139A98 - 80139AD4 (0x3C bytes)
void ftZelda_80139A98(HSD_GObj* fighter_gobj)
{
    if (func_80082708(fighter_gobj) == 0) {
        ftZelda_80139B44(fighter_gobj);
    }
}

// 80139AD4 - 80139B44 (0x70 bytes)
// https://decomp.me/scratch/btfXC
void ftZelda_80139AD4(HSD_GObj* fighter_gobj)
{
    s32 result;
    f32 facingDirection;
    s32 ledgeGrabDir;

    Fighter* fp = fighter_gobj->user_data;
    facingDirection = fp->facing_dir;

    if (facingDirection < 0) { // lbl_804D9BA4
        ledgeGrabDir = -1;
    } else {
        ledgeGrabDir = 1;
    }

    if (EnvColl_CheckGroundAndLedge(fighter_gobj, ledgeGrabDir) != 0) {
        ftZelda_80139BB0(fighter_gobj);
    } else if (!func_80081298(fighter_gobj)) {
        return;
    }
}

// 80139B44 - 80139BB0 (0x6C bytes)
// https://decomp.me/scratch/XI2m5
void ftZelda_80139B44(HSD_GObj* fighter_gobj)
{
    Fighter* fp = fighter_gobj->user_data;
    func_8007D60C(fp);
    Fighter_ActionStateChange_800693AC(fighter_gobj, 0x160, 0x0C4C508E, NULL,
                                       fp->x894_currentAnimFrame, 1.0,
                                       0); // lbl_804D9BA8, lbl_804D9BA4
    fp->cb.x21BC_callback_Accessory4 = &ftZelda_801396AC;
}

// 80139BB0 - 80139C1C (0x6C bytes)
// https://decomp.me/scratch/KOA33
void ftZelda_80139BB0(HSD_GObj* fighter_gobj)
{
    Fighter* fp = fighter_gobj->user_data;
    func_8007D7FC(fp);
    Fighter_ActionStateChange_800693AC(fighter_gobj, 0x15D, 0x0C4C508E, NULL,
                                       fp->x894_currentAnimFrame, 1.0,
                                       0); // lbl_804D9BA8, lbl_804D9BA4
    fp->cb.x21BC_callback_Accessory4 = &ftZelda_801396AC;
}

// 80139C1C - 80139C58 (0x3C bytes)
// https://decomp.me/scratch/VCHRF
void ftZelda_80139C1C(HSD_GObj* fighter_gobj)
{
    Fighter* fp = getFighter(fighter_gobj);
    fp->x2340_stateVar1 -= 1;
    if (fp->x2340_stateVar1 <= 0) {
        ftZelda_8013A6A8(fighter_gobj);
    }
}

// 80139C58 - 80139C94 (0x3C bytes)
// https://decomp.me/scratch/VCHRF
void ftZelda_80139C58(HSD_GObj* fighter_gobj)
{
    Fighter* fp;

    fp = getFighter(fighter_gobj);
    fp->x2340_stateVar1 -= 1;
    if (fp->x2340_stateVar1 <= 0) {
        ftZelda_8013A764(fighter_gobj);
    }
}

void ftZelda_80139C94(HSD_GObj* fighter_gobj)
{
    return;
}
void ftZelda_80139C98(HSD_GObj* fighter_gobj)
{
    return;
}

// 80139C9C - 80139CBC (0x20 bytes)
void ftZelda_80139C9C(HSD_GObj* fighter_gobj)
{
    func_8007CB74(fighter_gobj);
}

void ftZelda_80139CBC(HSD_GObj* fighter_gobj)
{
    return;
}

// 80139CC0 - 80139D60 (0xA0 bytes)
// https://decomp.me/scratch/UKBQL
void ftZelda_80139CC0(HSD_GObj* fighter_gobj)
{
    Fighter* fp;
    s32 envFlags;
    CollData* collData;

    fp = fighter_gobj->user_data;
    collData = &fp->x6F0_collData;

    if (func_80082708(fighter_gobj) == 0) {
        envFlags = collData->x134_envFlags;
        if (((envFlags & 0x3F) != 0) || ((envFlags & 0xFC0) != 0)) {
            func_8007D60C(fp);
            ftZelda_8013A764(fighter_gobj);
            return;
        }
        ftZelda_80139F6C(fighter_gobj);
    } else {
        envFlags = collData->x134_envFlags;
        if (((envFlags & 0x3F) != 0) || ((envFlags & 0xFC0) != 0)) {
            ftZelda_8013A6A8(fighter_gobj);
        }
    }
}

// 80139D60 - 80139F6C (0x20C bytes)
// https://decomp.me/scratch/LfvOU (with helper)
// https://decomp.me/scratch/OJ62l (single function)
bool ftZelda_80139D60_Helper(HSD_GObj* fighter_gobj)
{
    bool var_r0;
    Fighter* fighter2;
    ftZeldaAttributes* attributes2;

    fighter2 = getFighter(fighter_gobj);
    attributes2 = fighter2->x2D4_specialAttributes;

    if (fighter2->x234C_stateVar4_s32 >= attributes2->x4C)
        var_r0 = true;
    else if (func_8009A134(fighter_gobj))
        var_r0 = false;
    else
        var_r0 = true;

    return var_r0;
}
void ftZelda_80139D60(HSD_GObj* fighter_gobj)
{
    s32 ledgeGrabDir;
    bool returnVar;
    f32 angle1, angle2, angle3;
    Fighter* fp;                   // r31
    ftZeldaAttributes* attributes; // r30
    CollData* collData;            // r29

    // Get the character, collision data, and character attributes
    fp = fighter_gobj->user_data;
    collData = &fp->x6F0_collData;
    attributes = fp->x2D4_specialAttributes;
    fp->x234C_stateVar4_s32++;

    // Determine facing direction
    if (fp->facing_dir < 0.0f) {
        ledgeGrabDir = -1;
    } else {
        ledgeGrabDir = 1;
    }

    if (EnvColl_CheckGroundAndLedge(fighter_gobj, ledgeGrabDir) != 0) {
        returnVar = ftZelda_80139D60_Helper(fighter_gobj);
        if (returnVar != 0) {
            ftZelda_80139FE8(fighter_gobj);
            return;
        }
    }

    if (func_80081298(fighter_gobj) == 0) {
        if ((collData->x134_envFlags & 0x6000) != 0) {
            f32 angle1 = lbvector_AngleXY(&collData->x188_ceiling.normal,
                                          &fp->x80_self_vel);
            if (angle1 > (DEG_TO_RAD * (90.0f + attributes->x60))) {
                ftZelda_8013A764(fighter_gobj);
            }
        }
        if ((collData->x134_envFlags & 0x3F) != 0) {
            f32 angle2 = lbvector_AngleXY(&collData->x160_rightwall.normal,
                                          &fp->x80_self_vel);
            if (angle2 > (DEG_TO_RAD * (90.0f + attributes->x60))) {
                ftZelda_8013A764(fighter_gobj);
            }
        }
        if ((collData->x134_envFlags & 0xFC0) != 0) {
            f32 angle3 = lbvector_AngleXY(&collData->x174_leftwall.normal,
                                          &fp->x80_self_vel);
            if (angle3 > (DEG_TO_RAD * (90.0f + attributes->x60))) {
                ftZelda_8013A764(fighter_gobj);
            }
        }
    }
}

// 80139F6C - 80139FE8 (0x7C bytes)
// https://decomp.me/scratch/HtMY4
void ftZelda_80139F6C(HSD_GObj* fighter_gobj)
{
    Fighter* fp;
    f32 temp_f2;
    s32 unused;

    fp = getFighter(fighter_gobj);

    func_8007D60C(fp);

    Fighter_ActionStateChange_800693AC(fighter_gobj, 0x161, 0x0C4C508E, NULL,
                                       fp->x894_currentAnimFrame, 0.0f, 0.0f);

    fp->x2223_flag.bits.b4 = 1;
    fp->x221E_flag.bits.b0 = 1;
}

// AS_ZeldaUpBGround
// 80139FE8 - 8013A058 (0x70 bytes)
// https://decomp.me/scratch/Jcxch
void ftZelda_80139FE8(HSD_GObj* fighter_gobj)
{
    Fighter* fp;
    f32 temp_f2;

    fp = fighter_gobj->user_data;

    func_8007D7FC(fp);

    Fighter_ActionStateChange_800693AC(fighter_gobj, 0x15E, 0x0C4C508E, NULL,
                                       fp->x894_currentAnimFrame, 0.0f, 0.0f);

    fp->x221E_flag.bits.b0 = 1;
}

// AS_ZeldaUpBTravelGround
// 8013A058 - 8013A244 (0x1EC bytes)
// https://decomp.me/scratch/ruApT
void ftZelda_8013A058(HSD_GObj* fighter_gobj)
{
    Vec3 inputVector;
    Vec3* groundVector;
    volatile float y;
    f64 _three;
    f64 _half;
    Fighter* fp;                   // r30
    ftZeldaAttributes* attributes; // r31
    f32 temp_f0;
    f32 temp_f1;
    f32 temp_f1_5;
    f32 temp_f2;
    f32 var_f31;
    f32 var_f4;
    f32 temp_f5;
    f32 temp_f6;
    f64 guess;
    CollData* collData;
    f32 unused[3];

    fp = fighter_gobj->user_data;
    attributes = fp->x2D4_specialAttributes;
    collData = &fp->x6F0_collData;
    temp_f2 = fp->input.x620_lstick_x;
    temp_f1 = fp->input.x624_lstick_y;
    temp_f2 = temp_f2 * temp_f2;
    temp_f1 = temp_f1 * temp_f1;
    temp_f5 = temp_f2 + temp_f1;
    var_f4 = temp_f5;

    // Essentially performing a square root operation
    // (Avoiding sqrtf to preserve stack alignment.)
    if (var_f4 > 0.0f) {
        f64 guess = __frsqrte(var_f4);
        _half = .5F;
        _three = 3.0F;
        guess = _half * guess * (_three - guess * guess * var_f4);
        guess = _half * guess * (_three - guess * guess * var_f4);
        guess = _half * guess * (_three - guess * guess * var_f4);
        y = (float) (var_f4 * guess);
        temp_f5 = y;
    }

    temp_f0 = 1.0;
    var_f31 = temp_f5;
    if (temp_f5 > temp_f0) {
        var_f31 = temp_f0;
    }

    if (!(var_f31 < attributes->x50)) {
        groundVector = &collData->x14C_ground.normal;
        inputVector.x = fp->input.x620_lstick_x;
        inputVector.y = fp->input.x624_lstick_y;
        inputVector.z = 0;

        if (!(lbvector_AngleXY(groundVector, (Vec3*) &inputVector.x) <
              (f32) M_PI_2))
        {
            if (func_8009A134(fighter_gobj) == 0) {
                func_8007D9FC(fp);

                temp_f5 = atan2f(fp->input.x624_lstick_y,
                                 fp->input.x620_lstick_x * fp->facing_dir);

                fp->x2344_f32 = inputVector.x;
                fp->x2348_stateVar3_f32 = inputVector.y;

                // Update ground velocity
                temp_f6 = ((attributes->x54 * var_f31) + attributes->x58) *
                          cosf(temp_f5);
                fp->xEC_ground_vel = fp->facing_dir * temp_f6;

                Fighter_ActionStateChange_800693AC(fighter_gobj, 0x15E, 0, NULL,
                                                   35.0, 1.0, 0);
                func_8006EBA4(fighter_gobj);
                ftAnim_SetAnimRate(fighter_gobj, 0);

                fp = fighter_gobj->user_data;
                attributes = fp->x2D4_specialAttributes;
                fp->x2340_stateVar1 = attributes->x48;
                fp->x1968_jumpsUsed = fp->x110_attr.x168_MaxJumps;
                fp->x2223_flag.bits.b4 = 1;

                func_8007B62C(fighter_gobj, 2);
                fp->x221E_flag.bits.b0 = 1;
                return;
            }
        }
    }
    func_8007D60C(fp);
    ftZelda_8013A244(fighter_gobj);
}

// AS_ZeldaUpBTravelAir
// 8013A244 - 8013A448 (0x204 bytes)
// https://decomp.me/scratch/70TAa
void ftZelda_8013A244(HSD_GObj* fighter_gobj)
{
    volatile float y;
    Fighter* fp;                   // r30
    ftZeldaAttributes* attributes; // r31
    f32 temp_f1;
    f32 temp_f2;
    f32 var_f4;
    f32 var_f5;
    f32 var_f30;
    f32 var_f31;
    f32 temp_f0;
    f32 unused[5];
    f64 _half;
    f64 _three;
    f64 guess;

    fp = fighter_gobj->user_data;
    temp_f2 = fp->input.x620_lstick_x;
    temp_f1 = fp->input.x624_lstick_y;
    attributes = fp->x2D4_specialAttributes;
    temp_f1 = temp_f1 * temp_f1;
    temp_f2 = temp_f2 * temp_f2;
    var_f5 = temp_f2 + temp_f1;
    var_f4 = var_f5;

    // Essentially performing a square root operation
    // (Avoiding sqrtf to preserve stack alignment.)
    if (var_f4 > 0) {
        guess = __frsqrte(var_f4);
        _half = .5F;
        _three = 3.0F;
        guess = _half * guess * (_three - guess * guess * var_f4);
        guess = _half * guess * (_three - guess * guess * var_f4);
        guess = _half * guess * (_three - guess * guess * var_f4);
        y = (var_f4 * guess);
        var_f5 = y;
    }

    temp_f0 = 1.0;
    var_f31 = var_f5;
    if (var_f5 > temp_f0) {
        var_f31 = temp_f0;
    }

    if (var_f31 > attributes->x50) {
        temp_f1 = fp->input.x620_lstick_x;
        if (temp_f1 < 0) {
            temp_f1 = -temp_f1;
        }
        if (temp_f1 > 0.001f) {
            func_8007D9FC(fp);
        }
        var_f30 = atan2f(fp->input.x624_lstick_y,
                         fp->input.x620_lstick_x * fp->facing_dir);
        fp->x2344_f32 = fp->input.x620_lstick_x;
        fp->x2348_stateVar3_f32 = fp->input.x624_lstick_y;
    } else {
        func_8007DA24(fp);
        var_f30 = (f32) M_PI_2;
        fp->x2344_f32 = 0;
        var_f31 = fp->x2348_stateVar3_f32 = 1.0;
    }

    fp->x80_self_vel.x =
        fp->facing_dir *
        (((attributes->x54 * var_f31) + attributes->x58) * cosf(var_f30));
    fp->x80_self_vel.y =
        ((attributes->x54 * var_f31) + attributes->x58) * sinf(var_f30);

    Fighter_ActionStateChange_800693AC(fighter_gobj, 0x161, 0, NULL, 35.0, 1.0,
                                       0);
    func_8006EBA4(fighter_gobj);
    ftAnim_SetAnimRate(fighter_gobj, 0);

    fp = fighter_gobj->user_data;
    attributes = fp->x2D4_specialAttributes;
    fp->x2340_stateVar1 = attributes->x48;
    fp->x1968_jumpsUsed = fp->x110_attr.x168_MaxJumps;
    fp->x2223_flag.bits.b4 = 1;

    func_8007B62C(fighter_gobj, 2);

    fp->x221E_flag.bits.b0 = 1;
}

// 8013A448 - 8013A484 (0x3C bytes)
// https://decomp.me/scratch/iQFL9
void ftZelda_8013A448(HSD_GObj* fighter_gobj)
{
    u32 unused[2];
    if (!ftAnim_IsFramesRemaining(fighter_gobj)) {
        func_8008A2BC(fighter_gobj);
    }
}

// 8013A484 - 8013A4E4 (0x60 bytes)
// https://decomp.me/scratch/8Hjri
void ftZelda_8013A484(HSD_GObj* fighter_gobj)
{
    ftZeldaAttributes* attributes; // r31
    Fighter* fp;                   // r4
    f32 attr1, attr2;              // f1, f2
    u32 unused;

    fp = fighter_gobj->user_data;
    attributes = fp->x2D4_specialAttributes;

    if (!ftAnim_IsFramesRemaining(fighter_gobj)) {
        attr1 = attributes->x68;
        attr2 = attributes->x6C;
        func_80096900(fighter_gobj, 1, 0, 1, attr1, attr2);
    }
}

void ftZelda_8013A4E4(HSD_GObj* fighter_gobj)
{
    return;
}
void ftZelda_8013A4E8(HSD_GObj* fighter_gobj)
{
    return;
}

// 8013A4EC - 8013A50C (0x20 bytes)
void ftZelda_8013A4EC(HSD_GObj* fighter_gobj)
{
    func_80084F3C(fighter_gobj);
}

// Physics_ZeldaUpBEndAir
// 8013A50C - 8013A588 (0x7C bytes)
// https://decomp.me/scratch/9VS7Q
void ftZelda_8013A50C(HSD_GObj* fighter_gobj)
{
    Fighter* fp; // r31
    f32 temp_f1;
    ftZeldaAttributes* attributes; // r30
    u32 unused[2];

    fp = fighter_gobj->user_data;
    attributes = fp->x2D4_specialAttributes;

    if (fp->x2200_ftcmd_var0 != 0) {
        func_8007D4B8(fp);
        func_8007D440(fp, attributes->x5C * fp->x110_attr.x17C_AerialDriftMax);
        return;
    }

    temp_f1 = fp->x80_self_vel.y;
    fp->x80_self_vel.y = temp_f1 - (temp_f1 / 10.0f);

    func_8007CEF4(fp);
}

// Collision_ZeldaUpBEndGround
// 8013A588 - 8013A5C4 (0x3C bytes)
void ftZelda_8013A588(HSD_GObj* fighter_gobj)
{
    if (func_800827A0(fighter_gobj) == 0) {
        ftZelda_8013A648(fighter_gobj);
    }
}

// 8013A5C4 - 8013A648 (0x84 bytes)
// https://decomp.me/scratch/nLZxP
void ftZelda_8013A5C4(HSD_GObj* fighter_gobj)
{
    Fighter* fp;                   // r3
    ftZeldaAttributes* attributes; // r31
    s32 ledgeGrabDir;
    bool result;
    s32 unused[2];

    fp = fighter_gobj->user_data;
    attributes = fp->x2D4_specialAttributes;

    if (fp->facing_dir < 0) {
        ledgeGrabDir = -1;
    } else {
        ledgeGrabDir = 1;
    }

    if (EnvColl_CheckGroundAndLedge(fighter_gobj, ledgeGrabDir) != 0) {
        func_800D5CB0(fighter_gobj, 0, attributes->x6C);
        return;
    }

    result = func_80081298(fighter_gobj);
    if (result == 0) {
        return;
    }
}

// AS_ZeldaUpBEndAir?
// 8013A648 - 8013A6A8 (0x60 bytes)
void ftZelda_8013A648(HSD_GObj* fighter_gobj)
{
    Fighter* fp;

    fp = fighter_gobj->user_data;
    func_8007D60C(fp);
    Fighter_ActionStateChange_800693AC(fighter_gobj, 0x162, 0x0C4C508A, NULL,
                                       fp->x894_currentAnimFrame, 1.0, 0);
}

// AS_ZeldaUpBEndGround
// 8013A6A8 - 8013A764 (0xBC bytes)
// https://decomp.me/scratch/5iU4R
void ftZelda_8013A6A8(HSD_GObj* fighter_gobj)
{
    f32 temp_f0;
    Fighter* fp;                   // r31
    ftZeldaAttributes* attributes; // r30
    Fighter* fighter2;
    s32 unused[3];

    temp_f0 = 0;
    fp = fighter_gobj->user_data;
    attributes = fp->x2D4_specialAttributes;

    Fighter_ActionStateChange_800693AC(fighter_gobj, 0x15F, 0, NULL, temp_f0,
                                       1.0f, temp_f0);
    func_8006EBA4(fighter_gobj);

    fighter2 = fighter_gobj->user_data;
    fighter2->x2350_stateVar5_f32 = fighter2->x80_self_vel.x;
    fighter2->x2354_stateVar6_f32 = fighter2->x80_self_vel.y;
    fighter2->x2358_stateVar7 = fighter2->xEC_ground_vel;
    fighter2->x80_self_vel.y = 0;
    fighter2->x80_self_vel.x = 0;
    fighter2->xEC_ground_vel = 0;
    fighter2->x221E_flag.bits.b0 = 0;
    fighter2->cb.x21BC_callback_Accessory4 = &ftZelda_8013979C;
    fp->xEC_ground_vel = fp->x2358_stateVar7 * attributes->x64;
}

// AS_ZeldaUpBEndAir?
// 8013A764 - 8013A830 (0xCC bytes)
// https://decomp.me/scratch/8Fjwf
void ftZelda_8013A764(HSD_GObj* fighter_gobj)
{
    f32 temp_f0;
    Fighter* fp;                   // r31
    ftZeldaAttributes* attributes; // r30
    Fighter* fighter2;             // r5
    f32 unused[3];

    temp_f0 = 0;
    fp = fighter_gobj->user_data;
    attributes = fp->x2D4_specialAttributes;

    Fighter_ActionStateChange_800693AC(fighter_gobj, 0x162, 0, NULL, temp_f0,
                                       1.0, temp_f0);
    func_8006EBA4(fighter_gobj);

    fighter2 = fighter_gobj->user_data;
    fighter2->x2350_stateVar5_f32 = fighter2->x80_self_vel.x;
    fighter2->x2354_stateVar6_f32 = fighter2->x80_self_vel.y;
    fighter2->x2358_stateVar7 = fighter2->xEC_ground_vel;
    fighter2->x80_self_vel.y = 0;
    fighter2->x80_self_vel.x = 0;
    fighter2->xEC_ground_vel = 0;
    fighter2->x221E_flag.bits.b0 = 0;
    fighter2->cb.x21BC_callback_Accessory4 = &ftZelda_8013979C;
    fp->x80_self_vel.x = fp->x2350_stateVar5_f32 * attributes->x64;
    fp->x80_self_vel.y = fp->x2354_stateVar6_f32 * attributes->x64;
}<|MERGE_RESOLUTION|>--- conflicted
+++ resolved
@@ -88,11 +88,7 @@
 
     func_8000B1CC(jObj, NULL, &vec);
 
-<<<<<<< HEAD
-    func_800119DC(&vec, 0x78, 1.5, 0.02, 60 * M_PI / 180);
-=======
-    func_800119DC(&sp24, 0x78, 1.5, 0.02, 60 * (f32) M_PI / 180);
->>>>>>> ca8785be
+    func_800119DC(&vec, 0x78, 1.5, 0.02, 60 * (f32) M_PI / 180);
 }
 
 void ftZelda_SpecialHi_StartAction(HSD_GObj* fighter_gobj)
