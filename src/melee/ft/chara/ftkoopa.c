--- conflicted
+++ resolved
@@ -2,15 +2,10 @@
 
 #include <melee/it/id.h>
 
-<<<<<<< HEAD
-extern void* func_800BC7E0(struct HSD_GObj*);
-extern void* func_800BC8D4(struct HSD_GObj*);
-=======
-extern void func_800BC7E0(struct _HSD_GObj*);
-extern void func_800BC8D4(struct _HSD_GObj*);
-extern void* func_800DE7C0();
-extern void* func_800DE2A8();
->>>>>>> c353b139
+extern void func_800BC7E0(HSD_GObj*, HSD_GObj*);
+extern void func_800BC8D4(HSD_GObj*, HSD_GObj*);
+extern void func_800DE7C0(HSD_GObj*, s32, s32);
+extern void func_800DE2A8(HSD_GObj*, HSD_GObj*);
 
 extern const f32 lbl_804D9AC8; //3.0
 extern const f32 lbl_804D9ACC; //0.0
