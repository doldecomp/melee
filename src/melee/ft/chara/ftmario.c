--- conflicted
+++ resolved
@@ -210,11 +210,7 @@
     Fighter* ft = gobj->user_data;
     ft->x2200_ftcmd_var0 = 0;
     ft->x2210_ThrowFlags.flags = 0;
-<<<<<<< HEAD
-    func_800693AC(gobj,0x157,0,0,lbl_804D9198,lbl_804D919C,lbl_804D9198);
-=======
     Fighter_ActionStateChange_800693AC(gobj,0x157,0,0,lbl_804D9198,lbl_804D919C,lbl_804D9198);
->>>>>>> 243753af
     func_8006EBA4(gobj);
     ft->cb.x21BC_callback_Accessory4 = func_800E0EE0;
 }
@@ -296,11 +292,7 @@
     Fighter* ft = gobj->user_data;
     ft->x2200_ftcmd_var0 = 0;
     ft->x2210_ThrowFlags.flags = 0;
-<<<<<<< HEAD
-    func_800693AC(gobj,0x158,0,0,lbl_804D9198,lbl_804D919C,lbl_804D9198);
-=======
     Fighter_ActionStateChange_800693AC(gobj,0x158,0,0,lbl_804D9198,lbl_804D919C,lbl_804D9198);
->>>>>>> 243753af
     func_8006EBA4(gobj);
     ft->cb.x21BC_callback_Accessory4 = func_800E0EE0;
 }
