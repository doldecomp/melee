#include "fighter.h"

#define HALF_PI 1.5707963267948966

// external vars from asm/melee/ft/code_8008521C.s
typedef void (*ft_callback)(HSD_GObj* gobj);
typedef void (*fn_ptr_t)();


extern ft_callback ft_OnLoad[33];  // One load  callback for every character.
extern ft_callback ft_OnDeath[33]; // One death callback for every character.
extern ft_callback ft_OnAbsorb[33];
extern ft_callback lbl_803C1DB4[33];  //probably ft_OnSomething
///extern ft_callback lbl_803C125C[33]; now unused because func_8006DABC is moved to ftanim.s

extern fn_ptr_t lbl_803C10D0[33];

extern struct UnkCostumeList CostumeListsForeachCharacter[33];

extern ftData* gFtDataList[33];
extern struct ActionState ActionStateList[341];
extern struct ActionState* ActionStateTableByCharacter[33];

extern s8 lbl_803C26FC[33];

extern HSD_ObjAllocData lbl_804590AC; // from ft/ftparts.s


extern HSD_PadStatus HSD_PadRumbleData[4];

extern StageInfo stage_info; // from asm/melee/text_2.s

extern s32 g_debugLevel; // asm/melee/db/code_80225374.s

extern u8 lbl_804D7849; // asm/sysdolphin/baselib/gobj.s

// ==== fighter.c variables ====
// =============================

const Vec3 lbl_803B7488 = { 0.0f, 0.0f, 0.0f };
const Vec3 lbl_803B7494 = { 0.0f, 0.0f, 0.0f };

HSD_ObjAllocData lbl_80458FD0;
HSD_ObjAllocData lbl_80458FFC;


// TODO: verify that this is really a spawn number counter, then rename this var globally
u32 lbl_804D64F8 = 0;
#define g_spawnNumCounter lbl_804D64F8

// the following seems to be an array, initialized in reverse in Fighter_LoadCommonData
// outcommented because they are in variables.h too. uncomment this when moving data from fighter.s here.
void* lbl_804D64FC = 0;
void* lbl_804D6500 = 0;
void* lbl_804D6504 = 0;
void* lbl_804D6508 = 0;
void* lbl_804D650C = 0;
void* lbl_804D6510 = 0;
void* lbl_804D6514 = 0;
void* lbl_804D6518 = 0;
void* lbl_804D651C = 0;
void* lbl_804D6520 = 0;
void* lbl_804D6524 = 0;
void* lbl_804D6528 = 0;
void* lbl_804D652C = 0;
void* lbl_804D6530 = 0;
void* lbl_804D6534 = 0;
void* lbl_804D6538 = 0;
void* lbl_804D653C = 0;
s32** lbl_804D6540 = 0;
void* lbl_804D6544 = 0;
void* lbl_804D6548 = 0;
void* lbl_804D654C = 0;
void* lbl_804D6550 = 0;
ftCommonData* p_ftCommonData;


// ==== fighter.c functions ====
// =============================


void Fighter_800679B0()
{ 
	s32 i;

	// @WARNING: don't hardcode the allocation sizes
	HSD_ObjAllocInit(&lbl_80458FD0+0, /*size*/0x23ec, /*align*/4);
	HSD_ObjAllocInit(&lbl_80458FD0+1, /*size*/0x424 , /*align*/4);
	func_800852B0();
	Fighter_LoadCommonData();
	func_8008549C();
	func_8009F4A4();
	func_800C8064();
	func_800C8F6C();
	// @TODO: &lbl_80458FD0+2, +3, +4 are not defined in the fighter.s data section, how does this work?
	HSD_ObjAllocInit(&lbl_80458FD0+2, /*size*/0x8c0, /*align*/4);
	HSD_ObjAllocInit(&lbl_80458FD0+3, /*size*/0x1f0, /*align*/4);
	HSD_ObjAllocInit(&lbl_80458FD0+4, /*size*/0x80 , /*align*/4);

	g_spawnNumCounter = 1;

	for (i = 0; i < 33; i++)
	{
        if (lbl_803C10D0[i])
            lbl_803C10D0[i]();
	}
}

void Fighter_FirstInitialize_80067A84()
{
	Fighter_800679B0();
    // TODO: size parameter too large to be only the size. maybe this contains flags. In other function calls, size only looks plausible. Or is this virtual memory?
	HSD_ObjAllocInit(&lbl_804590AC, /*size*/0x0000800000008000, /*align*/0x20); 
}


void Fighter_LoadCommonData()
{
    void** pData;
    func_80016C64("PlCo.dat", &pData, "ftLoadCommonData", 0);

	// copy 23 4-byte chunks from pData to p_ftCommonData in reverse order, equivalent to this:
	// for(i=0; i<23; i++)
	//   (&lbl_804D64FC)[23-1-i] = pData[i];
	// loop unrolling doesn't work (only up to 8 elements)
	p_ftCommonData = pData[0]; // p_ftCommonData
	lbl_804D6550 = pData[1];
	lbl_804D654C = pData[2];
	lbl_804D6548 = pData[3];
	lbl_804D6544 = pData[4];
	lbl_804D6540 = pData[5];
	lbl_804D653C = pData[6];
	lbl_804D6538 = pData[7];
	lbl_804D6534 = pData[8];
	lbl_804D6530 = pData[9];
	lbl_804D652C = pData[10];
	lbl_804D6528 = pData[11];
	lbl_804D6524 = pData[12];
	lbl_804D6520 = pData[13];
	lbl_804D651C = pData[14];
	lbl_804D6518 = pData[15];
	lbl_804D6514 = pData[16];
	lbl_804D6510 = pData[17];
	lbl_804D650C = pData[18];
	lbl_804D6508 = pData[19];
	lbl_804D6504 = pData[20];
	lbl_804D6500 = pData[21];
	lbl_804D64FC = pData[22];
} 

void Fighter_UpdateModelScale(HSD_GObj* fighterObj)
{
    Vec scale;
    s32 unused[2];

    Fighter* fighter = fighterObj->user_data;

    HSD_JObj* jobj = fighterObj->hsd_obj;
    

    f32 modelScale_f1 = Fighter_GetModelScale(fighter); 
    if (fighter->x34_scale.z != 1.0f)
        scale.x = fighter->x34_scale.z;
    else
        scale.x = modelScale_f1;
    
    scale.y = modelScale_f1;
    scale.z = modelScale_f1;

    HSD_JObjSetScale(jobj, &scale);
}


void Fighter_UnkInitReset_80067C98(Fighter* fighter) {
	Vec3 player_coords;
	f32 x,y,z;
	Fighter* tmp_fighter;

	fighter->x8_spawnNum = Fighter_NewSpawn_80068E40();
	Player_LoadPlayerCoords(fighter->xC_playerID, &player_coords);
	fighter->x2C_facing_direction = Player_GetFacingDirection(fighter->xC_playerID);

	player_coords.x = fighter->x2C_facing_direction * func_800804EC(fighter) + player_coords.x;
	x = player_coords.x;
	fighter->xB0_pos.x = x;
	fighter->xBC_prevPos.x = x;

	y = player_coords.y;
	fighter->xB0_pos.y = y;
	fighter->xBC_prevPos.y = y;

	z = player_coords.z;
	fighter->xB0_pos.z = z;
	fighter->xBC_prevPos.z = z;

	fighter->x30_facingDirectionRepeated = fighter->x2C_facing_direction;
	fighter->x34_scale.y = fighter->x34_scale.x;

	fighter->x2220_flag.bits.b5 = 0;
	fighter->x2220_flag.bits.b6 = 0;

	fighter->x200C = 0;
	fighter->x2010 = 0;
	fighter->x2008 = 0;

	fighter->x2219_flag.bits.b1 = 0;
	fighter->x2219_flag.bits.b2 = 0;
	fighter->x2219_flag.bits.b3 = 0;
	fighter->x2219_flag.bits.b4 = 0;
	fighter->x221A_flag.bits.b5 = 0;
	fighter->x221A_flag.bits.b6 = 0;
	fighter->x221D_flag.bits.b2 = 0;
	fighter->x221E_flag.bits.b7 = 0;
	fighter->x2220_flag.bits.b7 = 0;
	fighter->x2221_flag.bits.b4 = 0;
	fighter->x2221_flag.bits.b5 = 0;
	fighter->x2221_flag.bits.b6 = 1;
	fighter->x2221_flag.bits.b7 = 0;

	fighter->x61D = 255;

	fighter->xC8_pos_delta.z = 0.0f; 
	fighter->xC8_pos_delta.y = 0.0f; 
	fighter->xC8_pos_delta.x = 0.0f; 
	fighter->x894 = 0.0f; 
	fighter->x898 = 0.0f; 

	fighter->x89C = 1.0f; 
	fighter->x8A0 = 1.0f; 
	fighter->dmg.x1850_forceApplied = 0.0f; 
	fighter->dmg.x18A4_knockbackMagnitude = 0.0f; 
	fighter->dmg.x18A8 = 0.0f; 
	fighter->dmg.x18ac_time_since_hit = -1;
	fighter->dmg.x18B0 = 0.0f; 
	fighter->dmg.x18B4_armor = 0.0f; 
	fighter->x1828 = 0;

	fighter->x221C_flag.bits.b6 = 0;

	fighter->dmg.x18a0 = 0.0f; 
	fighter->x1968_jumpsUsed = 0;
	fighter->x1969_walljumpUsed = 0;
	fighter->x196C_hitlag_mult = 0.0f; 
	fighter->x2064_ledgeCooldown = 0;

	fighter->dmg.x1830_percent = Player_GetDamage(fighter->xC_playerID);

	fighter->dmg.x1838_percentTemp = 0.0f; 

	fighter->dmg.x183C_applied = 0;
	fighter->dmg.x18C0 = 0;

	fighter->dmg.x18c4_source_ply = 6;
	fighter->dmg.x18C8 = -1;
	fighter->dmg.x18F0 = 0;
	fighter->dmg.x18CC = 0;
	fighter->dmg.x18D0 = -10;

	fighter->x221F_flag.bits.b5 = 0;
	fighter->x2221_flag.bits.b1 = 0;

	fighter->dmg.x18F4 = 0;
	fighter->dmg.x18F8 = 1;
	fighter->dmg.x18fa_model_shift_frames = 0;
	fighter->dmg.x18FD = 0;
	fighter->dmg.x18FC = 0;
	fighter->dmg.x1834 = 0.0f;

	fighter->x2222_flag.bits.b2 = 0;

	fighter->dmg.x1840 = 0;

	fighter->x2219_flag.bits.b5 = 0; 
	fighter->x2219_flag.bits.b6 = 0;
	fighter->x2219_flag.bits.b7 = 0;
	fighter->x221A_flag.bits.b0 = 0;
	fighter->x221A_flag.bits.b1 = 0;

	fighter->dmg.x1954 = 0.0f;
	fighter->dmg.x1958 = 0.0f;

	fighter->x221A_flag.bits.b2 = 0;

	fighter->dmg.x195c_hitlag_frames = 0.0f;

	fighter->x221A_flag.bits.b3 = 0;
	fighter->x1960_vibrateMult = 1.0f;
	fighter->x1964 = 0.0f;
	fighter->dmg.x189C = 0.0f;

	fighter->x2220_flag.bits.b3 = 0;
	fighter->x2220_flag.bits.b4 = 0;

	fighter->dmg.x1914 = 0;
	fighter->dmg.x1918 = 0;
	fighter->dmg.x191C = 0.0f;
	fighter->dmg.x1924 = 0;
	fighter->dmg.x1928 = 0.0f;

	fighter->x2223_flag.bits.b5 = 0;

	fighter->dmg.x1950 = 0;
	fighter->dmg.x1948 = 0;

	fighter->x2223_flag.bits.b4 = 0;

	fighter->xF8_playerNudgeVel.y = 0.0f;
	fighter->xF8_playerNudgeVel.x = 0.0f;
	fighter->x100 = -1.0f;

	fighter->x2222_flag.bits.b7 = 0;
	fighter->x2223_flag.bits.b0 = 0;
	fighter->x221A_flag.bits.b4 = 0;
	fighter->x2219_flag.bits.b0 = 0;

	fighter->x20A0 = 0;
	fighter->x2210_ThrowFlags.flags = 0;
	fighter->x2214 = 0.0f; 
	fighter->x1974_heldItem = 0;
	fighter->x1978 = 0;

	fighter->x221E_flag.bits.b3 = 1;

	fighter->x1984_heldItemSpec = 0;
	fighter->x1988 = 0;
	fighter->x198C = 0;

	fighter->x2221_flag.bits.b0 = 0;

	fighter->x1990 = 0;
	fighter->x1994 = 0;

	fighter->x221D_flag.bits.b6 = 0;
	fighter->x221B_flag.bits.b5 = 0;

	fighter->x1A58 = 0;
	fighter->x1A5C = 0;

	fighter->x221B_flag.bits.b6 = 0;

	fighter->x1A60 = 0;
	fighter->x1A64 = 0;

	fighter->x221B_flag.bits.b7 = 0;
	fighter->x221C_flag.bits.b0 = 0;

	fighter->x1064_thrownHitbox.x134 = 0;
	fighter->x221C_u16_y = 0;
	fighter->x20AC = 0;
	fighter->x221C_flag.bits.b5 = 0;

    fighter->x2150 = 
	fighter->x2154 = 
	fighter->x2158 = 
	fighter->x215C = 
	fighter->x2160 = 
	fighter->x2144 = 
	fighter->x2148 =   
	fighter->x214C = -1;
    
	fighter->x2168 = 0;
	fighter->x2164 = 0;
	fighter->x208C = 0;
	fighter->x2090 = 0;
	fighter->x2098 = 0;
	fighter->x2092 = 0;
	fighter->x2094 = 0;
	fighter->x1998_shieldHealth = p_ftCommonData->x260_startShieldHealth;

	fighter->x221A_flag.bits.b7 = 0;
    fighter->x221B_flag.bits.b0 = 0;
	fighter->x221B_flag.bits.b1 = 0;
	fighter->x221B_flag.bits.b3 = 0;
	fighter->x221B_flag.bits.b4 = 0;
	fighter->x221C_flag.bits.b3 = 0;
	fighter->x221C_flag.bits.b1 = 0;
	fighter->x221C_flag.bits.b2 = 0;

	fighter->x19A0_shieldDamageTaken = 0;
	fighter->x19A4 = 0;
	fighter->x199C_shieldLightshieldAmt = 0.0f;
	fighter->x19A8 = 0;
	fighter->x19B4_shieldUnk = 0.0f;
	fighter->x19B8_shieldUnk = 0.0f;
	fighter->x19BC_shieldDamageTaken3 = 6;

	fighter->x221F_flag.bits.b6 = 0;
	fighter->x2218_flag.bits.b3 = 0;
	fighter->x2218_flag.bits.b4 = 0;
	fighter->x1A3C = 0;
	fighter->x1A2C_reflectHitDirection = 0.0f;
	fighter->x2218_flag.bits.b6 = 0; 
	fighter->x2218_flag.bits.b7 = 0;


	fighter->x1A40 = 0.0f;

	fighter->x1A44 = 0;
	fighter->x1A48 = 0;

	fighter->x68C_transNPos.z = 0.0f;
	fighter->x68C_transNPos.y = 0.0f;
	fighter->x68C_transNPos.x = 0.0f;
	fighter->x6A4_transNOffset.z = 0.0f;
	fighter->x6A4_transNOffset.y = 0.0f;
	fighter->x6A4_transNOffset.x = 0.0f;
	fighter->x6BC_inputStickangle = 0.0f;

	fighter->x6C0.z = 0.0f; 
	fighter->x6C0.y = 0.0f; 
	fighter->x6C0.x = 0.0f; 

	fighter->x6D8.z = 0.0f; 
	fighter->x6D8.y = 0.0f; 
	fighter->x6D8.x = 0.0f; 

	fighter->x209C = 0;
	fighter->x2224_flag.bits.b1 = 0;
	fighter->cb.x21E4_callback_OnDeath2 = 0;
	fighter->x2100 = -1;
	fighter->x2101_bits_0to6 = 0;
	fighter->cb.x21B4_callback_Accessory2 = 0;
	fighter->cb.x21B8_callback_Accessory3 = 0;
	fighter->cb.x21E0_callback_OnDeath = 0;
	fighter->cb.x21E8_callback_OnDeath3 = 0;
	fighter->x221E_flag.bits.b4 = 1;
	fighter->x197C = 0;
	fighter->x2223_flag.bits.b7 = 0;
	fighter->x2028 = 0;
	fighter->x202C = 0;

	tmp_fighter = fighter;
	func_800C88A0(tmp_fighter);

	fighter->x2227_flag.bits.b3 = 0;
	fighter->x2034 = 0;
	fighter->x2038 = 0;
	fighter->x1980 = 0;

	fighter->x2224_flag.bits.b2 = fighter->x2224_flag.bits.b3 = 0;

	fighter->x2224_flag.bits.b4 = 0;
	fighter->x2108 = 0;
	fighter->x2224_flag.bits.b5 = 0;
	fighter->x1A53 = (s8) 0;
	fighter->x1A52 = (s8) 0;
	fighter->x210C_walljumpInputTimer = 254;
	fighter->dmg.x1910 = 0;
	fighter->x2225_flag.bits.b0 = 0;
	fighter->x2225_flag.bits.b2 = 1;
	fighter->x2225_flag.bits.b4 = 0;
	func_800DEEA8(fighter->x0_fighter);
	fighter->dmg.x18BC = 0.0f; 
	fighter->dmg.x18B8 = 0.0f; 
	fighter->x2226_flag.bits.b2 = 0;
	fighter->x2170 = 0.0f; 
	fighter->x2225_flag.bits.b6 = fighter->x2225_flag.bits.b5;
	fighter->dmg.x1908 = -1;
	fighter->dmg.x190C = 0;
	fighter->x2227_flag.bits.b4 = 0;
	fighter->x2138_smashSinceHitbox = -1.0f;
	fighter->x213C = -1;
	fighter->x2227_flag.bits.b5 = 0;
	fighter->x2228_flag.bits.b1 = 0;
	fighter->x2140 = 0.0f;
	fighter->x2227_flag.bits.b6 = 0;
	fighter->x2180 = 6;
	fighter->x2229_b4 = 1;
}

void Fighter_UnkProcessDeath_80068354(HSD_GObj* fighterObj) {
    Vec3 vec;
    f32 model_size;
    HSD_JObj* jobj;
    s32 unused_filler[5];

    Fighter* fighter2;
    HSD_JObj* other_jobj;

    Fighter* fighter1 = fighterObj->user_data;

    Fighter_UnkInitReset_80067C98(fighter1);
    jobj = fighterObj->hsd_obj;
    other_jobj = jobj;


    HSD_JObjSetTranslate(other_jobj, &fighter1->xB0_pos);

    func_800D105C(fighterObj);
    func_800C09B4(fighterObj);
    func_8007E2FC(fighterObj);
    func_80088A50(fighter1);
    func_800890BC(fighter1);
    func_800892D4(fighter1);
    func_80081B38(fighterObj);
    func_80081938(fighterObj);


    if (fighter1->x2135 == -1)
    {
        if (func_80082A68(fighterObj) && !fighter1->x2229_b6)
            func_8007D6A4(fighter1);
        else
            func_8007D5D4(fighter1);
    }
    else
        func_8007D5D4(fighter1);


    func_80076064(fighter1);

    other_jobj = jobj = fighterObj->hsd_obj;

    HSD_JObjSetTranslate(jobj, &fighter1->xB0_pos);

    func_8006C0F0(fighterObj);

    jobj = fighterObj->hsd_obj;

    fighter2 = fighterObj->user_data;

    model_size = Fighter_GetModelScale(fighterObj->user_data);

    if (fighter2->x34_scale.z != 1.0f)
        vec.x = fighter2->x34_scale.z;
    else
        vec.x = model_size;
    
    vec.y = model_size;
    vec.z = model_size;

    HSD_JObjSetScale(jobj, &vec);


    func_800BFFAC(fighter1);
    func_800C0074(fighter1);
    func_800C8438(fighterObj);
    func_800C89A0(fighterObj);
    func_800C8FC4(fighterObj);
    func_8007AFF8(fighterObj);
    func_8007B0C0(fighterObj, 0);


    if (ft_OnDeath[fighter1->x4_fighterKind])
        ft_OnDeath[fighter1->x4_fighterKind](fighterObj);

    func_800A101C(fighter1, Player_GetCpuType(fighter1->xC_playerID), Player_GetCpuLevel(fighter1->xC_playerID), 0);

    func_80067688(&fighter1->x60C);
    func_8007C17C(fighterObj);
    func_8007C630(fighterObj);
}


void Fighter_UnkUpdateCostumeJoint_800686E4(HSD_GObj* fighterObj) {
    HSD_JObj* jobj;

    UnkCostumeStruct* costume_list;
    Fighter* fighter = fighterObj->user_data;


    costume_list = CostumeListsForeachCharacter[fighter->x4_fighterKind].costume_list;

    fighter->x108_costume_joint = costume_list[fighter->x619_costume_id].joint;

    func_80074148();
    jobj = HSD_JObjLoadJoint(fighter->x108_costume_joint);
    func_80074170();
    func_80073758(jobj);
    func_80390A70(fighterObj, lbl_804D7849, jobj);
}


void Fighter_UnkUpdateVecFromBones_8006876C(Fighter* fighter) {

    Vec vec;
    Vec vec2;
    HSD_JObj* jobj = fighter->x5E8_fighterBones[func_8007500C(fighter, 2)].x0_jobj;

    HSD_JObjGetTranslation(jobj, &vec);

    fighter->x1A6C = (vec.y / 8.55f);

    func_8000B1CC(jobj, 0, &vec);
    func_8000B1CC(fighter->x5E8_fighterBones[func_8007500C(fighter, 1)].x0_jobj, 0, &vec2);
    fighter->x1A70.x = vec2.x - vec.x;
    fighter->x1A70.y = vec2.y - vec.y;
    fighter->x1A70.z = vec2.z - vec.z;
}


void Fighter_ResetInputData_80068854(HSD_GObj* fighterObj) {
    Fighter* fighter = fighterObj->user_data;

    fighter->x620_lstick_x = 
    fighter->x624_lstick_y = 
    fighter->x628_lstick_x2 = 
    fighter->x62C_lstick_y2 = 0.0f;

    fighter->x644_lsubStick_y2 = 0.0f;
    fighter->x640_lsubStick_x2 = 0.0f;
    fighter->x63C_lsubStick_y = 0.0f;
    fighter->x638_lsubStick_x = 0.0f;

    fighter->x654 = 0.0f;
    fighter->x650 = 0.0f;

    fighter->x660 = 0;
    fighter->x66C = 0;
    fighter->x668 = 0;
    fighter->x65C = 0;

    fighter->x672_input_timer_counter = 0xFE;
    fighter->x671_timer_lstick_tilt_y = 0xFE;
    fighter->x670_timer_lstick_tilt_x = 0xFE;

    fighter->x675 = 0xFE;
    fighter->x674 = 0xFE;
    fighter->x673 = 0xFE;

    fighter->x678 = 0xFE;
    fighter->x677_y = 0xFE;
    fighter->x676_x = 0xFE;

    fighter->x67B = 0xFE;
    fighter->x67A_y = 0xFE;
    fighter->x679_x = 0xFE;

    fighter->x68B = 0xFF;
    fighter->x68A = 0xFF;
    fighter->x689 = 0xFF;
    fighter->x688 = 0xFF;
    fighter->x687 = 0xFF;
    fighter->x686 = 0xFF;
    fighter->x685 = 0xFF;
    fighter->x684 = 0xFF;
    fighter->x683 = 0xFF;

    fighter->x680 = 0xFF;
    fighter->x67F = 0xFF;

    fighter->x682 = 0xFF;
    fighter->x681 = 0xFF;

    fighter->x67E = 0xFF;
    fighter->x67D = 0xFF;
    fighter->x67C = 0xFF;
}


void Fighter_UnkInitLoad_80068914(HSD_GObj* fighterObj, struct S_TEMP1* argdata) {
    u32 controller_index;
    struct RGBA* color;
    ftData** ftDataList;
    Fighter* fighter = fighterObj->user_data;
    Fighter* fighter_copy;
    s32 costume_id;

    fighter->x4_fighterKind = argdata->fighterKind;
    fighter->xC_playerID = argdata->playerID;

    fighter->x221F_flag.bits.b4 = argdata->flags.bits.b0;

    fighter->x34_scale.x = Player_GetModelScale(fighter->xC_playerID);
    fighter->x61C = argdata->unk5;
    fighter->x618_player_id = Player_GetPlayerId(fighter->xC_playerID);
    fighter->x61A_controller_index = Player_GetControllerIndex(fighter->xC_playerID);
    fighter->x2223_flag.bits.b6 = Player_GetFlagsBit5(fighter->xC_playerID);
    fighter->x2226_flag.bits.b3 = Player_GetFlagsBit6(fighter->xC_playerID);
    fighter->x2226_flag.bits.b6 = Player_GetFlagsBit7(fighter->xC_playerID);
    fighter->x2225_flag.bits.b5 = Player_GetMoreFlagsBit1(fighter->xC_playerID);
    fighter->x2225_flag.bits.b7 = Player_GetMoreFlagsBit2(fighter->xC_playerID);
    fighter->x2228_flag.bits.b3 = Player_GetMoreFlagsBit6(fighter->xC_playerID);
    fighter->x2229_b1 = Player_GetFlagsAEBit0(fighter->xC_playerID);

    if (fighter->x61A_controller_index > 4) {
        OSReport("fighter sub color num over!\n");
        __assert(__FILE__, 0x33C, "0");
    }

    controller_index = fighter->x61A_controller_index;
    if (controller_index != 0) {
        color = &p_ftCommonData->x6DC_colorsByPlayer[controller_index - 1];
        fighter->x610_color_rgba[0].r = (color->r * color->a) / 0xff;
        fighter->x610_color_rgba[0].g = (color->g * color->a) / 0xff;
        fighter->x610_color_rgba[0].b = (color->b * color->a) / 0xff;
        fighter->x610_color_rgba[0].a = color->a;
    }

    costume_id = Player_GetCostumeId(fighter->xC_playerID);
    if (costume_id >= CostumeListsForeachCharacter[fighter->x4_fighterKind].numCostumes) {
        costume_id = 0;
    }
    
    fighter->x619_costume_id = costume_id;
    fighter->x61B_team = Player_GetTeam(fighter->xC_playerID);
    ftDataList = gFtDataList;
    fighter->x0_fighter = fighterObj;
    fighter->x10C_ftData = ftDataList[fighter->x4_fighterKind];
    func_800D0FA0(fighterObj);
    fighter->x2CC = 0;
    fighter->x2D0 = 0;
    fighter->x18 = 0x155;
    fighter->x1C_actionStateList = ActionStateList;
    fighter->x20_actionStateList = ActionStateTableByCharacter[fighter->x4_fighterKind];
    fighter->x24 = fighter->x10C_ftData->xC;
    fighter->x28 = fighter->x10C_ftData->x10;

    fighter->x634 = 0.0f;
    fighter->x630 = 0.0f;
    fighter->x64C = 0.0f;
    fighter->x648 = 0.0f;
    fighter->x658 = 0.0f;
    fighter->x664 = 0;


    fighter_copy = fighterObj->user_data;
    
    fighter_copy->x650 = 
    fighter_copy->x654 = 
    fighter_copy->x638_lsubStick_x = 
    fighter_copy->x63C_lsubStick_y = 
    fighter_copy->x640_lsubStick_x2 = 
    fighter_copy->x644_lsubStick_y2 = 
    fighter_copy->x620_lstick_x = 
    fighter_copy->x624_lstick_y = 
    fighter_copy->x628_lstick_x2 = 
    fighter_copy->x62C_lstick_y2 = 0.0f;

    fighter_copy->x660 = 0;
    fighter_copy->x66C = 0;
    fighter_copy->x668 = 0;
    fighter_copy->x65C = 0;

    
    fighter_copy->x679_x = 
    fighter_copy->x67A_y = 
    fighter_copy->x67B = 

    fighter_copy->x676_x = 
    fighter_copy->x677_y = 
    fighter_copy->x678 = 

    fighter_copy->x673 = 
    fighter_copy->x674 = 
    fighter_copy->x675 = 

    fighter_copy->x670_timer_lstick_tilt_x = 
    fighter_copy->x671_timer_lstick_tilt_y = 
    fighter_copy->x672_input_timer_counter = 0xFE;


    fighter_copy->x67C = 
    fighter_copy->x67D = 
    fighter_copy->x67E = 
    fighter_copy->x681 = 
    fighter_copy->x682 = 
    fighter_copy->x67F = 
    fighter_copy->x680 = 
    fighter_copy->x683 = 
    fighter_copy->x684 = 
    fighter_copy->x685 = 
    fighter_copy->x686 = 
    fighter_copy->x687 = 
    fighter_copy->x688 = 
    fighter_copy->x689 = 
    fighter_copy->x68A = 
    fighter_copy->x68B = 0xFF;


    fighter->x594_s32 = 0;
    fighter->x21FC = 1;


    fighter->x221E_flag.bits.b0 = 0;
    fighter->x221E_flag.bits.b1 = 0;
    fighter->x221E_flag.bits.b2 = 0;
    fighter->x221F_flag.bits.b1 = 0;
    fighter->x221F_flag.bits.b2 = 0;

    fighter->x209A = 0;
    fighter->x221E_flag.bits.b5 = 0;
    fighter->x221F_flag.bits.b0 = 0;
    fighter->cb.x21EC_callback = 0;

    fighter->x221D_flag.bits.b3 = 0;
    fighter->x221D_flag.bits.b4 = 0;

    fighter->x221F_flag.bits.b3 = 0;

    fighter->x2220_flag.bits.b0 = 0;

    fighter->x2221_flag.bits.b2 = 0;

    fighter->x2229_b5_no_normal_motion = 0;
    fighter->x2229_b6 = 0;
    fighter->x2229_b7 = 0;

    fighter->x222A_flag.bits.b0 = 0;
    fighter->x222A_flag.bits.b1 = 0;

    fighter->x2228_flag.bits.b5 = 0;
    fighter->x2228_flag.bits.b6 = 0;

    fighter->x2221_flag.bits.b3 = 0;

    fighter->x2222_flag.bits.b0 = 0;
    fighter->x2222_flag.bits.b1 = 0;
    fighter->x2222_flag.bits.b4 = 0;
    fighter->x2222_flag.bits.b5 = 0;
    fighter->x2222_flag.bits.b6 = 0;


    fighter->x2223_flag.bits.b1 = 0;

    fighter->x40 = 0.0f;

    fighter->x2224_flag.bits.b7 = 0;

    fighter->x60C = 0;

    fighter->x2225_flag.bits.b3 = 0;
    fighter->x2228_flag.bits.b2 = 0;


    fighter->x2226_flag.bits.b0 = 0;
    fighter->x2226_flag.bits.b1 = 0;

    fighter->x2227_flag.bits.b0 = 0;
    fighter->x2224_flag.bits.b0 = 0;

    fighter->x2135 = -1;
    fighter->x2184 = 0;


    fighter->x2229_b3 = 0;
}


// increments the spawn number, returns the spawn number value before incrementing
u32 Fighter_NewSpawn_80068E40()
{
	u32 spawnNum = g_spawnNumCounter++;
    if (g_spawnNumCounter == 0) g_spawnNumCounter = 1;
	return spawnNum;
}

void Fighter_80068E64(HSD_GObj* fighterObj) {
    Fighter* fighter = fighterObj->user_data;

    if (stage_info.internal_stage_id == 0x1B) {
        fighter->x34_scale.z = p_ftCommonData->x7E4_scaleZ;
    } else {
        fighter->x34_scale.z = 1.0f;
    }
}



HSD_GObj* func_80068E98(struct S_TEMP1* input) {

    Vec translation2;
    Vec translation;
    s32 unused[4];

    HSD_GObj* fighterObj;
    HSD_JObj* jobj;
    UnkCostumeStruct* costume_list;

    Fighter* fp;
    Fighter* fp1;
    Fighter* fp2;


    fighterObj = func_803901F0(4, 8, 0);
    GObj_SetupGXLink(fighterObj, &func_80080E18, 5U, 0U);
    fp = HSD_ObjAlloc(&lbl_80458FD0);
    fp->x2D8_specialAttributes2 = HSD_ObjAlloc(&lbl_80458FFC);
    GObj_InitUserData(fighterObj, 4U, &func_8006DABC, fp);
    func_8008572C(input->fighterKind);
    Fighter_UnkInitLoad_80068914(fighterObj, input);
    func_8006737C(lbl_803C26FC[fp->x4_fighterKind]);
    func_80085820(fp->x4_fighterKind, fp->x619_costume_id);
    fp1 = fighterObj->user_data;
    costume_list = CostumeListsForeachCharacter[fp1->x4_fighterKind].costume_list;
    fp1->x108_costume_joint = costume_list[fp1->x619_costume_id].joint;
    func_80074148();
    jobj = HSD_JObjLoadJoint(fp1->x108_costume_joint);
    func_80074170();
    func_80073758(jobj);
    func_80390A70(fighterObj, lbl_804D7849, jobj);
    func_80085B10(fp);
    func_80074E58(fp);
    func_800743E0(fighterObj);
    func_80070308(fighterObj);
    func_800C884C(fighterObj);
    fp2 = fighterObj->user_data;
    if (stage_info.internal_stage_id == 0x1B) {
        fp2->x34_scale.z = p_ftCommonData->x7E4_scaleZ;
    } else {
        fp2->x34_scale.z = 1.0f;
    }
    func_800749CC(fighterObj);
    func_8007077C(fighterObj);
    func_8009CF84(fp);
    func_8006FE48(fighterObj);
    jobj = fp->x5E8_fighterBones[func_8007500C(fp, 2)].x0_jobj;

    HSD_JObjGetTranslation(jobj, &translation);

    fp->x1A6C = (translation.y / 8.55f);
    func_8000B1CC(jobj, 0, &translation);
    func_8000B1CC(fp->x5E8_fighterBones[func_8007500C(fp, 1)].x0_jobj, 0, &translation2);
    fp->x1A70.x = translation2.x - translation.x;
    fp->x1A70.y = translation2.y - translation.y;
    fp->x1A70.z = translation2.z - translation.z;
    func_8009F578(fp);

    if (ft_OnLoad[fp->x4_fighterKind]) {
        ft_OnLoad[fp->x4_fighterKind](fighterObj);
    }
    fp2 = fighterObj->user_data;
    if (fp2->x2229_b5_no_normal_motion == 0) {
        
        fp2->x2EC = func_8001E8F8(func_80085E50(fp2, 0x23));
        if (fp2->x2228_flag.bits.b2 == 0) {
            
            fp2->x2DC = func_8001E8F8(func_80085E50(fp2, 7));
            
            fp2->x2E0 = func_8001E8F8(func_80085E50(fp2, 8));
            
            fp2->x2E4 = func_8001E8F8(func_80085E50(fp2, 9));
            
            fp2->x2E8 = func_8001E8F8(func_80085E50(fp2, 0x25));
        }
    }
    func_8007B320(fighterObj);
    fp->x890_cameraBox = func_80029020();

    func_8000ED54(&fp->x20A4, fighterObj->hsd_obj);
    func_8038FD54(fighterObj, &Fighter_8006A1BC, 0);
<<<<<<< HEAD
    func_8038FD54(fighterObj, &func_8006A360, 1);
    func_8038FD54(fighterObj, &func_8006ABA0, 2);
    func_8038FD54(fighterObj, &func_8006AD10, 3);
=======
    func_8038FD54(fighterObj, &Fighter_8006A360, 1);
    func_8038FD54(fighterObj, &Fighter_8006ABA0, 2);
    func_8038FD54(fighterObj, &Fighter_Spaghetti_8006AD10, 3);
>>>>>>> 7f87cbfa
    func_8038FD54(fighterObj, (void*) &Fighter_procUpdate, 4);
    func_8038FD54(fighterObj, (void*) &func_8006C27C, 6);
    func_8038FD54(fighterObj, &func_8006C5F4, 7);
    func_8038FD54(fighterObj, &func_8006C624, 8);
    func_8038FD54(fighterObj, &func_8006C80C, 9);
    func_8038FD54(fighterObj, &func_8006CA5C, 0xC);
    func_8038FD54(fighterObj, &func_8006CB94, 0xD);
    func_8038FD54(fighterObj, &func_8006D1EC, 0xE);
    func_8038FD54(fighterObj, &func_8006D9AC, 0x10);
    func_8038FD54(fighterObj, &func_8006D9EC, 0x12);
    func_8038FD54(fighterObj, &func_8006DA4C, 0x16);
    Fighter_UnkProcessDeath_80068354(fighterObj);

    if (fp->x4_fighterKind == 0x1B) {
        func_8014FE10(fighterObj);
    }
    else if (fp->x4_fighterKind == 0x1C) {
        func_80155FCC(fighterObj);
    }
    else if (input->flags.bits.b1 != 0) {
        func_800BFD04(fighterObj);
    }
    else if (Player_GetFlagsBit3( fp->xC_playerID) != 0) {
        func_800C61B0(fighterObj);
    }
    else {
        if (!fp->x2229_b5_no_normal_motion) {
            func_8007D92C(fighterObj);
        } else {
            OSReport("ellegal flag fp->no_normal_motion\n");
            __assert(__FILE__, 1065, "0");
        }
    }
    func_800867E8(fighterObj);
    return fighterObj;
}


/// https://decomp.me/scratch/VyJpx
inline f32 pickValue(f32 argA, u8* unk_byte_ptr)
{
    return (argA == -1.0f) ? 0.0f :  (argA) ? argA : *unk_byte_ptr;
}
void Fighter_ActionStateChange_800693AC(HSD_GObj* fighterObj, s32 new_action_state_index, s32 arg2, HSD_GObj* otherObj, f32 arg8, f32 arg9, f32 argA) {
    volatile s32 volatile_integer;
    Vec translation;
    Quaternion quat;
    s32 unused[4];
    HSD_JObj* other_jobj;
    s32 bone_index;
    HSD_JObj* jobj;
    Fighter* fighter;
    struct ActionState* new_action_state;
    struct S_TEMP4* unk_struct_x18;
    u8* unk_byte_ptr;
    BOOL animflags_bool;

    
    jobj = fighterObj->hsd_obj;
    other_jobj = jobj;
    fighter = fighterObj->user_data;

    fighter->x10_action_state_index = new_action_state_index;
    fighter->x30_facingDirectionRepeated = fighter->x2C_facing_direction;
        
    HSD_JObjSetTranslate(jobj, &fighter->xB0_pos);
    func_80067624(fighterObj, &fighter->x60C);

    if ((arg2 & 8) == 0) {
        if (fighter->x2219_flag.bits.b3 != 0) {
            func_8007AFF8(fighterObj);
        }
        if (fighter->x2219_flag.bits.b4 != 0) {
            func_8007C114(fighterObj);
        }
    }

    if ((arg2 & 0x100) == 0) {
        fighter->x1198 = 0;
    }

    if ((arg2 & 4) == 0) {
        if (fighter->x1988 != 0) {
            func_8007B62C(fighterObj, 0);
        }
        if (fighter->x221A_flag.bits.b5 != 0) {
            func_8007B0C0(fighterObj, 0);
        }
    }

    if (fighter->x221A_flag.bits.b6 != 0) {
        func_8007B4E0(fighterObj);
    }

    if (((arg2 & 0x10) == 0) && (fighter->x221D_flag.bits.b2 != 0U)) {
        func_80074A8C(fighterObj);
    }

    if (((arg2 & 0x80) == 0) && ((fighter->x221E_flag.bits.b7) != 0)) {
        func_80070654(fighterObj);
    }

    if ((arg2 & 0x400) == 0) {
        fighter->x2221_flag.bits.b4 = 0;
        if ((func_8007E994(fighterObj) != -1) && (func_8007E994(fighterObj) != 6)) {
            func_8007E83C(fighterObj, 6, 0.0f);
        }
    }

    func_80070F28(fighterObj);
    func_80070E74(fighterObj);
    func_8007ECD4(fighter, 7);
    func_8007ECD4(fighter, 8);
    func_8007ECD4(fighter, 0x24);

    if ((arg2 & 0x800) == 0) {
        func_8007ECD4(fighter, 1);
        func_8007ECD4(fighter, 0x19);
    }

    if (((arg2 & 0x10000) == 0) && (fighter->x2221_flag.bits.b1 != 0U)) {
        func_8007B6EC(fighterObj);
        func_8007B760(fighterObj, p_ftCommonData->x134);
        fighter->x2221_flag.bits.b1 = 0;
    }
    func_8007E2F4(fighter, 0);

    if (fighter->dmg.x18F4 != 0) {
        fighter->dmg.x18F4 = 0;
        fighter->x2220_flag.bits.b4 = 0;
    }

    if ((arg2 & 0x80000) == 0) {
        fighter->x2222_flag.bits.b2 = 0;
    }

    if ((arg2 & 0x800000) == 0) {
        fighter->x2223_flag.bits.b4 = 0;
    }

    if ((arg2 & 0x8000000) == 0) {
        fighter->x2227_flag.bits.b2 = 0;
    }

    if (((arg2 & 0x10000000) == 0) && (fighter->x221C_flag.bits.b6 != 0U)) {
        fighter->x221C_flag.bits.b6 = 0;
        fighter->x2098 = p_ftCommonData->x4CC;
    }

    fighter->x221F_flag.bits.b3 = 0;
    fighter->x2219_flag.bits.b1 = 0;
    fighter->x2219_flag.bits.b2 = 0;

    fighter->dmg.x182c_behavior = 1.0f;
    fighter->dmg.x1850_forceApplied = 0.0f;
    fighter->dmg.x18A8 = 0.0f;
    fighter->dmg.x18B4_armor = 0.0f;
    fighter->dmg.x18a0 = 0.0f;

    fighter->x221A_flag.bits.b7 = 0;
    fighter->x221B_flag.bits.b0 = 0;
    fighter->x221C_flag.bits.b3 = 0;

    fighter->x19B4_shieldUnk = 0.0f;
    fighter->x19B8_shieldUnk = 0.0f;

    fighter->x221D_flag.bits.b5 = 0;
    fighter->x2218_flag.bits.b3 = 0;
    fighter->x2218_flag.bits.b6 = 0;
    fighter->x221C_flag.bits.b4 = 0;


    fighter->x1A6A = 0;

    fighter->x221D_flag.bits.b7 = 0;
    fighter->x221E_flag.bits.b0 = 0;
    fighter->x221E_flag.bits.b1 = 0;
    fighter->x221E_flag.bits.b2 = 0;
    fighter->x221F_flag.bits.b1 = 0;
    fighter->x221E_flag.bits.b5 = 0;
    fighter->x221E_flag.bits.b6 = 0;
    fighter->x2220_flag.bits.b3 = 0;
    fighter->x2220_flag.bits.b7 = 0;

    fighter->x209C = 0;

    fighter->x2223_flag.bits.b0 = 0;
    fighter->x2222_flag.bits.b3 = 0;
    fighter->x2224_flag.bits.b5 = 0;
    fighter->x2225_flag.bits.b1 = 0;
    fighter->x2225_flag.bits.b4 = 0;

    func_8004CBF4(&fighter->x6F0_collData);

    func_800DEEA8(fighterObj);

    fighter->x2138_smashSinceHitbox = -1.0f;
    fighter->x2224_flag.bits.b4 = 0;

    if ((arg2 & 0x40000) == 0) {
        fighter->x221E_flag.bits.b3 = 1;
    } else if (fighter->x221E_flag.bits.b3 == 0U) {
        func_8007F578(fighterObj);
    }

    if ((arg2 & 0x400000) == 0) {
        fighter->x221E_flag.bits.b4 = 1;
    }

    if ((arg2 & 0x4000000) == 0) {
        fighter->x2225_flag.bits.b2 = 1;
    }

    if ((arg2 & 1) == 0) {
        fighter->x221A_flag.bits.b4 = 0;
    }

    if ((arg2 & 0x1000) == 0) {
        func_800C0134(fighter);
    }

    if (((arg2 & 2) == 0) && (fighter->x2219_flag.bits.b0 != 0U)) {
        func_8007DB24(fighterObj);
    }

    if (((arg2 & 0x2000) == 0) && ((u32) fighter->x20A0 != 0U)) {
        HSD_JObjRemoveAll(fighter->x20A0);
        fighter->x20A0 = 0U;
    }

    if (fighter->xE0_ground_or_air == 0) {
        if (fighter->x4_fighterKind == 9) {
            fighter->sa.peach.x222C = 1;
        }
        fighter->x2221_flag.bits.b5 = 0;
        fighter->x2221_flag.bits.b7 = 1;
        fighter->x2221_flag.bits.b6 = 1;
        fighter->x2224_flag.bits.b1 = 0;
        fighter->x2227_flag.bits.b1 = 0;
        fighter->x213C = -1;

        if (fighter->x2227_flag.bits.b4 != 0U) {
            func_8003FE1C(fighter->xC_playerID, fighter->x221F_flag.bits.b4);
            fighter->x2227_flag.bits.b4 = 0;
        }
        fighter->x2227_flag.bits.b5 = 0;
        func_80040330(fighter->xC_playerID, fighter->x221F_flag.bits.b4, fighter->x2140);
        fighter->x2140 = 0.0f;
        fighter->x2228_flag.bits.b6 = 0;
        fighter->x2180 = 6;

    }

    if ((new_action_state_index != 0xE) && (new_action_state_index != 0xF) && (new_action_state_index != 0x10) && (new_action_state_index != 0x11)) {
        fighter->x196C_hitlag_mult = 0.0f;
    }

    if ((arg2 & 0x200) == 0) {
        func_80088884(fighter);
        func_800888E0(fighter);
        func_800887CC(fighter);
    }

    if ((arg2 & 0x20000) == 0) {
        fighter->x2100 = -1;
    }
    if ((arg2 & 0x8000) == 0) {
        fighter->x209A = 0;
    }

    fighter->x2222_flag.bits.b7 = 0;

    if ((arg2 & 0x100000) != 0) {
        fighter->x100 = 0.0f;
    } else {
        fighter->x100 = -1.0f;
    }

    if ((arg2 & 0x1000000) == 0) {
        fighter->x221C_u16_y = 0;
    }

    fighter->x6BC_inputStickangle = 0.0f;

    func_8007592C(fighter, 0, 0.0f);
    func_80075AF0(fighter, 0, (HALF_PI * fighter->x2C_facing_direction));
    func_80075CB4(fighter, 0, 0.0f);

    if (new_action_state_index >= fighter->x18) {
        new_action_state = &fighter->x20_actionStateList[(new_action_state_index - fighter->x18)];
    } else {
        new_action_state = &fighter->x1C_actionStateList[new_action_state_index];
    }
    

    if (fighter->xE0_ground_or_air == GA_Ground) {
        if ((arg2 & 0x40) == 0) {
            if (new_action_state->x9_flags.bits.b1 != 0  && fighter->dmg.x18C8 == -1) {
                if (p_ftCommonData->x814 > 0) {
                    fighter->dmg.x18C8 = p_ftCommonData->x814;
                } else {
                    fighter->dmg.x18C8 = 1;
                }
            }
        }
    }

    volatile_integer = fighter->x2070_int;
    func_800890D0(fighter, new_action_state->move_id);
    func_800895E0(fighter, new_action_state->x4_flags);
    fighter->x2225_flag.bits.b3 = new_action_state->x9_flags.bits.b0;

    if (fighter->x2226_flag.bits.b4 != 0U) {
        if (fighter->x2071.bits.b5 != 0U) {
            func_800C8B2C(fighter, 0x7E, 0);
        }
        if (fighter->x2071.bits.b6 != 0U) {
            func_800C8B2C(fighter, 0x7F, 0);
        }
    }

    if (fighter->cb.x21EC_callback) {
        fighter->cb.x21EC_callback(fighterObj);
        fighter->cb.x21EC_callback = 0U;
    }
    

    if ((arg2 & 0x2000000) == 0) {
        func_80037C60(fighterObj, volatile_integer);
    }

    fighter->x14_action_id = new_action_state->action_id;
    fighter->x89C = arg9;
    fighter->x8A0 = arg9;

    fighter->x894 = (arg8 - fighter->x89C);
    fighter->x898 = 0.0f;

    if ((fighter->x594_animCurrFlags1.bits.b0) || (fighter->x594_animCurrFlags1.bits.b5)) {
        animflags_bool = TRUE;
    } else {
        animflags_bool = FALSE;
    }

    if (fighter->x14_action_id != -1) {
        bone_index = fighter->x596_bits.x7;
        if ((arg2 & 0x200000) != 0) {
            fighter->x2223_flag.bits.b0 = 1;
            fighter->x104 = 0x14;
            fighter->x89C = 0.0f;
            arg9 = 0.0f;
        }

        if (otherObj != 0U) {
            Fighter* otherFighter = otherObj->user_data;
            unk_struct_x18 = &otherFighter->x24[fighter->x14_action_id];
            unk_byte_ptr = &otherFighter->x28[fighter->x14_action_id << 1];
        } else {
            unk_struct_x18 = &fighter->x24[fighter->x14_action_id];
            unk_byte_ptr = &fighter->x28[fighter->x14_action_id << 1];
        }
        fighter->x594_s32 = unk_struct_x18->x10_animCurrFlags;
        func_8009E7B4(fighter, unk_byte_ptr);
        if ((arg2 & 0x20000000) == 0) {

            if (otherObj != 0U) {
                func_80085CD8(fighter, otherObj->user_data, fighter->x14_action_id);
                func_8007B8CC(fighter, otherObj);
            } else {
                func_80085CD8(fighter, fighter, fighter->x14_action_id);
            }
            fighter->x3EC = unk_struct_x18->xC;
            fighter->x3F0 = 0;

            
            if (arg8) {
                if (fighter->x590 != 0U) {
                    func_8006EBE8(fighterObj, arg8 - arg9, arg9, pickValue(argA, unk_byte_ptr));
                }
                func_8006E9B4(fighterObj);
                if (fighter->x594_animCurrFlags1.bits.b0 != 0U) {
                    fighter->x6B0.z = 0.0f;
                    fighter->x6B0.y = 0.0f;
                    fighter->x6B0.x = 0.0f;
                    fighter->x6A4_transNOffset.z = 0.0f;
                    fighter->x6A4_transNOffset.y = 0.0f;
                    fighter->x6A4_transNOffset.x = 0.0f;
                    fighter->x698 = fighter->x68C_transNPos;
                }
                
                if (fighter->x594_animCurrFlags1.bits.b5 != 0U) {
                    fighter->x6E4.z = 0.0f;
                    fighter->x6E4.y = 0.0f;
                    fighter->x6E4.x = 0.0f;
                    fighter->x6D8.z = 0.0f;
                    fighter->x6D8.y = 0.0f;
                    fighter->x6D8.x = 0.0f;
                    fighter->x6CC = fighter->x6C0;
                }
                fighter->x3E4 = -arg8;
            } else {
                if (fighter->x590 != 0U) {
                    func_8006EBE8(fighterObj, arg8, arg9, pickValue(argA, unk_byte_ptr));
                }
                fighter->x3E4 = 0.0f;
            }

            func_8006E9B4(fighterObj);
            if ((bone_index != 0) && (*unk_byte_ptr != 0U)) {
                HSD_JObj* temp_joint = fighter->x5E8_fighterBones[bone_index].x4_jobj2;
                HSD_JObjGetTranslation(temp_joint, &translation);
                HSD_JObjSetTranslate(fighter->x5E8_fighterBones[bone_index].x0_jobj, &translation);
                HSD_JObjGetRotation(temp_joint, &quat);
                func_8007584C(fighter->x5E8_fighterBones[bone_index].x0_jobj, &quat);
            }

            if (fighter->x594_animCurrFlags1.bits.b0 != 0U) {
                if (!arg8) {
                    fighter->x6B0.z = 0.0f;
                    fighter->x6B0.y = 0.0f;
                    fighter->x6B0.x = 0.0f;
                    fighter->x6A4_transNOffset.z = 0.0f;
                    fighter->x6A4_transNOffset.y = 0.0f;
                    fighter->x6A4_transNOffset.x = 0.0f;
                    fighter->x698 = fighter->x68C_transNPos;
                } else if (((arg2 & 0x20) == 0) && (fighter->xE0_ground_or_air == GA_Ground)) {
                    f32 temp_vel = fighter->x6A4_transNOffset.z * fighter->x2C_facing_direction;
                    fighter->x80_self_vel.x = temp_vel;
                    fighter->xEC_ground_vel = temp_vel;
                }
            }

            if (fighter->x594_animCurrFlags1.bits.b5 != 0U) {
                if (!arg8) {
                    fighter->x6E4.z = 0.0f;
                    fighter->x6E4.y = 0.0f;
                    fighter->x6E4.x = 0.0f;
                    fighter->x6D8.z = 0.0f;
                    fighter->x6D8.y = 0.0f;
                    fighter->x6D8.x = 0.0f;
                    fighter->x6CC = fighter->x6C0;
                } else if (((arg2 & 0x20) == 0) && (fighter->xE0_ground_or_air == GA_Ground)) {
                    f32 temp_vel = fighter->x6D8.z * fighter->x2C_facing_direction;
                    fighter->x80_self_vel.x = temp_vel;
                    fighter->xEC_ground_vel = temp_vel;
                }
            }
            if ((arg2 & 0x4000) != 0) {
                func_8007349C(fighterObj);
            } else if (arg8) {
                func_80073354(fighterObj);
            } else {
                func_800C0408(fighterObj);
                func_80073240(fighterObj);
            }
        } else {
            fighter->x14_action_id = -1;
        }
    }
    if (fighter->x14_action_id == -1) {
        fighter->x594_s32 = 0;
        func_80070758(other_jobj);
        func_80070758(fighter->x8AC_animSkeleton);
        fighter->x3EC = 0;
        fighter->x8A4 = 0.0f;
        fighter->x8A8 = 0.0f;
    }

    if (animflags_bool) {
        if (!fighter->x594_animCurrFlags1.bits.b0 && !fighter->x594_animCurrFlags1.bits.b0) {
            func_8007CC78(fighter->x110_attr.x138_DashrunTerminalVelocity, fighter);
        }
    }

    fighter->cb.x21A0_callback_Anim = new_action_state->cb_Anim;
    fighter->cb.x219C_callback_IASA = new_action_state->cb_Input;
    fighter->cb.x21A4_callback_Phys = new_action_state->cb_Physics;
    fighter->cb.x21A8_callback_Coll = new_action_state->cb_Collision;
    fighter->cb.x21AC_callback_Cam = new_action_state->cb_Camera;

    fighter->cb.x21B0_callback_Accessory1 = 0;
    fighter->cb.x21BC_callback_Accessory4 = 0;
    fighter->cb.x21C0_callback_OnGiveDamage = 0;
    fighter->cb.x21C4_callback_OnShieldHit = 0;
    fighter->cb.x21C8_callback_OnReflectHit = 0;
    fighter->cb.x21D0_callback_EveryHitlag = 0;
<<<<<<< HEAD
    fighter->cb.x21CC_callback_x21cc = 0;
=======
    fighter->cb.x21CC_callback = 0;
>>>>>>> 7f87cbfa
    fighter->cb.x21D8_callback_ExitHitlag = 0;
    fighter->cb.x21D4_callback_EnterHitlag = 0;
    fighter->cb.x21DC_callback_OnTakeDamage = 0;
    fighter->cb.x21F0_callback = 0;
    fighter->cb.x21F4_callback = 0;
    fighter->cb.x21F8_callback = 0;
    fighter->cb.x21E4_callback_OnDeath2 = 0;
    
}


void Fighter_8006A1BC(HSD_GObj* fighterObj) {
    Fighter* fighter = fighterObj->user_data;

    if (!fighter->x221F_flag.bits.b3) {
        if (fighter->dmg.x1954 > 0.0f) {
            fighter->dmg.x1954 -= 1.0f;
            if (fighter->dmg.x1954 <= 0.0f) {
                fighter->dmg.x1954 = 0.0f;
                if (!fighter->x221A_flag.bits.b2 && !fighter->x2219_flag.bits.b7) {
                    func_8006D10C(fighterObj);
                }
            }
        }

        if (fighter->x221A_flag.bits.b1) {
            func_8006CFE0(fighterObj);
            fighter->x221A_flag.bits.b1 = 0;
        }

        if (fighter->dmg.x195c_hitlag_frames > 0.0f) {
            fighter->dmg.x195c_hitlag_frames -= 1.0f;
            if (fighter->dmg.x195c_hitlag_frames <= 0.0f) {
                f32 temp;
                fighter->dmg.x195c_hitlag_frames = 0.0f;
                if (fighter->x221A_flag.bits.b3) {
                    func_80090718(fighter);
                    fighter->x221A_flag.bits.b3 = 0;
                }
                if ((!fighter->dmg.x1954) && !fighter->x2219_flag.bits.b7) {
                    func_8006D10C(fighterObj);
                }
                fighter->x221A_flag.bits.b2 = 0;
            }
        }
        func_800C37A0(fighterObj);

        while (fighter->x200C != 0) {
            func_800D14E4(fighterObj);
            fighter->x200C--;
        }

        while (fighter->x2010 != 0) {
            func_800D1E80(fighterObj);
            fighter->x2010--;
        }

        func_800819A8(fighterObj);
        fighter->x2219_flag.bits.b6 = fighter->x2219_flag.bits.b5;
    }
}

<<<<<<< HEAD
//// https://decomp.me/scratch/6uj7U
void func_8006A360(HSD_GObj* fighterObj) {
=======

void Fighter_8006A360(HSD_GObj* fighterObj) {
>>>>>>> 7f87cbfa
    
    Vec vec1;
    Fighter* fighter = fighterObj->user_data;
    s32 unused;

    if (!fighter->x221F_flag.bits.b3) {
        fighter->xC8_pos_delta.x = fighter->xB0_pos.x - fighter->xBC_prevPos.x;
        fighter->xC8_pos_delta.y = fighter->xB0_pos.y - fighter->xBC_prevPos.y;
        fighter->xC8_pos_delta.z = fighter->xB0_pos.z - fighter->xBC_prevPos.z;

        fighter->xBC_prevPos = fighter->xB0_pos;

        if (fighter->dmg.x18C8 != -1 && fighter->dmg.x18C8 > 0) {
            fighter->dmg.x18C8--;
            if (fighter->dmg.x18C8 == 0) {
                fighter->dmg.x18c4_source_ply = 6;
                fighter->dmg.x18C8 = -1;
                fighter->dmg.x18D0 = -0xA;
            }
        }

        if (fighter->x1990) {
            fighter->x1990--;
            if (fighter->x1990 == 0 && !fighter->x2221_flag.bits.b0) {
                fighter->x198C = fighter->x1994 != 0 ? 1 : 0;

                if (func_800C0694(fighter) == 9) {
                    func_800C0200(fighter, 9);
                }
            }
        }

        if (fighter->x1994) {
            fighter->x1994--;
            if (fighter->x1994 == 0) {
                fighter->x198C = (fighter->x2221_flag.bits.b0 || fighter->x1990 != 0) ? 2 : 0;

                if (func_800C0694(fighter) == 9) {
                    func_800C0200(fighter, 9);
                }
            }
        }

        if (fighter->x221D_flag.bits.b6) {
            if (fighter->x2004) {
                fighter->x2004--;
                if (fighter->x2004 == 0) {
                    fighter->x221D_flag.bits.b6 = 0;
                    if (func_800C0694(fighter) == 0x6B) {
                        func_800C0200(fighter, 0x6B);
                    }
                } else if (fighter->x2004 == func_8026B588()) {
                    func_800880D8(fighter);
                }
            }
        }

        if (fighter->x2220_flag.bits.b5 || fighter->x2220_flag.bits.b6) {
            if (fighter->x2008) fighter->x2008--;

            if (fighter->x2008 == 0) {
                if (fighter->x2220_flag.bits.b5) {
                    func_800D1A8C(fighterObj);
                } else if (fighter->x2220_flag.bits.b6) {
                    func_800D237C(fighterObj);
                }
            }
        }

        if (fighter->x197C) {
            if (fighter->x2014) {
                fighter->x2014--;
                if (fighter->x2014 == 0) {
                    func_8007F8E8(fighterObj);
                    func_8026A8EC(fighter->x197C);
                    func_8007F9B4(fighterObj);
                }
            }
        }

        if (fighter->x2223_flag.bits.b7) {
            if (fighter->x2028) {
                fighter->x2028--;
                if (!fighter->x2028 || fighter->x202C <= 0) {
                    func_800C8540(fighterObj);
                }
            }
        }

        
        if (fighter->x2227_flag.bits.b3) {
            if (fighter->x2034) {
                fighter->x2034--;
                if (!fighter->x2034 || fighter->x2038 <= 0) {
                    func_800C9034(fighterObj);
                    return;
                }
            }
        }

        if (fighter->x1980) {
            fighter->x2018--;
            fighter->x201C--;

            if (fighter->x201C == 0) {
                Fighter_TakeDamage_8006CC7C(fighter, p_ftCommonData->x6F4_unkDamage);
                fighter->x201C = p_ftCommonData->x6F8;
            }

            if (fighter->x2018 <= 0) {
                vec1 = lbl_803B7488;

                func_8007F8E8(fighterObj);
                func_8026ABD8(fighter->x1980, &vec1, 0.0f);
                func_8007FF74(fighterObj);
            }
        }


        if (fighter->x2226_flag.bits.b4) {
            if (fighter->x2030) {
                fighter->x2030--;
                if (fighter->x2030 == 0) {
                    func_800C8A64(fighterObj);
                    return;
                }
                if (!fighter->x2226_flag.bits.b3 && fighter->x2030 == p_ftCommonData->x7D0 && func_800C8B2C(fighter, 0x7D, 0)) {
                    fighter->x2226_flag.bits.b7 = 1;
                }
            }
        }

        if (fighter->x2221_flag.bits.b4) {
            if (fighter->x2104) {
                fighter->x2104--;
                if (fighter->x2104 == 0) {
                    fighter->x2221_flag.bits.b4 = 0;

                    if (fighter->x1974_heldItem && itGetKind(fighter->x1974_heldItem) == 0x67) {
                        fighter->x2221_flag.bits.b5 = 1;
                        func_800968C8(fighterObj);
                    } else {
                        func_80095744(fighterObj, 0);
                    }
                    
                }
            }
        }

        if (!fighter->x221F_flag.bits.b4 && func_80031144() == 1.0f) {
            if (fighter->dmg.x1830_percent < p_ftCommonData->x7B0) {
                if (func_802FC998(fighter->xC_playerID) && (Player_GetMoreFlagsBit3(fighter->xC_playerID) != 0)) {
                    fighter->dmg.x1910++;
                } else {
                    fighter->dmg.x1910 = 0;
                }

                if (fighter->dmg.x1910 >= p_ftCommonData->x7AC) {
                    Fighter_TakeDamage_8006CC7C(fighter, p_ftCommonData->x7B4_unkDamage);
                    fighter->dmg.x1910 = 0;
                }
            }
        }

        if (fighter->dmg.x18F0) {
            fighter->dmg.x18F0--;
            if (fighter->dmg.x1830_percent > 0.0f) {
                fighter->dmg.x1830_percent--;
                func_80088640(fighter, 0x7D, 0x7F, 0x40);
                Player_SetHPByIndex(fighter->xC_playerID, fighter->x221F_flag.bits.b4, fighter->dmg.x1830_percent);
                func_80040B8C(fighter->xC_playerID, fighter->x221F_flag.bits.b4, 1);
            }

            if (fighter->dmg.x1830_percent <= 0.0f) {
                fighter->dmg.x1830_percent = 0.0f;
                fighter->dmg.x18F0 = 0;
            }

            if (fighter->dmg.x18F0 == 0) {
                if (func_800C0694(fighter) == 8) {
                    func_800C0200(fighter, 8);
                }
                func_8007ECD4(fighter, 2);
            }
        }

        if (fighter->x1974_heldItem) {
            if (itGetKind(fighter->x1974_heldItem) != 0x1C) {
                (void)fighter;
            } else {
                func_800C511C(fighterObj);
            }
        }

        if (fighter->dmg.x18fa_model_shift_frames) {
            fighter->dmg.x18fa_model_shift_frames--;
            fighter->dmg.x18FC++;
            if (fighter->dmg.x18FC >= fighter->dmg.x18FD) {
                fighter->dmg.x18FC = 0;
            }
        }

        if (lbl_803C1DB4[fighter->x4_fighterKind]) {
            lbl_803C1DB4[fighter->x4_fighterKind](fighterObj);
        }

        if (fighter->cb.x21CC_callback) {
            fighter->cb.x21CC_callback(fighterObj);
        }

        if (!fighter->x2219_flag.bits.b5) {
            if (fighter->x209A > 1  &&  !fighter->x221D_flag.bits.b4) {
                fighter->x209A--;
            }
            if (fighter->x2223_flag.bits.b0) {
                if (fighter->x104 == 0x14U) {
                    func_8006F0FC(fighterObj, 0.0f);
                } else {
                    fighter->x89C += fighter->x8A0;
                }
                fighter->x104--;
                if (fighter->x104 == 0) {
                    func_8006F0FC(fighterObj, fighter->x89C);
                    fighter->x104 = 0x14U;
                }
            }

            if (fighter->x2138_smashSinceHitbox != -1.0f) {
                fighter->x2138_smashSinceHitbox++;
            }

            if (fighter->dmg.x18ac_time_since_hit != -1) {
                fighter->dmg.x18ac_time_since_hit++;
            }
            func_8006EBA4(fighterObj);
            func_800D71D8(fighterObj);
            func_800764DC(fighterObj);

            if (!fighter->x221C_flag.bits.b6) {
                func_800411C4(fighter->xC_playerID, fighter->x221F_flag.bits.b4);
            }
            func_800DEF38(fighterObj);

            if (fighter->cb.x21A0_callback_Anim) {
                fighter->cb.x21A0_callback_Anim(fighterObj);
            }
            
        }

        func_8007E0E4(fighterObj);
        func_800C0408(fighterObj);
    }

}

void Fighter_8006ABA0(HSD_GObj* fighterObj) {
    Fighter* fp = fighterObj->user_data;
    if (!fp->x221F_flag.bits.b3 && func_800A2040()) {
        func_800B3900(fighterObj);
    }
}


//https://decomp.me/scratch/A7CgG
void Fighter_UnkIncrementCounters_8006ABEC(HSD_GObj* fighterObj) {
    
    Fighter* fighter = fighterObj->user_data;

    if (func_800CAE80()) {
        fighter->x68A = fighter->x685;
        fighter->x685 = 0;
    } else if (fighter->x685 < 0xFF) {
        fighter->x685++;
    }

    if (func_800D6928(fighter)) {
        fighter->x68B = fighter->x686;
        fighter->x686 = 0;
    } else if (fighter->x686 < 0xFF) {
        fighter->x686++;
    }

    if (func_800D688C(fighter)) {
        fighter->x687 = 0;
    } else if (fighter->x687 < 0xFF) {
        fighter->x687++;
    }
    if (func_800964FC(fighter)) {
        fighter->x688 = 0;
    } else if (fighter->x688 < 0xFF) {
        fighter->x688++;
    }

    if (func_800D67C4(fighter)) {
        fighter->x689 = 0;
    } else if (fighter->x689 < 0xFF) {
        fighter->x689++;
    }
}


void Fighter_Spaghetti_8006AD10(HSD_GObj* fighterObj) {

    s32 unused[10];
    Fighter* fighter = fighterObj->user_data;

    s32 temp0;
    s32 temp1;
    s32 temp2; 

    f32 tempf1;
    f32 tempf0;

    if (!fighter->x221F_flag.bits.b3) {
        if (!fighter->x2224_flag.bits.b2) {
            
            if (!fighter->x221D_flag.bits.b3) {
                fighter->x628_lstick_x2 = fighter->x630;
                fighter->x62C_lstick_y2 = fighter->x634;
                fighter->x640_lsubStick_x2 = fighter->x648;
                fighter->x644_lsubStick_y2 = fighter->x64C;
                fighter->x654 = fighter->x658;
                fighter->x660 = fighter->x664;
                fighter->x221D_flag.bits.b3 = 1;
            } else {
                fighter->x628_lstick_x2 = fighter->x620_lstick_x;
                fighter->x62C_lstick_y2 = fighter->x624_lstick_y;
                fighter->x640_lsubStick_x2 = fighter->x638_lsubStick_x;
                fighter->x644_lsubStick_y2 = fighter->x63C_lsubStick_y;
                fighter->x654 = fighter->x650;
                fighter->x660 = fighter->x65C;
            }

            if (func_800A2040(fighter)) {

                fighter->x620_lstick_x = func_800A17E4(fighter);
                fighter->x624_lstick_y = func_800A1874(fighter);
                if (g_debugLevel < 3  &&  func_8016B41C() == 0) {
                    fighter->x638_lsubStick_x = func_800A1994(fighter);
                    fighter->x63C_lsubStick_y = func_800A1A24(fighter);
                }
                else {
                    fighter->x638_lsubStick_x = 0.0f;
                    fighter->x63C_lsubStick_y = 0.0f;
                }

                tempf0 = func_800A1904(fighter);
                tempf1 = func_800A1948(fighter);

                fighter->x650 = (tempf0> tempf1) ? tempf0 : tempf1;

            } else {

                fighter->x620_lstick_x = HSD_PadRumbleData[fighter->x618_player_id].nml_stickX;
                fighter->x624_lstick_y = HSD_PadRumbleData[fighter->x618_player_id].nml_stickY;

                if (g_debugLevel < 3  &&  func_8016B41C() == 0) {
                    fighter->x638_lsubStick_x = HSD_PadRumbleData[fighter->x618_player_id].nml_subStickX;
                    fighter->x63C_lsubStick_y = HSD_PadRumbleData[fighter->x618_player_id].nml_subStickY;
                } else {
                    fighter->x638_lsubStick_x = 0.0f;
                    fighter->x63C_lsubStick_y = 0.0f;
                }

                tempf1 = HSD_PadRumbleData[fighter->x618_player_id].nml_analogR;
                tempf0 = HSD_PadRumbleData[fighter->x618_player_id].nml_analogL;

                fighter->x650 = (tempf0 > tempf1) ? tempf0 : tempf1;
            }

            if (fabs_inline(fighter->x620_lstick_x) <= p_ftCommonData->x0) {
                fighter->x620_lstick_x = 0.0f; 
            }

            if (fabs_inline(fighter->x624_lstick_y) <= p_ftCommonData->x4) {
                fighter->x624_lstick_y = 0.0f;
            }

            if (fabs_inline(fighter->x638_lsubStick_x) <= p_ftCommonData->x0) {
                fighter->x638_lsubStick_x = 0.0f;
            }
            
            if (fabs_inline(fighter->x63C_lsubStick_y) <= p_ftCommonData->x4) {
                fighter->x63C_lsubStick_y = 0.0f;
            }

            if (fighter->x650 <= p_ftCommonData->x10) {
                fighter->x650 = 0.0f;
            }

            
            if (func_800A2040(fighter)) {
                fighter->x65C = func_800A198C(fighter);
            } else {
                fighter->x65C = HSD_PadRumbleData[fighter->x618_player_id].button;
            }

            if (func_8016B0FC()) {
                fighter->x650 = 0.0f;
                if (func_800A2040(fighter)) {
                    fighter->x65C = (fighter->x65C & 0xD00);
                } else {
                    fighter->x65C = (fighter->x65C & 0x100);
                }
            } else {
                if ((fighter->x65C & 0x60)) {
                    fighter->x65C = (s32) (fighter->x65C | 0x80000000);
                    fighter->x650 = 1.0f;
                } else if (fighter->x650) {
                    fighter->x65C = (fighter->x65C | 0x80000000);
                }
                if (func_801A45E8(0) == 0) {
                    if ((fighter->x65C & 0x10)) {
                        fighter->x65C = (fighter->x65C | 0x80000000 | 0x100);
                        fighter->x650 = p_ftCommonData->x14;
                    }
                }
            }

            temp0 = fighter->x65C;
            temp1 = fighter->x660 ^ temp0;
            temp0 = temp0 & temp1;
            temp2 = fighter->x660 & temp1;

            if (fighter->x2219_flag.bits.b5) {
                fighter->x668 |= temp0;
                fighter->x66C |= temp2;
            } else {
                fighter->x668 = temp0;
                fighter->x66C = temp2;
            }

            fighter->x676_x++;
            if (fighter->x676_x > 0xFE) {
                fighter->x676_x = 0xFE;
            }

            if (fighter->x620_lstick_x >= p_ftCommonData->x8_someStickThreshold) {
                if (fighter->x628_lstick_x2 >= p_ftCommonData->x8_someStickThreshold) {
                    fighter->x670_timer_lstick_tilt_x++;
                    if (fighter->x670_timer_lstick_tilt_x > 0xFE) {
                        fighter->x670_timer_lstick_tilt_x = 0xFE;
                    }
                    fighter->x673++;
                    if (fighter->x673 > 0xFE) {
                        fighter->x673 = 0xFE;
                    }
                    fighter->x679_x++;
                    if (fighter->x679_x > 0xFE) {
                        fighter->x679_x = 0xFE;
                    }
                } else {
                    fighter->x676_x = 0;
                    fighter->x673 = 0;
                    fighter->x670_timer_lstick_tilt_x = 0;
                    fighter->x2228_flag.bits.b7 = 1;
                }
            } else if (fighter->x620_lstick_x <= -p_ftCommonData->x8_someStickThreshold) {
                if (fighter->x628_lstick_x2 <= -p_ftCommonData->x8_someStickThreshold) {
                    fighter->x670_timer_lstick_tilt_x++;
                    if (fighter->x670_timer_lstick_tilt_x > 0xFE) {
                        fighter->x670_timer_lstick_tilt_x = 0xFE;
                    }
                    fighter->x673++;
                    if (fighter->x673 > 0xFE) {
                        fighter->x673 = 0xFE;
                    }
                    fighter->x679_x++;
                    if (fighter->x679_x > 0xFE) {
                        fighter->x679_x = 0xFE;
                    }
                } else {
                    fighter->x676_x = 0;
                    fighter->x673 = 0;
                    fighter->x670_timer_lstick_tilt_x = 0;
                    fighter->x2228_flag.bits.b7 = 0;
                }
            } else {
                fighter->x679_x = 0xFEU;
                fighter->x673 = 0xFEU;
                fighter->x670_timer_lstick_tilt_x = 0xFEU;
            }
        

            fighter->x677_y++;
            if (fighter->x677_y > 0xFE) {
                fighter->x677_y = 0xFE;
            }
            
            if (fighter->x624_lstick_y >= p_ftCommonData->xC) {
                if (fighter->x62C_lstick_y2 >= p_ftCommonData->xC) {
                    fighter->x671_timer_lstick_tilt_y++;
                    if (fighter->x671_timer_lstick_tilt_y > 0xFE) {
                        fighter->x671_timer_lstick_tilt_y = 0xFE;
                    }
                    fighter->x674++;
                    if (fighter->x674 > 0xFE) {
                        fighter->x674 = 0xFE;
                    }
                    fighter->x67A_y++;
                    if (fighter->x67A_y > 0xFE) {
                        fighter->x67A_y = 0xFE;
                    }
                } else {
                    fighter->x677_y = 0;
                    fighter->x674 = 0;
                    fighter->x671_timer_lstick_tilt_y = 0;
                    fighter->x2229_b0 = 0;
                }
            } else if (fighter->x624_lstick_y <= -p_ftCommonData->xC) {
                if (fighter->x62C_lstick_y2 <= -p_ftCommonData->xC) {
                    fighter->x671_timer_lstick_tilt_y++;
                    if (fighter->x671_timer_lstick_tilt_y > 0xFE) {
                        fighter->x671_timer_lstick_tilt_y = 0xFE;
                    }
                    fighter->x674++;
                    if (fighter->x674 > 0xFE) {
                        fighter->x674 = 0xFE;
                    }
                    fighter->x67A_y++;
                    if (fighter->x67A_y > 0xFE) {
                        fighter->x67A_y = 0xFE;
                    }
                } else {
                    fighter->x677_y = 0;
                    fighter->x674 = 0;
                    fighter->x671_timer_lstick_tilt_y = 0;
                    fighter->x2229_b0 = 1;
                }
            } else {
                fighter->x67A_y = 0xFE;
                fighter->x674 = 0xFE;
                fighter->x671_timer_lstick_tilt_y = 0xFE;
            }
    
            if (func_8000D148(fighter->x628_lstick_x2, fighter->x62C_lstick_y2, fighter->x620_lstick_x, fighter->x624_lstick_y, 0.0f, 0.0f, p_ftCommonData->x8_someStickThreshold)) {
                fighter->x67A_y = 0;
                fighter->x679_x = 0;
            }
        
            fighter->x678++;
            if (fighter->x678 > 0xFE) {
                fighter->x678 = 0xFE;
            }
        
            if (fighter->x650 >= p_ftCommonData->x18) {
                if (fighter->x654 >= p_ftCommonData->x18) {
                    fighter->x672_input_timer_counter++;
                    if (fighter->x672_input_timer_counter > 0xFE) {
                        fighter->x672_input_timer_counter = 0xFE;
                    }
                    fighter->x675++;
                    if (fighter->x675 > 0xFE) {
                        fighter->x675 = 0xFE;
                    }
                    fighter->x67B++;
                    if (fighter->x67B > 0xFE) {
                        fighter->x67B = 0xFE;
                    }
                } else {
                    fighter->x67B = 0;
                    fighter->x678 = 0;
                    fighter->x675 = 0;
                    fighter->x672_input_timer_counter = 0;
                }
            } else {
                fighter->x67B = 0xFE;
                fighter->x675 = 0xFE;
                fighter->x672_input_timer_counter = 0xFE;
            }
        
            if (fighter->x668 & 0x100) {
                fighter->x683 = fighter->x67C;
                fighter->x67C = 0;
            } else if (fighter->x67C < 0xFF) {
                fighter->x67C++;
            }
        
            if (fighter->x668 & 0x200) {
                fighter->x67D = 0;
            } else if (fighter->x67D < 0xFF) {
                fighter->x67D++;
            }
        
            if (fighter->x668 & 0xC00) {
                fighter->x67E = 0;
            } else if (fighter->x67E < 0xFF) {
                fighter->x67E++;
            }
        
            if (fighter->x668 & 8) {
                fighter->x681 = 0;
            } else if (fighter->x681 < 0xFF) {
                fighter->x681++;
            }
        
            if (fighter->x668 & 4) {
                fighter->x682 = 0;
            } else if (fighter->x682 < 0xFF) {
                fighter->x682++;
            }
        
            if (fighter->x668 & 0x80000000) {
                fighter->x67F = 0;
            } else if (fighter->x67F < 0xFF) {
                fighter->x67F++;
            }
        
            if (fighter->x668 & 0x60) {
                fighter->x684 = fighter->x680;
                fighter->x680 = 0;
            } else if (fighter->x680 < 0xFF) {
                fighter->x680++;
            }
    
        }
    
        if (fighter->x221D_flag.bits.b4 || fighter->x2224_flag.bits.b2 || func_801A45E8(2)) {
            Fighter* same_fighter;
            fighter->x630 = fighter->x620_lstick_x;
            fighter->x634 = fighter->x624_lstick_y;
            fighter->x648 = fighter->x638_lsubStick_x;
            fighter->x64C = fighter->x63C_lsubStick_y;
            fighter->x658 = fighter->x650;
            fighter->x664 = fighter->x65C;
            fighter->x221D_flag.bits.b3 = 0;
    
            same_fighter = fighterObj->user_data;
    
            same_fighter->x650 = 
            same_fighter->x654 = 
            same_fighter->x638_lsubStick_x = 
            same_fighter->x63C_lsubStick_y = 
            same_fighter->x640_lsubStick_x2 = 
            same_fighter->x644_lsubStick_y2 = 
            same_fighter->x620_lstick_x = 
            same_fighter->x624_lstick_y = 
            same_fighter->x628_lstick_x2 = 
            same_fighter->x62C_lstick_y2 = 0.0f;
    
            same_fighter->x660 = 0;
            same_fighter->x66C = 0;
            same_fighter->x668 = 0;
            same_fighter->x65C = 0;
            
            same_fighter->x679_x = 
            same_fighter->x67A_y = 
            same_fighter->x67B = 
            same_fighter->x676_x = 
            same_fighter->x677_y = 
            same_fighter->x678 = 
            same_fighter->x673 = 
            same_fighter->x674 = 
            same_fighter->x675 = 
            same_fighter->x670_timer_lstick_tilt_x = 
            same_fighter->x671_timer_lstick_tilt_y =         
            same_fighter->x672_input_timer_counter = 0xFE;
    
            same_fighter->x67C = 
            same_fighter->x67D = 
            same_fighter->x67E = 
            same_fighter->x681 = 
            same_fighter->x682 = 
            same_fighter->x67F = 
            same_fighter->x680 = 
            same_fighter->x683 = 
            same_fighter->x684 = 
            same_fighter->x685 = 
            same_fighter->x686 = 
            same_fighter->x687 = 
            same_fighter->x688 = 
            same_fighter->x689 = 
            same_fighter->x68A = 
            same_fighter->x68B = 0xFF;
        }
    
        if (!fighter->x2219_flag.bits.b5) {
            if (fighter->x1980) {
               func_8007FFD8(fighter, p_ftCommonData->x6FC);
            }
            func_800DF0D0(fighterObj);
            func_8008031C(fighterObj);
            Fighter_UnkIncrementCounters_8006ABEC(fighterObj);
    
            if (fighter->cb.x219C_callback_IASA) {
                fighter->cb.x219C_callback_IASA(fighterObj);
            }
        }

    }
    
}


//// https://decomp.me/scratch/oFu1o
void Fighter_procUpdate(HSD_GObj* fighterObj, s32 dummy) {

    Fighter* fighter = fighterObj->user_data;
    Vec3 windOffset; 

    if (fighter->x221F_flag.bits.b3) return;
    
    
    if (!fighter->x2219_flag.bits.b5)
    {
        Vec3* p_kb_vel;
        Vec3* pAtkShieldKB;
        float kb_vel_x, atkShieldKB_X;
        Vec3 selfVel; 

        
        if (fighter->x2064_ledgeCooldown) fighter->x2064_ledgeCooldown -= 1;

        if (fighter->x2108) fighter->x2108 -= 1;
        
        func_800C0A98(fighterObj);

		if (fighter->cb.x21A4_callback_Phys) {
			fighter->cb.x21A4_callback_Phys(fighterObj);
        }

        p_kb_vel = &fighter->x8c_kb_vel;
		if ((kb_vel_x = p_kb_vel->x) != 0 || p_kb_vel->y != 0)
        {
            
			if (fighter->xE0_ground_or_air == GA_Air) 
            {
                
				float kb_vel_x = p_kb_vel->x;
				float kb_vel_y = p_kb_vel->y;

				if (fighter->x2228_flag.bits.b2) 
                {
                	p_kb_vel->x = func_8007CD6C(p_kb_vel->x, func_8007CDA4(fighter));
					p_kb_vel->y = func_8007CD6C(p_kb_vel->y, func_8007CDF8(fighter));
                }
                else 
                {
                    
                    float kb_angle = func_someCalcAngle_80022C30(kb_vel_y, kb_vel_x);
					float kb_vel_len = sqrtf(kb_vel_x * kb_vel_x + kb_vel_y * kb_vel_y);
					
                    if (kb_vel_len < p_ftCommonData->x204_knockbackFrameDecay) 
                    {
						p_kb_vel->y = 0; 
                        p_kb_vel->x = 0;
                    }
					else
                    {

						p_kb_vel->x -= p_ftCommonData->x204_knockbackFrameDecay * cosf(kb_angle);
                        p_kb_vel->y -= p_ftCommonData->x204_knockbackFrameDecay * sinf(kb_angle);
                    }
                }
                
				fighter->xF0_ground_kb_vel = 0; 
            }
			else
            {
                
                Vec3* pNormal = &fighter->x6F0_collData.x154_groundNormal;  
                struct attr* pAttr;
                
				if (fighter->xF0_ground_kb_vel == 0)
					fighter->xF0_ground_kb_vel = kb_vel_x;
                
                
                pAttr = &fighter->x110_attr; 
                func_8007CCA0(fighter,
                    /*effective friction - ground multiplier is usually 1. last factor was 1 when I looked*/
                    func_80084A40(fighter) * pAttr->x128_GroundFriction * p_ftCommonData->x200);

				// set knockback velocity to ground_kb_vel * surfaceTangent
                p_kb_vel->x =  pNormal->y * fighter->xF0_ground_kb_vel;
                p_kb_vel->y = -pNormal->x * fighter->xF0_ground_kb_vel;
            }
        }
        //Now handle the attacker's shield knockback in a similar way
        pAtkShieldKB = &fighter->x98_atk_shield_kb;
        if ((atkShieldKB_X = pAtkShieldKB->x) != 0 || pAtkShieldKB->y != 0)
        {
            
            if (fighter->xE0_ground_or_air == GA_Air)
            {
                
                float kb_x = pAtkShieldKB->x;
                float kb_y = pAtkShieldKB->y;
                float atkShieldKBAngle = func_someCalcAngle_80022C30(kb_y, kb_x);
                
                float atkShieldKB_len = sqrtf(kb_x*kb_x + kb_y*kb_y);
                
                if (atkShieldKB_len < p_ftCommonData->x3E8_shieldKnockbackFrameDecay)
                {
                    // BUG IN THE MELEE CODE THAT CAUSES THE INVISIBLE CEILING GLITCH
                    // The next line should be 'pAtkShieldKB->y = 0', but instead it is:
                    p_kb_vel->y = 0;
                    pAtkShieldKB->x = 0;
                }
                else
                {
                    // again, the better implementation would be:
                    // *pAtkShieldKB *= (atkShieldKB_len - p_stc_ftcommon->x3e8_shield_kb_frameDecay)/atkShieldKB_len
                    //float atkShieldKBAngle = atan2_80022C30(pAtkShieldKB->y, pAtkShieldKB->x);
                    pAtkShieldKB->x -= p_ftCommonData->x3E8_shieldKnockbackFrameDecay * cosf(atkShieldKBAngle);
                    pAtkShieldKB->y -= p_ftCommonData->x3E8_shieldKnockbackFrameDecay * sinf(atkShieldKBAngle);
                }
                fighter->xF4_ground_attacker_shield_kb_vel = 0;
            }
            else
            {
                
                float effectiveFriction;
                Vec3* pNormal = &fighter->x6F0_collData.x154_groundNormal; // ground_normal offset inside fighter is 0x844, surface normal points out of the surface. 
                struct attr* pAttr;
                
                if (fighter->xF4_ground_attacker_shield_kb_vel == 0)
                    fighter->xF4_ground_attacker_shield_kb_vel = atkShieldKB_X;
                
                pAttr = &fighter->x110_attr; 
                
                func_8007CE4C(fighter,
                    /* effectiveFriction - the last constant variable differs from the one for the knockback friction above*/
                    func_80084A40(fighter) * pAttr->x128_GroundFriction * p_ftCommonData->x3EC_shieldGroundFrictionMultiplier);
                
                pAtkShieldKB->x =  pNormal->y * fighter->xF4_ground_attacker_shield_kb_vel;
                pAtkShieldKB->y = -pNormal->x * fighter->xF4_ground_attacker_shield_kb_vel;
            }
        }

        
		fighter->xEC_ground_vel += fighter->xE4_ground_accel_1 + fighter->xE8_ground_accel_2;
        
		fighter->xE8_ground_accel_2 = 0;
        fighter->xE4_ground_accel_1 = 0;

        //self_vel += anim_vel
		PSVECAdd(&fighter->x80_self_vel, &fighter->x74_anim_vel, &fighter->x80_self_vel);
        
		fighter->x74_anim_vel.z = 0;
        fighter->x74_anim_vel.y = 0;
        fighter->x74_anim_vel.x = 0;
		
		//copy selfVel into a stack storage variable
		selfVel = fighter->x80_self_vel;
		
		// TODO: these double_lower_32bit variables are probably integer counters that get decremented each frame,
        // but I was not able to trigger the following condition.
		// The double value construction then is only used as an interpolation tool between selfVel and some UnkVel2.
		if (fighter->dmg.x1948 != 0)
        {
            // The compiler casts an u32 integer 'val' to a double type using
            // double v = *(double*)&(0x43300000_00000000 | val ^ 0x80000000) - *(double*)&43300000_80000000
            // which is all that happens in the lengthy assembly generated by this
			float C = 1.0f - (float)fighter->dmg.x194C / (float)fighter->dmg.x1948;
			
            selfVel.x = C * (fighter->x80_self_vel.x - fighter->xA4_unk_vel.x) + fighter->xA4_unk_vel.x;
            selfVel.y = C * (fighter->x80_self_vel.y - fighter->xA4_unk_vel.y) + fighter->xA4_unk_vel.y;
            
            fighter->dmg.x194C--;
			if (fighter->dmg.x194C == 0)
				fighter->dmg.x1948 = 0;
        }

		// add some horizontal+depth offset to the position? Why is there no vertical component?
		fighter->xB0_pos.x += fighter->xF8_playerNudgeVel.x;
		fighter->xB0_pos.z += fighter->xF8_playerNudgeVel.y;
        
        if (fighter->x2222_flag.bits.b6 && !fighter->x2222_flag.bits.b7)
        {
            s32 bit;
            
            // fighter->xD4_unk_vel += selfVel
			PSVECAdd(&fighter->xD4_unk_vel, &selfVel, &fighter->xD4_unk_vel);
			
            fighter->xD4_unk_vel.x += p_kb_vel->x;
            fighter->xD4_unk_vel.y += p_kb_vel->y;
            
            if (fighter->x2210_ThrowFlags.b2)
            {
			    fighter->x2210_ThrowFlags.b2 = 0;
                bit = 1;
            }
            else
                bit = 0;
			

			if (bit || func_80070FD0(fighter) || fighter->x594_animCurrFlags1.bits.b7)
            {
                
                // fighter->xB0_position += fighter->xD4_unk_vel
				PSVECAdd(&fighter->xB0_pos, &fighter->xD4_unk_vel, &fighter->xB0_pos);
				// TODO: we set this velocity to 0 after applying it -> Is this SDI or ASDI?
                fighter->xD4_unk_vel.z = 0;
                fighter->xD4_unk_vel.y = 0;
                fighter->xD4_unk_vel.x = 0;
            }
			// fighter->xB0_position += *pAtkShieldKB
            PSVECAdd(&fighter->xB0_pos, (Vec3*)pAtkShieldKB, &fighter->xB0_pos);
        }
		else
        {
            //fighter@r31.position@0xB0.xyz += selfVel + pAtkShieldKB
			PSVECAdd(&fighter->xB0_pos, &selfVel, &fighter->xB0_pos);
			fighter->xB0_pos.x += p_kb_vel->x;
            fighter->xB0_pos.y += p_kb_vel->y;
            PSVECAdd(&fighter->xB0_pos, (Vec3*)pAtkShieldKB, &fighter->xB0_pos);
        }
		//accumulate wind hazards into the windOffset vector
		func_getWindOffsetVec_8007B924(fighterObj, /*result vec3*/&windOffset);
    }
    else
    {
        
        windOffset.z = 0;
        windOffset.y = 0;
        windOffset.x = 0;
    }
    
    func_80076528(fighterObj);

    
	if (fighter->cb.x21D0_callback_EveryHitlag) {
        fighter->cb.x21D0_callback_EveryHitlag(fighterObj);
    }
		 
    
	if (fighter->xE0_ground_or_air == GA_Ground)
    {
        
        s32 dummy2;
		Vec3 difference; 
		// I think this function always returns r3=1, but it contains two __assert functions. But I guess these just stop or reset the game.
		// result is written to where r5 points to, which is 'difference' in this case
		if (func_800567C0(fighter->x6F0_collData.x14C_groundIndex, &fighter->xB0_pos, &difference))
			//fighter->position += difference
			PSVECAdd(&fighter->xB0_pos, &difference, &fighter->xB0_pos);
    }
	
	
	fighter->xB0_pos.x += windOffset.x;
    fighter->xB0_pos.y += windOffset.y;
    fighter->xB0_pos.z += windOffset.z;

    // TODO: do the bitflag tests here tell us if the player is dead?
	func_800D3158(fighterObj);
    
	if (fighter->x2225_flag.bits.b0)
    {
		// if position.y crossed (0.25*stage.blastBottom+0.75*stage.cameraBottom) + stage.crowdReactStart from below...
		if (fighter->xBC_prevPos.y <= Stage_CalcUnkCamYBounds() &&
		    fighter->xB0_pos.y >  Stage_CalcUnkCamYBounds()) {
			    fighter->x2225_flag.bits.b0 = 0;
            }
    }
	else
    {
        
		if (!fighter->x222A_flag.bits.b1 && !fighter->x2228_flag.bits.b5)
        {
			// if position.y crossed 0.5*(stage.blastBottom+stage.cameraBottom) + stage.crowdReactStart from above...
			if (fighter->xBC_prevPos.y >= Stage_CalcUnkCamY() &&
			    fighter->xB0_pos.y <  Stage_CalcUnkCamY())
            {
				// plays this sound you always hear when you get close to the bottom blast zone
				func_80088148(fighter, 96, 127, 64);
				fighter->x2225_flag.bits.b0 = 1;
            }
        }
    }
	
	if (fighter->dmg.x18A4_knockbackMagnitude && 
        !fighter->x221C_flag.bits.b6 &&
		!func_80322258(fighter->xB0_pos.x))
        
    {
        
		fighter->dmg.x18A4_knockbackMagnitude = 0.0f; 
    }
    

	func_8007AF28(fighterObj);
	
	if (g_debugLevel >= 3 && 
        (fpclassify(fighter->xB0_pos.x)==FP_NAN || 
         fpclassify(fighter->xB0_pos.y)==FP_NAN || 
         fpclassify(fighter->xB0_pos.z)==FP_NAN)) 
	{
		OSReport("fighter procUpdate pos error.\tpos.x=%f\tpos.y=%f\n", fighter->xB0_pos.x, fighter->xB0_pos.y);
        __assert(__FILE__ , /*line*/2517, "0");
    }
    
}

// https://decomp.me/scratch/6HYyw
void func_8006C0F0(HSD_GObj* fighterObj) 
{

    Mtx mtx1;
    Mtx mtx2;
    Vec scale;
    Vec translation;
    Quaternion rotation;

    Vec unused;

    HSD_JObj* jobj_userdata;
    HSD_JObj* jobj;
    
    jobj_userdata = fighterObj->user_data;

    if (jobj_userdata->translate.y != 1.0f) {

        jobj = fighterObj->hsd_obj;

        HSD_JObjSetupMatrix(jobj);


        HSD_JObjGetMtx(jobj, &mtx1);

        HSD_JObjGetScale(jobj, &scale);
        scale.x = Fighter_GetModelScale((Fighter*)jobj_userdata);

        HSD_JObjGetRotation(jobj, &rotation);

        HSD_JObjGetTranslation(jobj, &translation);

        func_8037A250(&mtx2, &scale, &rotation, &translation, 0);
        PSMTXConcat(&mtx2, &mtx1, &jobj_userdata->mtx);

    }

     
}

///https://decomp.me/scratch/m9K8F
////latest with correct inlines: https://decomp.me/scratch/m9K8F
void func_8006C27C(HSD_GObj* fighterObj, s32 unused, s32 unused2, s32 unused3) {

    Fighter* fighter_r4;

    fighter_r4 = fighterObj->user_data;


    if (fighter_r4->x221F_flag.bits.b3 == 0U) {

        if (fighter_r4->x6F0_collData.x1A0 != 0) {
            fighter_r4->x6F0_collData.x1A0 = fighter_r4->x6F0_collData.x1A0 - 1;
            if (fighter_r4->x6F0_collData.x1A0 == 0) {
                func_8007D5BC(fighter_r4);
            }
        }

        fighter_r4->x2223_flag.bits.b5 = 0;

        HSD_JObjSetTranslate(fighterObj->hsd_obj, &fighter_r4->xB0_pos);

        if (fighter_r4->cb.x21A8_callback_Coll != 0U) {
            fighter_r4->cb.x21A8_callback_Coll(fighterObj);
            func_800F1D24(fighterObj);
        }

        if (fighter_r4->xE0_ground_or_air == 0) {
            func_80041280(fighter_r4->xC_playerID, fighter_r4->x221F_flag.bits.b4);
        }

        if (g_debugLevel >= 3) {
            if (fpclassify(fighter_r4->xB0_pos.x) == FP_NAN ||
                fpclassify(fighter_r4->xB0_pos.y) == FP_NAN ||
                fpclassify(fighter_r4->xB0_pos.z) == FP_NAN)
            {
                /////"fighter procMap pos error.\tpos.x=%f\tpos.y=%f\n"
                ///// Todo wrong offset from data start
                OSReport("fighter procMap pos error.\tpos.x=%f\tpos.y=%f\n", fighter_r4->xB0_pos.x, fighter_r4->xB0_pos.y);
                __assert(__FILE__, 0xA1E, "0");
            }
        }

        HSD_JObjSetTranslate(fighterObj->hsd_obj, &fighter_r4->xB0_pos);

    }
}

void func_8006C5F4(HSD_GObj* pPlayerEntityStruct/*r3*/)
{
    Fighter* pFighter = (Fighter*) pPlayerEntityStruct->user_data;
	if (!pFighter->x221F_flag.bits.b3)
		func_80089B08(pPlayerEntityStruct);
}



/////https://decomp.me/scratch/6AwUk
void func_8006C624(HSD_GObj* fighterObj) {

    s32 unused[2];
    Fighter* fighter_r31 = fighterObj->user_data;

    if (!fighter_r31->x221F_flag.bits.b3) {
        if (fighter_r31->x2219_flag.bits.b5) {
            if (fighter_r31->cb.x21B8_callback_Accessory3) {
                fighter_r31->cb.x21B8_callback_Accessory3(fighterObj);
            }
            return;
        }
        if (fighter_r31->cb.x21B4_callback_Accessory2) {
            fighter_r31->cb.x21B4_callback_Accessory2(fighterObj);
            HSD_JObjSetTranslate(fighterObj->hsd_obj, &fighter_r31->xB0_pos);
        }

        if (fighter_r31->cb.x21B0_callback_Accessory1) {
            fighter_r31->cb.x21B0_callback_Accessory1(fighterObj);
            HSD_JObjSetTranslate(fighterObj->hsd_obj, &fighter_r31->xB0_pos);
        }
    }


}


////https://decomp.me/scratch/Ak3qm
void func_8006C80C(HSD_GObj* fighterObj) {

    Vec spB0;

    Quaternion rotation;
    Vec translation;
    Vec scale;

    Mtx mtx2;
    Mtx mtx1;

    Vec unused;
    Vec unused2;
    s32 unused3;

    HSD_JObj* jobj;
    HSD_JObj* jobj_userdata;

    HSD_JObj* temp_ptr;
    HSD_JObj* temp_ptr2;

    Fighter* fighter_r31;

    fighter_r31 = fighterObj->user_data;


    if (fighter_r31->x221F_flag.bits.b3 == 0) {
        func_80067624(fighterObj, &fighter_r31->x60C);
        temp_ptr = jobj_userdata = fighterObj->user_data;

        if (temp_ptr->translate.y != 1.0f) {

            temp_ptr2 = jobj = fighterObj->hsd_obj;

            HSD_JObjSetupMatrix(temp_ptr2);

            HSD_JObjGetMtx(jobj, &mtx1);

            HSD_JObjGetScale(jobj, &scale);
            scale.x = Fighter_GetModelScale((Fighter*)jobj_userdata);

            HSD_JObjGetRotation(jobj, &rotation);

            HSD_JObjGetTranslation(jobj, &translation);

            func_8037A250(&mtx2, &scale, &rotation, &translation, 0);
            PSMTXConcat(&mtx2, &mtx1, &jobj_userdata->mtx);

        }

        if (fighter_r31->x2219_flag.bits.b5 == 0) {
            if (fighter_r31->cb.x21BC_callback_Accessory4 != 0U) {
                fighter_r31->cb.x21BC_callback_Accessory4(fighterObj);
            }
        }

        func_8007AE80(fighterObj);
        func_8007C224(fighterObj);
        func_8007C6DC(fighterObj);

        if (fighter_r31->x20A0 != 0U) {
            HSD_JObjAnimAll(fighter_r31->x20A0);
        }

        if (fighter_r31->xE0_ground_or_air == 1) {
            if (fighter_r31->xB0_pos.y < Stage_GetCamBoundsBottomOffset()) {
                s32 temp_ret = func_802FB6E8(fighter_r31->xC_playerID);
                if (temp_ret == 3) {
                    Stage_UnkSetVec3TCam_Offset(&spB0);
                    if (fighter_r31->xB0_pos.y + spB0.y < fighter_r31->x2140) {
                        fighter_r31->x2140 = fighter_r31->xB0_pos.y + spB0.y;
                    }
                }
            }
        }

    }

}

//// https://decomp.me/scratch/DN71r
void func_8006CA5C(HSD_GObj* fighterObj) {

    Fighter* fighter_r31 = fighterObj->user_data;

    if (fighter_r31->x221F_flag.bits.b3 == 0 && func_8016B1C4() == 0) {
        func_8007BA0C(fighterObj);
        if (fighter_r31->x221E_flag.bits.b6) {
            func_80078A2C(fighterObj);
            if (fighter_r31->x1A58) {
                if (fighter_r31->x2225_flag.bits.b1 == 0) {
                    func_80088148(fighter_r31, fighter_r31->x10C_ftData->x4C_collisionData->x30, 0x7F, 0x40);
                }
                func_80078754(fighterObj, fighter_r31->x1A58, 0);
                fighter_r31->cb.x2190_callback_OnGrabFighter_Self(fighterObj);
                fighter_r31->cb.x2198_callback_OnGrabFighter_Victim(fighter_r31->x1A58, fighterObj);
                return;
            }
            func_8007BC90(fighterObj);

            if (fighter_r31->x1A60) {
                if (fighter_r31->x2225_flag.bits.b1 == 0) {
                    func_80088148(fighter_r31, fighter_r31->x10C_ftData->x4C_collisionData->x30, 0x7F, 0x40);
                }
                func_8027B4A4(fighterObj, fighter_r31->x1A60);
                if (fighter_r31->cb.x2194_callback) {
                    fighter_r31->cb.x2194_callback(fighterObj);
                }
            }
        }

    }
}


void func_8006CB94(HSD_GObj* fighterObj) {
    Fighter* fighter_r31 = fighterObj->user_data;

    if (fighter_r31->x221F_flag.bits.b3 == 0 && fighter_r31->x2219_flag.bits.b1 == 0) {
        func_800765E0();
        func_80078C70(fighterObj);
        func_8007C77C(fighterObj);
        func_8007925C(fighterObj);
        func_8007BAC0(fighterObj);
        func_8007C4BC(fighterObj);
        func_8007AB48(fighterObj);
        func_8007AB80(fighterObj);
        if (func_8007BBCC(fighterObj) > 0.0f) {
            func_8007FC7C(fighterObj);
        }
    }
}

///https://decomp.me/scratch/UC5Tf
void func_8006CC30(f32 arg0, void* unk_ptr) {
    Fighter_TakeDamage_8006CC7C(unk_ptr, arg0);
    func_8007EA90(unk_ptr, arg0);
}


///https://decomp.me/scratch/KPwpm
void Fighter_TakeDamage_8006CC7C(Fighter* fighter, f32 damage_amount) {

    if (!fighter->x2226_flag.bits.b4 || fighter->x2226_flag.bits.b3) {
        fighter->dmg.x1830_percent += damage_amount;
        if (fighter->x2028) {
            fighter->x202C -= damage_amount;
        }

        if (fighter->x2034) {
            fighter->x2038 -= damage_amount;
        }

        if (fighter->dmg.x1830_percent > 999.0f) {
            fighter->dmg.x1830_percent = 999.0f;
        }
        Player_SetHPByIndex(fighter->xC_playerID, fighter->x221F_flag.bits.b4, fighter->dmg.x1830_percent);
        func_8003EC9C(fighter->xC_playerID, fighter->x221F_flag.bits.b4, fighter->dmg.x1830_percent, damage_amount);
        func_800C8C84(fighter->x0_fighter);
        
    }
}


///https://decomp.me/scratch/9QvFG   ///// Not quite matched
void func_8006CDA4(Fighter* fighter, s32 arg1, s32 arg2, s32 arg3) {
    s32 temp_r5;
    
    s32 phi_r31 = 0;
    Vec vec;

    if (fighter->x1974_heldItem && !func_8026B2B4(fighter->x1974_heldItem)) {
        phi_r31 = 1;
    }

    
    temp_r5 = !((fighter->x2220_flag.bits.b3 || fighter->x2220_flag.bits.b4 || func_8008E984(fighter)));
    vec = lbl_803B7494;


    if ((fighter->x10_action_state_index) != 0x145 && ((fighter->x10_action_state_index - 0x122) > 1U) &&  fighter->dmg.x1860_dealt != 0xAU  && !fighter->x2226_flag.bits.b2) {
        if (   ///// giant if condition
                phi_r31 && temp_r5 && ((HSD_Randi(p_ftCommonData->x418) < arg1)
                ||
                ((((func_8026B30C(fighter->x1974_heldItem) == 3) && 
                func_8026B594(fighter->x1974_heldItem))) && 
                !HSD_Randi(p_ftCommonData->x41C)))
            ) 
            {
            if (fighter->x1978) {
                func_8026ABD8(fighter->x1978, &vec, 1.0f);
            }
            func_8026ABD8(fighter->x1974_heldItem, &vec, 1.0f);
        }
        if (fighter->x197C) {
            if (HSD_Randi(p_ftCommonData->x418) < arg1) {
                func_8007F8E8(fighter->x0_fighter);
                func_8026ABD8(fighter->x197C, &vec, 1.0f);
                func_8007F9B4(fighter->x0_fighter);
            }
        }
    }

}

////https://decomp.me/scratch/rKHVB
void func_8006CF5C(Fighter* fighter, s32 arg1) {

   if (fighter->x2224_flag.bits.b2 == 0) {
       fighter->dmg.x18F0 += arg1;
       func_800BFFD0(fighter, 8, 0);
       func_8007EBAC(fighter, 2, 0);
   }
}


///https://decomp.me/scratch/UV4by
void func_8006CFBC(HSD_GObj* fighterObj) {
    Fighter* fighter_r4 = fighterObj->user_data;

    if (fighter_r4->x2219_flag.bits.b7){
        fighter_r4->x221A_flag.bits.b1 = 1;
    }

}

////https://decomp.me/scratch/M9nCw

void func_8006CFE0(HSD_GObj* fighterObj) {
    Fighter* fighter_r31;
    fighter_r31 = fighterObj->user_data;

    if (fighter_r31->x2219_flag.bits.b7) {
        if (fighter_r31->x221A_flag.bits.b2 == 0) {
            if (!fighter_r31->dmg.x1954){
                func_8006D10C(fighterObj);
            }
        }
        fighter_r31->x2219_flag.bits.b7 = 0;
    }
}

///https://decomp.me/scratch/osZ8G
void func_8006D044(HSD_GObj* fighterObj) {
    s32 unused[5];
    HSD_GObj* otherObj;
    Fighter* fighter = fighterObj->user_data;

    if (fighter->cb.x21D4_callback_EnterHitlag) {
        fighter->cb.x21D4_callback_EnterHitlag(fighterObj);
    }

    fighter->x2219_flag.bits.b5 = 1;

    otherObj = fighter->x1A5C;
    if (fighter->x1A5C && !fighter->x2219_flag.bits.b7) {
        Fighter* other_fighter = fighter->x1A5C->user_data;
        other_fighter->x2219_flag.bits.b7 = 1;
        other_fighter = otherObj->user_data;
        if (other_fighter->cb.x21D4_callback_EnterHitlag) {
            other_fighter->cb.x21D4_callback_EnterHitlag(otherObj);
        }
        other_fighter->x2219_flag.bits.b5 = 1;

        otherObj = other_fighter->x1A5C;
        if (otherObj && !other_fighter->x2219_flag.bits.b7) {
            Fighter* other_fighter2 = otherObj->user_data;
            other_fighter2->x2219_flag.bits.b7 = 1;
            func_8006D044(otherObj);
        }
    }
}

//// https://decomp.me/scratch/yD4Ne
void func_8006D10C(HSD_GObj* fighterObj) {
    s32 unused[2];
    HSD_GObj* otherObj;
    HSD_GObj* otherObj2;

    Fighter* fighter = fighterObj->user_data;

    if (fighter->cb.x21D8_callback_ExitHitlag) {
        fighter->cb.x21D8_callback_ExitHitlag(fighterObj);
    }

    fighter->x2219_flag.bits.b5 = 0;
    otherObj2 = otherObj = fighter->x1A5C;

    if (otherObj2 && !fighter->x2219_flag.bits.b7) {
        Fighter* new_fighter = otherObj->user_data;
        if (new_fighter->x2219_flag.bits.b7) {

            if (!new_fighter->x221A_flag.bits.b2 && !new_fighter->dmg.x1954) {
                if (new_fighter->cb.x21D8_callback_ExitHitlag) {
                    new_fighter->cb.x21D8_callback_ExitHitlag(otherObj);
                }
                new_fighter->x2219_flag.bits.b5 = 0;
                if (new_fighter->x1A5C && !new_fighter->x2219_flag.bits.b7) {
                    func_8006CFE0(new_fighter->x1A5C);
                }
                    
            }
            
            new_fighter->x2219_flag.bits.b7 = 0;
        }
    }
}

///https://decomp.me/scratch/U3gL9
void func_8006D1EC(HSD_GObj* fighterObj) {

    f32 temp_f30;

    f32 temp_f1;
    f32 temp_f2;

    s32 unused[6];

    
    Fighter* fighter = fighterObj->user_data;
    Fighter* fighter_r25;
    HSD_GObj* temp_obj;

    s32 phi_r29;

    s32 temp_r26;
    s32 temp_r28 = fighter->x10_action_state_index;
    s32 temp_r29;

    s32 phi_r27;

    s32 phi_r26;
    s32 phi_r25;
    
    phi_r25 =
    phi_r26 =
    phi_r27 =
    phi_r29 = 0;

    if (!fighter->x221F_flag.bits.b3) {

        if (!fighter->x221A_flag.bits.b7) {
            if (fighter->x1998_shieldHealth < p_ftCommonData->x260_startShieldHealth) {
                fighter->x1998_shieldHealth += p_ftCommonData->x27C;
                if (fighter->x1998_shieldHealth > p_ftCommonData->x260_startShieldHealth) {
                    fighter->x1998_shieldHealth = p_ftCommonData->x260_startShieldHealth;
                }
            }
        }

        if (fighter->x221A_flag.bits.b7) {
            temp_f2 = p_ftCommonData->x2DC;
            fighter->x1998_shieldHealth -= (p_ftCommonData->x284 * ((fighter->x19A0_shieldDamageTaken) * (1.0f - ((fighter->x199C_shieldLightshieldAmt * (p_ftCommonData->x2E0 - temp_f2)) + temp_f2)))) + p_ftCommonData->x288;
            if (fighter->x1998_shieldHealth < 0.0f) {
                phi_r26 = 1;
                fighter->x1998_shieldHealth = p_ftCommonData->x280;
                /// this function is called when shield is broken
                func_8003E058(fighter->x19BC_shieldDamageTaken3, fighter->x221F_flag.bits.b6, fighter->xC_playerID, fighter->x221F_flag.bits.b4);
            }
        }

        if (fighter->dmg.x189C > 0.0f) {
            fighter->dmg.x189C--;
            if (fighter->dmg.x189C <= 0.0f && !fighter->dmg.x1850_forceApplied) {
                fighter->dmg.x189C = 0.0f;
                func_8007BE3C(fighterObj);
            }
        }

        // temp_f30 = fighter->dmg.x1850_forceApplied;
        if (temp_f30 = fighter->dmg.x1850_forceApplied) {
            temp_r26 = fighter->xE0_ground_or_air;
            fighter->dmg.x189C = 0.0f;
            temp_f2 = fighter->dmg.x1838_percentTemp;
            Fighter_TakeDamage_8006CC7C( fighter, fighter->dmg.x1838_percentTemp);
            func_8007EA90(fighter, temp_f2);
            func_8008D930(fighter);
            func_800F5BA4(fighter);

            if (fighter->cb.x21F0_callback) {
                fighter->cb.x21F0_callback(fighterObj);
            }

            if (!fighter->x2229_b7) {

                switch (fighter->x1828) {
                    case 0:
                        func_8008EC90(fighterObj);
                        break;
                    case 1:
                        func_8007DB58(fighterObj);
                        func_8008E908(fighterObj, 0.0f);
                        break;
                    case 2:
                        func_8007DB58(fighterObj);
                        func_8008E9D0(fighterObj);
                        break;
                    case 3:
                        func_8007DB58(fighterObj);
                        func_8008EB58(fighterObj);
                        break;
                }

                temp_r29 = fighter->dmg.x183C_applied;
                phi_r27 = 1;
                func_80090594(fighter, fighter->dmg.x1860_dealt, temp_r29, temp_r28, temp_r26, fighter->x1960_vibrateMult);
                func_8007ED50(fighter, fighter->dmg.x1838_percentTemp);
                phi_r29 = temp_r29;
                
            } else {

                switch (fighter->x4_fighterKind) {
                    case 0x1B:
                        func_8014FE58(fighterObj);
                        break;
                    case 0x1C:
                        func_80156014(fighterObj);
                        break;
                    default:
                        OSReport("ellegal flag fp->no_reaction_always\n");
                        __assert(__FILE__, 3085, "0");
                }
                func_8008E9D0(fighterObj);
            }
        } else if (fighter->dmg.x18a0) {
            phi_r29 = fighter->dmg.x1840;
            phi_r25 = 1;
        } else if (fighter->x19A4) {
            if (phi_r26) {
                func_80098B20(fighterObj);
                func_80088148(fighter, 0x82, 0x7F, 0x40);
            } else {
                if (fighter->cb.x21C4_callback_OnShieldHit) {
                    fighter->cb.x21C4_callback_OnShieldHit(fighterObj);
                }
            }
            phi_r29 = fighter->x19A4;
        } else if (fighter->dmg.x1918) {
            if ((fighter->dmg.x191C) && (!fighter->x1A58) && (!fighter->x1A60)) {
                func_8007DB58(fighterObj);
                func_80099D9C(fighterObj);
            }
            phi_r29 = fighter->dmg.x1918;
        } else if (fighter->dmg.x1914) {
            if (fighter->cb.x21C0_callback_OnGiveDamage) {
                fighter->cb.x21C0_callback_OnGiveDamage(fighterObj);
            }
            phi_r29 = fighter->dmg.x1914;
            if (fighter->x2073 == 0x46U) {
                func_8007EBAC(fighter, 0xE, 0);
            } else {
                func_8007EE0C(fighter, fighter->dmg.x1914);
            }
        } else {
            if (fighter->dmg.x1924) {
                phi_r29 = fighter->dmg.x1924;
            } else if (fighter->x1A3C) {
                func_80098C9C(fighterObj);
            } else if (fighter->x1A2C_reflectHitDirection) {
                if (fighter->cb.x21C8_callback_OnReflectHit) {
                    fighter->cb.x21C8_callback_OnReflectHit(fighterObj);
                }
            } else if (fighter->x1A40) {
                if (ft_OnAbsorb[fighter->x4_fighterKind]) {
                    ft_OnAbsorb[fighter->x4_fighterKind](fighterObj);
                }
            } else if (fighter->x20AC) {
                if (fighter->cb.x21F4_callback) {
                    fighter->cb.x21F4_callback(fighterObj);
                }
            }
        }

        if (!temp_f30) {
            f32 newtemp;
            newtemp = fighter->dmg.x1838_percentTemp;
            temp_f30 = newtemp;
            if (temp_f30) {
                Fighter_TakeDamage_8006CC7C(fighter, newtemp);
                func_8007EA90(fighter, temp_f30);
                func_800F5C34(fighter);
                func_800804FC(fighter);
            }
        }
        func_800C8D00(fighterObj);

        
        if (phi_r29) {
            fighter->dmg.x195c_hitlag_frames = func_8007DA74(phi_r29, temp_r28, fighter->x1960_vibrateMult);
            if (fighter->dmg.x195c_hitlag_frames < fighter->x1964) {
                fighter->dmg.x195c_hitlag_frames = fighter->x1964;
            }
            if (fighter->dmg.x195c_hitlag_frames > 0.0f) {
                if (fighter->dmg.x195c_hitlag_frames > p_ftCommonData->x194) {
                    fighter->dmg.x195c_hitlag_frames = p_ftCommonData->x194;
                }
                fighter->x221A_flag.bits.b2 = 1;
                if (phi_r27) {
                    fighter->x221A_flag.bits.b3 = 1;
                }
                if (phi_r25) {
                    fighter->dmg.x189C = fighter->dmg.x195c_hitlag_frames;
                }
                if (!fighter->x2219_flag.bits.b5) {
                    // HSD_GObj* temp_obj;
                    fighter_r25 = fighterObj->user_data;
                    if (fighter_r25->cb.x21D4_callback_EnterHitlag) {
                        fighter_r25->cb.x21D4_callback_EnterHitlag(fighterObj);
                    }
                    fighter_r25->x2219_flag.bits.b5 = 1;
                    // temp_obj = fighter_r25->x1A5C;
                    if ((temp_obj = fighter_r25->x1A5C) && !fighter_r25->x2219_flag.bits.b7) {
                        ((Fighter*)temp_obj->user_data)->x2219_flag.bits.b7 = 1;
                        func_8006D044(temp_obj);
                    }
                }
            }
        } else {
            func_80090718(fighter);
        }

        if (fighter->x221A_flag.bits.b0 || fighter->dmg.x1958) {
            if (!fighter->x2219_flag.bits.b5) {
                // HSD_GObj* temp_obj;
                fighter_r25 = fighterObj->user_data;
                if (fighter_r25->cb.x21D4_callback_EnterHitlag) {
                    fighter_r25->cb.x21D4_callback_EnterHitlag(fighterObj);
                }
                fighter_r25->x2219_flag.bits.b5 = 1;
                temp_obj = fighter_r25->x1A5C;
                if ((temp_obj) && !fighter_r25->x2219_flag.bits.b7) {
                    ((Fighter*)temp_obj->user_data)->x2219_flag.bits.b7 = 1;
                    func_8006D044(temp_obj);
                }
            }

            if (fighter->x221A_flag.bits.b0) {
                fighter->x2219_flag.bits.b7 = 1;
                fighter->x221A_flag.bits.b0 = 0;
            } else {
                if (fighter->dmg.x1958 > fighter->dmg.x1954) {
                    fighter->dmg.x1954 = fighter->dmg.x1958;
                }
                fighter->dmg.x1958 = 0.0f;
            }
        }


        if (fighter->dmg.x1928) {
            temp_f2 = (fighter->dmg.x1928 * p_ftCommonData->x3E0) + p_ftCommonData->x3E4;
            fighter->xF4_ground_attacker_shield_kb_vel = (fighter->dmg.x192c < 0.0f) ? temp_f2 : -temp_f2;
            func_8007E2A4(fighterObj);
        }

        fighter->dmg.x1838_percentTemp = 0.0f;
        fighter->dmg.x183C_applied = 0;
        fighter->x1828 = 0;
        fighter->dmg.x1850_forceApplied = 0.0f;
        fighter->dmg.x18a0 = 0.0f;
        fighter->dmg.x1840 = 0;
        fighter->dmg.x1914 = 0;
        fighter->dmg.x1918 = 0;
        fighter->dmg.x191C = 0.0f;
        fighter->x20AC = 0;
        fighter->x221C_flag.bits.b5 = 0;
        
        fighter->dmg.x1924 = 0;
        fighter->dmg.x1928 = 0.0f;
        fighter->x19A0_shieldDamageTaken = 0;
        fighter->x19A4 = 0;
        fighter->x19A8 = 0;
        fighter->x1A3C = 0;
        fighter->x1A2C_reflectHitDirection = 0.0f;
        fighter->x1A40 = 0.0f;
        fighter->x1A44 = 0;
        fighter->x1A48 = 0;
        fighter->x1960_vibrateMult = 1.0f;
        fighter->x1964 = 0.0f;
        fighter->dmg.x1950 = 0;

        if (!fighter->x2219_flag.bits.b6 || fighter->dmg.x18F4) {
            func_800C2FD8(fighterObj);
        }
        func_800A0DA4(fighter);
        
    }

}

///https://decomp.me/scratch/GmsSV
void func_8006D9AC(HSD_GObj* fighterObj) {
    Fighter* fighter_r4;
    fighter_r4  = fighterObj->user_data;

    if (fighter_r4->x221F_flag.bits.b3 || fighter_r4->x2219_flag.bits.b5) return;

    func_8009E0A8(fighterObj);
}

//https://decomp.me/scratch/PcHW6
void func_8006D9EC(HSD_GObj* fighterObj) {
    Fighter* fp = fighterObj->user_data;

    if (fp->x221F_flag.bits.b3 == 0) {
        func_8008021C(fighterObj);
        if (fp->cb.x21AC_callback_Cam) {
            fp->cb.x21AC_callback_Cam(fighterObj);
        }
    }

}

///https://decomp.me/scratch/4PdL1
void func_8006DA4C(HSD_GObj* fighterObj) {
    Fighter* fp = fighterObj->user_data;

    if (fp->x221F_flag.bits.b3 == 0) {
        Player_80032828(fp->xC_playerID, fp->x221F_flag.bits.b4, &fp->xB0_pos);
        Player_SetFacingDirectionConditional(fp->xC_playerID, fp->x221F_flag.bits.b4, fp->x2C_facing_direction);
        func_8003FAA8(fp->xC_playerID, fp->x221F_flag.bits.b4, &fp->xB0_pos, &fp->xBC_prevPos);
    }
}

///https://decomp.me/scratch/8gk4A   ///// Not quite matched

////// MOVED to ftanim.s

// void func_8006DABC(Fighter* fighter) {

//     // void (*func_array)(HSD_GObj* obj) = &lbl_803C125C;
//     // void (**func_array)(HSD_GObj* obj) = lbl_803C125C;
//     void (*selected_func)(HSD_GObj* obj); 
    
//     HSD_ObjAllocData* objAllocData = &lbl_80458FD0;

//     if (selected_func = lbl_803C125C[fighter->x4_fighterKind]) {
//         selected_func(fighter->x0_fighter);
//     }
    
//     func_8007B8E8(fighter->x0_fighter);
//     func_80067688(&fighter->x60C);
//     func_8026B7F8(fighter->x0_fighter);
//     func_800290D4(fighter->x890);
//     func_8009E0D4(fighter);
//     func_800765AC(fighter->x0_fighter);
//     func_80088C5C(fighter->x0_fighter);
//     func_8000EE8C(&fighter->x20A4);
//     if (fighter->x20A0) {
//         HSD_JObjRemoveAll(fighter->x20A0);
//     }
//     HSD_JObjRemoveAll(fighter->x8AC_animSkeleton);
//     HSD_JObjUnref((void*)fighter->x2184); //fighter->x2148
//     func_800859A8(fighter);
//     func_80366BD4(fighter->x588);
//     Player_80031FB0(fighter->xC_playerID, fighter->x221F_flag.bits.b4);
//     HSD_ObjFree(&objAllocData[(0xDC / 40)], (void*)fighter->x59C);
//     HSD_ObjFree(&objAllocData[(0xDC / 40)], (void*)fighter->x5A0);
//     HSD_ObjFree(&objAllocData[(0x58 / 40)], (void*)fighter->x5E8_fighterBones);
//     HSD_ObjFree(&objAllocData[(0x84 / 40)], (void*)fighter->x5F0);
//     HSD_ObjFree(&objAllocData[(0xB0 / 40)], (void*)fighter->x2040);
//     HSD_ObjFree(&objAllocData[(0x2C / 40)], (void*)fighter->x2D8_specialAttributes2);
//     HSD_ObjFree(&objAllocData[(0x2C / 40)], fighter);
// }<|MERGE_RESOLUTION|>--- conflicted
+++ resolved
@@ -939,15 +939,9 @@
 
     func_8000ED54(&fp->x20A4, fighterObj->hsd_obj);
     func_8038FD54(fighterObj, &Fighter_8006A1BC, 0);
-<<<<<<< HEAD
-    func_8038FD54(fighterObj, &func_8006A360, 1);
-    func_8038FD54(fighterObj, &func_8006ABA0, 2);
-    func_8038FD54(fighterObj, &func_8006AD10, 3);
-=======
     func_8038FD54(fighterObj, &Fighter_8006A360, 1);
     func_8038FD54(fighterObj, &Fighter_8006ABA0, 2);
     func_8038FD54(fighterObj, &Fighter_Spaghetti_8006AD10, 3);
->>>>>>> 7f87cbfa
     func_8038FD54(fighterObj, (void*) &Fighter_procUpdate, 4);
     func_8038FD54(fighterObj, (void*) &func_8006C27C, 6);
     func_8038FD54(fighterObj, &func_8006C5F4, 7);
@@ -1434,11 +1428,7 @@
     fighter->cb.x21C4_callback_OnShieldHit = 0;
     fighter->cb.x21C8_callback_OnReflectHit = 0;
     fighter->cb.x21D0_callback_EveryHitlag = 0;
-<<<<<<< HEAD
-    fighter->cb.x21CC_callback_x21cc = 0;
-=======
     fighter->cb.x21CC_callback = 0;
->>>>>>> 7f87cbfa
     fighter->cb.x21D8_callback_ExitHitlag = 0;
     fighter->cb.x21D4_callback_EnterHitlag = 0;
     fighter->cb.x21DC_callback_OnTakeDamage = 0;
@@ -1501,13 +1491,8 @@
     }
 }
 
-<<<<<<< HEAD
-//// https://decomp.me/scratch/6uj7U
-void func_8006A360(HSD_GObj* fighterObj) {
-=======
 
 void Fighter_8006A360(HSD_GObj* fighterObj) {
->>>>>>> 7f87cbfa
     
     Vec vec1;
     Fighter* fighter = fighterObj->user_data;
