#include <melee/ft/fighter.h>
#include <melee/ft/code_80081B38.h>
#include <melee/ft/code_80081938.h>
#include <melee/ft/ftdrawcommon.h>

#define HALF_PI 1.5707963267948966

// external vars from asm/melee/ft/ft_unknown_005.s
typedef void (*ft_callback)(HSD_GObj* gobj);
typedef void (*fn_ptr_t)();

extern ft_callback ft_OnLoad[33];  // One load  callback for every character.
extern ft_callback ft_OnDeath[33]; // One death callback for every character.
extern ft_callback ft_OnAbsorb[33];
extern ft_callback lbl_803C1DB4[33];  //probably ft_OnSomething
extern ft_callback ft_OnUserDataRemove[33];

extern fn_ptr_t lbl_803C10D0[33];

extern struct UnkCostumeList CostumeListsForeachCharacter[33];

extern ftData* gFtDataList[33];
extern struct ActionState ActionStateList[341];
extern struct ActionState* ActionStateTableByCharacter[33];

extern s8 lbl_803C26FC[33];

extern HSD_PadStatus HSD_PadRumbleData[4];

extern StageInfo stage_info; // from asm/melee/text_2.s

extern s32 g_debugLevel; // asm/melee/db/db_unknown_001.s

extern u8 lbl_804D7849; // asm/sysdolphin/baselib/gobj.s

// ==== fighter.c variables ====
// =============================

const Vec3 lbl_803B7488 = { 0.0f, 0.0f, 0.0f };
const Vec3 vec3_803B7494 = { 0.0f, 0.0f, 0.0f };

HSD_ObjAllocData lbl_80458FD0;
HSD_ObjAllocData lbl_80458FFC;
HSD_ObjAllocData lbl_80459028;
HSD_ObjAllocData lbl_80459054;
HSD_ObjAllocData lbl_80459080;
HSD_ObjAllocData lbl_804590AC;
<<<<<<< HEAD
=======

>>>>>>> 1e85956d

// TODO: verify that this is really a spawn number counter, then rename this var globally
u32 lbl_804D64F8 = 0;
#define g_spawnNumCounter lbl_804D64F8

// the following seems to be an array, initialized in reverse in Fighter_LoadCommonData
// outcommented because they are in variables.h too. uncomment this when moving data from fighter.s here.
unk_t lbl_804D64FC = NULL;
unk_t lbl_804D6500 = NULL;
unk_t lbl_804D6504 = NULL;
unk_t lbl_804D6508 = NULL;
unk_t lbl_804D650C = NULL;
unk_t lbl_804D6510 = NULL;
unk_t lbl_804D6514 = NULL;
unk_t lbl_804D6518 = NULL;
unk_t lbl_804D651C = NULL;
unk_t lbl_804D6520 = NULL;
unk_t lbl_804D6524 = NULL;
unk_t lbl_804D6528 = NULL;
unk_t lbl_804D652C = NULL;
unk_t lbl_804D6530 = NULL;
unk_t lbl_804D6534 = NULL;
unk_t lbl_804D6538 = NULL;
unk_t lbl_804D653C = NULL;
s32** lbl_804D6540 = NULL;
unk_t lbl_804D6544 = NULL;
unk_t lbl_804D6548 = NULL;
unk_t lbl_804D654C = NULL;
unk_t lbl_804D6550 = NULL;
ftCommonData* p_ftCommonData;


// ==== fighter.c functions ====
// =============================

inline HSD_JObj *getHSDJObj(HSD_GObj* hsd_gobj) {
    return hsd_gobj->hsd_obj;
}

void Fighter_800679B0()
{ 
	s32 i;

	// @WARNING: don't hardcode the allocation sizes
<<<<<<< HEAD
	HSD_ObjAllocInit(&lbl_80458FD0, /*size*/0x23ec, /*align*/4);
=======
	HSD_ObjAllocInit(&lbl_80458FD0, sizeof(Fighter), /*align*/4);
>>>>>>> 1e85956d
	HSD_ObjAllocInit(&lbl_80458FFC, /*size*/0x424 , /*align*/4);
	func_800852B0();
	Fighter_LoadCommonData();
	func_8008549C();
	func_8009F4A4();
	func_800C8064();
	func_800C8F6C();
<<<<<<< HEAD
=======
	// @TODO: &lbl_80458FD0+2, +3, +4 are not defined in the fighter.s data section, how does this work?
>>>>>>> 1e85956d
	HSD_ObjAllocInit(&lbl_80459028, /*size*/0x8c0, /*align*/4);
	HSD_ObjAllocInit(&lbl_80459054, /*size*/0x1f0, /*align*/4);
	HSD_ObjAllocInit(&lbl_80459080, /*size*/0x80 , /*align*/4);

	g_spawnNumCounter = 1;

	for (i = 0; i < 33; i++)
	{
        if (lbl_803C10D0[i])
            lbl_803C10D0[i]();
	}
}

void Fighter_FirstInitialize_80067A84()
{
	Fighter_800679B0();
    // TODO: size parameter too large to be only the size. maybe this contains flags. In other function calls, size only looks plausible. Or is this virtual memory?
	HSD_ObjAllocInit(&lbl_804590AC, /*size*/0x0000800000008000, /*align*/0x20); 
}


void Fighter_LoadCommonData()
{
    void** pData;
    func_80016C64("PlCo.dat", &pData, "ftLoadCommonData", 0);

	// copy 23 4-byte chunks from pData to p_ftCommonData in reverse order, equivalent to this:
	// for(i=0; i<23; i++)
	//   (&lbl_804D64FC)[23-1-i] = pData[i];
	// loop unrolling doesn't work (only up to 8 elements)
	p_ftCommonData = pData[0]; // p_ftCommonData
	lbl_804D6550 = pData[1];
	lbl_804D654C = pData[2];
	lbl_804D6548 = pData[3];
	lbl_804D6544 = pData[4];
	lbl_804D6540 = pData[5];
	lbl_804D653C = pData[6];
	lbl_804D6538 = pData[7];
	lbl_804D6534 = pData[8];
	lbl_804D6530 = pData[9];
	lbl_804D652C = pData[10];
	lbl_804D6528 = pData[11];
	lbl_804D6524 = pData[12];
	lbl_804D6520 = pData[13];
	lbl_804D651C = pData[14];
	lbl_804D6518 = pData[15];
	lbl_804D6514 = pData[16];
	lbl_804D6510 = pData[17];
	lbl_804D650C = pData[18];
	lbl_804D6508 = pData[19];
	lbl_804D6504 = pData[20];
	lbl_804D6500 = pData[21];
	lbl_804D64FC = pData[22];
} 

inline void Fighter_InitScale(Fighter *fp, Vec *scale, f32 modelScale) {
    if (fp->x34_scale.z != 1.0f)
        scale->x = fp->x34_scale.z;
    else
        scale->x = modelScale;
    
    scale->y = modelScale;
    scale->z = modelScale;
}

inline float _Fighter_GetModelScale(void *ft) {
    return Fighter_GetModelScale(ft);
}

void Fighter_UpdateModelScale(HSD_GObj* fighter_gobj)
{
    Fighter* fp = GET_FIGHTER_NEW(fighter_gobj);
    HSD_JObj* jobj = fighter_gobj->hsd_obj;
    Vec scale;
    f32 modelScale = _Fighter_GetModelScale(fp);

    Fighter_InitScale(fp, &scale, modelScale);
    HSD_JObjSetScale(jobj, &scale);
}

void Fighter_UnkInitReset_80067C98(Fighter* fp) {
	Vec3 player_coords;
	f32 x,y,z;

	fp->x8_spawnNum = Fighter_NewSpawn_80068E40();
	Player_LoadPlayerCoords(fp->xC_playerID, &player_coords);
	fp->x2C_facing_direction = Player_GetFacingDirection(fp->xC_playerID);

	player_coords.x = fp->x2C_facing_direction * func_800804EC(fp) + player_coords.x;
	x = player_coords.x;
	fp->xB0_pos.x = x;
	fp->xBC_prevPos.x = x;

	y = player_coords.y;
	fp->xB0_pos.y = y;
	fp->xBC_prevPos.y = y;

	z = player_coords.z;
	fp->xB0_pos.z = z;
	fp->xBC_prevPos.z = z;

	fp->x30_facingDirectionRepeated = fp->x2C_facing_direction;
	fp->x34_scale.y = fp->x34_scale.x;

	fp->x2220_flag.bits.b5 = 0;
	fp->x2220_flag.bits.b6 = 0;

	fp->x200C = 0;
	fp->x2010 = 0;
	fp->x2008 = 0;

	fp->x2219_flag.bits.b1 = 0;
	fp->x2219_flag.bits.b2 = 0;
	fp->x2219_flag.bits.b3 = 0;
	fp->x2219_flag.bits.b4 = 0;
	fp->x221A_flag.bits.b5 = 0;
	fp->x221A_flag.bits.b6 = 0;
	fp->x221D_flag.bits.b2 = 0;
	fp->x221E_flag.bits.b7 = 0;
	fp->x2220_flag.bits.b7 = 0;
	fp->x2221_flag.bits.b4 = 0;
	fp->x2221_flag.bits.b5 = 0;
	fp->x2221_flag.bits.b6 = 1;
	fp->x2221_flag.bits.b7 = 0;

	fp->x61D = 255;

	fp->xC8_pos_delta.z = 0.0f; 
	fp->xC8_pos_delta.y = 0.0f; 
	fp->xC8_pos_delta.x = 0.0f; 
	fp->x894_currentAnimFrame = 0.0f; 
	fp->x898_unk = 0.0f; 

	fp->x89C_frameSpeedMul = 1.0f; 
	fp->x8A0_unk = 1.0f; 
	fp->dmg.x1850_forceApplied = 0.0f; 
	fp->dmg.x18A4_knockbackMagnitude = 0.0f; 
	fp->dmg.x18A8 = 0.0f; 
	fp->dmg.x18ac_time_since_hit = -1;
	fp->dmg.x18B0 = 0.0f; 
	fp->dmg.x18B4_armor = 0.0f; 
	fp->x1828 = 0;

	fp->x221C_flag.bits.b6 = 0;

	fp->dmg.x18a0 = 0.0f; 
	fp->x1968_jumpsUsed = 0;
	fp->x1969_walljumpUsed = 0;
	fp->x196C_hitlag_mult = 0.0f; 
	fp->x2064_ledgeCooldown = 0;

	fp->dmg.x1830_percent = Player_GetDamage(fp->xC_playerID);

	fp->dmg.x1838_percentTemp = 0.0f; 

	fp->dmg.x183C_applied = 0;
	fp->dmg.x18C0 = 0;

	fp->dmg.x18c4_source_ply = 6;
	fp->dmg.x18C8 = -1;
	fp->dmg.x18F0 = 0;
	fp->dmg.x18CC = 0;
	fp->dmg.x18D0 = -10;

	fp->x221F_flag.bits.b5 = 0;
	fp->x2221_flag.bits.b1 = 0;

	fp->dmg.x18F4 = 0;
	fp->dmg.x18F8 = 1;
	fp->dmg.x18fa_model_shift_frames = 0;
	fp->dmg.x18FD = 0;
	fp->dmg.x18FC = 0;
	fp->dmg.x1834 = 0.0f;

	fp->x2222_flag.bits.b2 = 0;

	fp->dmg.x1840 = 0;

	fp->x2219_flag.bits.b5 = 0; 
	fp->x2219_flag.bits.b6 = 0;
	fp->x2219_flag.bits.b7 = 0;
	fp->x221A_flag.bits.b0 = 0;
	fp->x221A_flag.bits.b1 = 0;

	fp->dmg.x1954 = 0.0f;
	fp->dmg.x1958 = 0.0f;

	fp->x221A_flag.bits.b2 = 0;

	fp->dmg.x195c_hitlag_frames = 0.0f;

	fp->x221A_flag.bits.b3 = 0;
	fp->x1960_vibrateMult = 1.0f;
	fp->x1964 = 0.0f;
	fp->dmg.x189C_unk_num_frames = 0.0f;

	fp->x2220_flag.bits.b3 = 0;
	fp->x2220_flag.bits.b4 = 0;

	fp->dmg.x1914 = 0;
	fp->dmg.x1918 = 0;
	fp->dmg.x191C = 0.0f;
	fp->dmg.x1924 = 0;
	fp->dmg.x1928 = 0.0f;

	fp->x2223_flag.bits.b5 = 0;

	fp->dmg.x1950 = 0;
	fp->dmg.x1948 = 0;

	fp->x2223_flag.bits.b4 = 0;

	fp->xF8_playerNudgeVel.y = 0.0f;
	fp->xF8_playerNudgeVel.x = 0.0f;
	fp->x100 = -1.0f;

	fp->x2222_flag.bits.b7 = 0;
	fp->x2223_flag.bits.b0 = 0;
	fp->x221A_flag.bits.b4 = 0;
	fp->x2219_flag.bits.b0 = 0;

	fp->x20A0_accessory = 0;
	fp->x2210_ThrowFlags.flags = 0;
	fp->x2214 = 0.0f; 
	fp->x1974_heldItem = 0;
	fp->x1978 = 0;

	fp->x221E_flag.bits.b3 = 1;

	fp->x1984_heldItemSpec = 0;
	fp->x1988 = 0;
	fp->x198C = 0;

	fp->x2221_flag.bits.b0 = 0;

	fp->x1990 = 0;
	fp->x1994 = 0;

	fp->x221D_flag.bits.b6 = 0;
	fp->x221B_flag.bits.b5 = 0;

	fp->x1A58_interactedFighter = 0;
	fp->x1A5C = 0;

	fp->x221B_flag.bits.b6 = 0;

	fp->x1A60 = 0;
	fp->x1A64 = 0;

	fp->x221B_flag.bits.b7 = 0;
	fp->x221C_flag.bits.b0 = 0;

	fp->x1064_thrownHitbox.x134 = 0;
	fp->x221C_u16_y = 0;
	fp->x20AC = NULL;
	fp->x221C_flag.bits.b5 = 0;

    fp->x2150 = 
	fp->x2154 = 
	fp->x2158 = 
	fp->x215C = 
	fp->x2160 = 
	fp->x2144 = 
	fp->x2148 =   
	fp->x214C = -1;
    
	fp->x2168 = 0;
	fp->x2164 = 0;
	fp->x208C = 0;
	fp->x2090 = 0;
	fp->x2098 = 0;
	fp->x2092 = 0;
	fp->x2094 = 0;
	fp->x1998_shieldHealth = p_ftCommonData->x260_startShieldHealth;

	fp->x221A_flag.bits.b7 = 0;
    fp->x221B_flag.bits.b0 = 0;
	fp->x221B_flag.bits.b1 = 0;
	fp->x221B_flag.bits.b3 = 0;
	fp->x221B_flag.bits.b4 = 0;
	fp->x221C_flag.bits.b3 = 0;
	fp->x221C_flag.bits.b1 = 0;
	fp->x221C_flag.bits.b2 = 0;

	fp->x19A0_shieldDamageTaken = 0;
	fp->x19A4 = 0;
	fp->x199C_shieldLightshieldAmt = 0.0f;
	fp->x19A8 = 0;
	fp->x19B4_shieldUnk = 0.0f;
	fp->x19B8_shieldUnk = 0.0f;
	fp->x19BC_shieldDamageTaken3 = 6;

	fp->x221F_flag.bits.b6 = 0;
	fp->x2218_flag.bits.b3 = 0;
	fp->x2218_flag.bits.b4 = 0;
	fp->ReflectAttr.x1A3C_damageOver = 0;
	fp->ReflectAttr.x1A2C_reflectHitDirection = 0.0f;
	fp->x2218_flag.bits.b6 = 0; 
	fp->x2218_flag.bits.b7 = 0;


	fp->AbsorbAttr.x1A40_absorbHitDirection = 0.0f;

	fp->AbsorbAttr.x1A44_damageTaken = 0;
	fp->AbsorbAttr.x1A48_hitsTaken = 0;

	fp->x68C_transNPos.z = 0.0f;
	fp->x68C_transNPos.y = 0.0f;
	fp->x68C_transNPos.x = 0.0f;
	fp->x6A4_transNOffset.z = 0.0f;
	fp->x6A4_transNOffset.y = 0.0f;
	fp->x6A4_transNOffset.x = 0.0f;
	fp->x6BC_inputStickangle = 0.0f;

	fp->x6C0.z = 0.0f; 
	fp->x6C0.y = 0.0f; 
	fp->x6C0.x = 0.0f; 

	fp->x6D8.z = 0.0f; 
	fp->x6D8.y = 0.0f; 
	fp->x6D8.x = 0.0f; 

	fp->x209C = 0;
	fp->x2224_flag.bits.b1 = 0;
	fp->cb.x21E4_callback_OnDeath2 = 0;
	fp->x2100 = -1;
	fp->x2101_bits_0to6 = 0;
	fp->cb.x21B4_callback_Accessory2 = 0;
	fp->cb.x21B8_callback_Accessory3 = 0;
	fp->cb.x21E0_callback_OnDeath = 0;
	fp->cb.x21E8_callback_OnDeath3 = 0;
	fp->x221E_flag.bits.b4 = 1;
	fp->x197C = 0;
	fp->x2223_flag.bits.b7 = 0;
	fp->x2028 = 0;
	fp->x202C = 0;

	func_800C88A0(fp);

	fp->x2227_flag.bits.b3 = 0;
	fp->x2034 = 0;
	fp->x2038 = 0;
	fp->x1980 = 0;

	fp->x2224_flag.bits.b2 = fp->x2224_flag.bits.b3 = 0;

	fp->x2224_flag.bits.b4 = 0;
	fp->x2108 = 0;
	fp->x2224_flag.bits.b5 = 0;
	fp->x1A53 = 0;
	fp->x1A52 = 0;
	fp->x210C_walljumpInputTimer = 254;
	fp->dmg.x1910 = 0;
	fp->x2225_flag.bits.b0 = 0;
	fp->x2225_flag.bits.b2 = 1;
	fp->x2225_flag.bits.b4 = 0;
	func_800DEEA8(fp->x0_fighter);
	fp->dmg.x18BC = 0.0f; 
	fp->dmg.x18B8 = 0.0f; 
	fp->x2226_flag.bits.b2 = 0;
	fp->x2170 = 0.0f; 
	fp->x2225_flag.bits.b6 = fp->x2225_flag.bits.b5;
	fp->dmg.x1908 = -1;
	fp->dmg.x190C = 0;
	fp->x2227_flag.bits.b4 = 0;
	fp->x2114_SmashAttr.x2138_smashSinceHitbox = -1.0f;
	fp->x213C = -1;
	fp->x2227_flag.bits.b5 = 0;
	fp->x2228_flag.bits.b1 = 0;
	fp->x2140 = 0.0f;
	fp->x2227_flag.bits.b6 = 0;
	fp->x2180 = 6;
	fp->x2229_b4 = 1;
}

void Fighter_UnkProcessDeath_80068354(HSD_GObj* fighter_gobj) {
    Fighter* fp = GET_FIGHTER_NEW(fighter_gobj);
    
    Fighter_UnkInitReset_80067C98(fp);
    HSD_JObjSetTranslate(fighter_gobj->hsd_obj, &fp->xB0_pos);

    func_800D105C(fighter_gobj);
    func_800C09B4(fighter_gobj);
    func_8007E2FC(fighter_gobj);
    func_80088A50(fp);
    func_800890BC(fp);
    func_800892D4(fp);
    func_80081B38(fighter_gobj);
    func_80081938(fighter_gobj);

    if (fp->x2114_SmashAttr.x2135 == -1)
    {
        if (func_80082A68(fighter_gobj) && !fp->x2229_b6)
            func_8007D6A4(fp);
        else
            func_8007D5D4(fp);
    }
    else
        func_8007D5D4(fp);
    func_80076064(fp);
    
    HSD_JObjSetTranslate(fighter_gobj->hsd_obj, &fp->xB0_pos);
    Fighter_UnkApplyTransformation_8006C0F0(fighter_gobj);
    Fighter_UpdateModelScale(fighter_gobj);

    func_800BFFAC(fp);
    func_800C0074(fp);
    func_800C8438(fighter_gobj);
    func_800C89A0(fighter_gobj);
    func_800C8FC4(fighter_gobj);
    func_8007AFF8(fighter_gobj);
    func_8007B0C0(fighter_gobj, 0);

    if (ft_OnDeath[fp->x4_fighterKind])
        ft_OnDeath[fp->x4_fighterKind](fighter_gobj);

    func_800A101C(fp, Player_GetCpuType(fp->xC_playerID), Player_GetCpuLevel(fp->xC_playerID), 0);

    func_80067688(&fp->x60C);
    func_8007C17C(fighter_gobj);
    func_8007C630(fighter_gobj);
}

void Fighter_UnkUpdateCostumeJoint_800686E4(HSD_GObj* fighter_gobj) {
    Fighter* fp = GET_FIGHTER_NEW(fighter_gobj);
    HSD_JObj *jobj;
    
    fp->x108_costume_joint = CostumeListsForeachCharacter[fp->x4_fighterKind].costume_list[fp->x619_costume_id].joint;
    func_80074148();
    jobj = HSD_JObjLoadJoint(fp->x108_costume_joint);
    func_80074170();
    func_80073758(jobj);
    
    func_80390A70(fighter_gobj, lbl_804D7849, jobj);
}

void Fighter_UnkUpdateVecFromBones_8006876C(Fighter* fp) {
    Vec vec;
    Vec vec2;
    HSD_JObj* jobj = fp->x5E8_fighterBones[func_8007500C(fp, 2)].x0_jobj;

    HSD_JObjGetTranslation(jobj, &vec);

    fp->x1A6C = (vec.y / 8.55f);

    func_8000B1CC(jobj, 0, &vec);
    func_8000B1CC(fp->x5E8_fighterBones[func_8007500C(fp, 1)].x0_jobj, 0, &vec2);
    fp->x1A70.x = vec2.x - vec.x;
    fp->x1A70.y = vec2.y - vec.y;
    fp->x1A70.z = vec2.z - vec.z;
}


void Fighter_ResetInputData_80068854(HSD_GObj* fighter_gobj) {
    Fighter* fp = GET_FIGHTER_NEW(fighter_gobj);

    fp->input.x620_lstick_x = 
    fp->input.x624_lstick_y = 
    fp->input.x628_lstick_x2 = 
    fp->input.x62C_lstick_y2 = 0.0f;

    fp->input.x644_lsubStick_y2 = 0.0f;
    fp->input.x640_lsubStick_x2 = 0.0f;
    fp->input.x63C_lsubStick_y = 0.0f;
    fp->input.x638_lsubStick_x = 0.0f;

    fp->input.x654 = 0.0f;
    fp->input.x650 = 0.0f;

    fp->input.x660 = 0;
    fp->input.x66C = 0;
    fp->input.x668 = 0;
    fp->input.x65C_heldInputs = 0;

    fp->x672_input_timer_counter = 0xFE;
    fp->x671_timer_lstick_tilt_y = 0xFE;
    fp->x670_timer_lstick_tilt_x = 0xFE;

    fp->x675 = 0xFE;
    fp->x674 = 0xFE;
    fp->x673 = 0xFE;

    fp->x678 = 0xFE;
    fp->x677_y = 0xFE;
    fp->x676_x = 0xFE;

    fp->x67B = 0xFE;
    fp->x67A_y = 0xFE;
    fp->x679_x = 0xFE;

    fp->x68B = 0xFF;
    fp->x68A = 0xFF;
    fp->x689 = 0xFF;
    fp->x688 = 0xFF;
    fp->x687 = 0xFF;
    fp->x686 = 0xFF;
    fp->x685 = 0xFF;
    fp->x684 = 0xFF;
    fp->x683 = 0xFF;

    fp->x680 = 0xFF;
    fp->x67F = 0xFF;

    fp->x682 = 0xFF;
    fp->x681 = 0xFF;

    fp->x67E = 0xFF;
    fp->x67D = 0xFF;
    fp->x67C = 0xFF;
}

static void Fighter_UnkInitLoad_80068914_Inner1(HSD_GObj* fighter_gobj) {
    Fighter* fp = GET_FIGHTER_NEW(fighter_gobj);
    
    fp->input.x650 = 
    fp->input.x654 = 
    fp->input.x638_lsubStick_x = 
    fp->input.x63C_lsubStick_y = 
    fp->input.x640_lsubStick_x2 = 
    fp->input.x644_lsubStick_y2 = 
    fp->input.x620_lstick_x = 
    fp->input.x624_lstick_y = 
    fp->input.x628_lstick_x2 = 
    fp->input.x62C_lstick_y2 = 0.0f;

    fp->input.x660 = 0;
    fp->input.x66C = 0;
    fp->input.x668 = 0;
    fp->input.x65C_heldInputs = 0;
    
    fp->x679_x = 
    fp->x67A_y = 
    fp->x67B = 

    fp->x676_x = 
    fp->x677_y = 
    fp->x678 = 

    fp->x673 = 
    fp->x674 = 
    fp->x675 = 

    fp->x670_timer_lstick_tilt_x = 
    fp->x671_timer_lstick_tilt_y = 
    fp->x672_input_timer_counter = 0xFE;

    fp->x67C = 
    fp->x67D = 
    fp->x67E = 
    fp->x681 = 
    fp->x682 = 
    fp->x67F = 
    fp->x680 = 
    fp->x683 = 
    fp->x684 = 
    fp->x685 = 
    fp->x686 = 
    fp->x687 = 
    fp->x688 = 
    fp->x689 = 
    fp->x68A = 
    fp->x68B = 0xFF;
}

void Fighter_UnkInitLoad_80068914(HSD_GObj* fighter_gobj, struct S_TEMP1* argdata) {
    Fighter* fp = GET_FIGHTER_NEW(fighter_gobj);
    s32 costume_id;

    fp->x4_fighterKind = argdata->fighterKind;
    fp->xC_playerID = argdata->playerID;

    fp->x221F_flag.bits.b4 = argdata->flags.bits.b0;

    fp->x34_scale.x = Player_GetModelScale(fp->xC_playerID);
    fp->x61C = argdata->unk5;
    fp->x618_player_id = Player_GetPlayerId(fp->xC_playerID);
    fp->x61A_controller_index = Player_GetControllerIndex(fp->xC_playerID);
    fp->x2223_flag.bits.b6 = Player_GetFlagsBit5(fp->xC_playerID);
    fp->x2226_flag.bits.b3 = Player_GetFlagsBit6(fp->xC_playerID);
    fp->x2226_flag.bits.b6 = Player_GetFlagsBit7(fp->xC_playerID);
    fp->x2225_flag.bits.b5 = Player_GetMoreFlagsBit1(fp->xC_playerID);
    fp->x2225_flag.bits.b7 = Player_GetMoreFlagsBit2(fp->xC_playerID);
    fp->x2228_flag.bits.b3 = Player_GetMoreFlagsBit6(fp->xC_playerID);
    fp->x2229_b1 = Player_GetFlagsAEBit0(fp->xC_playerID);

    if (fp->x61A_controller_index > 4) {
        OSReport("fighter sub color num over!\n");
        __assert(__FILE__, 0x33C, "0");
    }

    if (fp->x61A_controller_index != 0) {
        struct RGBA* color = &p_ftCommonData->x6DC_colorsByPlayer[fp->x61A_controller_index - 1];
        fp->x610_color_rgba[0].r = (color->r * color->a) / 0xff;
        fp->x610_color_rgba[0].g = (color->g * color->a) / 0xff;
        fp->x610_color_rgba[0].b = (color->b * color->a) / 0xff;
        fp->x610_color_rgba[0].a = color->a;
    }

    costume_id = Player_GetCostumeId(fp->xC_playerID);
    if (costume_id >= CostumeListsForeachCharacter[fp->x4_fighterKind].numCostumes) {
        costume_id = 0;
    }
    
    fp->x619_costume_id = costume_id;
    fp->x61B_team = Player_GetTeam(fp->xC_playerID);
    fp->x0_fighter = fighter_gobj;
    fp->x10C_ftData = gFtDataList[fp->x4_fighterKind];
    func_800D0FA0(fighter_gobj);
    fp->x2CC = 0;
    fp->x2D0 = 0;
    fp->x18 = 0x155;
    fp->x1C_actionStateList = ActionStateList;
    fp->x20_actionStateList = ActionStateTableByCharacter[fp->x4_fighterKind];
    fp->x24 = fp->x10C_ftData->xC;
    fp->x28 = fp->x10C_ftData->x10;

    fp->input.x634 = 0.0f;
    fp->input.x630 = 0.0f;
    fp->input.x64C = 0.0f;
    fp->input.x648 = 0.0f;
    fp->input.x658 = 0.0f;
    fp->input.x664 = 0;

    Fighter_UnkInitLoad_80068914_Inner1(fighter_gobj);

    fp->x594_s32 = 0;
    fp->x21FC_flag.u8 = 1;

    fp->x221E_flag.bits.b0 = 0;
    fp->x221E_flag.bits.b1 = 0;
    fp->x221E_flag.bits.b2 = 0;
    fp->x221F_flag.bits.b1 = 0;
    fp->x221F_flag.bits.b2 = 0;

    fp->x209A = 0;
    fp->x221E_flag.bits.b5 = 0;
    fp->x221F_flag.bits.b0 = 0;
    fp->cb.x21EC_callback = 0;

    fp->x221D_flag.bits.b3 = 0;
    fp->x221D_flag.bits.b4 = 0;

    fp->x221F_flag.bits.b3 = 0;

    fp->x2220_flag.bits.b0 = 0;

    fp->x2221_flag.bits.b2 = 0;

    fp->x2229_b5_no_normal_motion = 0;
    fp->x2229_b6 = 0;
    fp->x2229_b7 = 0;

    fp->x222A_flag.bits.b0 = 0;
    fp->x222A_flag.bits.b1 = 0;

    fp->x2228_flag.bits.b5 = 0;
    fp->x2228_flag.bits.b6 = 0;

    fp->x2221_flag.bits.b3 = 0;

    fp->x2222_flag.bits.b0 = 0;
    fp->x2222_flag.bits.b1 = 0;
    fp->x2222_flag.bits.b4 = 0;
    fp->x2222_flag.bits.b5 = 0;
    fp->x2222_flag.bits.b6 = 0;


    fp->x2223_flag.bits.b1 = 0;

    fp->x40 = 0.0f;

    fp->x2224_flag.bits.b7 = 0;

    fp->x60C = 0;

    fp->x2225_flag.bits.b3 = 0;
    fp->x2228_flag.bits.b2 = 0;

    fp->x2226_flag.bits.b0 = 0;
    fp->x2226_flag.bits.b1 = 0;

    fp->x2227_flag.bits.b0 = 0;
    fp->x2224_flag.bits.b0 = 0;

    fp->x2114_SmashAttr.x2135 = -1;
    fp->x2184 = NULL;

    fp->x2229_b3 = 0;
}

// increments the spawn number, returns the spawn number value before incrementing
u32 Fighter_NewSpawn_80068E40()
{
	u32 spawnNum = g_spawnNumCounter++;
    if (g_spawnNumCounter == 0) g_spawnNumCounter = 1;
	return spawnNum;
}

void Fighter_80068E64(HSD_GObj* fighter_gobj) {
    Fighter* fp = GET_FIGHTER_NEW(fighter_gobj);

    if (stage_info.internal_stage_id == 0x1B) {
        fp->x34_scale.z = p_ftCommonData->x7E4_scaleZ;
    } else {
        fp->x34_scale.z = 1.0f;
    }
}

static void Fighter_80068E98_Inline2(HSD_GObj *fighter_gobj) {
    Fighter *fp = GET_FIGHTER_NEW(fighter_gobj);
    if (fp->x2229_b5_no_normal_motion == 0) {
        fp->x2EC = func_8001E8F8(func_80085E50(fp, 0x23));
        if (fp->x2228_flag.bits.b2 == 0) {
            fp->x2DC = func_8001E8F8(func_80085E50(fp, 7));
            fp->x2E0 = func_8001E8F8(func_80085E50(fp, 8));
            fp->x2E4 = func_8001E8F8(func_80085E50(fp, 9));
            fp->x2E8 = func_8001E8F8(func_80085E50(fp, 0x25));
        } 
    }
}

HSD_GObj* Fighter_80068E98(struct S_TEMP1* input) {
    HSD_GObj* fighter_gobj;
    Fighter* fp;
    HSD_JObj* jobj;

    fighter_gobj = func_803901F0(4, 8, 0);
    GObj_SetupGXLink(fighter_gobj, &func_80080E18, 5U, 0U);
    fp = HSD_ObjAlloc(&lbl_80458FD0);
    fp->x2D8_specialAttributes2 = HSD_ObjAlloc(&lbl_80458FFC);
    GObj_InitUserData(fighter_gobj, 4U, &Fighter_Unload_8006DABC, fp);
    func_8008572C(input->fighterKind);
    Fighter_UnkInitLoad_80068914(fighter_gobj, input);
    func_8006737C(lbl_803C26FC[fp->x4_fighterKind]);
    func_80085820(fp->x4_fighterKind, fp->x619_costume_id);
    
    Fighter_UnkUpdateCostumeJoint_800686E4(fighter_gobj); 
    
    func_80085B10(fp);
    func_80074E58(fp);
    func_800743E0(fighter_gobj);
    func_80070308(fighter_gobj);
    func_800C884C(fighter_gobj);

    Fighter_80068E64(fighter_gobj);
    
    func_800749CC(fighter_gobj);
    func_8007077C(fighter_gobj);
    func_8009CF84(fp);
    func_8006FE48(fighter_gobj);

    Fighter_UnkUpdateVecFromBones_8006876C(fp);
    
    func_8009F578(fp);

    if (ft_OnLoad[fp->x4_fighterKind]) {
        ft_OnLoad[fp->x4_fighterKind](fighter_gobj);
    }

    Fighter_80068E98_Inline2(fighter_gobj);

    func_8007B320(fighter_gobj);
    fp->x890_cameraBox = func_80029020();

    jobj = (void*)getHSDJObj(fighter_gobj);
    func_8000ED54(&fp->x20A4, jobj);
    func_8038FD54(fighter_gobj, &Fighter_8006A1BC, 0);
    func_8038FD54(fighter_gobj, &Fighter_8006A360, 1);
    func_8038FD54(fighter_gobj, &Fighter_8006ABA0, 2);
    func_8038FD54(fighter_gobj, &Fighter_Spaghetti_8006AD10, 3);
    func_8038FD54(fighter_gobj, (void*) &Fighter_procUpdate, 4);
    func_8038FD54(fighter_gobj, (void*) &Fighter_8006C27C, 6);
    func_8038FD54(fighter_gobj, &Fighter_8006C5F4, 7);
    func_8038FD54(fighter_gobj, &Fighter_CallAcessoryCallbacks_8006C624, 8);
    func_8038FD54(fighter_gobj, &Fighter_8006C80C, 9);
    func_8038FD54(fighter_gobj, &Fighter_UnkProcessGrab_8006CA5C, 0xC);
    func_8038FD54(fighter_gobj, &Fighter_8006CB94, 0xD);
    func_8038FD54(fighter_gobj, &Fighter_UnkProcessShieldHit_8006D1EC, 0xE);
    func_8038FD54(fighter_gobj, &Fighter_8006D9AC, 0x10);
    func_8038FD54(fighter_gobj, &Fighter_UnkCallCameraCallback_8006D9EC, 0x12);
    func_8038FD54(fighter_gobj, &Fighter_8006DA4C, 0x16);
    Fighter_UnkProcessDeath_80068354(fighter_gobj);

    if (fp->x4_fighterKind == 0x1B) {
        func_8014FE10(fighter_gobj);
    }
    else if (fp->x4_fighterKind == 0x1C) {
        func_80155FCC(fighter_gobj);
    }
    else if (input->flags.bits.b1 != 0) {
        func_800BFD04(fighter_gobj);
    }
    else if (Player_GetFlagsBit3( fp->xC_playerID) != 0) {
        func_800C61B0(fighter_gobj);
    }
    else {
        if (!fp->x2229_b5_no_normal_motion) {
            func_8007D92C(fighter_gobj);
        } else {
            OSReport("ellegal flag fp->no_normal_motion\n");
            __assert(__FILE__, 1065, "0");
        }
    }
    func_800867E8(fighter_gobj);
    return fighter_gobj;
}

void Fighter_ActionStateChange_800693AC(HSD_GObj* fighter_gobj, s32 new_action_state_index, s32 arg2, HSD_GObj* otherObj, f32 arg8, f32 arg9, f32 argA) {
    HSD_JObj* jobj = fighter_gobj->hsd_obj;
    Fighter* fp = GET_FIGHTER_NEW(fighter_gobj);
    struct ActionState* new_action_state;
    struct S_TEMP4* unk_struct_x18;
    s32 bone_index;
    u8* unk_byte_ptr;
    BOOL animflags_bool;
    union Struct2070 x2070;

    fp->x10_action_state_index = new_action_state_index;
    fp->x30_facingDirectionRepeated = fp->x2C_facing_direction;
        
    HSD_JObjSetTranslate(jobj, &fp->xB0_pos);
    func_80067624(fighter_gobj, &fp->x60C);
    
    if ((arg2 & FIGHTER_HIT_NOUPDATE) == 0) {
        if (fp->x2219_flag.bits.b3 != 0) {
            func_8007AFF8(fighter_gobj);
        }
        if (fp->x2219_flag.bits.b4 != 0) {
            func_8007C114(fighter_gobj);
        }
    }

    if ((arg2 & FIGHTER_THROW_EXCEPTION_NOUPDATE) == 0) {
        fp->x1064_thrownHitbox.x134 = 0;
    }

    if ((arg2 & FIGHTER_HITSTATUS_COLANIM_PRESERVE) == 0) {
        if (fp->x1988 != 0) {
            func_8007B62C(fighter_gobj, 0);
        }
        if (fp->x221A_flag.bits.b5 != 0) {
            func_8007B0C0(fighter_gobj, 0);
        }
    }

    if (fp->x221A_flag.bits.b6 != 0) {
        func_8007B4E0(fighter_gobj);
    }
    

    if (((arg2 & FIGHTER_MODEL_NOUPDATE) == 0) && (fp->x221D_flag.bits.b2 != 0U)) {
        func_80074A8C(fighter_gobj);
    }

    if (((arg2 & FIGHTER_MATANIM_NOUPDATE) == 0) && ((fp->x221E_flag.bits.b7) != 0)) {
        func_80070654(fighter_gobj);
    }

    if ((arg2 & FIGHTER_PARASOL_NOUPDATE) == 0) {
        fp->x2221_flag.bits.b4 = 0;
        if ((ftGetParasolStatus(fighter_gobj) != -1) && (ftGetParasolStatus(fighter_gobj) != 6)) {
            func_8007E83C(fighter_gobj, 6, 0.0f);
        }
    }
    
    func_80070F28(fighter_gobj);
    func_80070E74(fighter_gobj);
    func_8007ECD4(fp, 7);
    func_8007ECD4(fp, 8);
    func_8007ECD4(fp, 0x24);

    if ((arg2 & FIGHTER_RUMBLE_NOUPDATE) == 0) {
        func_8007ECD4(fp, 1);
        func_8007ECD4(fp, 0x19);
    }

    if (((arg2 & FIGHTER_PART_HITSTATUS_COLANIM_PRESERVE) == 0) && (fp->x2221_flag.bits.b1 != 0U)) {
        func_8007B6EC(fighter_gobj);
        func_8007B760(fighter_gobj, p_ftCommonData->x134);
        fp->x2221_flag.bits.b1 = 0;
    }
    func_8007E2F4(fp, 0);

    if (fp->dmg.x18F4 != 0) {
        fp->dmg.x18F4 = 0;
        fp->x2220_flag.bits.b4 = 0;
    }

    if ((arg2 & FIGHTER_SKIP_UNK_0x2222) == 0) {
        fp->x2222_flag.bits.b2 = 0;
    }

    if ((arg2 & FIGHTER_METALB_NOUPDATE) == 0) {
        fp->x2223_flag.bits.b4 = 0;
    }

    if ((arg2 & FIGHTER_UNK_0x2227) == 0) {
        fp->x2227_flag.bits.b2 = 0;
    }

    if (((arg2 & FIGHTER_HITSTUN_FLAG_NOUPDATE) == 0) && (fp->x221C_flag.bits.b6 != 0U)) {
        fp->x221C_flag.bits.b6 = 0;
        fp->x2098 = p_ftCommonData->x4CC;
    }

    
    fp->x221F_flag.bits.b3 = 0;
    fp->x2219_flag.bits.b1 = 0;
    fp->x2219_flag.bits.b2 = 0;

    fp->dmg.x182c_behavior = 1.0f;
    fp->dmg.x1850_forceApplied = 0.0f;
    fp->dmg.x18A8 = 0.0f;
    fp->dmg.x18B4_armor = 0.0f;
    fp->dmg.x18a0 = 0.0f;

    fp->x221A_flag.bits.b7 = 0;
    fp->x221B_flag.bits.b0 = 0;
    fp->x221C_flag.bits.b3 = 0;

    fp->x19B4_shieldUnk = 0.0f;
    fp->x19B8_shieldUnk = 0.0f;

    fp->x221D_flag.bits.b5 = 0;
    fp->x2218_flag.bits.b3 = 0;
    fp->x2218_flag.bits.b6 = 0;
    fp->x221C_flag.bits.b4 = 0;


    fp->x1A6A = 0;

    fp->x221D_flag.bits.b7 = 0;
    fp->x221E_flag.bits.b0 = 0;
    fp->x221E_flag.bits.b1 = 0;
    fp->x221E_flag.bits.b2 = 0;
    fp->x221F_flag.bits.b1 = 0;
    fp->x221E_flag.bits.b5 = 0;
    fp->x221E_flag.bits.b6 = 0;
    fp->x2220_flag.bits.b3 = 0;
    fp->x2220_flag.bits.b7 = 0;

    fp->x209C = 0;

    fp->x2223_flag.bits.b0 = 0;
    fp->x2222_flag.bits.b3 = 0;
    fp->x2224_flag.bits.b5 = 0;
    fp->x2225_flag.bits.b1 = 0;
    fp->x2225_flag.bits.b4 = 0;

    func_8004CBF4(&fp->x6F0_collData);

    func_800DEEA8(fighter_gobj);

    fp->x2114_SmashAttr.x2138_smashSinceHitbox = -1.0f;
    fp->x2224_flag.bits.b4 = 0;

    if ((arg2 & FIGHTER_ITEMVIS_NOUPDATE) == 0) {
        fp->x221E_flag.bits.b3 = 1;
    } else if (fp->x221E_flag.bits.b3 == 0U) {
        func_8007F578(fighter_gobj);
    }

    if ((arg2 & FIGHTER_MODELPART_VIS_NOUPDATE) == 0) {
        fp->x221E_flag.bits.b4 = 1;
    }

    if ((arg2 & FIGHTER_MODEL_FLAG_NOUPDATE) == 0) {
        fp->x2225_flag.bits.b2 = 1;
    }

    if ((arg2 & FIGHTER_FASTFALL_PRESERVE) == 0) {
        fp->x221A_flag.bits.b4 = 0;
    }

    if ((arg2 & FIGHTER_COLANIM_NOUPDATE) == 0) {
        func_800C0134(fp);
    }

    if (((arg2 & FIGHTER_GFX_PRESERVE) == 0) && (fp->x2219_flag.bits.b0 != 0U)) {
        func_8007DB24(fighter_gobj);
    }

    if (((arg2 & FIGHTER_ACCESSORY_PRESERVE) == 0) && ((u32) fp->x20A0_accessory != 0U)) {
        HSD_JObjRemoveAll(fp->x20A0_accessory);
        fp->x20A0_accessory = 0U;
    }

    if (fp->xE0_ground_or_air == 0) {
        if (fp->x4_fighterKind == 9) {
            fp->sa.peach.x222C = 1;
        }
        fp->x2221_flag.bits.b5 = 0;
        fp->x2221_flag.bits.b7 = 1;
        fp->x2221_flag.bits.b6 = 1;
        fp->x2224_flag.bits.b1 = 0;
        fp->x2227_flag.bits.b1 = 0;
        fp->x213C = -1;

        if (fp->x2227_flag.bits.b4 != 0U) {
            func_8003FE1C(fp->xC_playerID, fp->x221F_flag.bits.b4);
            fp->x2227_flag.bits.b4 = 0;
        }
        fp->x2227_flag.bits.b5 = 0;
        func_80040330(fp->xC_playerID, fp->x221F_flag.bits.b4, fp->x2140);
        fp->x2140 = 0.0f;
        fp->x2228_flag.bits.b6 = 0;
        fp->x2180 = 6;

    }
    

    if ((new_action_state_index != 0xE) && (new_action_state_index != 0xF) && (new_action_state_index != 0x10) && (new_action_state_index != 0x11)) {
        fp->x196C_hitlag_mult = 0.0f;
    }

    if ((arg2 & FIGHTER_SFX_PRESERVE) == 0) {
        func_80088884(fp);
        func_800888E0(fp);
        func_800887CC(fp);
    }

    if ((arg2 & FIGHTER_SWORDTRAIL_PRESERVE) == 0) {
        fp->x2100 = -1;
    }
    if ((arg2 & FIGHTER_NAMETAGVIS_NOUPDATE) == 0) {
        fp->x209A = 0;
    }

    fp->x2222_flag.bits.b7 = 0;

    if ((arg2 & FIGHTER_PHYS_UNKUPDATE) != 0) {
        fp->x100 = 0.0f;
    } else {
        fp->x100 = -1.0f;
    }

    if ((arg2 & FIGHTER_UNK_0x1000000) == 0) {
        fp->x221C_u16_y = 0;
    }

    fp->x6BC_inputStickangle = 0.0f;

    func_8007592C(fp, 0, 0.0f);
    func_80075AF0(fp, 0, (HALF_PI * fp->x2C_facing_direction));
    func_80075CB4(fp, 0, 0.0f);

    if (new_action_state_index >= fp->x18) {
        new_action_state = &fp->x20_actionStateList[(new_action_state_index - fp->x18)];
    } else {
        new_action_state = &fp->x1C_actionStateList[new_action_state_index];
    }

    

    if (fp->xE0_ground_or_air == GA_Ground) {
        if ((arg2 & 0x40) == 0) {
            if (new_action_state->x9_flags.bits.b1 != 0  && fp->dmg.x18C8 == -1) {
                if (p_ftCommonData->x814 > 0) {
                    fp->dmg.x18C8 = p_ftCommonData->x814;
                } else {
                    fp->dmg.x18C8 = 1;
                }
            }
        }
    }

    // load in the union.
    x2070 = fp->x2070;
    func_800890D0(fp, new_action_state->move_id);
    func_800895E0(fp, new_action_state->x4_flags);
    fp->x2225_flag.bits.b3 = new_action_state->x9_flags.bits.b0;

    if (fp->x2226_flag.bits.b4 != 0U) {
        if (fp->x2070.x2071_b5 != 0U) {
            func_800C8B2C(fp, 0x7E, 0);
        }
        if (fp->x2070.x2071_b6 != 0U) {
            func_800C8B2C(fp, 0x7F, 0);
        }
    }

    if (fp->cb.x21EC_callback) {
        fp->cb.x21EC_callback(fighter_gobj);
        fp->cb.x21EC_callback = 0U;
    }

    if ((arg2 & FIGHTER_ATTACKCOUNT_NOUPDATE) == 0) {
        func_80037C60(fighter_gobj, x2070.x2070_int);
    }

    fp->x14_action_id = new_action_state->action_id;
    fp->x89C_frameSpeedMul = arg9;
    fp->x8A0_unk = arg9;
    
    fp->x894_currentAnimFrame = (arg8 - fp->x89C_frameSpeedMul);
    fp->x898_unk = 0.0f;
    
    
    
    if ((fp->x594_animCurrFlags1.bits.b0) || (fp->x594_animCurrFlags1.bits.b5)) {
        animflags_bool = TRUE;
    } else {
        animflags_bool = FALSE;
    }
    
    if (fp->x14_action_id != -1) {
        Vec translation;
        Quaternion quat;

        bone_index = fp->x596_bits.x7;

        if ((arg2 & FIGHTER_FREEZESTATE) != 0) {
            fp->x2223_flag.bits.b0 = 1;
            fp->x104 = 0x14;
            fp->x89C_frameSpeedMul = 0.0f;
            arg9 = 0.0f;
        }
    
        if (otherObj != NULL) {
            Fighter *newFp = GET_FIGHTER_NEW(otherObj);
            unk_struct_x18 = &newFp->x24[fp->x14_action_id];
            unk_byte_ptr = &newFp->x28[fp->x14_action_id << 1];
        } else {
            Fighter *newFp = fp;
            unk_struct_x18 = &newFp->x24[fp->x14_action_id];
            unk_byte_ptr = &newFp->x28[fp->x14_action_id << 1];
        }
        fp->x594_s32 = unk_struct_x18->x10_animCurrFlags;
        func_8009E7B4(fp, unk_byte_ptr);
        if ((arg2 & FIGHTER_ANIM_NOUPDATE) == 0) {
    
            if (otherObj != 0U) {
                Fighter *newFp = GET_FIGHTER_NEW(otherObj);
                func_80085CD8(fp, newFp, fp->x14_action_id);
                func_8007B8CC(fp, otherObj);
            } else {
                func_80085CD8(fp, fp, fp->x14_action_id);
            }
            fp->x3EC = unk_struct_x18->xC;
            fp->x3F0 = 0;
    
            
            if (arg8) {
                if (fp->x590 != 0U) {
                    func_8006EBE8(fighter_gobj, arg8 - arg9, arg9,(argA == -1.0f) ? 0.0f :  (argA) ? argA : *unk_byte_ptr);
                }
                func_8006E9B4(fighter_gobj);
                if (fp->x594_animCurrFlags1.bits.b0 != 0U) {
                    fp->x6B0.x = fp->x6B0.y = fp->x6B0.z = 0.0f;
                    fp->x6A4_transNOffset.x = fp->x6A4_transNOffset.y = fp->x6A4_transNOffset.z = 0.0f;
                    fp->x698 = fp->x68C_transNPos;
                }
                
                if (fp->x594_animCurrFlags1.bits.b5 != 0U) {
                    fp->x6E4.x = fp->x6E4.y = fp->x6E4.z = 0.0f;
                    fp->x6D8.x = fp->x6D8.y = fp->x6D8.z = 0.0f;
                    fp->x6CC = fp->x6C0;
                }
                fp->x3E4 = -arg8;
            } else {
                if (fp->x590 != 0U) {
                    func_8006EBE8(fighter_gobj, arg8, arg9, (argA == -1.0f) ? 0.0f :  (argA) ? argA : *unk_byte_ptr);
                }
                fp->x3E4 = 0.0f;
            }
    
            func_8006E9B4(fighter_gobj);
            if ((bone_index != 0) && (*unk_byte_ptr != 0U)) {
                HSD_JObj* temp_joint = fp->x5E8_fighterBones[bone_index].x4_jobj2;
    
                HSD_JObjGetTranslation(temp_joint, &translation);
                HSD_JObjSetTranslate(fp->x5E8_fighterBones[bone_index].x0_jobj, &translation);
                HSD_JObjGetRotation(temp_joint, &quat);
                func_8007584C(fp->x5E8_fighterBones[bone_index].x0_jobj, &quat);
            }
    
            if (fp->x594_animCurrFlags1.bits.b0 != 0U) {
                if (!arg8) {
                    fp->x6B0.x = fp->x6B0.y = fp->x6B0.z = 0.0f;
                    fp->x6A4_transNOffset.x = fp->x6A4_transNOffset.y = fp->x6A4_transNOffset.z = 0.0f;
                    fp->x698 = fp->x68C_transNPos;
                } else if (((arg2 & FIGHTER_ANIMVEL_NOUPDATE) == 0) && (fp->xE0_ground_or_air == GA_Ground)) {
                    f32 temp_vel = fp->x6A4_transNOffset.z * fp->x2C_facing_direction;
                    fp->x80_self_vel.x = temp_vel;
                    fp->xEC_ground_vel = temp_vel;
                }
            }
    
            if (fp->x594_animCurrFlags1.bits.b5 != 0U) {
                if (!arg8) {
                    fp->x6E4.x = fp->x6E4.y = fp->x6E4.z = 0.0f;
                    fp->x6D8.x = fp->x6D8.y = fp->x6D8.z = 0.0f;
                    fp->x6CC = fp->x6C0;
                } else if (((arg2 & FIGHTER_ANIMVEL_NOUPDATE) == 0) && (fp->xE0_ground_or_air == GA_Ground)) {
                    f32 temp_vel = fp->x6D8.z * fp->x2C_facing_direction;
                    fp->x80_self_vel.x = temp_vel;
                    fp->xEC_ground_vel = temp_vel;
                }
            }
            if ((arg2 & FIGHTER_CMD_UPDATE) != 0) {
                func_8007349C(fighter_gobj);
            } else if (arg8) {
                func_80073354(fighter_gobj);
            } else {
                func_800C0408(fighter_gobj);
                func_80073240(fighter_gobj);
            }
        } else {
            fp->x14_action_id = -1;
        }
    }
    
    
    
    if (fp->x14_action_id == -1) {
        fp->x594_s32 = 0;
        func_80070758(jobj);
        func_80070758(fp->x8AC_animSkeleton);
        fp->x3EC = 0;
        fp->x8A4_animBlendFrames = 0;
        fp->x8A8_unk = 0;
    }
    
    if (animflags_bool) {
        if (!fp->x594_animCurrFlags1.bits.b0 && !fp->x594_animCurrFlags1.bits.b0) {
            !fp;
            func_8007CC78(fp, fp->x110_attr.x138_DashrunTerminalVelocity);
        }
    }
    
    fp->cb.x21A0_callback_Anim = new_action_state->cb_Anim;
    fp->cb.x219C_callback_IASA = new_action_state->cb_Input;
    fp->cb.x21A4_callback_Phys = new_action_state->cb_Physics;
    fp->cb.x21A8_callback_Coll = new_action_state->cb_Collision;
    fp->cb.x21AC_callback_Cam = new_action_state->cb_Camera;
    
    fp->cb.x21B0_callback_Accessory1 = 0;
    fp->cb.x21BC_callback_Accessory4 = 0;
    fp->cb.x21C0_callback_OnGiveDamage = 0;
    fp->cb.x21C4_callback_OnShieldHit = 0;
    fp->cb.x21C8_callback_OnReflectHit = 0;
    fp->cb.x21D0_callback_EveryHitlag = 0;
    fp->cb.x21CC_callback = 0;
    fp->cb.x21D8_callback_ExitHitlag = 0;
    fp->cb.x21D4_callback_EnterHitlag = 0;
    fp->cb.x21DC_callback_OnTakeDamage = 0;
    fp->cb.x21F0_callback = 0;
    fp->cb.x21F4_callback = 0;
    fp->cb.x21F8_callback = 0;
    fp->cb.x21E4_callback_OnDeath2 = 0;
}

void Fighter_8006A1BC(HSD_GObj* fighter_gobj) {
    Fighter* fp = GET_FIGHTER_NEW(fighter_gobj);

    if (!fp->x221F_flag.bits.b3) {
        if (fp->dmg.x1954 > 0.0f) {
            fp->dmg.x1954 -= 1.0f;
            if (fp->dmg.x1954 <= 0.0f) {
                fp->dmg.x1954 = 0.0f;
                if (!fp->x221A_flag.bits.b2 && !fp->x2219_flag.bits.b7) {
                    Fighter_8006D10C(fighter_gobj);
                }
            }
        }

        if (fp->x221A_flag.bits.b1) {
            Fighter_8006CFE0(fighter_gobj);
            fp->x221A_flag.bits.b1 = 0;
        }

        if (fp->dmg.x195c_hitlag_frames > 0.0f) {
            fp->dmg.x195c_hitlag_frames -= 1.0f;
            if (fp->dmg.x195c_hitlag_frames <= 0.0f) {
                fp->dmg.x195c_hitlag_frames = 0.0f;
                if (fp->x221A_flag.bits.b3) {
                    func_80090718(fp);
                    fp->x221A_flag.bits.b3 = 0;
                }
                if ((!fp->dmg.x1954) && !fp->x2219_flag.bits.b7) {
                    Fighter_8006D10C(fighter_gobj);
                }
                fp->x221A_flag.bits.b2 = 0;
            }
        }
        func_800C37A0(fighter_gobj);

        while (fp->x200C != 0) {
            func_800D14E4(fighter_gobj);
            fp->x200C--;
        }

        while (fp->x2010 != 0) {
            func_800D1E80(fighter_gobj);
            fp->x2010--;
        }

        func_800819A8(fighter_gobj);
        fp->x2219_flag.bits.b6 = fp->x2219_flag.bits.b5;
    }
}

void Fighter_8006A360(HSD_GObj* fighter_gobj) {
    Fighter* fp = GET_FIGHTER_NEW(fighter_gobj);

    if (!fp->x221F_flag.bits.b3) {
        fp->xC8_pos_delta.x = fp->xB0_pos.x - fp->xBC_prevPos.x;
        fp->xC8_pos_delta.y = fp->xB0_pos.y - fp->xBC_prevPos.y;
        fp->xC8_pos_delta.z = fp->xB0_pos.z - fp->xBC_prevPos.z;

        fp->xBC_prevPos = fp->xB0_pos;

        if (fp->dmg.x18C8 != -1 && fp->dmg.x18C8 > 0) {
            fp->dmg.x18C8--;
            if (fp->dmg.x18C8 == 0) {
                fp->dmg.x18c4_source_ply = 6;
                fp->dmg.x18C8 = -1;
                fp->dmg.x18D0 = -0xA;
            }
        }

        if (fp->x1990) {
            fp->x1990--;
            if (fp->x1990 == 0 && !fp->x2221_flag.bits.b0) {
                fp->x198C = fp->x1994 != 0 ? 1 : 0;

                if (func_800C0694(fp) == 9) {
                    func_800C0200(fp, 9);
                }
            }
        }

        if (fp->x1994) {
            fp->x1994--;
            if (fp->x1994 == 0) {
                fp->x198C = (fp->x2221_flag.bits.b0 || fp->x1990 != 0) ? 2 : 0;

                if (func_800C0694(fp) == 9) {
                    func_800C0200(fp, 9);
                }
            }
        }

        if (fp->x221D_flag.bits.b6) {
            if (fp->x2004) {
                fp->x2004--;
                if (fp->x2004 == 0) {
                    fp->x221D_flag.bits.b6 = 0;
                    if (func_800C0694(fp) == 0x6B) {
                        func_800C0200(fp, 0x6B);
                    }
                } else if (fp->x2004 == func_8026B588()) {
                    func_800880D8(fp);
                }
            }
        }

        if (fp->x2220_flag.bits.b5 || fp->x2220_flag.bits.b6) {
            if (fp->x2008) fp->x2008--;

            if (fp->x2008 == 0) {
                if (fp->x2220_flag.bits.b5) {
                    func_800D1A8C(fighter_gobj);
                } else if (fp->x2220_flag.bits.b6) {
                    func_800D237C(fighter_gobj);
                }
            }
        }

        if (fp->x197C) {
            if (fp->x2014) {
                fp->x2014--;
                if (fp->x2014 == 0) {
                    func_8007F8E8(fighter_gobj);
                    func_8026A8EC(fp->x197C);
                    func_8007F9B4(fighter_gobj);
                }
            }
        }

        if (fp->x2223_flag.bits.b7) {
            if (fp->x2028) {
                fp->x2028--;
                if (!fp->x2028 || fp->x202C <= 0) {
                    func_800C8540(fighter_gobj);
                }
            }
        }

        
        if (fp->x2227_flag.bits.b3) {
            if (fp->x2034) {
                fp->x2034--;
                if (!fp->x2034 || fp->x2038 <= 0) {
                    func_800C9034(fighter_gobj);
                    return;
                }
            }
        }

        if (fp->x1980) {
            fp->x2018--;
            fp->x201C--;

            if (fp->x201C == 0) {
                Fighter_TakeDamage_8006CC7C(fp, p_ftCommonData->x6F4_unkDamage);
                fp->x201C = p_ftCommonData->x6F8;
            }

            if (fp->x2018 <= 0) {
                Vec3 lbl_803B7488_2 = lbl_803B7488;
                func_8007F8E8(fighter_gobj);
                func_8026ABD8(fp->x1980, &lbl_803B7488_2, 0.0f);
                func_8007FF74(fighter_gobj);
            }
        }


        if (fp->x2226_flag.bits.b4) {
            if (fp->x2030) {
                fp->x2030--;
                if (fp->x2030 == 0) {
                    func_800C8A64(fighter_gobj);
                    return;
                }
                if (!fp->x2226_flag.bits.b3 && fp->x2030 == p_ftCommonData->x7D0 && func_800C8B2C(fp, 0x7D, 0)) {
                    fp->x2226_flag.bits.b7 = 1;
                }
            }
        }

        if (fp->x2221_flag.bits.b4) {
            if (fp->x2104) {
                fp->x2104--;
                if (fp->x2104 == 0) {
                    fp->x2221_flag.bits.b4 = 0;

                    if (fp->x1974_heldItem && itGetKind(fp->x1974_heldItem) == 0x67) {
                        fp->x2221_flag.bits.b5 = 1;
                        func_800968C8(fighter_gobj);
                    } else {
                        func_80095744(fighter_gobj, 0);
                    }
                    
                }
            }
        }

        if (!fp->x221F_flag.bits.b4 && func_80031144() == 1.0f) {
            if (fp->dmg.x1830_percent < p_ftCommonData->x7B0) {
                if (func_802FC998(fp->xC_playerID) && (Player_GetMoreFlagsBit3(fp->xC_playerID) != 0)) {
                    fp->dmg.x1910++;
                } else {
                    fp->dmg.x1910 = 0;
                }

                if (fp->dmg.x1910 >= p_ftCommonData->x7AC) {
                    Fighter_TakeDamage_8006CC7C(fp, p_ftCommonData->x7B4_unkDamage);
                    fp->dmg.x1910 = 0;
                }
            }
        }

        if (fp->dmg.x18F0) {
            fp->dmg.x18F0--;
            if (fp->dmg.x1830_percent > 0.0f) {
                fp->dmg.x1830_percent--;
                func_80088640(fp, 0x7D, 0x7F, 0x40);
                Player_SetHPByIndex(fp->xC_playerID, fp->x221F_flag.bits.b4, fp->dmg.x1830_percent);
                func_80040B8C(fp->xC_playerID, fp->x221F_flag.bits.b4, 1);
            }

            if (fp->dmg.x1830_percent <= 0.0f) {
                fp->dmg.x1830_percent = 0.0f;
                fp->dmg.x18F0 = 0;
            }

            if (fp->dmg.x18F0 == 0) {
                if (func_800C0694(fp) == 8) {
                    func_800C0200(fp, 8);
                }
                func_8007ECD4(fp, 2);
            }
        }

        if (fp->x1974_heldItem) {
            if (itGetKind(fp->x1974_heldItem) != 0x1C) {
                !fp;
            } else {
                func_800C511C(fighter_gobj);
            }
        }

        if (fp->dmg.x18fa_model_shift_frames) {
            fp->dmg.x18fa_model_shift_frames--;
            fp->dmg.x18FC++;
            if (fp->dmg.x18FC >= fp->dmg.x18FD) {
                fp->dmg.x18FC = 0;
            }
        }

        if (lbl_803C1DB4[fp->x4_fighterKind]) {
            lbl_803C1DB4[fp->x4_fighterKind](fighter_gobj);
        }

        if (fp->cb.x21CC_callback) {
            fp->cb.x21CC_callback(fighter_gobj);
        }

        if (!fp->x2219_flag.bits.b5) {
            if (fp->x209A > 1  &&  !fp->x221D_flag.bits.b4) {
                fp->x209A--;
            }
            if (fp->x2223_flag.bits.b0) {
                if (fp->x104 == 0x14U) {
                    func_8006F0FC(fighter_gobj, 0.0f);
                } else {
                    fp->x89C_frameSpeedMul += fp->x8A0_unk;
                }
                fp->x104--;
                if (fp->x104 == 0) {
                    func_8006F0FC(fighter_gobj, fp->x89C_frameSpeedMul);
                    fp->x104 = 0x14U;
                }
            }

            if (fp->x2114_SmashAttr.x2138_smashSinceHitbox != -1.0f) {
                fp->x2114_SmashAttr.x2138_smashSinceHitbox++;
            }

            if (fp->dmg.x18ac_time_since_hit != -1) {
                fp->dmg.x18ac_time_since_hit++;
            }
            func_8006EBA4(fighter_gobj);
            func_800D71D8(fighter_gobj);
            func_800764DC(fighter_gobj);

            if (!fp->x221C_flag.bits.b6) {
                func_800411C4(fp->xC_playerID, fp->x221F_flag.bits.b4);
            }
            func_800DEF38(fighter_gobj);

            if (fp->cb.x21A0_callback_Anim) {
                fp->cb.x21A0_callback_Anim(fighter_gobj);
            }
        }

        func_8007E0E4(fighter_gobj);
        func_800C0408(fighter_gobj);
    }
}

void Fighter_8006ABA0(HSD_GObj* fighter_gobj) {
    if (!(GET_FIGHTER_NEW(fighter_gobj))->x221F_flag.bits.b3 && func_800A2040()) {
        func_800B3900(fighter_gobj);
    }
}

//https://decomp.me/scratch/A7CgG
void Fighter_UnkIncrementCounters_8006ABEC(HSD_GObj* fighter_gobj) {
    Fighter* fp = GET_FIGHTER_NEW(fighter_gobj);

    if (func_800CAE80()) {
        fp->x68A = fp->x685;
        fp->x685 = 0;
    } else if (fp->x685 < 0xFF) {
        fp->x685++;
    }

    if (func_800D6928(fp)) {
        fp->x68B = fp->x686;
        fp->x686 = 0;
    } else if (fp->x686 < 0xFF) {
        fp->x686++;
    }

    if (func_800D688C(fp)) {
        fp->x687 = 0;
    } else if (fp->x687 < 0xFF) {
        fp->x687++;
    }
    if (func_800964FC(fp)) {
        fp->x688 = 0;
    } else if (fp->x688 < 0xFF) {
        fp->x688++;
    }

    if (func_800D67C4(fp)) {
        fp->x689 = 0;
    } else if (fp->x689 < 0xFF) {
        fp->x689++;
    }
}

// the stick pairs seen in input structs might make more sense as an array of 2, or a struct of 2 floats.. if it still matches.
#define SET_STICKS(stickXPtr, stickYPtr, x, y) \
    do { \
        f32 *stickX = (f32*)&stickXPtr; \
        f32 *stickY = (f32*)&stickYPtr; \
        *stickX = x; \
        *stickY = y; \
    } while(0)

static void Fighter_Spaghetti_8006AD10_Inner1(Fighter* fp) {
    s32 temp0_loc_1;
    s32 temp0_loc_0;

    temp0_loc_0 = (fp->input.x65C_heldInputs & (fp->input.x660 ^ fp->input.x65C_heldInputs));
    temp0_loc_1 = (fp->input.x660 & (fp->input.x660 ^ fp->input.x65C_heldInputs));

    if (fp->x2219_flag.bits.b5) {
        fp->input.x668 |= temp0_loc_0;
        fp->input.x66C |= temp0_loc_1;
    } else {
        fp->input.x668 = temp0_loc_0;
        fp->input.x66C = temp0_loc_1;
    }
}

void Fighter_Spaghetti_8006AD10(HSD_GObj* fighter_gobj) {
    Fighter* fp = GET_FIGHTER_NEW(fighter_gobj);
    f32 tempf1;
    f32 tempf0;

    if (!fp->x221F_flag.bits.b3) {
        if (!fp->x2224_flag.bits.b2) {
            if (!fp->x221D_flag.bits.b3) {
                SET_STICKS(fp->input.x628_lstick_x2, fp->input.x62C_lstick_y2, fp->input.x630, fp->input.x634);
                SET_STICKS(fp->input.x640_lsubStick_x2, fp->input.x644_lsubStick_y2, fp->input.x648, fp->input.x64C);
                fp->input.x654 = fp->input.x658;
                fp->input.x660 = fp->input.x664;
                fp->x221D_flag.bits.b3 = 1;
            } else {
                SET_STICKS(fp->input.x628_lstick_x2, fp->input.x62C_lstick_y2, fp->input.x620_lstick_x, fp->input.x624_lstick_y);
                SET_STICKS(fp->input.x640_lsubStick_x2, fp->input.x644_lsubStick_y2, fp->input.x638_lsubStick_x, fp->input.x63C_lsubStick_y);
                fp->input.x654 = fp->input.x650;
                fp->input.x660 = fp->input.x65C_heldInputs;
            }

            if (func_800A2040(fp)) {
                SET_STICKS(fp->input.x620_lstick_x, fp->input.x624_lstick_y, func_800A17E4(fp), func_800A1874(fp));
                if (g_debugLevel < 3  &&  func_8016B41C() == 0) {
                    SET_STICKS(fp->input.x638_lsubStick_x, fp->input.x63C_lsubStick_y, func_800A1994(fp), func_800A1A24(fp));
                }
                else {
                    fp->input.x638_lsubStick_x = 0;
                    fp->input.x63C_lsubStick_y = 0;
                }

                tempf0 = func_800A1904(fp);
                tempf1 = func_800A1948(fp);

                fp->input.x650 = (tempf0 > tempf1) ? tempf0 : tempf1;

            } else {
                SET_STICKS(fp->input.x620_lstick_x, fp->input.x624_lstick_y, HSD_PadRumbleData[fp->x618_player_id].nml_stickX, HSD_PadRumbleData[fp->x618_player_id].nml_stickY);
                if (g_debugLevel < 3  &&  func_8016B41C() == 0) {
                    SET_STICKS(fp->input.x638_lsubStick_x, fp->input.x63C_lsubStick_y, HSD_PadRumbleData[fp->x618_player_id].nml_subStickX, HSD_PadRumbleData[fp->x618_player_id].nml_subStickY);
                } else {
                    fp->input.x638_lsubStick_x = 0;
                    fp->input.x63C_lsubStick_y = 0;
                }

                tempf1 = HSD_PadRumbleData[fp->x618_player_id].nml_analogR;
                tempf0 = HSD_PadRumbleData[fp->x618_player_id].nml_analogL;

                fp->input.x650 = (tempf0 > tempf1) ? tempf0 : tempf1;
            }

            if (fabs_inline(fp->input.x620_lstick_x) <= p_ftCommonData->x0) {
                fp->input.x620_lstick_x = 0.0f; 
            }

            if (fabs_inline(fp->input.x624_lstick_y) <= p_ftCommonData->x4) {
                fp->input.x624_lstick_y = 0.0f;
            }

            if (fabs_inline(fp->input.x638_lsubStick_x) <= p_ftCommonData->x0) {
                fp->input.x638_lsubStick_x = 0.0f;
            }
            
            if (fabs_inline(fp->input.x63C_lsubStick_y) <= p_ftCommonData->x4) {
                fp->input.x63C_lsubStick_y = 0.0f;
            }

            if (fp->input.x650 <= p_ftCommonData->x10) {
                fp->input.x650 = 0.0f;
            }

            
            if (func_800A2040(fp)) {
                fp->input.x65C_heldInputs = func_800A198C(fp);
            } else {
                fp->input.x65C_heldInputs = HSD_PadRumbleData[fp->x618_player_id].button;
            }

            if (func_8016B0FC()) {
                fp->input.x650 = 0.0f;
                if (func_800A2040(fp)) {
                    fp->input.x65C_heldInputs = (fp->input.x65C_heldInputs & 0xD00);
                } else {
                    fp->input.x65C_heldInputs = (fp->input.x65C_heldInputs & 0x100);
                }
            } else {
                if ((fp->input.x65C_heldInputs & 0x60)) {
                    fp->input.x65C_heldInputs = (s32) (fp->input.x65C_heldInputs | 0x80000000);
                    fp->input.x650 = 1.0f;
                } else if (fp->input.x650) {
                    fp->input.x65C_heldInputs = (fp->input.x65C_heldInputs | 0x80000000);
                }
                if (func_801A45E8(0) == 0) {
                    if ((fp->input.x65C_heldInputs & 0x10)) {
                        fp->input.x65C_heldInputs = (fp->input.x65C_heldInputs | 0x80000000 | 0x100);
                        fp->input.x650 = p_ftCommonData->x14;
                    }
                }
            }

            Fighter_Spaghetti_8006AD10_Inner1(fp);

            // Fighter_ClampSpecificValue
            fp->x676_x++;
            if (fp->x676_x > 0xFE) {
                fp->x676_x = 0xFE;
            }

            if (fp->input.x620_lstick_x >= p_ftCommonData->x8_someStickThreshold) {
                if (fp->input.x628_lstick_x2 >= p_ftCommonData->x8_someStickThreshold) {
                    // Fighter_ClampThreeValues
                    fp->x670_timer_lstick_tilt_x++;
                    if (fp->x670_timer_lstick_tilt_x > 0xFE) {
                        fp->x670_timer_lstick_tilt_x = 0xFE;
                    }
                    fp->x673++;
                    if (fp->x673 > 0xFE) {
                        fp->x673 = 0xFE;
                    }
                    fp->x679_x++;
                    if (fp->x679_x > 0xFE) {
                        fp->x679_x = 0xFE;
                    }
                } else {
                    fp->x676_x = 0;
                    fp->x673 = 0;
                    fp->x670_timer_lstick_tilt_x = 0;
                    fp->x2228_flag.bits.b7 = 1;
                }
            } else if (fp->input.x620_lstick_x <= -p_ftCommonData->x8_someStickThreshold) {
                if (fp->input.x628_lstick_x2 <= -p_ftCommonData->x8_someStickThreshold) {
                    // Fighter_ClampThreeValues
                    fp->x670_timer_lstick_tilt_x++;
                    if (fp->x670_timer_lstick_tilt_x > 0xFE) {
                        fp->x670_timer_lstick_tilt_x = 0xFE;
                    }
                    fp->x673++;
                    if (fp->x673 > 0xFE) {
                        fp->x673 = 0xFE;
                    }
                    fp->x679_x++;
                    if (fp->x679_x > 0xFE) {
                        fp->x679_x = 0xFE;
                    }
                } else {
                    fp->x676_x = 0;
                    fp->x673 = 0;
                    fp->x670_timer_lstick_tilt_x = 0;
                    fp->x2228_flag.bits.b7 = 0;
                }
            } else {
                fp->x679_x = 0xFEU;
                fp->x673 = 0xFEU;
                fp->x670_timer_lstick_tilt_x = 0xFEU;
            }

            // Fighter_ClampSpecificValue
            fp->x677_y++;
            if (fp->x677_y > 0xFE) {
                fp->x677_y = 0xFE;
            }
            
            if (fp->input.x624_lstick_y >= p_ftCommonData->xC) {
                if (fp->input.x62C_lstick_y2 >= p_ftCommonData->xC) {
                    // Fighter_ClampThreeValues
                    fp->x671_timer_lstick_tilt_y++;
                    if (fp->x671_timer_lstick_tilt_y > 0xFE) {
                        fp->x671_timer_lstick_tilt_y = 0xFE;
                    }
                    fp->x674++;
                    if (fp->x674 > 0xFE) {
                        fp->x674 = 0xFE;
                    }
                    fp->x67A_y++;
                    if (fp->x67A_y > 0xFE) {
                        fp->x67A_y = 0xFE;
                    }
                } else {
                    fp->x677_y = 0;
                    fp->x674 = 0;
                    fp->x671_timer_lstick_tilt_y = 0;
                    fp->x2229_b0 = 0;
                }
            } else if (fp->input.x624_lstick_y <= -p_ftCommonData->xC) {
                if (fp->input.x62C_lstick_y2 <= -p_ftCommonData->xC) {
                    // Fighter_ClampThreeValues
                    fp->x671_timer_lstick_tilt_y++;
                    if (fp->x671_timer_lstick_tilt_y > 0xFE) {
                        fp->x671_timer_lstick_tilt_y = 0xFE;
                    }
                    fp->x674++;
                    if (fp->x674 > 0xFE) {
                        fp->x674 = 0xFE;
                    }
                    fp->x67A_y++;
                    if (fp->x67A_y > 0xFE) {
                        fp->x67A_y = 0xFE;
                    }
                } else {
                    fp->x677_y = 0;
                    fp->x674 = 0;
                    fp->x671_timer_lstick_tilt_y = 0;
                    fp->x2229_b0 = 1;
                }
            } else {
                fp->x67A_y = 0xFE;
                fp->x674 = 0xFE;
                fp->x671_timer_lstick_tilt_y = 0xFE;
            }
    
            if (func_8000D148(fp->input.x628_lstick_x2, fp->input.x62C_lstick_y2, fp->input.x620_lstick_x, fp->input.x624_lstick_y, 0.0f, 0.0f, p_ftCommonData->x8_someStickThreshold)) {
                fp->x67A_y = 0;
                fp->x679_x = 0;
            }

            // Fighter_ClampSpecificValue
            fp->x678++;
            if (fp->x678 > 0xFE) {
                fp->x678 = 0xFE;
            }
        
            if (fp->input.x650 >= p_ftCommonData->x18) {
                if (fp->input.x654 >= p_ftCommonData->x18) {
                    // Fighter_ClampThreeValues
                    fp->x672_input_timer_counter++;
                    if (fp->x672_input_timer_counter > 0xFE) {
                        fp->x672_input_timer_counter = 0xFE;
                    }
                    fp->x675++;
                    if (fp->x675 > 0xFE) {
                        fp->x675 = 0xFE;
                    }
                    fp->x67B++;
                    if (fp->x67B > 0xFE) {
                        fp->x67B = 0xFE;
                    }
                } else {
                    fp->x67B = 0;
                    fp->x678 = 0;
                    fp->x675 = 0;
                    fp->x672_input_timer_counter = 0;
                }
            } else {
                fp->x67B = 0xFE;
                fp->x675 = 0xFE;
                fp->x672_input_timer_counter = 0xFE;
            }
        
            if (fp->input.x668 & 0x100) {
                fp->x683 = fp->x67C;
                fp->x67C = 0;
            } else if (fp->x67C < 0xFF) {
                fp->x67C++;
            }
        
            if (fp->input.x668 & 0x200) {
                fp->x67D = 0;
            } else if (fp->x67D < 0xFF) {
                fp->x67D++;
            }
        
            if (fp->input.x668 & 0xC00) {
                fp->x67E = 0;
            } else if (fp->x67E < 0xFF) {
                fp->x67E++;
            }
        
            if (fp->input.x668 & 8) {
                fp->x681 = 0;
            } else if (fp->x681 < 0xFF) {
                fp->x681++;
            }
        
            if (fp->input.x668 & 4) {
                fp->x682 = 0;
            } else if (fp->x682 < 0xFF) {
                fp->x682++;
            }
        
            if (fp->input.x668 & 0x80000000) {
                fp->x67F = 0;
            } else if (fp->x67F < 0xFF) {
                fp->x67F++;
            }
        
            if (fp->input.x668 & 0x60) {
                fp->x684 = fp->x680;
                fp->x680 = 0;
            } else if (fp->x680 < 0xFF) {
                fp->x680++;
            }
    
        }
    
        if (fp->x221D_flag.bits.b4 || fp->x2224_flag.bits.b2 || func_801A45E8(2)) {
            fp->input.x630 = fp->input.x620_lstick_x;
            fp->input.x634 = fp->input.x624_lstick_y;
            fp->input.x648 = fp->input.x638_lsubStick_x;
            fp->input.x64C = fp->input.x63C_lsubStick_y;
            fp->input.x658 = fp->input.x650;
            fp->input.x664 = fp->input.x65C_heldInputs;
            fp->x221D_flag.bits.b3 = 0;
    
            Fighter_UnkInitLoad_80068914_Inner1(fighter_gobj);
        }
    
        if (!fp->x2219_flag.bits.b5) {
            if (fp->x1980) {
               func_8007FFD8(fp, p_ftCommonData->x6FC);
            }
            func_800DF0D0(fighter_gobj);
            func_8008031C(fighter_gobj);
            Fighter_UnkIncrementCounters_8006ABEC(fighter_gobj);
    
            if (fp->cb.x219C_callback_IASA) {
                fp->cb.x219C_callback_IASA(fighter_gobj);
            }
        }

    }
    
}

//// https://decomp.me/scratch/oFu1o
#define VEC_CLEAR(vec)                               \
    do {                                             \
        Vec* vecLocal = (void*)&vec;                 \
        f32 c = 0;                                   \
        vecLocal->x = vecLocal->y = vecLocal->z = c; \
    } while(0)

void Fighter_procUpdate(HSD_GObj* fighter_gobj, s32 dummy) {
    Fighter* fp = GET_FIGHTER_NEW_DIRECT(fighter_gobj);
    Vec3 windOffset; 

    if (fp->x221F_flag.bits.b3) {
        return;
    }
    
    if (!fp->x2219_flag.bits.b5)
    {
        Vec3* p_kb_vel;
        Vec3* pAtkShieldKB;
        Vec3 selfVel;
        float kb_vel_x, kb_vel_y, atkShieldKB_X;

        if (fp->x2064_ledgeCooldown) 
            fp->x2064_ledgeCooldown -= 1;

        if (fp->x2108) 
            fp->x2108 -= 1;
        
        func_800C0A98(fighter_gobj);

		if (fp->cb.x21A4_callback_Phys) {
			fp->cb.x21A4_callback_Phys(fighter_gobj);
        }

        p_kb_vel = &fp->x8c_kb_vel;
		if ((kb_vel_x = p_kb_vel->x) != 0 || p_kb_vel->y != 0)
        {
			if (fp->xE0_ground_or_air == GA_Air) 
            {
				kb_vel_x = p_kb_vel->x;
				kb_vel_y = p_kb_vel->y;

				if (fp->x2228_flag.bits.b2) 
                {
                	p_kb_vel->x = func_8007CD6C(p_kb_vel->x, func_8007CDA4(fp));;
					p_kb_vel->y = func_8007CD6C(p_kb_vel->y, func_8007CDF8(fp));;
                }
                else 
                {
                    float kb_angle = atan2f(kb_vel_y, kb_vel_x);
					
                    if (sqrtf(kb_vel_x * kb_vel_x + kb_vel_y * kb_vel_y) < p_ftCommonData->x204_knockbackFrameDecay) 
                    {
						p_kb_vel->x = p_kb_vel->y = 0; 
                    }
					else
                    {
						p_kb_vel->x -= p_ftCommonData->x204_knockbackFrameDecay * cosf(kb_angle);
                        p_kb_vel->y -= p_ftCommonData->x204_knockbackFrameDecay * sinf(kb_angle);
                    }
                }
                
				fp->xF0_ground_kb_vel = 0; 
            }
			else
            {
                Vec3* pNormal = &fp->x6F0_collData.x14C_ground.normal;  
                struct attr* pAttr;

				if (fp->xF0_ground_kb_vel == 0)
					fp->xF0_ground_kb_vel = kb_vel_x;

                pAttr = &fp->x110_attr; 
                func_8007CCA0(fp,
                    /*effective friction - ground multiplier is usually 1. last factor was 1 when I looked*/
                    Stage_GetGroundFrictionMultiplier(fp) * pAttr->x128_GroundFriction * p_ftCommonData->x200);

				// set knockback velocity to ground_kb_vel * surfaceTangent
                p_kb_vel->x =  pNormal->y * fp->xF0_ground_kb_vel;
                p_kb_vel->y = -pNormal->x * fp->xF0_ground_kb_vel;
            }
        }
        //Now handle the attacker's shield knockback in a similar way
        pAtkShieldKB = &fp->x98_atk_shield_kb;
        if ((atkShieldKB_X = pAtkShieldKB->x) != 0 || pAtkShieldKB->y != 0)
        {
            if (fp->xE0_ground_or_air == GA_Air)
            {
                float kb_x = pAtkShieldKB->x;
                float kb_y = pAtkShieldKB->y;
                float atkShieldKBAngle = atan2f(kb_y, kb_x);

                if (sqrtf(kb_x*kb_x + kb_y*kb_y) < p_ftCommonData->x3E8_shieldKnockbackFrameDecay)
                {
                    // BUG IN THE MELEE CODE THAT CAUSES THE INVISIBLE CEILING GLITCH
                    // The next line should be 'pAtkShieldKB->y = 0', but instead it is:
                    pAtkShieldKB->x = p_kb_vel->y = 0;
                }
                else
                {
                    // again, the better implementation would be:
                    // *pAtkShieldKB *= (atkShieldKB_len - p_stc_ftcommon->x3e8_shield_kb_frameDecay)/atkShieldKB_len
                    //float atkShieldKBAngle = atan2_80022C30(pAtkShieldKB->y, pAtkShieldKB->x);
                    pAtkShieldKB->x -= p_ftCommonData->x3E8_shieldKnockbackFrameDecay * cosf(atkShieldKBAngle);
                    pAtkShieldKB->y -= p_ftCommonData->x3E8_shieldKnockbackFrameDecay * sinf(atkShieldKBAngle);
                }
                fp->xF4_ground_attacker_shield_kb_vel = 0;
            }
            else
            {
                Vec3* pNormal = &fp->x6F0_collData.x14C_ground.normal; // ground_normal offset inside fp is 0x844, surface normal points out of the surface. 
                struct attr* pAttr;
                
                if (fp->xF4_ground_attacker_shield_kb_vel == 0)
                    fp->xF4_ground_attacker_shield_kb_vel = atkShieldKB_X;
                
                pAttr = &fp->x110_attr;
                
                func_8007CE4C(fp,
                    /* effectiveFriction - the last constant variable differs from the one for the knockback friction above*/
                    Stage_GetGroundFrictionMultiplier(fp) * pAttr->x128_GroundFriction * p_ftCommonData->x3EC_shieldGroundFrictionMultiplier);
                
                pAtkShieldKB->x =  pNormal->y * fp->xF4_ground_attacker_shield_kb_vel;
                pAtkShieldKB->y = -pNormal->x * fp->xF4_ground_attacker_shield_kb_vel;
            }
        }

		fp->xEC_ground_vel += fp->xE4_ground_accel_1 + fp->xE8_ground_accel_2;
        fp->xE4_ground_accel_1 = fp->xE8_ground_accel_2 = 0;

        //self_vel += anim_vel
		PSVECAdd(&fp->x80_self_vel, &fp->x74_anim_vel, &fp->x80_self_vel);
        VEC_CLEAR(fp->x74_anim_vel);
		
		//copy selfVel into a stack storage variable
		selfVel = fp->x80_self_vel;
		
		// TODO: these double_lower_32bit variables are probably integer counters that get decremented each frame,
        // but I was not able to trigger the following condition.
		// The double value construction then is only used as an interpolation tool between selfVel and some UnkVel2.
		if (fp->dmg.x1948 != 0)
        {
            // The compiler casts an u32 integer 'val' to a double type using
            // double v = *(double*)&(0x43300000_00000000 | val ^ 0x80000000) - *(double*)&43300000_80000000
            // which is all that happens in the lengthy assembly generated by this
			float C1 = 1.0f;
            float C2 = C1 - (float)fp->dmg.x194C / (float)fp->dmg.x1948;
			
            selfVel.x = C2 * (fp->x80_self_vel.x - fp->xA4_unk_vel.x) + fp->xA4_unk_vel.x;
            selfVel.y = C2 * (fp->x80_self_vel.y - fp->xA4_unk_vel.y) + fp->xA4_unk_vel.y;
            
            fp->dmg.x194C--;
			if (fp->dmg.x194C == 0)
				fp->dmg.x1948 = 0;
        }

		// add some horizontal+depth offset to the position? Why is there no vertical component?
        fp->xB0_pos.x += fp->xF8_playerNudgeVel.x;
        fp->xB0_pos.y += 0;
        fp->xB0_pos.z += fp->xF8_playerNudgeVel.y;
        
        if (fp->x2222_flag.bits.b6 && !fp->x2222_flag.bits.b7)
        {
            s32 bit;

            // fp->xD4_unk_vel += selfVel
			PSVECAdd(&fp->xD4_unk_vel, &selfVel, &fp->xD4_unk_vel);
			
            fp->xD4_unk_vel.x += p_kb_vel->x;
            fp->xD4_unk_vel.y += p_kb_vel->y;
            fp->xD4_unk_vel.z += 0.0f;

            if (fp->x2210_ThrowFlags.b2)
            {
			    fp->x2210_ThrowFlags.b2 = 0;
                bit = 1;
            }
            else
                bit = 0;

			if (bit || func_80070FD0(fp) || fp->x594_animCurrFlags1.bits.b7)
            {
                // fp->xB0_position += fp->xD4_unk_vel
				PSVECAdd(&fp->xB0_pos, &fp->xD4_unk_vel, &fp->xB0_pos);
				// TODO: we set this velocity to 0 after applying it -> Is this SDI or ASDI?
                VEC_CLEAR(fp->xD4_unk_vel);
            }
			// fp->xB0_position += *pAtkShieldKB
            PSVECAdd(&fp->xB0_pos, (Vec3*)pAtkShieldKB, &fp->xB0_pos);
        }
		else
        {
            //fp@r31.position@0xB0.xyz += selfVel + pAtkShieldKB
			PSVECAdd(&fp->xB0_pos, &selfVel, &fp->xB0_pos);
			fp->xB0_pos.x += p_kb_vel->x;
            fp->xB0_pos.y += p_kb_vel->y;
            fp->xB0_pos.z += 0;

            PSVECAdd(&fp->xB0_pos, (Vec3*)pAtkShieldKB, &fp->xB0_pos);
        }
		//accumulate wind hazards into the windOffset vector
		func_getWindOffsetVec_8007B924(fighter_gobj, /*result vec3*/&windOffset);
    }
    else
    {
        VEC_CLEAR(windOffset);
    }
    
    func_80076528(fighter_gobj);
    
	if (fp->cb.x21D0_callback_EveryHitlag) {
        fp->cb.x21D0_callback_EveryHitlag(fighter_gobj);
    }
    
	if (fp->xE0_ground_or_air == GA_Ground)
    {
		Vec3 difference; 
		// I think this function always returns r3=1, but it contains two __assert functions. But I guess these just stop or reset the game.
		// result is written to where r5 points to, which is 'difference' in this case
		if (func_800567C0(fp->x6F0_collData.x14C_ground.index, &fp->xB0_pos, &difference))
			//fp->position += difference
			PSVECAdd(&fp->xB0_pos, &difference, &fp->xB0_pos);
    }

    fp->xB0_pos.x += windOffset.x;
    fp->xB0_pos.y += windOffset.y;
    fp->xB0_pos.z += windOffset.z;

    // TODO: do the bitflag tests here tell us if the player is dead?
	func_800D3158(fighter_gobj);
    
	if (fp->x2225_flag.bits.b0)
    {
		// if position.y crossed (0.25*stage.blastBottom+0.75*stage.cameraBottom) + stage.crowdReactStart from below...
		if (fp->xBC_prevPos.y <= Stage_CalcUnkCamYBounds() &&
		    fp->xB0_pos.y >  Stage_CalcUnkCamYBounds()) {
			    fp->x2225_flag.bits.b0 = 0;
            }
    }
	else
    {
		if (!fp->x222A_flag.bits.b1 && !fp->x2228_flag.bits.b5)
        {
			// if position.y crossed 0.5*(stage.blastBottom+stage.cameraBottom) + stage.crowdReactStart from above...
			if (fp->xBC_prevPos.y >= Stage_CalcUnkCamY() &&
			    fp->xB0_pos.y <  Stage_CalcUnkCamY())
            {
				// plays this sound you always hear when you get close to the bottom blast zone
				func_80088148(fp, 96, 127, 64);
				fp->x2225_flag.bits.b0 = 1;
            }
        }
    }
	
	if (fp->dmg.x18A4_knockbackMagnitude && 
        !fp->x221C_flag.bits.b6 &&
		!func_80322258(fp->xB0_pos.x))
    {
		fp->dmg.x18A4_knockbackMagnitude = 0.0f; 
    }

	func_8007AF28(fighter_gobj);
	
	if (g_debugLevel >= 3 && 
        (fpclassify(fp->xB0_pos.x)==FP_NAN || 
         fpclassify(fp->xB0_pos.y)==FP_NAN || 
         fpclassify(fp->xB0_pos.z)==FP_NAN)) 
	{
		OSReport("fighter procUpdate pos error.\tpos.x=%f\tpos.y=%f\n", fp->xB0_pos.x, fp->xB0_pos.y);
        __assert(__FILE__ , /*line*/2517, "0");
    }
}

inline HSD_JObj* Fighter_UnkApplyTransformation_8006C0F0_Inner1(HSD_JObj* jobj, Mtx *mtx)
{
    func_80379310(&jobj->mtx, mtx);
    return jobj;
}

void Fighter_UnkApplyTransformation_8006C0F0(HSD_GObj* fighter_gobj) 
{
    Fighter* fp = GET_FIGHTER_NEW(fighter_gobj);

    if (fp->x34_scale.z != 1.0f) {
        HSD_JObj* jobj = fighter_gobj->hsd_obj;
        Mtx mtx1;
        Mtx mtx2;
        Vec scale;
        Vec translation;
        Quaternion rotation;

        HSD_JObjSetupMatrix(jobj);
        HSD_JObjGetMtx(jobj);
        jobj = Fighter_UnkApplyTransformation_8006C0F0_Inner1(jobj, &mtx1);
        HSD_JObjGetScale(jobj, &scale);

        scale.x = Fighter_GetModelScale(fp);

        HSD_JObjGetRotation(jobj, &rotation);
        HSD_JObjGetTranslation(jobj, &translation);

        HSD_MtxSRT(&mtx2, &scale, &rotation, &translation, 0);
        PSMTXConcat(mtx2, mtx1, fp->x44_mtx);
    }
}

void Fighter_8006C27C(HSD_GObj* fighter_gobj, s32 unused, s32 unused2, s32 unused3) {
    Fighter* fp = GET_FIGHTER_NEW_DIRECT(fighter_gobj);

    if (!fp->x221F_flag.bits.b3) {

        if (fp->x6F0_collData.x19C) {
            fp->x6F0_collData.x19C = fp->x6F0_collData.x19C - 1;
            if (!fp->x6F0_collData.x19C) {
                func_8007D5BC(fp);
            }
        }

        fp->x2223_flag.bits.b5 = 0;

        HSD_JObjSetTranslate(fighter_gobj->hsd_obj, &fp->xB0_pos);

        if (fp->cb.x21A8_callback_Coll) {
            fp->cb.x21A8_callback_Coll(fighter_gobj);
            func_800F1D24(fighter_gobj);
        }

        if (fp->xE0_ground_or_air == GA_Ground) {
            func_80041280(fp->xC_playerID, fp->x221F_flag.bits.b4);
        }

        if (g_debugLevel >= 3) {
            if (fpclassify(fp->xB0_pos.x) == FP_NAN ||
                fpclassify(fp->xB0_pos.y) == FP_NAN ||
                fpclassify(fp->xB0_pos.z) == FP_NAN)
            {
                OSReport("fighter procMap pos error.\tpos.x=%f\tpos.y=%f\n", fp->xB0_pos.x, fp->xB0_pos.y);
                __assert(__FILE__, 2590, "0");
            }
        }

        HSD_JObjSetTranslate(fighter_gobj->hsd_obj, &fp->xB0_pos);

    }
}

void Fighter_8006C5F4(HSD_GObj* fighter_gobj)
{
    Fighter* fp = GET_FIGHTER_NEW(fighter_gobj);
	if (!fp->x221F_flag.bits.b3)
		func_80089B08(fighter_gobj);
}

void Fighter_CallAcessoryCallbacks_8006C624(HSD_GObj* fighterObj) {
    Fighter* fp = GET_FIGHTER_NEW(fighterObj);
    s32 bit = fp->x221F_flag.bits.b3;

    if (!bit) {
        s32 bit = fp->x2219_flag.bits.b5;
        if (bit) {
            if (fp->cb.x21B8_callback_Accessory3) {
                fp->cb.x21B8_callback_Accessory3(fighterObj);
            }
            return;
        }
        if (fp->cb.x21B4_callback_Accessory2) {
            fp->cb.x21B4_callback_Accessory2(fighterObj);
            HSD_JObjSetTranslate(fighterObj->hsd_obj, &fp->xB0_pos);
        }

        if (fp->cb.x21B0_callback_Accessory1) {
            fp->cb.x21B0_callback_Accessory1(fighterObj);
            HSD_JObjSetTranslate(fighterObj->hsd_obj, &fp->xB0_pos);
        }
    }
}

void Fighter_8006C80C(HSD_GObj* fighter_gobj) {
    Fighter* fp = GET_FIGHTER_NEW(fighter_gobj);

    if (!fp->x221F_flag.bits.b3) {
        func_80067624(fighter_gobj, &fp->x60C);
        Fighter_UnkApplyTransformation_8006C0F0(fighter_gobj);

        if (!fp->x2219_flag.bits.b5) {
            if (fp->cb.x21BC_callback_Accessory4) {
                fp->cb.x21BC_callback_Accessory4(fighter_gobj);
            }
        }

        func_8007AE80(fighter_gobj);
        func_8007C224(fighter_gobj);
        func_8007C6DC(fighter_gobj);

        if (fp->x20A0_accessory) {
            HSD_JObjAnimAll(fp->x20A0_accessory);
        }

        if (fp->xE0_ground_or_air == GA_Air && fp->xB0_pos.y < Stage_GetCamBoundsBottomOffset()) {
            if (func_802FB6E8(fp->xC_playerID) == 3) {
                Vec cam_offset;
                Stage_UnkSetVec3TCam_Offset(&cam_offset);
            
                if (fp->xB0_pos.y + cam_offset.y < fp->x2140) {
                    fp->x2140 = fp->xB0_pos.y + cam_offset.y;
                }
            }
        }
    }
}

void Fighter_UnkProcessGrab_8006CA5C(HSD_GObj* fighter_gobj) {
    Fighter* fp = GET_FIGHTER_NEW(fighter_gobj);

    if (!fp->x221F_flag.bits.b3 && !func_8016B1C4()) {
        func_8007BA0C(fighter_gobj);
        if (fp->x221E_flag.bits.b6) {
            func_80078A2C(fighter_gobj);
            if (fp->x1A58_interactedFighter) {
                if (!fp->x2225_flag.bits.b1) {
                    func_80088148(fp, fp->x10C_ftData->x4C_collisionData->x30, 0x7F, 0x40);
                }
                func_80078754(fighter_gobj, fp->x1A58_interactedFighter, 0);
                fp->cb.x2190_callback_OnGrabFighter_Self(fighter_gobj);
                fp->cb.x2198_callback_OnGrabFighter_Victim(fp->x1A58_interactedFighter, fighter_gobj);
                return;
            }
            func_8007BC90(fighter_gobj);

            if (fp->x1A60) {
                if (!fp->x2225_flag.bits.b1) {
                    func_80088148(fp, fp->x10C_ftData->x4C_collisionData->x30, 0x7F, 0x40);
                }
                func_8027B4A4(fighter_gobj, fp->x1A60);
                if (fp->cb.x2194_callback) {
                    fp->cb.x2194_callback(fighter_gobj);
                }
            }
        }

    }
}


void Fighter_8006CB94(HSD_GObj* fighter_gobj) {
    Fighter* fp = GET_FIGHTER_NEW(fighter_gobj);
    f32 func_8007BBCC_float_output;

    if (!fp->x221F_flag.bits.b3 && !fp->x2219_flag.bits.b1) {
        func_800765E0();
        func_80078C70(fighter_gobj);
        func_8007C77C(fighter_gobj);
        func_8007925C(fighter_gobj);
        func_8007BAC0(fighter_gobj);
        func_8007C4BC(fighter_gobj);
        func_8007AB48(fighter_gobj);
        func_8007AB80(fighter_gobj);
        func_8007BBCC_float_output = func_8007BBCC(fighter_gobj);
        if (func_8007BBCC_float_output > 0.0f) {
            func_8007FC7C(fighter_gobj, func_8007BBCC_float_output);
        }
    }
}


void Fighter_UnkTakeDamage_8006CC30(Fighter* fp, f32 arg0) {
    Fighter_TakeDamage_8006CC7C(fp, arg0);
    func_8007EA90(fp, arg0);
}

void Fighter_TakeDamage_8006CC7C(Fighter* fp, f32 damage_amount) {

    if (!fp->x2226_flag.bits.b4 || fp->x2226_flag.bits.b3) {
        fp->dmg.x1830_percent += damage_amount;
        if (fp->x2028) {
            fp->x202C -= damage_amount;
        }

        if (fp->x2034) {
            fp->x2038 -= damage_amount;
        }

        if (fp->dmg.x1830_percent > 999.0f) {
            fp->dmg.x1830_percent = 999.0f;
        }
        Player_SetHPByIndex(fp->xC_playerID, fp->x221F_flag.bits.b4, fp->dmg.x1830_percent);
        func_8003EC9C(fp->xC_playerID, fp->x221F_flag.bits.b4, fp->dmg.x1830_percent, damage_amount);
        func_800C8C84(fp->x0_fighter);
        
    }
}

///https://decomp.me/scratch/9QvFG  
void Fighter_8006CDA4(Fighter* fp, s32 arg1, s32 arg2, s32 arg3) {
    BOOL temp_bool;
    BOOL hold_item_bool = 0;
    Vec vec;

    if (fp->x1974_heldItem && !func_8026B2B4(fp->x1974_heldItem)) {
        hold_item_bool = 1;
    }

    
    temp_bool = !((fp->x2220_flag.bits.b3 || fp->x2220_flag.bits.b4 || func_8008E984(fp)));
    vec = vec3_803B7494;


    if ((fp->x10_action_state_index) != 0x145 && ((fp->x10_action_state_index - 0x122) > 1U) &&  fp->dmg.x1860_dealt != 0xAU  && !fp->x2226_flag.bits.b2) {
        if (   ///// giant if condition
                hold_item_bool && temp_bool && ((HSD_Randi(p_ftCommonData->x418) < arg1)
                ||
                ((((func_8026B30C(fp->x1974_heldItem) == 3) && 
                func_8026B594(fp->x1974_heldItem))) && 
                !HSD_Randi(p_ftCommonData->x41C)))
            ) 
            {
            if (fp->x1978) {
                func_8026ABD8(fp->x1978, &vec, 1.0f);
            }
            func_8026ABD8(fp->x1974_heldItem, &vec, 1.0f);
        }
        if (fp->x197C) {
            if (HSD_Randi(p_ftCommonData->x418) < arg1) {
                func_8007F8E8(fp->x0_fighter);
                func_8026ABD8(fp->x197C, &vec, 1.0f);
                func_8007F9B4(fp->x0_fighter);
            }
        }
    }

}

void Fighter_8006CF5C(Fighter* fp, s32 arg1) {

   if (!fp->x2224_flag.bits.b2) {
       fp->dmg.x18F0 += arg1;
       func_800BFFD0(fp, 8, 0);
       func_8007EBAC(fp, 2, 0);
   }
}


void Fighter_UnkSetFlag_8006CFBC(HSD_GObj* fighter_gobj) {
    Fighter* fp = GET_FIGHTER_NEW(fighter_gobj);

    if (fp->x2219_flag.bits.b7){
        fp->x221A_flag.bits.b1 = 1;
    }

}

void Fighter_8006CFE0(HSD_GObj* fighter_gobj) {
    Fighter* fp = GET_FIGHTER_NEW(fighter_gobj);

    if (fp->x2219_flag.bits.b7) {
        if (!fp->x221A_flag.bits.b2) {
            if (!fp->dmg.x1954){
                Fighter_8006D10C(fighter_gobj);
            }
        }
        fp->x2219_flag.bits.b7 = 0;
    }
}

inline void setBit(HSD_GObj* gobj) {
    Fighter* fp = GET_FIGHTER_NEW(gobj);
    fp->x2219_flag.bits.b7 = 1;
}

void Fighter_UnkRecursiveFunc_8006D044(HSD_GObj* fighter_gobj) {
    Fighter* fp = GET_FIGHTER_NEW(fighter_gobj);

    if (fp->cb.x21D4_callback_EnterHitlag) {
        fp->cb.x21D4_callback_EnterHitlag(fighter_gobj);
    }

    fp->x2219_flag.bits.b5 = 1;
   
    if (fp->x1A5C && !fp->x2219_flag.bits.b7) {
        HSD_GObj *newgobj = fighter_gobj;
        setBit(newgobj = fp->x1A5C); // wat. i dont understand whats going on here.
        Fighter_UnkRecursiveFunc_8006D044(newgobj);
    }
}

static void Fighter_8006D10C_Inline2(Fighter* fp) {
    HSD_GObj* gobj = fp->x1A5C;

    if (gobj && !fp->x2219_flag.bits.b7) {
        Fighter_8006CFE0(gobj);
    }
}

static void Fighter_8006D10C_Inline1(HSD_GObj* fighter_gobj) {
    Fighter* fp = GET_FIGHTER_NEW(fighter_gobj);

    if (fp->x2219_flag.bits.b7) {
        if (!fp->x221A_flag.bits.b2 && !fp->dmg.x1954) {
            if (fp->cb.x21D8_callback_ExitHitlag) {
                fp->cb.x21D8_callback_ExitHitlag(fighter_gobj);
            }
            fp->x2219_flag.bits.b5 = 0;
            Fighter_8006D10C_Inline2(fp);        
        }
        fp->x2219_flag.bits.b7 = 0;
    }
}

void Fighter_8006D10C(HSD_GObj* fighter_gobj) {
    Fighter* fp = GET_FIGHTER_NEW(fighter_gobj);

    if (fp->cb.x21D8_callback_ExitHitlag) {
        fp->cb.x21D8_callback_ExitHitlag(fighter_gobj);
    }

    fp->x2219_flag.bits.b5 = 0;

    if (fp->x1A5C && !fp->x2219_flag.bits.b7) {
        Fighter_8006D10C_Inline1(fp->x1A5C);
    }
}

void Fighter_UnkProcessShieldHit_8006D1EC(HSD_GObj* fighter_gobj) {
    Fighter* fp = GET_FIGHTER_NEW(fighter_gobj);
    BOOL bool1 = 0;
    s32 action_state_index = fp->x10_action_state_index;
    BOOL bool2 = 0;
    BOOL bool3 = 0;
    BOOL bool4 = 0;
    f32 forceAppliedOnHit;

    if (!fp->x221F_flag.bits.b3) {

        if (!fp->x221A_flag.bits.b7) {
            if (fp->x1998_shieldHealth < p_ftCommonData->x260_startShieldHealth) {
                fp->x1998_shieldHealth += p_ftCommonData->x27C;
                if (fp->x1998_shieldHealth > p_ftCommonData->x260_startShieldHealth) {
                    fp->x1998_shieldHealth = p_ftCommonData->x260_startShieldHealth;
                }
            }
        }

        if (fp->x221A_flag.bits.b7) {
            fp->x1998_shieldHealth -= (p_ftCommonData->x284 * ((fp->x19A0_shieldDamageTaken) * (1.0f - ((fp->x199C_shieldLightshieldAmt * (p_ftCommonData->x2E0 - p_ftCommonData->x2DC)) + p_ftCommonData->x2DC)))) + p_ftCommonData->x288;
            if (fp->x1998_shieldHealth < 0.0f) {
                bool3 = 1;
                fp->x1998_shieldHealth = p_ftCommonData->x280_unkShieldHealth;
                /// this function is called when shield is broken
                func_8003E058(fp->x19BC_shieldDamageTaken3, fp->x221F_flag.bits.b6, fp->xC_playerID, fp->x221F_flag.bits.b4);
            }
        }

        if (fp->dmg.x189C_unk_num_frames > 0.0f) {
            fp->dmg.x189C_unk_num_frames--;
            if (fp->dmg.x189C_unk_num_frames <= 0.0f && !fp->dmg.x1850_forceApplied) {
                fp->dmg.x189C_unk_num_frames = 0.0f;
                func_8007BE3C(fighter_gobj);
            }
        }

        forceAppliedOnHit = fp->dmg.x1850_forceApplied;
        if (forceAppliedOnHit) {
            s32 ground_or_air = fp->xE0_ground_or_air;
            BOOL damage_bool;

            fp->dmg.x189C_unk_num_frames = 0.0f;
            Fighter_UnkTakeDamage_8006CC30(fp, fp->dmg.x1838_percentTemp);
            func_8008D930(fp);
            func_800F5BA4(fp);

            if (fp->cb.x21F0_callback) {
                fp->cb.x21F0_callback(fighter_gobj);
            }

            if (!fp->x2229_b7) {

                switch (fp->x1828) {
                    case 0:
                        func_8008EC90(fighter_gobj);
                        break;
                    case 1:
                        func_8007DB58(fighter_gobj);
                        func_8008E908(fighter_gobj, 0.0f);
                        break;
                    case 2:
                        func_8007DB58(fighter_gobj);
                        func_8008E9D0(fighter_gobj);
                        break;
                    case 3:
                        func_8007DB58(fighter_gobj);
                        func_8008EB58(fighter_gobj);
                        break;
                }

                damage_bool = fp->dmg.x183C_applied;
                bool2 = 1;
                func_80090594(fp, fp->dmg.x1860_dealt, damage_bool, action_state_index, ground_or_air, fp->x1960_vibrateMult);
                func_8007ED50(fp, fp->dmg.x1838_percentTemp);
                bool1 = damage_bool;
                
            } else {

                switch (fp->x4_fighterKind) {
                    case 0x1B:
                        func_8014FE58(fighter_gobj);
                        break;
                    case 0x1C:
                        func_80156014(fighter_gobj);
                        break;
                    default:
                        OSReport("ellegal flag fp->no_reaction_always\n");
                        __assert(__FILE__, 3085, "0");
                }
                func_8008E9D0(fighter_gobj);
            }
        } else if (fp->dmg.x18a0) {
            bool1 = fp->dmg.x1840;
            bool4 = 1;
        } else if (fp->x19A4) {
            if (bool3) {
                func_80098B20(fighter_gobj);
                func_80088148(fp, 0x82, 0x7F, 0x40);
            } else {
                if (fp->cb.x21C4_callback_OnShieldHit) {
                    fp->cb.x21C4_callback_OnShieldHit(fighter_gobj);
                }
            }
            bool1 = fp->x19A4;
        } else if (fp->dmg.x1918) {
            if ((fp->dmg.x191C) && (!fp->x1A58_interactedFighter) && (!fp->x1A60)) {
                func_8007DB58(fighter_gobj);
                func_80099D9C(fighter_gobj);
            }
            bool1 = fp->dmg.x1918;
        } else if (fp->dmg.x1914) {
            if (fp->cb.x21C0_callback_OnGiveDamage) {
                fp->cb.x21C0_callback_OnGiveDamage(fighter_gobj);
            }
            bool1 = fp->dmg.x1914;
            if (fp->x2070.x2073 == 0x46U) {
                func_8007EBAC(fp, 0xE, 0);
            } else {
                func_8007EE0C(fp, fp->dmg.x1914);
            }
        } else {
            if (fp->dmg.x1924) {
                bool1 = fp->dmg.x1924;
            } else if (fp->ReflectAttr.x1A3C_damageOver) {
                func_80098C9C(fighter_gobj);
            } else if (fp->ReflectAttr.x1A2C_reflectHitDirection) {
                if (fp->cb.x21C8_callback_OnReflectHit) {
                    fp->cb.x21C8_callback_OnReflectHit(fighter_gobj);
                }
            } else if (fp->AbsorbAttr.x1A40_absorbHitDirection) {
                if (ft_OnAbsorb[fp->x4_fighterKind]) {
                    ft_OnAbsorb[fp->x4_fighterKind](fighter_gobj);
                }
            } else if (fp->x20AC) {
                if (fp->cb.x21F4_callback) {
                    fp->cb.x21F4_callback(fighter_gobj);
                }
            }
        }

        if(!forceAppliedOnHit && fp->dmg.x1838_percentTemp) {
            Fighter_UnkTakeDamage_8006CC30(fp, fp->dmg.x1838_percentTemp);
            func_800F5C34(fp);
            func_800804FC(fp);
        }
        func_800C8D00(fighter_gobj);
        
        if (bool1) {
            fp->dmg.x195c_hitlag_frames = func_8007DA74(bool1, action_state_index, fp->x1960_vibrateMult);
            if (fp->dmg.x195c_hitlag_frames < fp->x1964) {
                fp->dmg.x195c_hitlag_frames = fp->x1964;
            }
            if (fp->dmg.x195c_hitlag_frames > 0.0f) {
                if (fp->dmg.x195c_hitlag_frames > p_ftCommonData->x194_unkHitLagFrames) {
                    fp->dmg.x195c_hitlag_frames = p_ftCommonData->x194_unkHitLagFrames;
                }
                fp->x221A_flag.bits.b2 = 1;
                if (bool2) {
                    fp->x221A_flag.bits.b3 = 1;
                }
                if (bool4) {
                    fp->dmg.x189C_unk_num_frames = fp->dmg.x195c_hitlag_frames;
                }
                if (!fp->x2219_flag.bits.b5) {
                    Fighter_UnkRecursiveFunc_8006D044(fighter_gobj);
                }
            }
        } else {
            func_80090718(fp);
        }

        if (fp->x221A_flag.bits.b0 || fp->dmg.x1958) {
            if (!fp->x2219_flag.bits.b5) {
                Fighter_UnkRecursiveFunc_8006D044(fighter_gobj);
            }

            if (fp->x221A_flag.bits.b0) {
                fp->x2219_flag.bits.b7 = 1;
                fp->x221A_flag.bits.b0 = 0;
            } else {
                if (fp->dmg.x1958 > fp->dmg.x1954) {
                    fp->dmg.x1954 = fp->dmg.x1958;
                }
                fp->dmg.x1958 = 0.0f;
            }
        }


        if (fp->dmg.x1928) {
            float eval = (fp->dmg.x1928 * p_ftCommonData->x3E0) + p_ftCommonData->x3E4;
            fp->xF4_ground_attacker_shield_kb_vel = (fp->dmg.x192c < 0.0f) ? eval : -eval;
            func_8007E2A4(fighter_gobj);
        }

        fp->dmg.x1838_percentTemp = 0.0f;
        fp->dmg.x183C_applied = 0;
        fp->x1828 = 0;
        fp->dmg.x1850_forceApplied = 0.0f;
        fp->dmg.x18a0 = 0.0f;
        fp->dmg.x1840 = 0;
        fp->dmg.x1914 = 0;
        fp->dmg.x1918 = 0;
        fp->dmg.x191C = 0.0f;
        fp->x20AC = NULL;
        fp->x221C_flag.bits.b5 = 0;
        
        fp->dmg.x1924 = 0;
        fp->dmg.x1928 = 0.0f;
        fp->x19A0_shieldDamageTaken = 0;
        fp->x19A4 = 0;
        fp->x19A8 = 0;
        fp->ReflectAttr.x1A3C_damageOver = 0;
        fp->ReflectAttr.x1A2C_reflectHitDirection = 0.0f;
        fp->AbsorbAttr.x1A40_absorbHitDirection = 0.0f;
        fp->AbsorbAttr.x1A44_damageTaken = 0;
        fp->AbsorbAttr.x1A48_hitsTaken = 0;
        fp->x1960_vibrateMult = 1.0f;
        fp->x1964 = 0.0f;
        fp->dmg.x1950 = 0;

        if (!fp->x2219_flag.bits.b6 || fp->dmg.x18F4) {
            func_800C2FD8(fighter_gobj);
        }
        func_800A0DA4(fp);   
    }
}

void Fighter_8006D9AC(HSD_GObj* fighter_gobj) {
    Fighter* fp  = GET_FIGHTER_NEW(fighter_gobj);

    if (fp->x221F_flag.bits.b3 || fp->x2219_flag.bits.b5) return;

    func_8009E0A8(fighter_gobj);
}


void Fighter_UnkCallCameraCallback_8006D9EC(HSD_GObj* fighter_gobj) {
    Fighter* fp = GET_FIGHTER_NEW(fighter_gobj);

    if (!fp->x221F_flag.bits.b3) {
        func_8008021C(fighter_gobj);
        if (fp->cb.x21AC_callback_Cam) {
            fp->cb.x21AC_callback_Cam(fighter_gobj);
        }
    }

}


void Fighter_8006DA4C(HSD_GObj* fighter_gobj) {
    Fighter* fp = GET_FIGHTER_NEW(fighter_gobj);

    if (!fp->x221F_flag.bits.b3) {
        Player_80032828(fp->xC_playerID, fp->x221F_flag.bits.b4, &fp->xB0_pos);
        Player_SetFacingDirectionConditional(fp->xC_playerID, fp->x221F_flag.bits.b4, fp->x2C_facing_direction);
        func_8003FAA8(fp->xC_playerID, fp->x221F_flag.bits.b4, &fp->xB0_pos, &fp->xBC_prevPos);
    }
}

<<<<<<< HEAD
void Fighter_Unload_8006DABC(void* user_data) {
    Fighter* fp = (Fighter*)(user_data);
    int kind = fp->x4_fighterKind;

=======
void Fighter_Unload_8006DABC(void* user_data)
{
    Fighter* fp = (Fighter*)user_data;
    int kind = fp->x4_fighterKind;
>>>>>>> 1e85956d
    if (ft_OnUserDataRemove[kind]) {
        ft_OnUserDataRemove[kind](fp->x0_fighter);
    }

    func_8007B8E8(fp->x0_fighter);
    func_80067688(&fp->x60C);
    func_8026B7F8(fp->x0_fighter);
    func_800290D4(fp->x890_cameraBox);
    func_8009E0D4(fp);
    func_800765AC(fp->x0_fighter);
    func_80088C5C(fp->x0_fighter);
    func_8000EE8C(&fp->x20A4);
    
    
    if (fp->x20A0_accessory) {
        HSD_JObjRemoveAll(fp->x20A0_accessory);
    }

    HSD_JObjRemoveAll(fp->x8AC_animSkeleton);
    HSD_JObjUnref(fp->x2184);
    func_800859A8(fp);
    HSD_LObjRemoveAll(fp->x588);
    Player_80031FB0(fp->xC_playerID, fp->x221F_flag.bits.b4);
<<<<<<< HEAD
    
    HSD_ObjFree(&lbl_804590AC, fp->x59C);
    HSD_ObjFree(&lbl_804590AC, fp->x5A0);
    HSD_ObjFree(&lbl_80459028, fp->x5E8_fighterBones);
    HSD_ObjFree(&lbl_80459054, fp->x5F0);
    HSD_ObjFree(&lbl_80459080, fp->x2040);
    HSD_ObjFree(&lbl_80458FFC, fp->x2D8_specialAttributes2);
    HSD_ObjFree(&lbl_80458FD0, fp);
=======
>>>>>>> 1e85956d

    HSD_ObjFree(&lbl_804590AC, fp->x59C);
    HSD_ObjFree(&lbl_804590AC, fp->x5A0);
    HSD_ObjFree(&lbl_80459028, fp->x5E8_fighterBones);
    HSD_ObjFree(&lbl_80459054, fp->x5F0);
    HSD_ObjFree(&lbl_80459080, fp->x2040);
    HSD_ObjFree(&lbl_80458FFC, fp->x2D8_specialAttributes2);
    HSD_ObjFree(&lbl_80458FD0, fp);
}<|MERGE_RESOLUTION|>--- conflicted
+++ resolved
@@ -45,10 +45,6 @@
 HSD_ObjAllocData lbl_80459054;
 HSD_ObjAllocData lbl_80459080;
 HSD_ObjAllocData lbl_804590AC;
-<<<<<<< HEAD
-=======
-
->>>>>>> 1e85956d
 
 // TODO: verify that this is really a spawn number counter, then rename this var globally
 u32 lbl_804D64F8 = 0;
@@ -93,11 +89,7 @@
 	s32 i;
 
 	// @WARNING: don't hardcode the allocation sizes
-<<<<<<< HEAD
-	HSD_ObjAllocInit(&lbl_80458FD0, /*size*/0x23ec, /*align*/4);
-=======
 	HSD_ObjAllocInit(&lbl_80458FD0, sizeof(Fighter), /*align*/4);
->>>>>>> 1e85956d
 	HSD_ObjAllocInit(&lbl_80458FFC, /*size*/0x424 , /*align*/4);
 	func_800852B0();
 	Fighter_LoadCommonData();
@@ -105,10 +97,6 @@
 	func_8009F4A4();
 	func_800C8064();
 	func_800C8F6C();
-<<<<<<< HEAD
-=======
-	// @TODO: &lbl_80458FD0+2, +3, +4 are not defined in the fighter.s data section, how does this work?
->>>>>>> 1e85956d
 	HSD_ObjAllocInit(&lbl_80459028, /*size*/0x8c0, /*align*/4);
 	HSD_ObjAllocInit(&lbl_80459054, /*size*/0x1f0, /*align*/4);
 	HSD_ObjAllocInit(&lbl_80459080, /*size*/0x80 , /*align*/4);
@@ -2934,17 +2922,10 @@
     }
 }
 
-<<<<<<< HEAD
 void Fighter_Unload_8006DABC(void* user_data) {
     Fighter* fp = (Fighter*)(user_data);
     int kind = fp->x4_fighterKind;
 
-=======
-void Fighter_Unload_8006DABC(void* user_data)
-{
-    Fighter* fp = (Fighter*)user_data;
-    int kind = fp->x4_fighterKind;
->>>>>>> 1e85956d
     if (ft_OnUserDataRemove[kind]) {
         ft_OnUserDataRemove[kind](fp->x0_fighter);
     }
@@ -2968,17 +2949,6 @@
     func_800859A8(fp);
     HSD_LObjRemoveAll(fp->x588);
     Player_80031FB0(fp->xC_playerID, fp->x221F_flag.bits.b4);
-<<<<<<< HEAD
-    
-    HSD_ObjFree(&lbl_804590AC, fp->x59C);
-    HSD_ObjFree(&lbl_804590AC, fp->x5A0);
-    HSD_ObjFree(&lbl_80459028, fp->x5E8_fighterBones);
-    HSD_ObjFree(&lbl_80459054, fp->x5F0);
-    HSD_ObjFree(&lbl_80459080, fp->x2040);
-    HSD_ObjFree(&lbl_80458FFC, fp->x2D8_specialAttributes2);
-    HSD_ObjFree(&lbl_80458FD0, fp);
-=======
->>>>>>> 1e85956d
 
     HSD_ObjFree(&lbl_804590AC, fp->x59C);
     HSD_ObjFree(&lbl_804590AC, fp->x5A0);
