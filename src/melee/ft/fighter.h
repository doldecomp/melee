--- conflicted
+++ resolved
@@ -109,17 +109,13 @@
     u8 filler_x9C[0x200-0x9C];
     /* 0x200 */ f32 x200;
     /* 0x204 */ f32 x204_knockbackFrameDecay;
-<<<<<<< HEAD
-    u8 filler_x208[0x260-0x208];
+    u8 filler_x208[0x21C-0x208];
+    /* 0x21C */ f32 x21C;
+    u8 filler_x220[0x260-0x220];
     /* 0x260 */ f32 x260;
     u8 filler_x264[0x294-0x264];
-=======
-    u8 filler_x208[0x21C-0x208];
-    /* 0x21C */ f32 x21C;
-    u8 filler_x298[0x294-0x220];
->>>>>>> 220ebed5
     /* 0x294 */ f32 x294;
-    u8 filler_x220[0x3E8-0x298];
+    u8 filler_0x3E8[0x3E8-0x298];
     /* 0x3E8 */ f32 x3E8_shieldKnockbackFrameDecay;
     /* 0x3EC */ f32 x3EC_shieldGroundFrictionMultiplier;
     u8 filler_x3F0[0x480-0x3F0];
@@ -127,16 +123,10 @@
     u8 filler_x484[0x498-0x484];
     /* 0x498 */ u32 x498_ledgeCooldownTime;
     u8 filler_x49C[0x5F0-0x49C];
-<<<<<<< HEAD
     /* 0x5F0 */  u32 x5F0;
-    u8 filler_x5F4[0x6DC-0x5F4];
-    u32 filler_x6DC[0x23];
-=======
-    /* 0x5F0 */ u32 x5F0;
     u8 filler_x5F4[0x6D8-0x5F4];
-    /* 0x6D8 */ void* x6D8[1]; // TODO expand to actual size
+   /* 0x6D8 */ void* x6D8[1]; // TODO expand to actual size
     u8 filler_x6DC[0x768-0x6DC];
->>>>>>> 220ebed5
     /* 0x768 */ f32 x768;
     /* 0x76C */ f32 x76C;
     /* 0x770 */ f32 x770;
@@ -156,14 +146,6 @@
 
 typedef struct _ftData
 {
-<<<<<<< HEAD
-    s32 filler_x0;
-    /* 0x04 */ s32* ext_attr;
-    s32 x8;
-    s32 xC;
-    s32 x10;
-    s32 filler_x14[13];
-=======
     struct {
         u8 x0_fill[0xFC];
         f32 xFC;
@@ -171,8 +153,10 @@
         s32 x16C_idx;
     }* x0;
     /* 0x04 */ void* ext_attr;
-    s32 filler_x4[16];
->>>>>>> 220ebed5
+    s32 x8;
+    s32 xC;
+    s32 x10;
+    s32 filler_x14[13];
     /* 0x48 */ void* x48_items;
     FtCollisionData* x4C_collisionData;
     s32 filler_x50[2];
@@ -219,6 +203,7 @@
   u32 data_filler[2];
 } FighterBone;
 
+
 typedef struct _Hitbox {
     s32 x0;
     u8 filler[0x134];
@@ -227,25 +212,12 @@
 typedef struct _CameraBox
 {
   u32 data_filler[3];
-<<<<<<< HEAD
   UnkFlagStruct xC_flag;
-=======
-  struct {
-        u8 b0 : 1;
-        u8 b1 : 1;
-        u8 b2 : 1;
-        u8 b3 : 1;
-        u8 b4 : 1;
-        u8 b5 : 1;
-        u8 b6 : 1;
-        u8 b7 : 1;
-  } xC_flag;
   u8 xD_fill[0x10 - 0xD];
   Vec3 x10; // might be Vec2?
   Vec3 x1C;
   u8 x10_fill[0x50 - 0x28];
   f32 x50;
->>>>>>> 220ebed5
 } CameraBox;
 
 typedef struct _CollData
@@ -253,7 +225,7 @@
     u8 filler_x0[0x40];
     /* 0x40 */ u32 x40;
     /* 0x44 */ u32 x44;
-    u8 filler_x48[0xA8-0x48];
+    u8 filler_x48[0xB4-0x48];
     /* 0xA8 */ f32 xA8;
     /* 0xAC */ f32 xAC;
     /* 0xB0 */ f32 xB0;
@@ -288,6 +260,8 @@
     GA_Air = 1,
 };
 
+
+
 typedef struct _Fighter {
     /* 0x0 */ HSD_GObj *x0_fighter;
     /* 0x4 */ FighterKind x4_fighterKind;
@@ -296,7 +270,6 @@
     u8 xD;
     u8 xE;
     u8 xF;
-<<<<<<< HEAD
     u32 x10;
     s32 x14;
     s32 x18;
@@ -329,31 +302,6 @@
         Vec2 xF8_playerNudgeVel;
         float x100;
     } phys;   
-=======
-    s32 x10;
-    u8 data_filler_x10[0x2C - 0x14];
-    /* 0x2C */ f32 x2C_facing_direction;
-    /* 0x30 */ f32 x30_facingDirectionRepeated;
-    /* 0x34 */ Vec3 x34_scale;
-    u8 filler_x40[0x74 - 0x40];
-    /* 0x74 */ Vec3 x74_animVel;
-    /* 0x80 */ Vec3 x80_selfVel;
-    /* 0x8C */ Vec3 x8C_knockbackVel;
-    /* 0x98 */ Vec3 x98_AtkShieldKnockback;
-    /* 0xA4 */ Vec3 xA4_unkVel;
-    /* 0xB0 */ Vec3 xB0_pos;
-    /* 0xBC */ Vec3 xBC_prevPos;
-    /* 0xC8 */ Vec3 xC8_pos_delta;
-    /* 0xD4 */ Vec3 xD4_unkVel;
-    /* 0xE0 */ s32 xE0_ground_or_air;
-    /* 0xE4 */ f32 xE4_groundAccel1;
-    /* 0xE8 */ f32 xE8_groundAccel2;
-    /* 0xEC */ f32 xEC_groundVel;
-    /* 0xF0 */ f32 xF0_knockbackGroundVel;
-    /* 0xF4 */ f32 xF4_groundAttackerShieldKnockbackVel;
-    /* 0xF8 */ Vec2 xF8_playerNudgeVel;
-    /* 0x100 */ f32 x100;
->>>>>>> 220ebed5
     s32 filler_x104;
     /* 0x108 */ void* x108_costume_archive;
     /* 0x10C */ ftData* x10C_ftData;
@@ -472,7 +420,6 @@
     u8 filler_x5FC[0x60C - 0x5F9];
     /* 0x60C */ void* x60C;
     u8 filler_x610[0x618 - 0x610];
-<<<<<<< HEAD
     /* 0x618 */ s8 player_id;
     /* 0x619 */ u8 costume_id;
     /* 0x61A */ u8 controller_index;
@@ -481,8 +428,8 @@
     /* 0x61D */ u8 x61D;
     u8 filler_x61E[0x620 - 0x61E];
     /* 0x620 */ f32 x620_lstick_x;
-                f32 x624;
-                f32 x628;
+                f32 x624_lstick_y;
+                f32 x628_lstick_z;
                 f32 x62C;
 
                 f32 x630;
@@ -541,26 +488,6 @@
                 u8 x68B;
 
     /* 0x68C */ Vec3 x68C_transNPos;
-=======
-    /* 0x618 */ s8 x618_flag;
-    /* 0x619 */ s8 x619_flag;
-    /* 0x61A */ u8 x61A;
-    /* 0x61B */ u8 x61B_team;
-    /* 0x61C */ s8 x61C;
-    /* 0x61D */ s8 x61D;
-    u8 filler_x61E[0x620 - 0x61E];
-    /* 0x620 */ f32 x620_lstick_x;
-    /* 0x624 */ f32 x624_lstick_y;
-    u8 filler_x624[0x65C - 0x628];
-    /* 0x65C */ u32 x65C;
-    /* 0x660 */ u32 x660;
-    /* 0x664 */ u32 x664;
-    /* 0x668 */ u32 x668;
-    /* 0x66C */ u32 x66C;
-    /* 0x670 */ u8 x670_timer_lstick_tilt_x;
-    u8 filler_x670[0x68C - 0x671];
-    /* 0x68C */ Vec3 x68C;
->>>>>>> 220ebed5
     u8 filler_x698[0x6A4-0x698];
     /* 0x6A4 */ Vec3 x6A4_transNOffset;
     u8 filler_x6B0[0x6BC-0x6B0];
@@ -674,7 +601,7 @@
     /* 0x1969 */ u8 x1969_walljumpUsed;
     /* 0x196C */ f32 x196C_hitlag_mult;
     /* 0x1970 */ int x1970;
-    /* 0x1974 */ HSD_GObj* x1974_heldItem;
+    /* 0x1974 */ void* x1974_heldItem;
     /* 0x1978 */ HSD_GObj* x1978;
     /* 0x197C */ HSD_GObj* x197C;
     /* 0x1980 */ HSD_GObj* x1980;
@@ -729,11 +656,7 @@
     /* 0x2092 */ s16 x2092;
     /* 0x2094 */ s32 x2094;
     /* 0x2098 */ s16 x2098;
-<<<<<<< HEAD
     /* 0x209A */ s16 x209A;
-=======
-    /* 0x209A */ u16 x209A;
->>>>>>> 220ebed5
     /* 0x209C */ s16 x209C;
     /* 0x20A0 */ s32 x20A0;
     s32 filler_x20A4[2];
@@ -748,7 +671,7 @@
     u8 filler_x210C[3];
     /* 0x2110 */ f32 x2110_walljumpWallSide;
     /* 0x2114 */ s32 x2114;
-    u8 filler_x2118[0x2135 - 0x2118];
+    u8 filler_x2114[0x2135 - 0x2118];
     /* 0x2135 */ s8 x2135;
     s16 filler_x2136;
     /* 0x2138 */ f32 x2138_smashSinceHitbox;
@@ -769,9 +692,7 @@
     u8 filler_x2174[0x2180 - 0x2174];
     /* 0x2180 */ s32 x2180;
     /* 0x2184 */ s32 x2184;
-<<<<<<< HEAD
-
-    u8 filler_x2184[0x2190 - 0x2188];
+    /* 0x2188 */ S32Pair x2188;
     // callback struct. Not all of them used by fighter.c, but I'm leaving them in for now.
     struct cb {
         void (*x2190_callback_OnGrabFighter_Self)(HSD_GObj *fighter); // used
@@ -797,40 +718,11 @@
         void (*x21E0_callback_OnDeath)(HSD_GObj *fighter); // used
         void (*x21E4_callback_OnDeath2)(HSD_GObj *fighter); // used. internally Dead_Proc as evidenced by 800f5430
         void (*x21E8_callback_OnDeath3)(HSD_GObj *fighter); // used
+        void (*x21EC_callback)(HSD_GObj *fighter);
     } cb;
-    s32 x21EC;
     u8 filler_x21EC[0x21FC - 0x21F0];
     u8 x21FC;
     u8 filler_x21FC[0x2200 - 0x21FD];
-=======
-    /* 0x2188 */ S32Pair x2188;
-    // callback struct. Not all of them used by fighter.c, but I'm leaving them in for now.
-    void (*x2190_callback_OnGrabFighter_Self)(HSD_GObj *fighter); // used
-    void (*x2194_callback_x2194)(HSD_GObj *fighter); // used
-    void (*x2198_callback_OnGrabFighter_Victim)(HSD_GObj *fighter); // used
-    void (*x219C_callback_IASA)(HSD_GObj *fighter); // used
-    void (*x21A0_callback_Anim)(HSD_GObj *fighter);
-    void (*x21A4_callback_Phys)(HSD_GObj *fighter); // xused
-    void (*x21A8_callback_Coll)(HSD_GObj *fighter);
-    void (*x21AC_callback_Cam)(HSD_GObj *fighter);
-    void (*x21B0_callback_Accessory1)(HSD_GObj *fighter);
-    void (*x21B4_callback_Accessory2)(HSD_GObj *fighter); // used
-    void (*x21B8_callback_Accessory3)(HSD_GObj *fighter); // used
-    void (*x21BC_callback_Accessory4)(HSD_GObj *fighter);
-    void (*x21C0_callback_OnGiveDamage)(HSD_GObj *fighter);
-    void (*x21C4_callback_OnShieldHit)(HSD_GObj *fighter);
-    void (*x21C8_callback_OnReflectHit)(HSD_GObj *fighter);
-    void (*x21CC_callback_x21cc)(HSD_GObj *fighter);
-    void (*x21D0_callback_EveryHitlag)(HSD_GObj *fighter); // xused
-    void (*x21D4_callback_EnterHitlag)(HSD_GObj *fighter);
-    void (*x21D8_callback_ExitHitlag)(HSD_GObj *fighter);
-    void (*x21DC_callback_OnTakeDamage)(HSD_GObj *fighter);
-    void (*x21E0_callback_OnDeath)(HSD_GObj *fighter); // used
-    void (*x21E4_callback_OnDeath2)(HSD_GObj *fighter); // used. internally Dead_Proc as evidenced by 800f5430
-    void (*x21E8_callback_OnDeath3)(HSD_GObj *fighter); // used
-    void (*x21EC_callback)(HSD_GObj *fighter); // used
-    u8 filler_x21F0[0x2200 - 0x21F0];
->>>>>>> 220ebed5
     /* 0x2200 */ u32 x2200_ftcmd_var0;
     /* 0x2204 */ u32 x2200_ftcmd_var1;
     /* 0x2208 */ u32 x2200_ftcmd_var2;
