--- conflicted
+++ resolved
@@ -45,13 +45,14 @@
 
 // Points to data in PiCo.dat
 typedef struct _ftCommonData {
-<<<<<<< HEAD
     u8 filler_x0[0x98];
     /* 0x98 */ f32 x98_shieldHealthInit;
     u8 filler_x9C[0x200-0x9C];
     /* 0x200 */ f32 x200;
     /* 0x204 */ f32 x204_knockbackFrameDecay;
-    u8 filler_x208[0x3E8-0x208];
+    u8 filler_x208[0x294-0x208];
+    /* 0x294 */ f32 x294;
+    u8 filler_x298[0x3E8-0x298];
     /* 0x3E8 */ f32 x3E8_shieldKnockbackFrameDecay;
     /* 0x3EC */ f32 x3EC_shieldGroundFrictionMultiplier;
     u8 filler_x3F0[0x480-0x3F0];
@@ -60,16 +61,6 @@
     /* 0x498 */ u32 x498_ledgeCooldownTime;
     u8 filler_x49C[0x5F0-0x49C];
     /* 0x5F0 */ u32 x5F0;
-=======
-    u8 data_filler_0[0x294];
-    f32 x294;
-    u8 data_filler_1[0x480-0x298];
-    f32 x480;
-    u8 data_filler_2[0x498-0x484];
-    u32 x498_ledgeCooldownTime;
-    u8 data_filler_3[0x5F0-0x49C];
-    u32 x5F0;
->>>>>>> 9fd6e534
     u8 filler_x5F4[0x768-0x5F4];
     /* 0x768 */ f32 x768;
     /* 0x76C */ f32 x76C;
@@ -183,17 +174,10 @@
 } ftHit;
 
 typedef struct _Fighter {
-<<<<<<< HEAD
     /* 0x0 */ HSD_GObj *x0_fighter;
     /* 0x4 */ FighterID x4_fighterID;
     /* 0x8 */ s32 x8_spawnNum;
     /* 0xC */ u8 xC_playerID;
-=======
-    u8 filler_x0[0x4 - 0x0];
-    /* 0x4 */ s32 x4_index;
-    u8 filler_x8[0xC - 0x8];
-    u8 xC;
->>>>>>> 9fd6e534
     u8 xD;
     u8 xE;
     u8 xF;
@@ -211,7 +195,6 @@
     /* 0xB0 */ Vec3 xB0_pos;
     /* 0xBC */ Vec3 xBC_prevPos;
     /* 0xC8 */ Vec3 xC8_pos_delta;
-<<<<<<< HEAD
     /* 0xD4 */ Vec3 xD4_unkVel;
     /* 0xE0 */ s32 xE0_airState;
     /* 0xE4 */ f32 xE4_groundAccel1;
@@ -222,14 +205,6 @@
     /* 0xF8 */ Vec2 xF8_playerNudgeVel;
     /* 0x100 */ f32 x100;
     s32 filler_x104;
-=======
-    u8 filler_xC8[0xE0 - 0xC8 - 12];
-    u32 xE0_airState;
-    /* 0xE4 */ u32 xE4;
-    /* 0xE8 */ u32 xE8;
-    /* 0xEC */ f32 xEC;
-    u8 filler_xF0[0x108 - 0xF0];
->>>>>>> 9fd6e534
     /* 0x108 */ int* x108_costume_archive;
     /* 0x10C */ ftData* x10C_ftData;
     // TODO: Ask Psi how many of those are confirmed
@@ -340,17 +315,11 @@
     /* 0x594 */ u8 x594_animCurrFlags1;
     u8 filler_x595[0x5E8 - 0x595];
     /* 0x5E8 */ FighterBone* x5E8_fighterBones;
-<<<<<<< HEAD
-    u8 filler_x5EC[0x60C - 0x5EC];
-    s32 x60C;
-    u8 filler_x610[0x618 - 0x610];
-=======
     u8 filler_x5EC[0x5F8 - 0x5EC];
-    s8 x5F8;
+    /* 0x5F8 */ s8 x5F8;
     u8 filler_x5FC[0x60C - 0x5F9];
     /* 0x60C */ void* x60C;
-    u8 filler_x60C[0x618 - 0x610];
->>>>>>> 9fd6e534
+    u8 filler_x610[0x618 - 0x610];
     /* 0x618 */ s8 x618_flag;
     /* 0x619 */ s8 x619_flag;
     u8 filler_x61A[0x61D - 0x61A];
@@ -443,7 +412,6 @@
     /* 0x196C */ int x196C;
     /* 0x1970 */ int x1970;
     /* 0x1974 */ void* x1974_heldItem;
-<<<<<<< HEAD
     /* 0x1978 */ HSD_GObj* x1978;
     /* 0x197C */ s32 x197C;
     /* 0x1980 */ HSD_GObj* x1980;
@@ -455,9 +423,10 @@
     /* 0x1998 */ f32 x1998_shieldHealth;
     /* 0x199C */ f32 x199C_shieldLightshieldAmt;
     /* 0x19A0 */ s32 x19A0_shieldDamageTaken;
-    /* 0x19A4 */ s32 x19A4_shieldDamageTaken2;
-    /* 0x19A8 */ HSD_GObj* x19A8_shieldDamageSource;
-    s32 filler_x19AC[2];
+    /* 0x19A4 */ void* x19A4;
+    /* 0x19A8 */ void* x19A8;
+    /* 0x19AC */ f32 x19AC;
+    s32 filler_x19B0;
     /* 0x19B4 */ f32 x19B4_shieldUnk;
     /* 0x19B8 */ f32 x19B8_shieldUnk;
     /* 0x19BC */ s32 x19BC_shieldDamageTaken3;
@@ -554,33 +523,11 @@
     void (*x21E4_callback_OnDeath2)(HSD_GObj *fighter); // used. internally Dead_Proc as evidenced by 800f5430
     void (*x21E8_callback_OnDeath3)(HSD_GObj *fighter); // used
     u8 filler_x21EC[0x2200 - 0x21EC];
-=======
-    u8 filler_x1974[0x19A4 - 0x1978];
-    /* 0x19A4 */ void* x19A4;
-    /* 0x19A8 */ void* x19A8;
-    /* 0x19AC */ f32 x19AC;
-    u8 filler_x19B0[0x1A58 - 0x19B0];
-    /* 0x1A58 */ HSD_GObj* x1A58;
-    u8 filler_x1A58[0x2064 - 0x1A5C];
-    u32 x2064_ledgeCooldown;
-    u8 filler_x2064[0x210C - 0x2068];
-    /* 0x210C */ u8 x210C_walljumpInputTimer;
-    u8 filler_x210C[3];
-    /* 0x2110 */ f32 x2110_walljumpWallSide;
-    u8 filler_x2110[0x213C - 0x2114];
-    /* 0x213C */ u32 x213C;
-    u8 filler_x2114[0x21DC - 0x2140];
-    /* 0x21DC */ u32 x21DC;
-    /* 0x21E0 */ u32 x21E0;
-    /* 0x21E4 */ u32 x21E4;
-    u8 filler_x2138[0x2200 - 0x21E8];
->>>>>>> 9fd6e534
     /* 0x2200 */ u32 x2200_ftcmd_var0;
     /* 0x2204 */ u32 x2200_ftcmd_var1;
     /* 0x2208 */ u32 x2200_ftcmd_var2;
     /* 0x220C */ u32 x2200_ftcmd_var3;
     /* 0x2210 */ ThrowFlags x2210_ThrowFlags;
-<<<<<<< HEAD
     /* 0x2214 */ f32 x2214;
     /* 0x2218 */ UnkFlagStruct x2218_flag;
     /* 0x2219 */ UnkFlagStruct x2219_flag;
@@ -605,17 +552,6 @@
     /* 0x221F */ UnkFlagStruct x221F_flag;
     /* 0x2220 */ UnkFlagStruct x2220_flag;
     /* 0x2221 */ UnkFlagStruct x2221_flag;
-=======
-    /* 0x2214 */ u32 x2214;
-    u8 filler_x2218[0x221B - 0x2218];
-    /* 0x221B */ UnkFlagStruct x221B_flag;
-    /* 0x221C */ u8 x221C;
-    UnkFlagStruct x221D_flag;
-    u8 filler_x221E;
-    UnkFlagStruct x221F_flag;
-    u8 filler_x2220;
-    u8 filler_x2221;
->>>>>>> 9fd6e534
     /* 0x2222 */ UnkFlagStruct x2222_flag;
     /* 0x2224 */ UnkFlagStruct x2223_flag;
     /* 0x2224 */ UnkFlagStruct x2224_flag;
