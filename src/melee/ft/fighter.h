--- conflicted
+++ resolved
@@ -101,27 +101,14 @@
 
 // Points to data in PiCo.dat
 typedef struct _ftCommonData {
-<<<<<<< HEAD
-    f32 x0;
-    f32 x4;
-    f32 x8_someStickThreshold;
-    f32 xC;
-    f32 x10;
-    f32 x14;
-    f32 x18;
-
-    u8 filler_x1C[0x98 - 0x1C];
-    /* 0x98 */ f32 x98_shieldHealthInit;
-    u8 filler_x9C[0x134-0x9C];
-    /* 0x134 */  s32 x134;
-    u8 filler_x138[0x194-0x138];
-    /* 0x194 */  f32 x194_unkHitLagFrames;
-    u8 filler_x198[0x200-0x198];
-    /* 0x200 */  f32 x200;
-    /* 0x204 */  f32 x204_knockbackFrameDecay;
-=======
     /* 0x0 */ f32 x0;
-    u8 filler_x4[0x88 - 0x4];
+    /* 0x4 */ f32 x4;
+    /* 0x8 */ f32 x8_someStickThreshold;
+    /* 0xC */ f32 xC;
+    /* 0x10 */ f32 x10;
+    /* 0x14 */ f32 x14;
+    /* 0x18 */ f32 x18;
+    u8 filler_x4[0x88 - 0x1C];
     /* 0x88 */ f32 x88;
     /* 0x8C */ s32 x8C;
     u8 filler_x90[0x98 - 0x90];
@@ -129,12 +116,14 @@
     u8 filler_x9C[0xEC-0x9C];
     /* 0xEC */ f32 xEC;
     /* 0xF0 */ f32 xF0;
-    u8 filler_xF4[0x138-0xF4];
+    u8 filler_xF4[0x134-0xF4];
+    /* 0x134 */ s32 x134;
     /* 0x138 */ f32 x138;
     /* 0x13C */ f32 x13C;
     u8 filler_x140[0x164-0x140];
     /* 0x164 */ f32 x164;
-    u8 filler_x168[0x198-0x168];
+    u8 filler_x168[0x194-0x168];
+    /* 0x194 */ f32 x194_unkHitLagFrames;
     /* 0x198 */ f32 x198;
     /* 0x19C */ f32 x19C;
     /* 0x1A0 */ f32 x1A0;
@@ -142,7 +131,6 @@
     /* 0x1FC */ f32 x1FC;
     /* 0x200 */ f32 x200;
     /* 0x204 */ f32 x204_knockbackFrameDecay;
->>>>>>> c353b139
     u8 filler_x208[0x21C-0x208];
     /* 0x21C */ f32 x21C;
     u8 filler_x220[0x260-0x220];
@@ -154,11 +142,12 @@
     /* 0x288 */ f32 x288;
     u8 filler_x28C[0x294-0x28C];
     /* 0x294 */ f32 x294;
-<<<<<<< HEAD
     u8 filler_x298[0x2DC-0x298];
     /* 0x2DC */ f32 x2DC;
     /* 0x2E0 */ f32 x2E0;
-    u8 filler_x2E4[0x3A8-0x2E4];
+    u8 filler_x2E4[0x308-0x2E4];
+    /* 0x308 */ f32 x308;
+    u8 filler_x30C[0x3A8-0x30C];
     /* 0x3A8 */ f32 x3A8;
     u8 filler_x3AC[0x3E0-0x3AC];
     /* 0x3E0 */ f32 x3E0;
@@ -168,29 +157,7 @@
     u8 filler_x3F0[0x418-0x3F0];
     /* 0x418 */ s32 x418;
     /* 0x41C */ s32 x41C;
-    u8 filler_x420[0x480-0x420];
-    /* 0x480 */ f32 x480;
-    u8 filler_x484[0x498-0x484];
-    /* 0x498 */ u32 x498_ledgeCooldownTime;
-    u8 filler_x4CC[0x4CC-0x49C];
-    /* 0x4CC */ s32 x4CC;
-    u8 filler_x4D0[0x5F0-0x4D0];
-    /* 0x5F0 */ u32 x5F0;
-    u8 filler_x5F4[0x6D8-0x5F4];
-    /* 0x6D8 */ void* x6D8[1]; // TODO expand to actual size
-    struct RGBA x6DC_colorsByPlayer[4];
-    u8 filler_x6EC[0x6F4 - 0x6EC];
-    /* 0x6F4 */ s32 x6F4_unkDamage;
-    /* 0x6F8 */ s32 x6F8;
-    /* 0x6FC */ s32 x6FC;
-    u8 filler_x768[0x768 - 0x700];
-=======
-    u8 filler_x298[0x308-0x298];
-    /* 0x308 */ f32 x308;
-    u8 filler_x30C[0x3E8-0x30C];
-    /* 0x3E8 */ f32 x3E8_shieldKnockbackFrameDecay;
-    /* 0x3EC */ f32 x3EC_shieldGroundFrictionMultiplier;
-    u8 filler_x3F0[0x454-0x3F0];
+    u8 filler_x420[0x454-0x420];
     /* 0x454 */ f32 x454;
     /* 0x458 */ f32 x458;
     /* 0x45C */ f32 x45C;
@@ -199,27 +166,29 @@
     /* 0x480 */ f32 x480;
     u8 filler_x484[0x498-0x484];
     /* 0x498 */ u32 x498_ledgeCooldownTime;
-    u8 filler_x49C[0x5C0-0x49C];
+    u8 filler_x49C[0x4CC-0x49C];
+    /* 0x4CC */ s32 x4CC;
+    u8 filler_x4D0[0x5C0-0x4D0];
     /* 0x5F0 */ f32 x5C0;
     u8 filler_x5C4[0x5F0-0x5C4];
     /* 0x5F0 */  u32 x5F0;
     u8 filler_x5F4[0x6D8-0x5F4];
    /* 0x6D8 */ void* x6D8[1]; // TODO expand to actual size
-    u8 filler_x6DC[0x6F8-0x6DC];
+    struct RGBA x6DC_colorsByPlayer[4];
+    u8 filler_x6EC[0x6F4 - 0x6EC];
+    /* 0x6F4 */ s32 x6F4_unkDamage;
     /* 0x6F8 */ s32 x6F8;
-    u8 filler_x6FC[0x700-0x6FC];
+    /* 0x6FC */ s32 x6FC;
     /* 0x700 */ s32 x700;
     /* 0x704 */ f32 x704;
     /* 0x708 */ f32 x708;
     /* 0x70C */ f32 x70C;
     /* 0x710 */ f32 x710;
     u8 filler_x714[0x768-0x714];
->>>>>>> c353b139
     /* 0x768 */ f32 x768;
     /* 0x76C */ f32 x76C;
     /* 0x770 */ f32 x770;
     /* 0x774 */ s32 x774;
-<<<<<<< HEAD
     u8 x7A0_filler[0x7A0 - 0x778];
     /* 0x7A0 */ s32 x7A0;
     /* 0x7A4 */ s32 x7A4;
@@ -242,14 +211,6 @@
     /* 0x7E4 */ f32 x7E4_scaleZ;
     u8 x7E8_filler[0x814 - 0x7E8];
     /* 0x814 */ s32 x814;
-=======
-    u8 filler_x780[0x7B8 - 0x778];
-    /* 0x7B8 */ f32 x7B8;
-    /* 0x7BC */ f32 x7BC;
-    /* 0x7C0 */ f32 x7C0;
-    u8 filler_x7C4[0x7E4 - 0x7C4];
-    /* 0x7E4 */ f32 x7E4;
->>>>>>> c353b139
     // lots of more data following, exact size to be determined
 } ftCommonData;
 
@@ -273,18 +234,12 @@
         s32 x16C_idx;
     }* x0;
     /* 0x04 */ void* ext_attr;
-<<<<<<< HEAD
-    s32 x8;
-    struct S_TEMP4* xC;
-    u8* x10;
-=======
     struct {
         u8 x0_fill[0x10];
         u8 unk10, unk11, unk12;
     }* x8;
-    s32 xC;
-    s32 x10;
->>>>>>> c353b139
+    struct S_TEMP4* xC;
+    u8* x10;
     s32 filler_x14[13];
     /* 0x48 */ void** x48_items;
     FtCollisionData* x4C_collisionData;
@@ -370,7 +325,7 @@
     u8 filler_x160[0x174 - 0x160 - 4];
     /* 0x174 */ s32 x174_leftwall_index;
     u8 filler_x174[0x19C - 0x174 - 4];
-    /* 0x19C */ u32 x19C;
+    /* 0x19C */ s32 x19C;
 } CollData;
 
 typedef struct _ftHit
@@ -561,7 +516,6 @@
 };
 
 struct SpecialAttrs_Masterhand {
-<<<<<<< HEAD
     /* 0x222C */ HSD_GObj* x222C;
     /* 0x2230 */ u32 x2230;
     /* 0x2234 */ u32 x2234;
@@ -572,9 +526,6 @@
     /* 0x2250 */ s32 x2250;
     /* 0x2254 */ s32 x2254;
     /* 0x2258 */ s32 x2258;
-=======
-    char filler0[0x100];
->>>>>>> c353b139
 };
 
 struct SpecialAttrs_Crazyhand {
@@ -612,15 +563,8 @@
     /* 0x2C */ f32 x2C_facing_direction;
     /* 0x30 */ f32 x30_facingDirectionRepeated;
     /* 0x34 */ Vec3 x34_scale;
-<<<<<<< HEAD
     /* 0x40 */ f32 x40;
     /* 0x44 */ Mtx x44_mtx;
-=======
-    f32 x40;
-    void* x44;
-    u8 filler_x48[0x74 - 0x48];
-
->>>>>>> c353b139
     Vec3 x74_anim_vel;                                         // 0x74
     Vec3 x80_self_vel;                                         // 0x80
     Vec3 x8c_kb_vel;                                           // 0x8C
@@ -742,7 +686,6 @@
     /* 0x2D0 */ s32 x2D0;
     /* 0x2D4 */ void* x2D4_specialAttributes;
     /* 0x2D8 */ void* x2D8_specialAttributes2;
-<<<<<<< HEAD
     /* 0x2DC */ f32 x2DC;
     /* 0x2E0 */ f32 x2E0;
     /* 0x2E4 */ f32 x2E4;
@@ -771,17 +714,6 @@
     /* 0x59C */ s32 x59C;
     /* 0x5A0 */ s32 x5A0;
     u8 filler_x598[0x5E8 - 0x5A4];
-=======
-                f32 x2DC;
-                f32 x2E0;
-                f32 x2E4;
-                f32 x2E8;
-
-                f32 x2EC;
-    u8 filler_x2D8[0x594 - 0x2F0];
-    /* 0x594 */ u8 x594_animCurrFlags1;
-    u8 filler_x595[0x5E8 - 0x595];
->>>>>>> c353b139
     /* 0x5E8 */ FighterBone* x5E8_fighterBones;
     u8 filler_x5EC[0x5F0 - 0x5EC];
     /* 0x5F0 */ s32 x5F0;
@@ -799,38 +731,33 @@
     u8 filler_x61E[0x620 - 0x61E];
 
     struct {
-    /* 0x620 */ f32 x620_lstick_x;
-    /* 0x624 */ f32 x624_lstick_y;
-<<<<<<< HEAD
-    /* 0x628 */ f32 x628_lstick_x2;
-    /* 0x62C */ f32 x62C_lstick_y2;
-=======
-                f32 x628_lstick_z;
-                f32 x62C;
->>>>>>> c353b139
-
-    /* 0x630 */ f32 x630;
-    /* 0x634 */ f32 x634;
-
-    /* 0x638 */ f32 x638_lsubStick_x;
-    /* 0x63C */ f32 x63C_lsubStick_y;
-    /* 0x640 */ f32 x640_lsubStick_x2;
-    /* 0x644 */ f32 x644_lsubStick_y2;
-                
-    /* 0x648 */ f32 x648;
-    /* 0x64C */ f32 x64C;
-                
-<<<<<<< HEAD
-    /* 0x650 */ f32 x650;
-    /* 0x654 */ f32 x654;
-
-    /* 0x658 */ f32 x658;
-
-    /* 0x65C */ s32 x65C;
-    /* 0x660 */ s32 x660;
-    /* 0x664 */ s32 x664;
-    /* 0x668 */ s32 x668;
-    /* 0x66C */ s32 x66C;
+        /* 0x620 */ f32 x620_lstick_x;
+        /* 0x624 */ f32 x624_lstick_y;
+        /* 0x628 */ f32 x628_lstick_x2;
+        /* 0x62C */ f32 x62C_lstick_y2;
+
+        /* 0x630 */ f32 x630;
+        /* 0x634 */ f32 x634;
+
+        /* 0x638 */ f32 x638_lsubStick_x;
+        /* 0x63C */ f32 x63C_lsubStick_y;
+        /* 0x640 */ f32 x640_lsubStick_x2;
+        /* 0x644 */ f32 x644_lsubStick_y2;
+                    
+        /* 0x648 */ f32 x648;
+        /* 0x64C */ f32 x64C;
+                    
+        /* 0x650 */ f32 x650;
+        /* 0x654 */ f32 x654;
+
+        /* 0x658 */ f32 x658;
+
+        /* 0x65C */ s32 x65C;
+        /* 0x660 */ s32 x660;
+        /* 0x664 */ s32 x664;
+        /* 0x668 */ s32 x668;
+        /* 0x66C */ s32 x66C;
+    } input; // 0x620 to 0x670
 
     /* 0x670 */ u8 x670_timer_lstick_tilt_x;
     /* 0x671 */ u8 x671_timer_lstick_tilt_y;
@@ -874,65 +801,6 @@
     /* 0x6CC */  Vec x6CC;
     /* 0x6D8 */  Vec3 x6D8;
     /* 0x6E4 */  Vec3 x6E4;
-=======
-                f32 x650;
-                f32 x654;
-
-                f32 x658;
-
-                s32 x65C;
-                s32 x660;
-                s32 x664;
-                s32 x668;
-                s32 x66C;
-    } input; // 0x620 to 0x670
-
-                u8 x670_timer_lstick_tilt_x;
-                u8 x671_timer_lstick_tilt_y;
-                u8 x672_timer_lstick_tilt_z;
-
-                u8 x673_x;
-                u8 x674_y;
-                u8 x675_z;
-
-                u8 x676_x;
-                u8 x677_y;
-                u8 x678_z;
-
-                u8 x679_x;
-                u8 x67A_y;
-                u8 x67B_z;
-
-                u8 x67C;
-                u8 x67D;
-                u8 x67E;
-                u8 x67F;
-                u8 x680;
-                u8 x681;
-                u8 x682;
-                u8 x683;
-                u8 x684;
-                u8 x685;
-                u8 x686;
-                u8 x687;
-                u8 x688;
-                u8 x689;
-                u8 x68A;
-                u8 x68B;
-    /* 0x68C */ Vec3 x68C_transNPos;
-    u8 filler_x698[0x6A4-0x698];
-    /* 0x6A4 */ Vec3 x6A4_transNOffset;
-    u8 filler_x6B0[0x6BC-0x6B0];
-    /* 0x6BC */ f32 x6BC_inputStickangle;
-    /* 0x6C0 */ f32 x6C0;
-    /* 0x6C4 */ f32 x6C4;
-    /* 0x6C8 */ f32 x6C8;
-    u8 filler_x6CC[0x6D8-0x6CC];
-    /* 0x6D8 */ f32 x6D8;
-    /* 0x6DC */ f32 x6DC;
-    /* 0x6E0 */ f32 x6E0;
-    u8 filler_x6E4[0x6F0 - 0x6E4];
->>>>>>> c353b139
     /* 0x6F0 */ CollData x6F0_collData;
     /* 0x890 */ CameraBox* x890_cameraBox;
     /* 0x894 */ f32 x894;
@@ -1064,8 +932,8 @@
     /* 0x1A44 */ s32 x1A44;
     /* 0x1A48 */ s32 x1A48;
     /* 0x1A4C */ f32 x1A4C;
-<<<<<<< HEAD
-    u8 filler_x1A50[0x1A52 - 0x1A50];
+    /* 0x1A50 */ s8 x1A50;
+    /* 0x1A51 */ s8 x1A51;
     /* 0x1A52 */ s8 x1A52;
     /* 0x1A53 */ s8 x1A53;
     /* 0x1A54 */ s32 x1A54;
@@ -1077,7 +945,8 @@
     /* 0x1A6A */ s16 x1A6A;
     /* 0x1A6C */ f32 x1A6C;
     /* 0x1A70 */ Vec x1A70;
-    u8 filler_x1A7C[0x1A98-0x1A7C];
+    /* 0x1A7C */ Vec x1A7C;
+    u8 filler_x1A7C[0x1A98-0x1A88];
     /* 0x1A98 */ u32 x1A98;
     u8 filler_x1A9C[0x2004-0x1A9C];
     /* 0x2008 */ s32 x2004;
@@ -1087,35 +956,10 @@
     /* 0x2014 */ s32 x2014;
     /* 0x2018 */ s32 x2018;
     /* 0x201C */ s32 x201C;
-    u8 filler_x2020[0x2028 - 0x2020];
-=======
-    /* 0x1A50 */ s8 x1A50;
-    /* 0x1A51 */ s8 x1A51;
-    /* 0x1A52 */ u8 x1A52;
-    /* 0x1A53 */ u8 x1A53;
-    s32 filler_x1A54;
-                 HSD_GObj* x1A58;
-                 HSD_GObj* x1A5C;
-                 s32 x1A60;
-                 s32 x1A64;
-                 s16 x1A68;
-                 s16 x1A6A;
-                 f32 x1A6C;
-                 Vec x1A70;
-                 Vec x1A7C;
-    u8 filler_x1A6C[0x2004-0x1A88];
-                 s32 x2004;
-                 s32 x2008;
-                 s32 x200C;
-                 s32 x2010;
-                 s32 x2014;
-                 s32 x2018;
-                 s32 x201C;
     /* 0x2020 */ s8 x2020;
     /* 0x2021 */ s8 x2021;
     /* 0x2022 */ s8 x2022;
     /* 0x2024 */ s32 x2024;
->>>>>>> c353b139
     /* 0x2028 */ s32 x2028;
     /* 0x202C */ s32 x202C;
     /* 0x2030 */ s32 x2030;
@@ -1143,11 +987,7 @@
     /* 0x2098 */ u16 x2098;
     /* 0x209A */ u16 x209A;
     /* 0x209C */ s16 x209C;
-<<<<<<< HEAD
-    /* 0x20A0 */ HSD_JObj* x20A0;
-=======
     /* 0x20A0 */ struct _HSD_JObj* x20A0_accessory;
->>>>>>> c353b139
     /* 0x20A4 */ s32 x20A4;
     /* 0x20A8 */ s32 x20A8;
     /* 0x20AC */ u32 x20AC;
@@ -1155,12 +995,8 @@
     /* 0x2100 */ s8 x2100;
     /* 0x2101 */ u8 x2101_bits_0to6 : 7;
     /* 0x2101 */ u8 x2101_bits_8 : 1;
-<<<<<<< HEAD
     /* 0x2102 */ s8 x2102;
     /* 0x2103 */ s8 x2103;
-=======
-    u8 filler_x2102[0x2104 - 0x2102];
->>>>>>> c353b139
     /* 0x2104 */ s32 x2104;
     /* 0x2108 */ s32 x2108;
     /* 0x210C */ u8 x210C_walljumpInputTimer;
@@ -1192,13 +1028,8 @@
     // callback struct. Not all of them used by fighter.c, but I'm leaving them in for now.
     struct cb {
         void (*x2190_callback_OnGrabFighter_Self)(HSD_GObj *fighter); // used
-<<<<<<< HEAD
         void (*x2194_callback)(HSD_GObj *fighter); // used
         void (*x2198_callback_OnGrabFighter_Victim)(HSD_GObj*, HSD_GObj*); // used
-=======
-        void (*x2194_callback_x2194)(HSD_GObj *fighter); // used
-        void (*x2198_callback_OnGrabFighter_Victim)(HSD_GObj*); // used
->>>>>>> c353b139
         void (*x219C_callback_IASA)(HSD_GObj *fighter); // used
         void (*x21A0_callback_Anim)(HSD_GObj *fighter);
         void (*x21A4_callback_Phys)(HSD_GObj *fighter); // xused
@@ -1330,14 +1161,12 @@
         struct SpecialAttrs_Girl girl;
         struct SpecialAttrs_GKoopa gkoopa;
         struct SpecialAttrs_Sandbag sandbag;
+
     } sa;
-<<<<<<< HEAD
-    union {
-=======
     /* 0x232C */ s32 x232C;
     /* 0x2330 */ Vec2 x2330;
     /* 0x2338 */ Vec2 x2338;
->>>>>>> c353b139
+    union {
     /* 0x2340 */ u32 x2340_stateVar1;
     /* 0x2340 */ f32 x2340_f32;
     };
