--- conflicted
+++ resolved
@@ -124,11 +124,7 @@
 {
     Fighter* fighter = gobj->user_data;
     func_800761C8();
-<<<<<<< HEAD
-    if ((s32) fighter->phys.xE0_airborne == 1)
-=======
-    if (fighter->xE0_ground_or_air == GA_Air)
->>>>>>> 220ebed5
+    if ((s32) fighter->phys.xE0_airborne == GA_Air)
     {
         func_8005811C(&fighter->x6F0_collData, fighter->x2340_stateVar1);
         fighter->x890->xC_flag.bits.b0 = 1;
