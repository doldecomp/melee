--- conflicted
+++ resolved
@@ -1,169 +1,132 @@
-#include <ftcliffcommon.h>
-#include <variables.h>
-#include <dolphin/types.h>
-
-BOOL func_80081298(HSD_GObj* gobj) {
-    Fighter* other_fp;
-    HSD_GObj* other_gobj;
-    s32 unused1, unused2;
-
-    Fighter* fp = gobj->user_data;
-    if (fp->input.x624_lstick_y <= -p_ftCommonData->x480) {
-        return FALSE;
-    }
-    if (((fp->x6F0_collData.x134_envFlags & 0x03000000) != 0)
-        && (((fp->x2228_flag.bits.b2 & 1) == 0))) {
-        other_gobj = func_80082E3C(gobj);
-        if (other_gobj == NULL) {
-            func_80040048(fp->xC_playerID, fp->x221F_flag.bits.b4);
-            func_80081370(gobj);
-            return TRUE;
-        }
-<<<<<<< HEAD
-        other_fighter = other_gobj->user_data;
-        func_8003FFDC(other_fighter->xC_playerID, other_fighter->x221F_flag.bits.b4, fighter->xC_playerID, fighter->x221F_flag.bits.b4, other_fighter->commonVars[0].CliffCommon.ledgeID);
-        fighter->x213C = other_fighter->commonVars[0].CliffCommon.ledgeID;
-=======
-        other_fp = other_gobj->user_data;
-        func_8003FFDC(other_fp->xC_playerID, other_fp->x221F_flag.bits.b4, fp->xC_playerID, fp->x221F_flag.bits.b4, other_fp->commonVars[0].cliffCommon.ledgeID);
-        fp->x213C = other_fp->commonVars[0].cliffCommon.ledgeID;
->>>>>>> 8f11e59d
-        return FALSE;
-    }
-    return FALSE;
-}
-
-typedef struct _UnkParameterStruct {
-    u8 data_filler_0[0x10];
-    f32 x10[2];
-    u8 data_filler_1[0x1];
-} UnkParameterStruct;
-
-void func_80081370(HSD_GObj* gobj) {
-    f32 facingDirection;
-    f32 ledgeDirection;
-
-    Fighter* fp = gobj->user_data;
-    UnkParameterStruct unkParam;
-
-    if ((fp->x6F0_collData.x134_envFlags & 0x01000000) != 0) {
-        ledgeDirection = 1.0f;
-    } else {
-        ledgeDirection = -1.0f;
-    }
-    facingDirection = fp->x2C_facing_direction;
-    if (facingDirection != ledgeDirection) {
-        fp->x2C_facing_direction = -facingDirection;
-    }
-    func_8007D780(fp);
-    func_8007D5D4(fp);
-    Fighter_ActionStateChange_800693AC(gobj, 0xFC, 0, NULL, 0.0f, 1.0f, 0.0f);
-    func_8006EBA4(gobj);
-    func_8007D5D4(fp);
-    func_8007EFC0(fp, p_ftCommonData->x5F0);
-    func_8007E2FC(gobj);
-<<<<<<< HEAD
-    fighter->x221D_flag.bits.b7 = 1;
-    if (fighter->x2C_facing_direction > 0.0f) {
-        fighter->commonVars[0].CliffCommon.ledgeID = fighter->x6F0_collData.x44;
-    } else {
-        fighter->commonVars[0].CliffCommon.ledgeID = fighter->x6F0_collData.x40;
-=======
-    fp->x221D_flag.bits.b7 = 1;
-    if (fp->x2C_facing_direction > 0.0f) {
-        fp->commonVars[0].cliffCommon.ledgeID = fp->x6F0_collData.x44;
-    } else {
-        fp->commonVars[0].cliffCommon.ledgeID = fp->x6F0_collData.x40;
->>>>>>> 8f11e59d
-    }
-    func_80081544(gobj);
-    func_800881D8(fp, fp->x10C_ftData->x4C_collisionData->x28, 0x7F, 0x40);
-    func_8007E2F4(fp, 0x1FF);
-    func_8007EBAC(fp, 0xC, 0);
-
-<<<<<<< HEAD
-    if (fighter->x2C_facing_direction > 0.0f) {
-        func_80053ECC(fighter->commonVars[0].CliffCommon.ledgeID, unkParam.x10);
-    }
-    else
-    {
-        func_80053DA4(fighter->commonVars[0].CliffCommon.ledgeID, unkParam.x10);
-=======
-    if (fp->x2C_facing_direction > 0.0f) {
-        func_80053ECC(fp->commonVars[0].cliffCommon.ledgeID, unkParam.x10);
-    }
-    else
-    {
-        func_80053DA4(fp->commonVars[0].cliffCommon.ledgeID, unkParam.x10);
->>>>>>> 8f11e59d
-    }
-    efAsync_Spawn(gobj, (void*) ((u32) gobj->user_data + 0x60C), 2, 0x41C, 0, &unkParam.x10);
-    func_80088148(fp, 4, 0x7F, 0x40);
-}
-
-void func_80081504(HSD_GObj* gobj)
-{
-    if (ftAnim_IsFramesRemaining(gobj) == FALSE)
-    {
-        func_8009A804(gobj);
-    }
-}
-
-void func_80081540() {}
-
-void func_80081544(HSD_GObj* gobj) {
-    s32 dummy1[1];
-    f32 sp10[2];
-    s32 dummy2[1];
-
-<<<<<<< HEAD
-    Fighter* fighter = gobj->user_data;
-    if (func_80054ED8(fighter->commonVars[0].CliffCommon.ledgeID) != 0) {
-        if (fighter->x2C_facing_direction > 0.0f) {
-            func_80053ECC(fighter->commonVars[0].CliffCommon.ledgeID, sp10);
-        } else {
-            func_80053DA4(fighter->commonVars[0].CliffCommon.ledgeID, sp10);
-=======
-    Fighter* fp = gobj->user_data;
-    if (func_80054ED8(fp->commonVars[0].cliffCommon.ledgeID) != 0) {
-        if (fp->x2C_facing_direction > 0.0f) {
-            func_80053ECC(fp->commonVars[0].cliffCommon.ledgeID, sp10);
-        } else {
-            func_80053DA4(fp->commonVars[0].cliffCommon.ledgeID, sp10);
->>>>>>> 8f11e59d
-        }
-        fp->xB0_pos.x = (f32) ((fp->x68C_transNPos.z * fp->x2C_facing_direction) + sp10[0]);
-        fp->xB0_pos.y = (f32) (sp10[1] + fp->x68C_transNPos.y);
-        return;
-    }
-    func_800CC730(gobj);
-}
-
-void func_800815E4(HSD_GObj* gobj) {
-    Fighter* fp;
-    s32 unused1, unused2;
-    if (func_800821DC() != 0) {
-        func_80082B1C(gobj);
-        return;
-    }
-    if (func_8009EF68(gobj) != 0) {
-        fp = gobj->user_data;
-        fp->x2064_ledgeCooldown = p_ftCommonData->x498_ledgeCooldownTime;
-    }
-}
-
-void func_80081644(HSD_GObj* gobj)
-{
-    Fighter* fp = gobj->user_data;
-    func_800761C8();
-    if ((s32) fp->xE0_ground_or_air == GA_Air)
-    {
-<<<<<<< HEAD
-        func_8005811C(&fighter->x6F0_collData, fighter->commonVars[0].CliffCommon.ledgeID);
-        fighter->x890_cameraBox->xC_flag.bits.b0 = 1;
-=======
-        func_8005811C(&fp->x6F0_collData, fp->commonVars[0].cliffCommon.ledgeID);
-        fp->x890_cameraBox->xC_flag.bits.b0 = 1;
->>>>>>> 8f11e59d
-    }
-}+#include <ftcliffcommon.h>
+#include <variables.h>
+#include <dolphin/types.h>
+
+BOOL func_80081298(HSD_GObj* gobj) {
+    Fighter* other_fp;
+    HSD_GObj* other_gobj;
+    s32 unused1, unused2;
+
+    Fighter* fp = gobj->user_data;
+    if (fp->input.x624_lstick_y <= -p_ftCommonData->x480) {
+        return FALSE;
+    }
+    if (((fp->x6F0_collData.x134_envFlags & 0x03000000) != 0)
+        && (((fp->x2228_flag.bits.b2 & 1) == 0))) {
+        other_gobj = func_80082E3C(gobj);
+        if (other_gobj == NULL) {
+            func_80040048(fp->xC_playerID, fp->x221F_flag.bits.b4);
+            func_80081370(gobj);
+            return TRUE;
+        }
+        other_fp = other_gobj->user_data;
+        func_8003FFDC(other_fp->xC_playerID, other_fp->x221F_flag.bits.b4, fp->xC_playerID, fp->x221F_flag.bits.b4, other_fp->commonVars[0].CliffCommon.ledgeID);
+        fp->x213C = other_fp->commonVars[0].CliffCommon.ledgeID;
+        return FALSE;
+    }
+    return FALSE;
+}
+
+typedef struct _UnkParameterStruct {
+    u8 data_filler_0[0x10];
+    f32 x10[2];
+    u8 data_filler_1[0x1];
+} UnkParameterStruct;
+
+void func_80081370(HSD_GObj* gobj) {
+    f32 facingDirection;
+    f32 ledgeDirection;
+
+    Fighter* fp = gobj->user_data;
+    UnkParameterStruct unkParam;
+
+    if ((fp->x6F0_collData.x134_envFlags & 0x01000000) != 0) {
+        ledgeDirection = 1.0f;
+    } else {
+        ledgeDirection = -1.0f;
+    }
+    facingDirection = fp->x2C_facing_direction;
+    if (facingDirection != ledgeDirection) {
+        fp->x2C_facing_direction = -facingDirection;
+    }
+    func_8007D780(fp);
+    func_8007D5D4(fp);
+    Fighter_ActionStateChange_800693AC(gobj, 0xFC, 0, NULL, 0.0f, 1.0f, 0.0f);
+    func_8006EBA4(gobj);
+    func_8007D5D4(fp);
+    func_8007EFC0(fp, p_ftCommonData->x5F0);
+    func_8007E2FC(gobj);
+    fp->x221D_flag.bits.b7 = 1;
+    if (fp->x2C_facing_direction > 0.0f) {
+        fp->commonVars[0].CliffCommon.ledgeID = fp->x6F0_collData.x44;
+    } else {
+        fp->commonVars[0].CliffCommon.ledgeID = fp->x6F0_collData.x40;
+    }
+    func_80081544(gobj);
+    func_800881D8(fp, fp->x10C_ftData->x4C_collisionData->x28, 0x7F, 0x40);
+    func_8007E2F4(fp, 0x1FF);
+    func_8007EBAC(fp, 0xC, 0);
+
+    if (fp->x2C_facing_direction > 0.0f) {
+        func_80053ECC(fp->commonVars[0].CliffCommon.ledgeID, unkParam.x10);
+    }
+    else
+    {
+        func_80053DA4(fp->commonVars[0].CliffCommon.ledgeID, unkParam.x10);
+    }
+    efAsync_Spawn(gobj, (void*) ((u32) gobj->user_data + 0x60C), 2, 0x41C, 0, &unkParam.x10);
+    func_80088148(fp, 4, 0x7F, 0x40);
+}
+
+void func_80081504(HSD_GObj* gobj)
+{
+    if (ftAnim_IsFramesRemaining(gobj) == FALSE)
+    {
+        func_8009A804(gobj);
+    }
+}
+
+void func_80081540() {}
+
+void func_80081544(HSD_GObj* gobj) {
+    s32 dummy1[1];
+    f32 sp10[2];
+    s32 dummy2[1];
+
+    Fighter* fp = gobj->user_data;
+    if (func_80054ED8(fp->commonVars[0].CliffCommon.ledgeID) != 0) {
+        if (fp->x2C_facing_direction > 0.0f) {
+            func_80053ECC(fp->commonVars[0].CliffCommon.ledgeID, sp10);
+        } else {
+            func_80053DA4(fp->commonVars[0].CliffCommon.ledgeID, sp10);
+        }
+        fp->xB0_pos.x = (f32) ((fp->x68C_transNPos.z * fp->x2C_facing_direction) + sp10[0]);
+        fp->xB0_pos.y = (f32) (sp10[1] + fp->x68C_transNPos.y);
+        return;
+    }
+    func_800CC730(gobj);
+}
+
+void func_800815E4(HSD_GObj* gobj) {
+    Fighter* fp;
+    s32 unused1, unused2;
+    if (func_800821DC() != 0) {
+        func_80082B1C(gobj);
+        return;
+    }
+    if (func_8009EF68(gobj) != 0) {
+        fp = gobj->user_data;
+        fp->x2064_ledgeCooldown = p_ftCommonData->x498_ledgeCooldownTime;
+    }
+}
+
+void func_80081644(HSD_GObj* gobj)
+{
+    Fighter* fp = gobj->user_data;
+    func_800761C8();
+    if ((s32) fp->xE0_ground_or_air == GA_Air)
+    {
+        func_8005811C(&fp->x6F0_collData, fp->commonVars[0].CliffCommon.ledgeID);
+        fp->x890_cameraBox->xC_flag.bits.b0 = 1;
+    }
+}