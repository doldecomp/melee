#ifndef GALE01_0763C0
#define GALE01_0763C0

#include <platform.h>
#include <placeholder.h>

#include "ft/forward.h"
#include "ftCommon/forward.h"
#include "it/forward.h"
#include "lb/forward.h"
#include <baselib/forward.h>

#include <dolphin/mtx.h>

/* 0763C0 */ void ftColl_800763C0(Fighter_GObj* attacker, Fighter_GObj* victim,
                                  enum_t attackID);
/* 076444 */ void ftColl_80076444(Fighter_GObj* attacker,
                                  Fighter_GObj* victim);
/* 07646C */ void ftColl_8007646C(Fighter_GObj* attackItem,
                                  Fighter_GObj* victim);
/* 0764DC */ void ftColl_800764DC(Fighter_GObj* gobj);
/* 076528 */ void ftColl_80076528(Fighter_GObj* gobj);
/* 0765AC */ void ftColl_800765AC(Fighter_GObj* victim);
/* 0765E0 */ void ftColl_800765E0(void);
/* 0765F0 */ float ftColl_800765F0(Fighter* fp, Fighter_GObj* victim,
                                   float unk_floatvar);
/* 076640 */ bool ftColl_80076640(Fighter*, float*);
/* 076764 */ void ftColl_80076764(int, enum_t, Fighter_GObj*, DynamicsDesc*,
                                  Fighter* fp, FighterHurtCapsule*);
/* 0768A0 */ void ftColl_800768A0(Fighter* fp, HitCapsule* dst);
/* 07699C */ bool ftColl_8007699C(Fighter*, HitCapsule*, Fighter*,
                                  HitCapsule*);
/* 076CBC */ void ftColl_80076CBC(Fighter*, HitCapsule*, Fighter*);
/* 076ED8 */ bool ftColl_80076ED8(Fighter* fp0, HitCapsule* hit0, Fighter* fp1,
                                  HitCapsule* hit1);
/* 077464 */ UNK_RET ftColl_80077464(UNK_PARAMS);
/* 077688 */ void ftColl_80077688(Item*, HitCapsule*, Fighter*, Vec3*, f32);
/* 077970 */ UNK_RET ftColl_80077970(UNK_PARAMS);
/* 077C60 */ UNK_RET ftColl_80077C60(UNK_PARAMS);
/* 078384 */ void ftColl_80078384(Fighter*, FighterHurtCapsule*, HitCapsule*);
/* 078488 */ void ftColl_80078488(Fighter*);
/* 0784B4 */ UNK_T ftColl_800784B4(UNK_T, UNK_T, UNK_T);
/* 078538 */ UNK_RET ftColl_80078538(UNK_PARAMS);
/* 07861C */ UNK_RET ftColl_8007861C(bool, Fighter_GObj* gobj, int, int, int,
                                     u32, int, UNK_T, int);
/* 078710 */ UNK_RET ftColl_80078710(UNK_PARAMS);
/* 078754 */ void ftColl_80078754(Fighter_GObj*, Fighter_GObj*, bool);
/* 0787B4 */ void ftColl_800787B4(Item_GObj*, Fighter_GObj*, int);
/* 0788D4 */ void ftColl_800788D4(Fighter_GObj* gobj);
/* 07891C */ void ftColl_8007891C(Fighter_GObj*, Fighter_GObj*, float);
/* 078998 */ UNK_RET ftColl_80078998(UNK_PARAMS);
/* 078A2C */ void ftColl_80078A2C(Fighter_GObj*);
/* 078C70 */ void ftColl_80078C70(Fighter_GObj*);
/* 07925C */ void ftColl_8007925C(Fighter_GObj*);
/* 079AB0 */ UNK_RET ftColl_80079AB0(UNK_PARAMS);
/* 079C70 */ float ftColl_80079C70(Fighter*, Fighter*, void*, int);
/* 079EA8 */ float ftColl_80079EA8(Fighter*, HitCapsule*, int);
// /* 07A06C */ static void ftColl_8007A06C(float facing_dir, DmgLogEntry**
// log,
//                                          int idx, bool);
/* 076808 */ static void ftColl_80076808(Fighter* fp, HitCapsule* hit, int,
                                         void* victim, bool);
/* 07AB48 */ void ftColl_8007AB48(Fighter_GObj*);
/* 07AB80 */ void ftColl_8007AB80(Fighter_GObj*);
/* 07ABD0 */ void ftColl_8007ABD0(HitCapsule*, u32 damageAmount,
                                  Fighter_GObj*);
/* 07AC68 */ bool ftColl_8007AC68(u32 kb_angle);
/* 07AC9C */ void ftColl_8007AC9C(HitCapsule*, int, Fighter_GObj*);
/* 07AD18 */ void ftColl_8007AD18(Fighter* fp, HitCapsule*);
/* 07AE80 */ void ftColl_8007AE80(Fighter_GObj*);
/* 07AEE0 */ void ftColl_8007AEE0(Fighter_GObj*);
/* 07AEF8 */ void ftColl_8007AEF8(Fighter_GObj*);
/* 07AF10 */ void ftColl_8007AF10(Fighter_GObj*);
/* 07AF28 */ void ftColl_8007AF28(Fighter_GObj* gobj);
/* 07AF60 */ void ftColl_8007AF60(Fighter_GObj*);
/* 07AFC8 */ void ftColl_8007AFC8(Fighter_GObj* gobj, int hit_idx);
/* 07AFF8 */ void ftColl_8007AFF8(Fighter_GObj*);
/* 07B064 */ void ftColl_8007B064(Fighter_GObj* gobj, enum_t);
/* 07B0C0 */ void ftColl_8007B0C0(Fighter_GObj*, HurtCapsuleState);
/* 07B128 */ void ftColl_8007B128(Fighter_GObj* gobj, int bone_id,
                                  HurtCapsuleState state);
/* 07B1B8 */ void ftColl_8007B1B8(Fighter_GObj* gobj, ShieldDesc* shield,
                                  HSD_GObjEvent cb);
/* 07B23C */ void ftColl_CreateReflectHit(Fighter_GObj*, ReflectDesc*,
                                          HSD_GObjEvent on_reflect);
/* 07B2C4 */ void ftColl_CreateAbsorbHit(Fighter_GObj*, AbsorbDesc*);
/* 07B320 */ void ftColl_8007B320(Fighter_GObj*);
/* 07B4E0 */ void ftColl_8007B4E0(Fighter_GObj*);
<<<<<<< HEAD
/* 07B5AC */ void ftColl_HurtboxInit(Fighter* fp, HurtCapsule*,
                                     ftHurtboxInit*);
=======
/* 07B5AC */ void ftColl_8007B5AC(Fighter* fp, FighterHurtCapsule*,
                                  struct UNK_SAMUS_S2*);
>>>>>>> 95ef52b0
/* 07B62C */ void ftColl_8007B62C(Fighter_GObj*, bool);
/* 07B6A0 */ void ftColl_8007B6A0(Fighter_GObj* gobj);
/* 07B6EC */ void ftColl_8007B6EC(Fighter_GObj*);
/* 07B760 */ void ftColl_8007B760(Fighter_GObj*, int);
/* 07B7A4 */ void ftColl_8007B7A4(Fighter_GObj* gobj, int);
/* 07B7FC */ void ftColl_8007B7FC(Fighter*, int);
/* 07B868 */ s32 ftColl_8007B868(Fighter_GObj* gobj);
/* 07B8A8 */ void ftColl_8007B8A8(HitCapsule*, Vec3*);
/* 07B8CC */ void ftColl_8007B8CC(Fighter*, Fighter_GObj*);
/* 07B8E8 */ void ftColl_8007B8E8(Fighter_GObj*);
/* 07B924 */ void ftColl_GetWindOffsetVec(Fighter_GObj*, Vec3* out_wind);
/* 07BA0C */ void ftColl_8007BA0C(Fighter_GObj*);
/* 07BAC0 */ void ftColl_8007BAC0(Fighter_GObj*);
/* 07BBCC */ float ftColl_8007BBCC(Fighter_GObj* gobj);
/* 07BC90 */ void ftColl_8007BC90(Fighter_GObj*);
/* 07BE3C */ void ftColl_8007BE3C(Fighter_GObj*);

#endif<|MERGE_RESOLUTION|>--- conflicted
+++ resolved
@@ -86,13 +86,8 @@
 /* 07B2C4 */ void ftColl_CreateAbsorbHit(Fighter_GObj*, AbsorbDesc*);
 /* 07B320 */ void ftColl_8007B320(Fighter_GObj*);
 /* 07B4E0 */ void ftColl_8007B4E0(Fighter_GObj*);
-<<<<<<< HEAD
-/* 07B5AC */ void ftColl_HurtboxInit(Fighter* fp, HurtCapsule*,
+/* 07B5AC */ void ftColl_HurtboxInit(Fighter* fp, FighterHurtCapsule*,
                                      ftHurtboxInit*);
-=======
-/* 07B5AC */ void ftColl_8007B5AC(Fighter* fp, FighterHurtCapsule*,
-                                  struct UNK_SAMUS_S2*);
->>>>>>> 95ef52b0
 /* 07B62C */ void ftColl_8007B62C(Fighter_GObj*, bool);
 /* 07B6A0 */ void ftColl_8007B6A0(Fighter_GObj* gobj);
 /* 07B6EC */ void ftColl_8007B6EC(Fighter_GObj*);
