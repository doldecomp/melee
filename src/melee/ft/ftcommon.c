#include <ftcommon.h>

#include <melee/it/itkind.h>

extern struct {
    u8 x0_pad[0x20];
    HSD_GObj* unk20;
}* lbl_804D782C;

const Vec3 lbl_803B74A0 = { 0, 0, 0 };

void func_8007C930(Fighter* fp, f32 result)
{
    f32 absvel = fabs_inline(fp->xEC_ground_vel);
    if (fabs_inline(result) > absvel) {
        result = -fp->xEC_ground_vel;
    } else if (fp->xEC_ground_vel > 0) {
        result = -result;
    }
    fp->xE4_ground_accel_1 = result;
}

void func_8007C98C(Fighter* fp, f32 arg8, f32 arg9, f32 argA)
{
    f32 temp_f1;
    f32 phi_f0;
    f32 phi_f1;
    f32 phi_f3;
    f32 phi_f1_2;
    f32 result;

    phi_f3 = argA;
    result = arg8;
    if (!arg9) {
        phi_f1 = fabs_inline(fp->xEC_ground_vel);
        phi_f0 = fabs_inline(argA);
        if (phi_f0 > phi_f1) {
            phi_f3 = -fp->xEC_ground_vel;
        } else if (fp->xEC_ground_vel > 0) {
            phi_f3 = -argA;
        }
        fp->xE4_ground_accel_1 = phi_f3;
        return;
    }
    if (!(fp->xEC_ground_vel * arg8 < 0)) {
        if (arg8 > 0) {
            if (fp->xEC_ground_vel + arg8 > arg9) {
                temp_f1 = -argA;
                phi_f1_2 = temp_f1;
                if (fp->xEC_ground_vel + temp_f1 < arg9) {
                    phi_f1_2 = arg9 - fp->xEC_ground_vel;
                }
                result = phi_f1_2;
                if (fp->xEC_ground_vel + phi_f1_2 > fp->x110_attr.x144_GroundedMaxHorizontalVelocity) {
                    result = fp->x110_attr.x144_GroundedMaxHorizontalVelocity - fp->xEC_ground_vel;
                }
            }
        } else if (fp->xEC_ground_vel + arg8 < arg9) {
            result = argA;
            if (fp->xEC_ground_vel + argA > arg9) {
                result = arg9 - fp->xEC_ground_vel;
            }
            if (fp->xEC_ground_vel + result < -fp->x110_attr.x144_GroundedMaxHorizontalVelocity) {
                result = -fp->x110_attr.x144_GroundedMaxHorizontalVelocity - fp->xEC_ground_vel;
            }
        }
    }
    fp->xE4_ground_accel_1 = result;
}

void func_8007CA80(Fighter* fp, f32 result, f32 arg9)
{
    if (!arg9) {
        result = -fp->xEC_ground_vel;
    } else if (!(fp->xEC_ground_vel * result < 0)) {
        if (result > 0) {
            if (fp->xEC_ground_vel + result > arg9) {
                result = arg9 - fp->xEC_ground_vel;
            }
        } else if (fp->xEC_ground_vel + result < arg9) {
            result = arg9 - fp->xEC_ground_vel;
        }
    }
    fp->xE4_ground_accel_1 = result;
}

void func_8007CADC(Fighter* fp, f32 arg8, f32 arg9, f32 argA)
{
    f32 phi_f1 = fp->input.x620_lstick_x;
    f32 phi_f2;
    f32 phi_f4;

    if (fabs_inline(phi_f1) >= arg8) {
        phi_f2 = phi_f1 * arg9;
        phi_f4 = phi_f1 * argA;
    } else {
        phi_f4 = 0;
        phi_f2 = 0;
    }
    func_8007CA80(fp, phi_f2, phi_f4);
}

void func_8007CB74(HSD_GObj* gobj)
{
    f32 temp_f1;
    Vec3* ground_normal;
    Fighter* fp = gobj->user_data;
    u32 unused[2];

    ground_normal = &fp->x6F0_collData.x14C_ground.normal;
    temp_f1 = func_80084A40(fp);
    if (temp_f1 < 1) {
        fp->xE4_ground_accel_1 *= temp_f1;
    }
    fp->x74_anim_vel.x = +ground_normal->y * fp->xE4_ground_accel_1;
    fp->x74_anim_vel.y = -ground_normal->x * fp->xE4_ground_accel_1;
    fp->x74_anim_vel.z = 0;
    fp->x80_self_vel.x = +ground_normal->y * fp->xEC_ground_vel;
    fp->x80_self_vel.y = -ground_normal->x * fp->xEC_ground_vel;
    fp->x80_self_vel.z = 0;
}

HSD_GObj* func_8007CC1C(HSD_GObj* gobj)
{
    Fighter* fp = gobj->user_data;
    Vec3* ground_normal = &fp->x6F0_collData.x14C_ground.normal;
    fp->x74_anim_vel.x = +ground_normal->y * fp->xE4_ground_accel_1;
    fp->x74_anim_vel.y = -ground_normal->x * fp->xE4_ground_accel_1;
    fp->x74_anim_vel.z = 0;
    fp->x80_self_vel.x = +ground_normal->y * fp->xEC_ground_vel;
    fp->x80_self_vel.y = -ground_normal->x * fp->xEC_ground_vel;
    fp->x80_self_vel.z = 0;
    return gobj;
}

void func_8007CC78(Fighter* fp, f32 max)
{
    if (fp->xEC_ground_vel < -max) {
        fp->xEC_ground_vel = -max;
    } else if (fp->xEC_ground_vel > max) {
        fp->xEC_ground_vel = +max;
    }
}

void func_8007CCA0(Fighter* fp, f32 arg1)
{
    if (fp->xF0_ground_kb_vel < 0) {
        fp->xF0_ground_kb_vel = fp->xF0_ground_kb_vel + arg1;
        if (fp->xF0_ground_kb_vel > 0) {
            fp->xF0_ground_kb_vel = 0;
        }
    } else {
        fp->xF0_ground_kb_vel = fp->xF0_ground_kb_vel - arg1;
        if (fp->xF0_ground_kb_vel < 0) {
            fp->xF0_ground_kb_vel = 0;
        }
    }
}

void func_8007CCE8(Fighter* fp)
{
    Vec3* ground_normal;
    if (fp->xE0_ground_or_air == GA_Ground && fp->xF0_ground_kb_vel == 0) {
        ground_normal = &fp->x6F0_collData.x14C_ground.normal;
        fp->xF0_ground_kb_vel = fp->x8c_kb_vel.x;
        if (fp->xF0_ground_kb_vel > p_ftCommonData->x164) {
            fp->xF0_ground_kb_vel = p_ftCommonData->x164;
        }
        if (fp->xF0_ground_kb_vel < -p_ftCommonData->x164) {
            fp->xF0_ground_kb_vel = -p_ftCommonData->x164;
        }
        fp->x8c_kb_vel.x = +ground_normal->y * fp->xF0_ground_kb_vel;
        fp->x8c_kb_vel.y = -ground_normal->x * fp->xF0_ground_kb_vel;
    }
}

f32 func_8007CD6C(f32 value, f32 decrement)
{
    f32 result = value;
    if (value > 0) {
        result = value - decrement;
        if (result < 0) {
            return 0;
        }
    } else if (value < 0) {
        result = value + decrement;
        if (result > 0) {
            return 0;
        }
    }
    return result;
}

// These do not match due to unpatched epilogue scheduling
#ifndef NON_MATCHING
char lbl_803C0D58[] = "ftcommon.c";
char lbl_803C0D64[] = "fp->kind == Ft_Kind_Sandbag";

// Not sure why this is needed
// Maybe __FILE__ is allocated separate from ordinary string literals?
#undef assert_line
#define assert_line(line, cond)                                                \
    ((cond) ? ((void) 0) : __assert(lbl_803C0D58, line, #cond))

asm f32 func_8007CDA4(Fighter*)
{
    nofralloc
/* 8007CDA4 00079984  7C 08 02 A6 */   mflr r0
/* 8007CDA8 00079988  90 01 00 04 */   stw r0, 4(r1)
/* 8007CDAC 0007998C  94 21 FF E8 */   stwu r1, -0x18(r1)
/* 8007CDB0 00079990  93 E1 00 14 */   stw r31, 0x14(r1)
/* 8007CDB4 00079994  7C 7F 1B 78 */   mr r31, r3
/* 8007CDB8 00079998  80 03 00 04 */   lwz r0, 4(r3)
/* 8007CDBC 0007999C  2C 00 00 20 */   cmpwi r0, 0x20
/* 8007CDC0 000799A0  41 82 00 1C */   beq lbl_8007CDDC
/* 8007CDC4 000799A4  3C 60 80 3C */   lis r3, lbl_803C0D58@ha
/* 8007CDC8 000799A8  3C 80 80 3C */   lis r4, lbl_803C0D64@ha
/* 8007CDCC 000799AC  38 A4 0D 64 */   addi r5, r4, lbl_803C0D64@l
/* 8007CDD0 000799B0  38 63 0D 58 */   addi r3, r3, lbl_803C0D58@l
/* 8007CDD4 000799B4  38 80 01 2B */   li r4, 0x12b
/* 8007CDD8 000799B8  48 30 B4 49 */   bl __assert
lbl_8007CDDC:
/* 8007CDDC 000799BC  80 7F 02 D4 */   lwz r3, 0x2d4(r31)
/* 8007CDE0 000799C0  80 01 00 1C */   lwz r0, 0x1c(r1)
/* 8007CDE4 000799C4  C0 23 00 00 */   lfs f1, 0(r3)
/* 8007CDE8 000799C8  83 E1 00 14 */   lwz r31, 0x14(r1)
/* 8007CDEC 000799CC  38 21 00 18 */   addi r1, r1, 0x18
/* 8007CDF0 000799D0  7C 08 03 A6 */   mtlr r0
/* 8007CDF4 000799D4  4E 80 00 20 */   blr 
}

asm f32 func_8007CDF8(Fighter*)
{
    nofralloc
/* 8007CDF8 000799D8  7C 08 02 A6 */	mflr r0
/* 8007CDFC 000799DC  90 01 00 04 */	stw r0, 4(r1)
/* 8007CE00 000799E0  94 21 FF E8 */	stwu r1, -0x18(r1)
/* 8007CE04 000799E4  93 E1 00 14 */	stw r31, 0x14(r1)
/* 8007CE08 000799E8  7C 7F 1B 78 */	mr r31, r3
/* 8007CE0C 000799EC  80 03 00 04 */	lwz r0, 4(r3)
/* 8007CE10 000799F0  2C 00 00 20 */	cmpwi r0, 0x20
/* 8007CE14 000799F4  41 82 00 1C */	beq lbl_8007CE30
/* 8007CE18 000799F8  3C 60 80 3C */	lis r3, lbl_803C0D58@ha
/* 8007CE1C 000799FC  3C 80 80 3C */	lis r4, lbl_803C0D64@ha
/* 8007CE20 00079A00  38 A4 0D 64 */	addi r5, r4, lbl_803C0D64@l
/* 8007CE24 00079A04  38 63 0D 58 */	addi r3, r3, lbl_803C0D58@l
/* 8007CE28 00079A08  38 80 01 34 */	li r4, 0x134
/* 8007CE2C 00079A0C  48 30 B3 F5 */	bl __assert
lbl_8007CE30:
/* 8007CE30 00079A10  80 7F 02 D4 */	lwz r3, 0x2d4(r31)
/* 8007CE34 00079A14  80 01 00 1C */	lwz r0, 0x1c(r1)
/* 8007CE38 00079A18  C0 23 00 04 */	lfs f1, 4(r3)
/* 8007CE3C 00079A1C  83 E1 00 14 */	lwz r31, 0x14(r1)
/* 8007CE40 00079A20  38 21 00 18 */	addi r1, r1, 0x18
/* 8007CE44 00079A24  7C 08 03 A6 */	mtlr r0
/* 8007CE48 00079A28  4E 80 00 20 */	blr 
}
#pragma peephole on
#else

// to match assert statement
#define kind x4_fighterKind

static const int Ft_Kind_Sandbag = 0x20;
f32 func_8007CDA4(Fighter* fp)
{
    assert_line(299, fp->kind == Ft_Kind_Sandbag);
    return ((f32*) fp->x2D4_specialAttributes)[0];
}

f32 func_8007CDF8(Fighter* fp)
{
    assert_line(308, fp->kind == Ft_Kind_Sandbag);
    return ((f32*) fp->x2D4_specialAttributes)[1];
}
#endif

void func_8007CE4C(Fighter* fp, f32 val)
{
    if (fp->xF4_ground_attacker_shield_kb_vel < 0) {
        fp->xF4_ground_attacker_shield_kb_vel += val;
        if (fp->xF4_ground_attacker_shield_kb_vel > 0) {
            fp->xF4_ground_attacker_shield_kb_vel = 0;
        }
    } else {
        fp->xF4_ground_attacker_shield_kb_vel -= val;
        if (fp->xF4_ground_attacker_shield_kb_vel < 0) {
            fp->xF4_ground_attacker_shield_kb_vel = 0;
        }
    }
}

void func_8007CE94(Fighter* fp, f32 val)
{
    f32 phi_f2 = fabs_inline(fp->x80_self_vel.x);
    if (fabs_inline(val) >= phi_f2) {
        val = -fp->x80_self_vel.x;
    } else if (fp->x80_self_vel.x > 0) {
        val = -val;
    }
    fp->x74_anim_vel.x = val;
}

void func_8007CEF4(Fighter* fp)
{
    f32 result = fp->x110_attr.x180_AerialFriction;
    f32 lhs = fabs_inline(result);
    f32 phi_f1 = fabs_inline(fp->x80_self_vel.x);
    if (fabs_inline(result) >= phi_f1) {
        result = -fp->x80_self_vel.x;
    } else if (fp->x80_self_vel.x > 0) {
        result = -fp->x110_attr.x180_AerialFriction;
    }
    fp->x74_anim_vel.x = result;
}

BOOL func_8007CF58(Fighter* fp)
{
    f32 temp_f3;
    f32 phi_f1;
    f32 phi_f0;
    f32 phi_f2;
    struct attr* attr = &fp->x110_attr;

    temp_f3 = fp->x80_self_vel.x;
    phi_f1 = fabs_inline(temp_f3);
    if (fabs_inline(temp_f3) > attr->x17C_AerialDriftMax) {
        phi_f2 = p_ftCommonData->x1FC;
        phi_f1 = fabs_inline(temp_f3);
        phi_f0 = fabs_inline(p_ftCommonData->x1FC);
        if (phi_f0 >= phi_f1) {
            phi_f2 = -temp_f3;
        } else if (temp_f3 > 0) {
            phi_f2 = -p_ftCommonData->x1FC;
        }
        fp->x74_anim_vel.x = phi_f2;
        return TRUE;
    } else {
        phi_f2 = fp->x110_attr.x180_AerialFriction;
        phi_f1 = fabs_inline(temp_f3);
        phi_f0 = fabs_inline(fp->x110_attr.x180_AerialFriction);
        if (phi_f0 >= phi_f1) {
            phi_f2 = -temp_f3;
        } else if (temp_f3 > 0) {
            phi_f2 = -fp->x110_attr.x180_AerialFriction;
        }
        fp->x74_anim_vel.x = phi_f2;
        return FALSE;
    }
}

BOOL func_8007D050(Fighter* fp, f32 val)
{
    f32 temp_f2;
    f32 temp_f3;
    f32 phi_f0;
    f32 phi_f0_2;
    f32 phi_f1;
    f32 phi_f2;
    f32 phi_f0_3;
    f32 phi_f1_2;

    temp_f3 = fp->x80_self_vel.x;
    phi_f0 = fabs_inline(temp_f3);
    if (fabs_inline(temp_f3) > val) {
        phi_f2 = p_ftCommonData->x1FC;
        phi_f1 = fabs_inline(temp_f3);
        phi_f0_2 = fabs_inline(p_ftCommonData->x1FC);
        if (phi_f0_2 >= phi_f1) {
            phi_f2 = -temp_f3;
        } else if (temp_f3 > 0) {
            phi_f2 = -p_ftCommonData->x1FC;
        }
        fp->x74_anim_vel.x = phi_f2;
        return 1;
    } else {
        phi_f2 = fp->x110_attr.x180_AerialFriction;
        phi_f1_2 = fabs_inline(temp_f3);
        phi_f0_3 = fabs_inline(fp->x110_attr.x180_AerialFriction);
        if (phi_f0_3 >= phi_f1_2) {
            phi_f2 = -temp_f3;
        } else if (temp_f3 > 0) {
            phi_f2 = -fp->x110_attr.x180_AerialFriction;
        }
        fp->x74_anim_vel.x = phi_f2;
        return 0;
    }
}

void func_8007D140(Fighter* fp, f32 arg8, f32 arg9, f32 argA)
{
    func_8007D174(fp, fp->x80_self_vel.x, arg8, arg9, argA);
}

void func_8007D174(Fighter* fp, f32 arg8, f32 arg9, f32 argA, f32 argB)
{
    f32 phi_f1;
    f32 phi_f2;

    phi_f2 = argB;
    if (!argA) {
        phi_f1 = fabs_inline(fp->x80_self_vel.x);
        if (fabs_inline(argB) >= phi_f1) {
            phi_f2 = -fp->x80_self_vel.x;
        } else if (fp->x80_self_vel.x > 0) {
            phi_f2 = -argB;
        }
        fp->x74_anim_vel.x = phi_f2;
        return;
    }

    phi_f2 = arg9;
    if (!(arg8 * arg9 < 0)) {
        if (arg9 > 0) {
            if (arg8 + arg9 > argA) {
                phi_f2 = -argB;
                if (arg8 + phi_f2 < argA) {
                    phi_f2 = argA - arg8;
                }
                if (arg8 + phi_f2 > fp->x110_attr.x188_HorizontalAirMobilityConstant) {
                    phi_f2 = fp->x110_attr.x188_HorizontalAirMobilityConstant - arg8;
                }
            }
        } else if (arg8 + arg9 < argA) {
            phi_f2 = argB;
            if (arg8 + argB > argA) {
                phi_f2 = argA - arg8;
            }
            if (arg8 + phi_f2 < -fp->x110_attr.x188_HorizontalAirMobilityConstant) {
                phi_f2 = -fp->x110_attr.x188_HorizontalAirMobilityConstant - arg8;
            }
        }
    }
    fp->x74_anim_vel.x = phi_f2;
}

void func_8007D268(Fighter* fp)
{
    func_8007D28C(fp, fp->x80_self_vel.x);
}

void func_8007D28C(Fighter* fp, f32 arg8)
{
    f32 tmp;
    f32 phi_f3;
    f32 f5;
    struct attr* temp_r4;

    f5 = fp->input.x620_lstick_x;
    temp_r4 = &fp->x110_attr;
    tmp = f5 * fp->x110_attr.x174_AerialDriftStickMult;

    if (f5 > 0) {
        phi_f3 = +temp_r4->x178_AerialDriftBase;
    } else {
        phi_f3 = -temp_r4->x178_AerialDriftBase;
    }
    func_8007D174(fp, arg8, tmp + phi_f3,
        f5 * temp_r4->x17C_AerialDriftMax, temp_r4->x180_AerialFriction);
}

void func_8007D2E8(Fighter* fp, f32 arg8, f32 arg9)
{
    f32 result = arg8;
    if (!arg9) {
        result = -fp->x80_self_vel.x;
    } else if (!((fp->x80_self_vel.x * arg8) < 0)) {
        if (arg8 > 0) {
            if (fp->x80_self_vel.x + arg8 > arg9) {
                result = arg9 - fp->x80_self_vel.x;
            }
        } else {
            if (fp->x80_self_vel.x + arg8 < arg9) {
                result = arg9 - fp->x80_self_vel.x;
            }
        }
    }
    fp->x74_anim_vel.x = result;
}

void func_8007D344(Fighter* fp, f32 arg8, f32 arg9, f32 argA)
{
    f32 argx, argy;
    f32 friction;

    if (fabs_inline(fp->input.x620_lstick_x) >= arg8) {
        argx = fp->input.x620_lstick_x * arg9;
        argy = fp->input.x620_lstick_x * argA;
    } else {
        argy = 0;
        argx = 0;
    }
    friction = fp->x110_attr.x180_AerialFriction;
    func_8007D174(fp, fp->x80_self_vel.x, argx, argy, friction);
}

void func_8007D3A8(Fighter* fp, f32 arg8, f32 arg9, f32 argA)
{
    f32 phi_f2;
    f32 phi_f4;

    if (fabs_inline(fp->input.x620_lstick_x) >= arg8) {
        phi_f2 = fp->input.x620_lstick_x * arg9;
        phi_f4 = fp->input.x620_lstick_x * argA;
    } else {
        phi_f4 = 0;
        phi_f2 = 0;
    }

    func_8007D2E8(fp, phi_f2, phi_f4);
}

void func_8007D440(Fighter* fp, f32 val)
{
    f32 temp_f0 = fp->x80_self_vel.x;
    if (temp_f0 < -val) {
        fp->x80_self_vel.x = -val;
    } else if (temp_f0 > val) {
        fp->x80_self_vel.x = +val;
    }
}

void func_8007D468(Fighter* fp)
{
    if (fp->x80_self_vel.x < -fp->x110_attr.x17C_AerialDriftMax) {
        fp->x80_self_vel.x = -fp->x110_attr.x17C_AerialDriftMax;
    } else if (fp->x80_self_vel.x > fp->x110_attr.x17C_AerialDriftMax) {
        fp->x80_self_vel.x = fp->x110_attr.x17C_AerialDriftMax;
    }
}

void func_8007D494(Fighter* fp, f32 arg8, f32 arg9)
{
    fp->x80_self_vel.y -= arg8;
    if (fp->x80_self_vel.y < -arg9) {
        fp->x80_self_vel.y = -arg9;
    }
}

void func_8007D4B8(Fighter* fp)
{
    f32 tmp = -fp->x110_attr.x170_TerminalVelocity;
    fp->x80_self_vel.y -= fp->x110_attr.x16C_Gravity;
    if (fp->x80_self_vel.y < tmp) {
        fp->x80_self_vel.y = tmp;
    }
}

void func_8007D4E4(Fighter* fp)
{
    fp->x80_self_vel.y = -fp->x110_attr.x184_FastfallVelocity;
}

void ftComm_ClampFalllSpeed(Fighter* fp, f32 val)
{
    if (fp->x80_self_vel.y > val) {
        fp->x80_self_vel.y = val;
    }
}

void func_8007D508(Fighter* fp, f32 arg8, f32 arg9)
{
    fp->x80_self_vel.y += arg8;
    if (fp->x80_self_vel.y > arg9) {
        fp->x80_self_vel.y = arg9;
    }
}

BOOL func_8007D528(Fighter* fp)
{
    if (!fp->x221A_flag.bits.b4 && fp->x80_self_vel.y < 0 &&
        fp->input.x624_lstick_y <= -p_ftCommonData->x88 && fp->x671_timer_lstick_tilt_y < p_ftCommonData->x8C) {

        fp->x221A_flag.bits.b4 = 1;
        fp->x671_timer_lstick_tilt_y = 0xFE;
        func_80088148(fp, 0x96, 0x7F, 0x40);
        return TRUE;
    }
    return FALSE;
}

void func_8007D5BC(Fighter* fp)
{
    fp->x6F0_collData.x19C = 0;
    fp->x6F0_collData.x130_flags &= 0xFFFFFFEF;
}

void func_8007D5D4(Fighter* fp)
{
    fp->xE0_ground_or_air = GA_Air;
    fp->xEC_ground_vel = 0;
    fp->x98_atk_shield_kb.z = 0;
    fp->xB0_pos.z = 0;
    fp->x74_anim_vel.y = 0;
    fp->x1968_jumpsUsed = 1;
    fp->x6F0_collData.x19C = 0xA;
    fp->x6F0_collData.x130_flags |= 0x10;
}

void func_8007D60C(Fighter* fp)
{
    struct attr* attr = &fp->x110_attr;
    if (fp->x2227_flag.bits.b0 && fp->x1968_jumpsUsed <= 1) {
        func_8003FC44(fp->xC_playerID, fp->x221F_flag.bits.b4);
    }
    fp->xE0_ground_or_air = GA_Air;
    fp->xEC_ground_vel = 0;
    fp->x74_anim_vel.y = 0;
    fp->x1968_jumpsUsed = attr->x168_MaxJumps;
    fp->x6F0_collData.x19C = 5;
    fp->x6F0_collData.x130_flags |= 0x10;
}

void func_8007D698(Fighter* fp)
{
    fp->x1968_jumpsUsed = fp->x110_attr.x168_MaxJumps;
}

void func_8007D6A4(Fighter* fp)
{
    f32 tmp;
    if (fp->x594_animCurrFlags1.bits.b0) {
        fp->x80_self_vel.x = fp->x6A4_transNOffset.z * fp->x2C_facing_direction;
    }
    tmp = fp->x110_attr.x144_GroundedMaxHorizontalVelocity;
    if (fp->xEC_ground_vel < -tmp) {
        fp->xEC_ground_vel = -tmp;
    } else if (fp->xEC_ground_vel > tmp) {
        fp->xEC_ground_vel = tmp;
    }
    fp->xE0_ground_or_air = GA_Ground;
    fp->xEC_ground_vel = fp->x80_self_vel.x;
    fp->x1968_jumpsUsed = 0;
    fp->x1969_walljumpUsed = 0;
    fp->x2227_flag.bits.b0 = 0;
    fp->x6F0_collData.x19C = 0;
    fp->x6F0_collData.x130_flags &= 0xFFFFFFEF;
    if (!func_80084A18(fp->x0_fighter)) {
        OSReport("fighter ground no under Id! %d %d\n", fp->xC_playerID, fp->x10_action_state_index);
        assert_line(686, 0);
    }
}

void func_8007D780(Fighter* fp)
{
    if (fp->xE0_ground_or_air != GA_Air) {
        return;
    }

    if (func_803224DC(fp->x8_spawnNum, fp->xB0_pos.x, fp->dmg.x18A4_knockbackMagnitude)) {
        fp->dmg.x18A4_knockbackMagnitude = 0;
    }
    if (fp->x2227_flag.bits.b0 && fp->x1968_jumpsUsed <= 1) {
        func_8003FC44(fp->xC_playerID, fp->x221F_flag.bits.b4);
    }
}

void func_8007D7FC(Fighter* fp)
{
    f32 fmp;
    if (fp->xE0_ground_or_air == GA_Air) {
        if (func_803224DC(fp->x8_spawnNum, fp->xB0_pos.x, fp->dmg.x18A4_knockbackMagnitude)) {
            fp->dmg.x18A4_knockbackMagnitude = 0;
        }
        if (fp->x2227_flag.bits.b0 && fp->x1968_jumpsUsed <= 1) {
            func_8003FC44(fp->xC_playerID, fp->x221F_flag.bits.b4);
        }
    }
    if (fp->x594_animCurrFlags1.bits.b0) {
        fp->x80_self_vel.x = fp->x6A4_transNOffset.z * fp->x2C_facing_direction;
    }
    fmp = fp->x110_attr.x144_GroundedMaxHorizontalVelocity;
    if (fp->xEC_ground_vel < -fmp) {
        fp->xEC_ground_vel = -fmp;
    } else if (fp->xEC_ground_vel > fmp) {
        fp->xEC_ground_vel = fmp;
    }
    fp->xE0_ground_or_air = GA_Ground;
    fp->xEC_ground_vel = fp->x80_self_vel.x;
    fp->x1968_jumpsUsed = 0;
    fp->x1969_walljumpUsed = 0;
    fp->x2227_flag.bits.b0 = 0;
    fp->x6F0_collData.x19C = 0;
    fp->x6F0_collData.x130_flags &= 0xFFFFFFEF;
    if (!func_80084A18(fp->x0_fighter)) {
        OSReport("fighter ground no under Id! %d %d\n", fp->xC_playerID, fp->x10_action_state_index);
        assert_line(0x2AE, 0);
    }
}

void func_8007D92C(HSD_GObj* gobj)
{
    Fighter* fp = gobj->user_data;
    if (fp->xE0_ground_or_air == 1) {
        func_800CC730(gobj);
    } else {
        func_8008A2BC(gobj);
    }
}

f32 func_8007D964(Fighter* fp)
{
    return atan2f(fp->input.x624_lstick_y, fabs_inline(fp->input.x620_lstick_x));
}

f32 func_8007D99C(Fighter* fp)
{
    return atan2f(fp->input.x63C_lsubStick_y, fabs_inline(fp->input.x638_lsubStick_x));
}

f32 func_8007D9D4(Fighter* fp)
{
    return atan2f(fp->input.x624_lstick_y, fp->input.x620_lstick_x);
}

void func_8007D9FC(Fighter* fp)
{
    f32 phi_f0;
    if (fp->input.x620_lstick_x >= 0) {
        phi_f0 = +1;
    } else {
        phi_f0 = -1;
    }
    fp->x2C_facing_direction = phi_f0;
}

void func_8007DA24(Fighter* fp)
{
    f32 phi_f0;
    if (fabs_inline(fp->input.x620_lstick_x) > p_ftCommonData->x0) {
        if (fp->input.x620_lstick_x >= 0) {
            phi_f0 = +1;
        } else {
            phi_f0 = -1;
        }
        fp->x2C_facing_direction = phi_f0;
    }
}

f32 func_8007DA74(s32 arg0, u32 arg1, f32 arg8)
{
    s32 tmp = arg0 * p_ftCommonData->x198 + p_ftCommonData->x19C;
    f32 result = (s32) (tmp * arg8);
    if (arg1 - 0x27 <= 1) {
        result = (s32) (result * p_ftCommonData->x1A0);
    }
    return result;
}

void func_8007DB24(HSD_GObj* gobj)
{
    Fighter* fp = gobj->user_data;
    fp->x2219_flag.bits.b0 = 0;
    efLib_DestroyAll(gobj, fp);
}

void func_8007DB58(HSD_GObj* gobj)
{
    Fighter* fp = gobj->user_data;
    func_80088770(fp);
    func_800887CC(fp);
    if (fp->cb.x21DC_callback_OnTakeDamage != NULL) {
        fp->cb.x21DC_callback_OnTakeDamage(gobj);
    }
    if (fp->cb.x21E0_callback_OnDeath != NULL) {
        fp->cb.x21E0_callback_OnDeath(gobj);
    }
}

extern struct {
    Vec2* x0;
    s32 x4;
}* lbl_804D652C;

void func_8007DBCC(Fighter* fp, BOOL arg1, f32 arg8)
{
    fp->x1A4C = arg8;
    fp->x1A51 = 0;
    fp->x1A50 = 0;
    fp->x2224_flag.bits.b6 = arg1;
    if (fp->x2224_flag.bits.b6) {
        fp->x1A52 = 0;
        fp->x1A53 = lbl_804D652C->x4;
    }
}

s32 func_8007DC08(Fighter* fp, f32 arg8)
{
    s32 phi_r31;
    s8 r5;
    s8 r6;

    phi_r31 = 0;
    if (fp->input.x668 & 0x80000F00) {
        fp->x1A4C -= arg8;
        phi_r31 = 1;
    }
    r5 = fp->x1A50;
    r6 = fp->x1A51;

    if (fp->input.x620_lstick_x < -p_ftCommonData->x308) {
        fp->x1A50 = -1;
    }
    if (fp->input.x620_lstick_x > p_ftCommonData->x308) {
        fp->x1A50 = 1;
    }
    if (fp->input.x624_lstick_y < -p_ftCommonData->x308) {
        fp->x1A51 = -1;
    }
    if (fp->input.x624_lstick_y > p_ftCommonData->x308) {
        fp->x1A51 = 1;
    }
    if (r5 != fp->x1A50 || r6 != fp->x1A51) {
        fp->x1A4C -= arg8;
        phi_r31 = 1;
    }
    if (phi_r31 != 0 && fp->x2224_flag.bits.b6) {
        fp->x2224_flag.bits.b5 = 1;
        fp->x1A52 += 1;
        if (fp->x1A52 >= fp->x1A53) {
            fp->x1A52 = 0;
        }
    } else {
        fp->x2224_flag.bits.b5 = 0;
    }
    func_800402D0(fp->xC_playerID, fp->x221F_flag.bits.b4, phi_r31);
    return phi_r31;
}

extern void func_8007F8B4();
extern void func_8004DC04();
extern void func_8004DB78();
extern void func_80086FD4();
/* https://decomp.me/scratch/il3yA */
asm void func_8007DD7C(HSD_GObj*, Vec3*)
{
    nofralloc
/* 8007DD7C 0007A95C  7C 08 02 A6 */	mflr r0
/* 8007DD80 0007A960  90 01 00 04 */	stw r0, 4(r1)
/* 8007DD84 0007A964  94 21 FF 98 */	stwu r1, -0x68(r1)
/* 8007DD88 0007A968  DB E1 00 60 */	stfd f31, 0x60(r1)
/* 8007DD8C 0007A96C  BE E1 00 3C */	stmw r23, 0x3c(r1)
/* 8007DD90 0007A970  7C 7A 1B 78 */	mr r26, r3
/* 8007DD94 0007A974  7C 9B 23 78 */	mr r27, r4
/* 8007DD98 0007A978  3B 80 00 00 */	li r28, 0
/* 8007DD9C 0007A97C  80 6D C1 8C */	lwz r3, lbl_804D782C
/* 8007DDA0 0007A980  83 DA 00 2C */	lwz r30, 0x2c(r26)
/* 8007DDA4 0007A984  83 A3 00 20 */	lwz r29, 0x20(r3)
/* 8007DDA8 0007A988  C3 E2 89 50 */	lfs f31, 0.0f
/* 8007DDAC 0007A98C  3B FE 02 C4 */	addi r31, r30, 0x2c4
/* 8007DDB0 0007A990  48 00 02 00 */	b lbl_8007DFB0
lbl_8007DDB4:
/* 8007DDB4 0007A994  7C 1D D0 40 */	cmplw r29, r26
/* 8007DDB8 0007A998  41 82 01 F0 */	beq lbl_8007DFA8
/* 8007DDBC 0007A99C  38 7D 00 00 */	addi r3, r29, 0
/* 8007DDC0 0007A9A0  38 9A 00 00 */	addi r4, r26, 0
/* 8007DDC4 0007A9A4  48 00 92 11 */	bl func_80086FD4
/* 8007DDC8 0007A9A8  2C 03 00 00 */	cmpwi r3, 0
/* 8007DDCC 0007A9AC  40 82 01 DC */	bne lbl_8007DFA8
/* 8007DDD0 0007A9B0  80 9D 00 2C */	lwz r4, 0x2c(r29)
/* 8007DDD4 0007A9B4  88 64 22 1F */	lbz r3, 0x221f(r4)
/* 8007DDD8 0007A9B8  3B 04 00 00 */	addi r24, r4, 0
/* 8007DDDC 0007A9BC  54 60 E7 FF */	rlwinm. r0, r3, 0x1c, 0x1f, 0x1f
/* 8007DDE0 0007A9C0  40 82 01 CC */	bne lbl_8007DFAC
/* 8007DDE4 0007A9C4  80 18 00 E0 */	lwz r0, 0xe0(r24)
/* 8007DDE8 0007A9C8  2C 00 00 00 */	cmpwi r0, 0
/* 8007DDEC 0007A9CC  40 82 01 C0 */	bne lbl_8007DFAC
/* 8007DDF0 0007A9D0  80 18 1A 58 */	lwz r0, 0x1a58(r24)
/* 8007DDF4 0007A9D4  28 00 00 00 */	cmplwi r0, 0
/* 8007DDF8 0007A9D8  40 82 01 B4 */	bne lbl_8007DFAC
/* 8007DDFC 0007A9DC  54 60 EF FF */	rlwinm. r0, r3, 0x1d, 0x1f, 0x1f
/* 8007DE00 0007A9E0  40 82 01 AC */	bne lbl_8007DFAC
/* 8007DE04 0007A9E4  80 1E 08 3C */	lwz r0, 0x83c(r30)
/* 8007DE08 0007A9E8  83 38 08 3C */	lwz r25, 0x83c(r24)
/* 8007DE0C 0007A9EC  7C 17 03 78 */	mr r23, r0
/* 8007DE10 0007A9F0  7C 00 C8 00 */	cmpw r0, r25
/* 8007DE14 0007A9F4  41 82 00 24 */	beq lbl_8007DE38
/* 8007DE18 0007A9F8  7E E3 BB 78 */	mr r3, r23
/* 8007DE1C 0007A9FC  4B FC FD 5D */	bl func_8004DB78
/* 8007DE20 0007AA00  7C 19 18 00 */	cmpw r25, r3
/* 8007DE24 0007AA04  41 82 00 14 */	beq lbl_8007DE38
/* 8007DE28 0007AA08  7E E3 BB 78 */	mr r3, r23
/* 8007DE2C 0007AA0C  4B FC FD D9 */	bl func_8004DC04
/* 8007DE30 0007AA10  7C 19 18 00 */	cmpw r25, r3
/* 8007DE34 0007AA14  40 82 01 78 */	bne lbl_8007DFAC
lbl_8007DE38:
/* 8007DE38 0007AA18  38 78 00 00 */	addi r3, r24, 0
/* 8007DE3C 0007AA1C  38 81 00 24 */	addi r4, r1, 0x24
/* 8007DE40 0007AA20  48 00 1A 75 */	bl func_8007F8B4
/* 8007DE44 0007AA24  C0 9F 00 00 */	lfs f4, 0(r31)
/* 8007DE48 0007AA28  38 78 02 C4 */	addi r3, r24, 0x2c4
/* 8007DE4C 0007AA2C  C0 7E 00 2C */	lfs f3, 0x2c(r30)
/* 8007DE50 0007AA30  C0 1B 00 00 */	lfs f0, 0(r27)
/* 8007DE54 0007AA34  C0 58 00 2C */	lfs f2, 0x2c(r24)
/* 8007DE58 0007AA38  C0 38 02 C4 */	lfs f1, 0x2c4(r24)
/* 8007DE5C 0007AA3C  EC 64 00 FA */	fmadds f3, f4, f3, f0
/* 8007DE60 0007AA40  C0 01 00 24 */	lfs f0, 0x24(r1)
/* 8007DE64 0007AA44  EC 02 00 7A */	fmadds f0, f2, f1, f0
/* 8007DE68 0007AA48  EC 03 00 28 */	fsubs f0, f3, f0
/* 8007DE6C 0007AA4C  FC 00 F8 40 */	fcmpo cr0, f0, f31
/* 8007DE70 0007AA50  FC 60 00 90 */	fmr f3, f0
/* 8007DE74 0007AA54  40 80 00 0C */	bge lbl_8007DE80
/* 8007DE78 0007AA58  FC 40 18 50 */	fneg f2, f3
/* 8007DE7C 0007AA5C  48 00 00 08 */	b lbl_8007DE84
lbl_8007DE80:
/* 8007DE80 0007AA60  FC 40 18 90 */	fmr f2, f3
lbl_8007DE84:
/* 8007DE84 0007AA64  C0 3F 00 04 */	lfs f1, 4(r31)
/* 8007DE88 0007AA68  C0 03 00 04 */	lfs f0, 4(r3)
/* 8007DE8C 0007AA6C  EC 01 00 2A */	fadds f0, f1, f0
/* 8007DE90 0007AA70  FC 02 00 40 */	fcmpo cr0, f2, f0
/* 8007DE94 0007AA74  40 80 01 18 */	bge lbl_8007DFAC
/* 8007DE98 0007AA78  FC 03 F8 00 */	fcmpu cr0, f3, f31
/* 8007DE9C 0007AA7C  41 82 00 34 */	beq lbl_8007DED0
/* 8007DEA0 0007AA80  FC 03 F8 40 */	fcmpo cr0, f3, f31
/* 8007DEA4 0007AA84  40 80 00 14 */	bge lbl_8007DEB8
/* 8007DEA8 0007AA88  80 6D AE B4 */	lwz r3, p_ftCommonData
/* 8007DEAC 0007AA8C  C0 03 04 50 */	lfs f0, 0x450(r3)
/* 8007DEB0 0007AA90  FC 20 00 50 */	fneg f1, f0
/* 8007DEB4 0007AA94  48 00 00 0C */	b lbl_8007DEC0
lbl_8007DEB8:
/* 8007DEB8 0007AA98  80 6D AE B4 */	lwz r3, p_ftCommonData
/* 8007DEBC 0007AA9C  C0 23 04 50 */	lfs f1, 0x450(r3)
lbl_8007DEC0:
/* 8007DEC0 0007AAA0  C0 1E 00 F8 */	lfs f0, 0xf8(r30)
/* 8007DEC4 0007AAA4  EC 00 08 2A */	fadds f0, f0, f1
/* 8007DEC8 0007AAA8  D0 1E 00 F8 */	stfs f0, 0xf8(r30)
/* 8007DECC 0007AAAC  48 00 00 30 */	b lbl_8007DEFC
lbl_8007DED0:
/* 8007DED0 0007AAB0  2C 1C 00 00 */	cmpwi r28, 0
/* 8007DED4 0007AAB4  41 82 00 14 */	beq lbl_8007DEE8
/* 8007DED8 0007AAB8  80 6D AE B4 */	lwz r3, p_ftCommonData
/* 8007DEDC 0007AABC  C0 03 04 50 */	lfs f0, 0x450(r3)
/* 8007DEE0 0007AAC0  FC 20 00 50 */	fneg f1, f0
/* 8007DEE4 0007AAC4  48 00 00 0C */	b lbl_8007DEF0
lbl_8007DEE8:
/* 8007DEE8 0007AAC8  80 6D AE B4 */	lwz r3, p_ftCommonData
/* 8007DEEC 0007AACC  C0 23 04 50 */	lfs f1, 0x450(r3)
lbl_8007DEF0:
/* 8007DEF0 0007AAD0  C0 1E 00 F8 */	lfs f0, 0xf8(r30)
/* 8007DEF4 0007AAD4  EC 00 08 2A */	fadds f0, f0, f1
/* 8007DEF8 0007AAD8  D0 1E 00 F8 */	stfs f0, 0xf8(r30)
lbl_8007DEFC:
/* 8007DEFC 0007AADC  C0 3B 00 08 */	lfs f1, 8(r27)
/* 8007DF00 0007AAE0  C0 01 00 2C */	lfs f0, 0x2c(r1)
/* 8007DF04 0007AAE4  EC 01 00 28 */	fsubs f0, f1, f0
/* 8007DF08 0007AAE8  FC 00 F8 00 */	fcmpu cr0, f0, f31
/* 8007DF0C 0007AAEC  41 82 00 34 */	beq lbl_8007DF40
/* 8007DF10 0007AAF0  FC 00 F8 40 */	fcmpo cr0, f0, f31
/* 8007DF14 0007AAF4  40 80 00 14 */	bge lbl_8007DF28
/* 8007DF18 0007AAF8  80 6D AE B4 */	lwz r3, p_ftCommonData
/* 8007DF1C 0007AAFC  C0 03 04 54 */	lfs f0, 0x454(r3)
/* 8007DF20 0007AB00  FC 20 00 50 */	fneg f1, f0
/* 8007DF24 0007AB04  48 00 00 0C */	b lbl_8007DF30
lbl_8007DF28:
/* 8007DF28 0007AB08  80 6D AE B4 */	lwz r3, p_ftCommonData
/* 8007DF2C 0007AB0C  C0 23 04 54 */	lfs f1, 0x454(r3)
lbl_8007DF30:
/* 8007DF30 0007AB10  C0 1E 00 FC */	lfs f0, 0xfc(r30)
/* 8007DF34 0007AB14  EC 00 08 2A */	fadds f0, f0, f1
/* 8007DF38 0007AB18  D0 1E 00 FC */	stfs f0, 0xfc(r30)
/* 8007DF3C 0007AB1C  48 00 00 70 */	b lbl_8007DFAC
lbl_8007DF40:
/* 8007DF40 0007AB20  FC 03 F8 00 */	fcmpu cr0, f3, f31
/* 8007DF44 0007AB24  41 82 00 34 */	beq lbl_8007DF78
/* 8007DF48 0007AB28  FC 03 F8 40 */	fcmpo cr0, f3, f31
/* 8007DF4C 0007AB2C  40 80 00 14 */	bge lbl_8007DF60
/* 8007DF50 0007AB30  80 6D AE B4 */	lwz r3, p_ftCommonData
/* 8007DF54 0007AB34  C0 03 04 54 */	lfs f0, 0x454(r3)
/* 8007DF58 0007AB38  FC 20 00 50 */	fneg f1, f0
/* 8007DF5C 0007AB3C  48 00 00 0C */	b lbl_8007DF68
lbl_8007DF60:
/* 8007DF60 0007AB40  80 6D AE B4 */	lwz r3, p_ftCommonData
/* 8007DF64 0007AB44  C0 23 04 54 */	lfs f1, 0x454(r3)
lbl_8007DF68:
/* 8007DF68 0007AB48  C0 1E 00 FC */	lfs f0, 0xfc(r30)
/* 8007DF6C 0007AB4C  EC 00 08 2A */	fadds f0, f0, f1
/* 8007DF70 0007AB50  D0 1E 00 FC */	stfs f0, 0xfc(r30)
/* 8007DF74 0007AB54  48 00 00 38 */	b lbl_8007DFAC
lbl_8007DF78:
/* 8007DF78 0007AB58  2C 1C 00 00 */	cmpwi r28, 0
/* 8007DF7C 0007AB5C  41 82 00 14 */	beq lbl_8007DF90
/* 8007DF80 0007AB60  80 6D AE B4 */	lwz r3, p_ftCommonData
/* 8007DF84 0007AB64  C0 03 04 54 */	lfs f0, 0x454(r3)
/* 8007DF88 0007AB68  FC 20 00 50 */	fneg f1, f0
/* 8007DF8C 0007AB6C  48 00 00 0C */	b lbl_8007DF98
lbl_8007DF90:
/* 8007DF90 0007AB70  80 6D AE B4 */	lwz r3, p_ftCommonData
/* 8007DF94 0007AB74  C0 23 04 54 */	lfs f1, 0x454(r3)
lbl_8007DF98:
/* 8007DF98 0007AB78  C0 1E 00 FC */	lfs f0, 0xfc(r30)
/* 8007DF9C 0007AB7C  EC 00 08 2A */	fadds f0, f0, f1
/* 8007DFA0 0007AB80  D0 1E 00 FC */	stfs f0, 0xfc(r30)
/* 8007DFA4 0007AB84  48 00 00 08 */	b lbl_8007DFAC
lbl_8007DFA8:
/* 8007DFA8 0007AB88  3B 80 00 01 */	li r28, 1
lbl_8007DFAC:
/* 8007DFAC 0007AB8C  83 BD 00 08 */	lwz r29, 8(r29)
lbl_8007DFB0:
/* 8007DFB0 0007AB90  28 1D 00 00 */	cmplwi r29, 0
/* 8007DFB4 0007AB94  40 82 FE 00 */	bne lbl_8007DDB4
/* 8007DFB8 0007AB98  BA E1 00 3C */	lmw r23, 0x3c(r1)
/* 8007DFBC 0007AB9C  80 01 00 6C */	lwz r0, 0x6c(r1)
/* 8007DFC0 0007ABA0  CB E1 00 60 */	lfd f31, 0x60(r1)
/* 8007DFC4 0007ABA4  38 21 00 68 */	addi r1, r1, 0x68
/* 8007DFC8 0007ABA8  7C 08 03 A6 */	mtlr r0
/* 8007DFCC 0007ABAC  4E 80 00 20 */	blr 
}
#pragma peephole on

asm void func_8007DFD0()
{
    nofralloc
/* 8007DFD0 0007ABB0  7C 08 02 A6 */	mflr r0
/* 8007DFD4 0007ABB4  90 01 00 04 */	stw r0, 4(r1)
/* 8007DFD8 0007ABB8  94 21 FF B0 */	stwu r1, -0x50(r1)
/* 8007DFDC 0007ABBC  BF 21 00 34 */	stmw r25, 0x34(r1)
/* 8007DFE0 0007ABC0  7C 79 1B 78 */	mr r25, r3
/* 8007DFE4 0007ABC4  7C 9A 23 78 */	mr r26, r4
/* 8007DFE8 0007ABC8  83 A3 00 2C */	lwz r29, 0x2c(r3)
/* 8007DFEC 0007ABCC  88 7D 00 0C */	lbz r3, 0xc(r29)
/* 8007DFF0 0007ABD0  3B FD 02 C4 */	addi r31, r29, 0x2c4
/* 8007DFF4 0007ABD4  4B FB 61 1D */	bl Player_GetEntity
/* 8007DFF8 0007ABD8  80 63 00 2C */	lwz r3, 0x2c(r3)
/* 8007DFFC 0007ABDC  88 03 22 1F */	lbz r0, 0x221f(r3)
/* 8007E000 0007ABE0  3B 83 00 00 */	addi r28, r3, 0
/* 8007E004 0007ABE4  54 00 E7 FF */	rlwinm. r0, r0, 0x1c, 0x1f, 0x1f
/* 8007E008 0007ABE8  40 82 00 BC */	bne lbl_8007E0C4
/* 8007E00C 0007ABEC  80 1C 00 E0 */	lwz r0, 0xe0(r28)
/* 8007E010 0007ABF0  2C 00 00 00 */	cmpwi r0, 0
/* 8007E014 0007ABF4  40 82 00 B0 */	bne lbl_8007E0C4
/* 8007E018 0007ABF8  80 1D 08 3C */	lwz r0, 0x83c(r29)
/* 8007E01C 0007ABFC  83 DC 08 3C */	lwz r30, 0x83c(r28)
/* 8007E020 0007AC00  7C 1B 03 78 */	mr r27, r0
/* 8007E024 0007AC04  7C 00 F0 00 */	cmpw r0, r30
/* 8007E028 0007AC08  41 82 00 24 */	beq lbl_8007E04C
/* 8007E02C 0007AC0C  7F 63 DB 78 */	mr r3, r27
/* 8007E030 0007AC10  4B FC FB 49 */	bl func_8004DB78
/* 8007E034 0007AC14  7C 1E 18 00 */	cmpw r30, r3
/* 8007E038 0007AC18  41 82 00 14 */	beq lbl_8007E04C
/* 8007E03C 0007AC1C  7F 63 DB 78 */	mr r3, r27
/* 8007E040 0007AC20  4B FC FB C5 */	bl func_8004DC04
/* 8007E044 0007AC24  7C 1E 18 00 */	cmpw r30, r3
/* 8007E048 0007AC28  40 82 00 7C */	bne lbl_8007E0C4
lbl_8007E04C:
/* 8007E04C 0007AC2C  38 7C 00 00 */	addi r3, r28, 0
/* 8007E050 0007AC30  38 81 00 1C */	addi r4, r1, 0x1c
/* 8007E054 0007AC34  48 00 18 61 */	bl func_8007F8B4
/* 8007E058 0007AC38  C0 9F 00 00 */	lfs f4, 0(r31)
/* 8007E05C 0007AC3C  38 7C 02 C4 */	addi r3, r28, 0x2c4
/* 8007E060 0007AC40  C0 3D 00 2C */	lfs f1, 0x2c(r29)
/* 8007E064 0007AC44  C0 1A 00 00 */	lfs f0, 0(r26)
/* 8007E068 0007AC48  C0 7C 00 2C */	lfs f3, 0x2c(r28)
/* 8007E06C 0007AC4C  C0 5C 02 C4 */	lfs f2, 0x2c4(r28)
/* 8007E070 0007AC50  EC 84 00 7A */	fmadds f4, f4, f1, f0
/* 8007E074 0007AC54  C0 21 00 1C */	lfs f1, 0x1c(r1)
/* 8007E078 0007AC58  C0 02 89 50 */	lfs f0, 0.0f
/* 8007E07C 0007AC5C  EC 23 08 BA */	fmadds f1, f3, f2, f1
/* 8007E080 0007AC60  EC 24 08 28 */	fsubs f1, f4, f1
/* 8007E084 0007AC64  FC 01 00 40 */	fcmpo cr0, f1, f0
/* 8007E088 0007AC68  FC 00 08 90 */	fmr f0, f1
/* 8007E08C 0007AC6C  40 80 00 0C */	bge lbl_8007E098
/* 8007E090 0007AC70  FC 40 00 50 */	fneg f2, f0
/* 8007E094 0007AC74  48 00 00 08 */	b lbl_8007E09C
lbl_8007E098:
/* 8007E098 0007AC78  FC 40 00 90 */	fmr f2, f0
lbl_8007E09C:
/* 8007E09C 0007AC7C  C0 3F 00 04 */	lfs f1, 4(r31)
/* 8007E0A0 0007AC80  C0 03 00 04 */	lfs f0, 4(r3)
/* 8007E0A4 0007AC84  EC 01 00 2A */	fadds f0, f1, f0
/* 8007E0A8 0007AC88  FC 02 00 40 */	fcmpo cr0, f2, f0
/* 8007E0AC 0007AC8C  40 80 00 18 */	bge lbl_8007E0C4
/* 8007E0B0 0007AC90  80 6D AE B4 */	lwz r3, p_ftCommonData
/* 8007E0B4 0007AC94  C0 3D 00 FC */	lfs f1, 0xfc(r29)
/* 8007E0B8 0007AC98  C0 03 04 5C */	lfs f0, 0x45c(r3)
/* 8007E0BC 0007AC9C  EC 01 00 28 */	fsubs f0, f1, f0
/* 8007E0C0 0007ACA0  D0 1D 00 FC */	stfs f0, 0xfc(r29)
lbl_8007E0C4:
/* 8007E0C4 0007ACA4  38 79 00 00 */	addi r3, r25, 0
/* 8007E0C8 0007ACA8  38 9A 00 00 */	addi r4, r26, 0
/* 8007E0CC 0007ACAC  4B FF FC B1 */	bl func_8007DD7C
/* 8007E0D0 0007ACB0  BB 21 00 34 */	lmw r25, 0x34(r1)
/* 8007E0D4 0007ACB4  80 01 00 54 */	lwz r0, 0x54(r1)
/* 8007E0D8 0007ACB8  38 21 00 50 */	addi r1, r1, 0x50
/* 8007E0DC 0007ACBC  7C 08 03 A6 */	mtlr r0
/* 8007E0E0 0007ACC0  4E 80 00 20 */	blr 
}
#pragma peephole on

void func_8007E0E4(HSD_GObj* gobj)
{
    Vec3 sp10;
    Fighter* fp;
    u8 temp_r3;
    f32 phi_f0;
    f32 phi_f31;
    f32 phi_f30;

    fp = gobj->user_data;
    fp->xF8_playerNudgeVel.y = 0;
    fp->xF8_playerNudgeVel.x = 0;
    if (!fp->x2219_flag.bits.b1 && !fp->x2219_flag.bits.b5 &&
        fp->xE0_ground_or_air == 0) {

        if (!fp->x221F_flag.bits.b4) {
            phi_f30 = p_ftCommonData->x454;
            phi_f31 = p_ftCommonData->x458;
        } else {
            phi_f30 = p_ftCommonData->x45C;
            phi_f31 = p_ftCommonData->x460;
        }
        func_8007F8B4(fp, &sp10);
        if (!fp->x221D_flag.bits.b5) {
            if (!fp->x221F_flag.bits.b4) {
                func_8007DD7C(gobj, &sp10);
            } else {
                func_8007DFD0(gobj, &sp10);
            }
        }
        if (!fp->xF8_playerNudgeVel.y && sp10.z) {
            if (sp10.z < 0) {
                phi_f0 = phi_f30;
            } else {
                phi_f0 = -phi_f30;
            }
            fp->xF8_playerNudgeVel.y = phi_f0;
        }
        if ((fp->xF8_playerNudgeVel.y > 0 && sp10.z < 0 && sp10.z + fp->xF8_playerNudgeVel.y >= 0) ||
            (fp->xF8_playerNudgeVel.y < 0 && sp10.z > 0 && sp10.z + fp->xF8_playerNudgeVel.y <= 0)) {

            fp->xF8_playerNudgeVel.y = -sp10.z;
            sp10.z = 0;
        }
        if (sp10.z + fp->xF8_playerNudgeVel.y > phi_f31) {
            fp->xF8_playerNudgeVel.y = phi_f31 - sp10.z;
        } else if (sp10.z + fp->xF8_playerNudgeVel.y < -phi_f31) {
            fp->xF8_playerNudgeVel.y = -phi_f31 - sp10.z;
        }
        if (fp->x221F_flag.bits.b4 == 1) {
            fp->xF8_playerNudgeVel.x = 0;
        }
    }
}

asm void func_8007E2A4()
{
    nofralloc
/* 8007E2A4 0007AE84  80 83 00 2C */	lwz r4, 0x2c(r3)
/* 8007E2A8 0007AE88  C0 04 00 F4 */	lfs f0, 0xf4(r4)
/* 8007E2AC 0007AE8C  C0 24 08 48 */	lfs f1, 0x848(r4)
/* 8007E2B0 0007AE90  EC 01 00 32 */	fmuls f0, f1, f0
/* 8007E2B4 0007AE94  D0 04 00 98 */	stfs f0, 0x98(r4)
/* 8007E2B8 0007AE98  C0 24 08 44 */	lfs f1, 0x844(r4)
/* 8007E2BC 0007AE9C  C0 04 00 F4 */	lfs f0, 0xf4(r4)
/* 8007E2C0 0007AEA0  FC 20 08 50 */	fneg f1, f1
/* 8007E2C4 0007AEA4  EC 01 00 32 */	fmuls f0, f1, f0
/* 8007E2C8 0007AEA8  D0 04 00 9C */	stfs f0, 0x9c(r4)
/* 8007E2CC 0007AEAC  4E 80 00 20 */	blr 
}
#pragma peephole on

void func_8007E2D0(Fighter* fp, s16 arg1,
    void (*cb0)(HSD_GObj*), void (*cb1)(HSD_GObj*), void (*cb2)(HSD_GObj*, HSD_GObj*))
{
    fp->x221E_flag.bits.b6 = 1;
    fp->x1A68 = arg1;
    fp->cb.x2190_callback_OnGrabFighter_Self = cb0;
    fp->cb.x2198_callback_OnGrabFighter_Victim = cb2;
    fp->cb.x2194_callback = cb1;
}

void func_8007E2F4(Fighter* fp, s16 val)
{
    fp->x1A6A = val;
}

inline void _func_8007E2FC_inline(HSD_GObj* gobj)
{
    Fighter* fp = gobj->user_data;
    fp->xE4_ground_accel_1 = 0;
    fp->xE8_ground_accel_2 = 0;
    fp->x74_anim_vel.z = 0;
    fp->x74_anim_vel.y = 0;
    fp->x74_anim_vel.x = 0;
    fp->xEC_ground_vel = 0;
    fp->x80_self_vel.z = 0;
    fp->x80_self_vel.y = 0;
    fp->x80_self_vel.x = 0;
    fp->xF0_ground_kb_vel = 0;
    fp->x8c_kb_vel.z = 0;
    fp->x8c_kb_vel.y = 0;
    fp->x8c_kb_vel.x = 0;
    fp->xF4_ground_attacker_shield_kb_vel = 0;
    fp->x98_atk_shield_kb.z = 0;
    fp->x98_atk_shield_kb.y = 0;
    fp->x98_atk_shield_kb.x = 0;
    fp->xD4_unk_vel.z = 0;
    fp->xD4_unk_vel.y = 0;
    fp->xD4_unk_vel.x = 0;
}

void func_8007E2FC(HSD_GObj* gobj)
{
    _func_8007E2FC_inline(gobj);
}

void func_8007E358(HSD_GObj* gobj)
{
    HSD_JObj* jobj;
    Fighter* fp = gobj->user_data;
    jobj = fp->x5E8_fighterBones[func_8007500C(fp, 4)].x0_jobj;
    HSD_JObjGetTranslation(jobj, &fp->x1A7C);
}

void func_8007E3EC(HSD_GObj* gobj)
{
    Fighter* fp;
    HSD_JObj* jobj;
    Vec3 sp10;
    u32 unused[1];

    fp = gobj->user_data;
    jobj = fp->x5E8_fighterBones[func_8007500C(fp, 4)].x0_jobj;
    if (HSD_JObjMtxIsDirty(jobj)) {
        HSD_JObjGetTranslation(jobj, &sp10);
        sp10.x -= fp->x1A7C.x;
        sp10.y -= fp->x1A7C.y;
        sp10.z -= fp->x1A7C.z;
        fp->x1A7C.x += sp10.x * fp->x1A6C;
        fp->x1A7C.y += sp10.y * fp->x1A6C;
        fp->x1A7C.z += sp10.z * fp->x1A6C;
        HSD_JObjSetTranslate(jobj, &fp->x1A7C);
    }
}

// to match assert statement
#define ground_or_air xE0_ground_or_air

void func_8007E5AC(Fighter* fp)
{
<<<<<<< HEAD
    Vec* ground_normal = &fp->x6F0_collData.x14C_ground.normal;
    f32 tmp = -func_someCalcAngle_80022C30(ground_normal->x, ground_normal->y);
=======
    Vec* ground_normal = &fp->x6F0_collData.x154_groundNormal;
    f32 tmp = -atan2f(ground_normal->x, ground_normal->y);
>>>>>>> 8f11e59d
    assert_line(1146, fp->ground_or_air == GA_Ground);
    func_80075CB4(fp, 0, tmp);
}

void func_8007E620(Fighter* fp, HSD_Joint* joint)
{
    if (fp->x20A0_accessory != NULL) {
        OSReport("fighter accessory already exsist!\n");
        assert_line(0x486, 0);
    }
    fp->x20A0_accessory = HSD_JObjLoadJoint(joint);
}

void func_8007E690(Fighter* fp, HSD_AnimJoint* arg1)
{
    if (fp->x20A0_accessory != NULL) {
        HSD_JObjAddAnimAll(fp->x20A0_accessory, arg1, NULL, NULL);
        HSD_JObjReqAnimAll(fp->x20A0_accessory, 0);
    }
}

extern void (*ft_OnItemDropExt[])(HSD_GObj*, s32);
extern void (*ft_OnItemDrop[])(HSD_GObj*, s32); // OnItemDrop?
extern void (*ft_OnItemPickup[])(HSD_GObj*, s32);

void func_8007E6DC(HSD_GObj* gobj, HSD_GObj* item_gobj, s32 arg2)
{
    Fighter* fp = gobj->user_data;
    if ((fp->x1978 != NULL) && (fp->x1978 == item_gobj)) {
        fp->x1978 = NULL;
        return;
    }
    if (func_800C5240(gobj)) {
        func_800C5500(gobj);
    }
    if (ft_OnItemDropExt[fp->x4_fighterKind] != NULL) {
        ft_OnItemDropExt[fp->x4_fighterKind](gobj, arg2);
    }
    func_8003EA08(fp->xC_playerID, fp->x221F_flag.bits.b4);
    fp->x1974_heldItem = NULL;
}

void func_8007E79C(HSD_GObj* gobj, s32 arg1)
{
    Fighter* fp = gobj->user_data;
    if (ft_OnItemDrop[fp->x4_fighterKind] != NULL) {
        ft_OnItemDrop[fp->x4_fighterKind](gobj, arg1);
    }
}

void func_8007E7E4(HSD_GObj* gobj, s32 arg1)
{
    Fighter* fp = gobj->user_data;
    if (ft_OnItemPickup[fp->x4_fighterKind] != NULL) {
        ft_OnItemPickup[fp->x4_fighterKind](gobj, arg1);
    }
}

void func_8007E82C(HSD_GObj* gobj)
{
    Fighter* fp = gobj->user_data;
    fp->x1984_heldItemSpec = NULL;
}

void func_8028B718(HSD_GObj*, f32);
void func_8028B780(HSD_GObj*, f32);
void func_8028B7E8(HSD_GObj*, f32);
void func_8028B850(HSD_GObj*, f32);
void func_8028B648(HSD_GObj*, f32);
void func_8028B6B0(HSD_GObj*, f32);
void func_8028B618(HSD_GObj*, f32);
void func_802BDD40(HSD_GObj*, f32);
void func_802BDDB4(HSD_GObj*, f32);
static void (*parasol_table_1[7])(HSD_GObj*, f32) = {
    func_8028B718,
    func_8028B780,
    func_8028B7E8,
    func_8028B850,
    func_8028B648,
    func_8028B6B0,
    func_8028B618,
};
static s32 parasol_table_2[7] = { 7, 8, 9, 10, 5, 6, 4, };
static void (*parasol_table_3[7])(HSD_GObj*, f32) = {
    NULL,
    NULL,
    NULL,
    NULL,
    func_802BDD40,
    NULL,
    func_802BDDB4,
};
static s32 parasol_table_4[7] = { -1, -1, -1, -1, 1, -1, 2, };

s32 func_8028B08C(void*, s32);
s32 func_802BDA40(void*, s32);

static const int FtParasol_None = -1;

void func_8007E83C(HSD_GObj* gobj, s32 arg1, f32 div)
{
    f32 val;

    Fighter* fp = gobj->user_data;
    assert_line(0x4FC, ftGetParasolStatus(gobj) != FtParasol_None);
    if (div == 0) {
        val = fp->x89C_frameSpeedMul;
    } else if (itGetKind(fp->x1974_heldItem) == It_Kind_Parasol) {
        val = fp->x89C_frameSpeedMul * (func_8028B08C(fp->x1974_heldItem, parasol_table_2[arg1]) / div);
    } else {
        val = fp->x89C_frameSpeedMul * (func_802BDA40(fp->x1974_heldItem, parasol_table_4[arg1]) / div);
    }
    if (itGetKind(fp->x1974_heldItem) == It_Kind_Parasol) {
        parasol_table_1[arg1](fp->x1974_heldItem, val);
    } else {
        parasol_table_3[arg1](fp->x1974_heldItem, val);
    }
}

s32 ftGetParasolStatus(HSD_GObj* gobj)
{
    Fighter* fp = gobj->user_data;
    if (fp->x1974_heldItem != NULL &&
        itGetKind(fp->x1974_heldItem) == It_Kind_Parasol) {
        switch (func_8026B7A4(fp->x1974_heldItem)) {
            case 7:
                return 0;
            case 8:
                return 1;
            case 9:
                return 2;
            case 10:
                return 3;
            case 5:
                return 4;
            case 6:
                return 5;
            case 4:
                return 6;
        }
    }
    if (fp->x1974_heldItem != NULL &&
        itGetKind(fp->x1974_heldItem) == It_Kind_Peach_Parasol) {
        switch (func_8026B7A4(fp->x1974_heldItem)) {
            case 1:
                return 4;
            case 0:
            case 2:
                return 6;
        }
    }
    return FtParasol_None;
}


void func_8007EA90(Fighter* fp, s32 arg1)
{
    s32 temp_r31;
    f32 phi_f31;
    f32 phi_f30;
    Vec3 sp10;

    if (func_8016B0B4() == 0) {
        return;
    }
    if (fp->dmg.x1850_forceApplied) {
        phi_f30 = fp->dmg.x1850_forceApplied;
        phi_f31 = func_8008D7F0(fp);
        if (fp->dmg.x1844_direction > 0) {
            if (phi_f31 > M_PI) {
                phi_f31 = M_PI*3 - phi_f31;
            } else {
                phi_f31 = M_PI - phi_f31;
            }
        }
        sp10.x = fp->dmg.x1854_collpos.x;
        sp10.y = fp->dmg.x1854_collpos.y;
        sp10.z = 0;
    } else {
        phi_f31 = M_PI/2;
        phi_f30 = p_ftCommonData->x5C0;
        func_800866DC(fp->x0_fighter, &sp10);
    }
    temp_r31 = func_802E5F8C(fp->x0_fighter, &sp10, arg1, 1, phi_f31, phi_f30);
    if (fp->dmg.x18c4_source_ply != 6) {
        Player_SetUnk98(fp->dmg.x18c4_source_ply, temp_r31 + Player_GetUnk98(fp->dmg.x18c4_source_ply));
    }
}

void func_8007EBAC(Fighter* fp, u32 arg1, u32 arg2)
{
    if (Player_8003544C(fp->xC_playerID, fp->x221F_flag.bits.b4) &&
            !fp->x221F_flag.bits.b3 && !fp->x2224_flag.bits.b2) {
        func_80014574(fp->x618_player_id, arg1 + 2, arg1, arg2);
    }
}

void func_8007EC30(u32 arg0, u32 arg1)
{
    Fighter* fp;
    HSD_GObj* cur;
    u32 unused[4];

    cur = lbl_804D782C->unk20;
    while (cur != NULL) {
        fp = cur->user_data;
        func_8007EBAC(fp, arg0, arg1);
        cur = cur->next;
    }
}

void func_8007ECD4(Fighter* fp, s32 arg1)
{
    if (Player_8003544C(fp->xC_playerID, fp->x221F_flag.bits.b4)) {
        func_80378280(fp->x618_player_id, arg1 + 2);
    }
}

void func_8007ED2C(Fighter* fp)
{
    func_800145C0(fp->x618_player_id);
}

void func_8007ED50(Fighter* fp, s32 arg1)
{
    f32 tmp = arg1 * p_ftCommonData->x138 + p_ftCommonData->x13C;
    s32 val2 = tmp;
    if ((s32) tmp < 1) {
        return;
    }
    func_8007EBAC(fp, 5, val2);
}

void func_8007EE0C(Fighter* fp, s32 arg1)
{
    f32 tmp = arg1 * p_ftCommonData->xEC + p_ftCommonData->xF0;
    s32 val2 = tmp;
    if ((s32) tmp < 1) {
        return;
    }
    func_8007EBAC(fp, 10, val2);
}

void func_8007EEC8(Fighter* fp, s32 arg1, s32 arg2)
{
    if (fp->x1974_heldItem != NULL && fp->x1974_heldItem->classifier == 6
            && itGetKind(fp->x1974_heldItem) == It_Kind_Sword) {
        f32 multiplier = 1.0 / 256;
        f32 tmp = arg2 * multiplier;
        func_80284FC4(fp->x1974_heldItem, arg1, tmp);
    }
}

void func_8007EF5C(Fighter* fp, s32 arg1)
{
    if (fp->x1974_heldItem != NULL && fp->x1974_heldItem->classifier == 6
            && itGetKind(fp->x1974_heldItem) == It_Kind_Sword) {
        func_80285024(fp->x1974_heldItem, arg1);
    }
}

void func_8007EFC0(Fighter* fp, u32 val)
{
    fp->x209A = val;
}

void func_8007EFC8(HSD_GObj* gobj, void (*arg1)(HSD_GObj*))
{
    Fighter* src;
    HSD_GObj* dst_gobj;
    Fighter* dst;
    s32 tmp_bit;
    u32 unused[4];

    src = gobj->user_data;
    dst_gobj = Player_GetEntityAtIndex(src->xC_playerID, 1);
    dst = dst_gobj->user_data;
    Player_SwapTransformedStates(src->xC_playerID,
        src->x221F_flag.bits.b4, dst->x221F_flag.bits.b4);
    tmp_bit = src->x221F_flag.bits.b4;
    src->x221F_flag.bits.b4 = dst->x221F_flag.bits.b4;
    dst->x221F_flag.bits.b4 = tmp_bit;
    Fighter_UnkInitReset_80067C98(dst);
    _func_8007E2FC_inline(dst_gobj);
    dst->xB0_pos = src->xB0_pos;
    dst->xBC_prevPos = src->xBC_prevPos;
    dst->xC8_pos_delta = src->xC8_pos_delta;
    dst->x2C_facing_direction = src->x2C_facing_direction;
    dst->dmg.x1830_percent = src->dmg.x1830_percent;
    Player_SetHPByIndex(dst->xC_playerID,
        dst->x221F_flag.bits.b4, dst->dmg.x1830_percent);
    dst->dmg.x18F0 = src->dmg.x18F0;
    dst->x80_self_vel = src->x80_self_vel;
    dst->xE0_ground_or_air = src->xE0_ground_or_air;
    dst->xEC_ground_vel = src->xEC_ground_vel;
    dst->xF0_ground_kb_vel = src->xF0_ground_kb_vel;
    dst->xF4_ground_attacker_shield_kb_vel = src->xF4_ground_attacker_shield_kb_vel;
    dst->xF8_playerNudgeVel.x = src->xF8_playerNudgeVel.x;
    dst->xF8_playerNudgeVel.y = src->xF8_playerNudgeVel.y;
    dst->input = src->input;
    dst->x670_timer_lstick_tilt_x = src->x670_timer_lstick_tilt_x;
    dst->x671_timer_lstick_tilt_y = src->x671_timer_lstick_tilt_y;
    dst->x672_input_timer_counter = src->x672_input_timer_counter;
    dst->x673 = src->x673;
    dst->x674 = src->x674;
    dst->x675 = src->x675;
    dst->x679_x = src->x679_x;
    dst->x67A_y = src->x67A_y;
    dst->x67B = src->x67B;
    dst->x685 = src->x685;
    dst->x686 = src->x686;
    dst->x687 = src->x687;
    dst->x688 = src->x688;
    dst->x689 = src->x689;
    dst->x68A = src->x68A;
    dst->x68B = src->x68B;
    dst->x67C = src->x67C;
    dst->x67D = src->x67D;
    dst->x67E = src->x67E;
    dst->x681 = src->x681;
    dst->x682 = src->x682;
    dst->x67F = src->x67F;
    dst->x680 = src->x680;
    dst->x683 = src->x683;
    dst->x684 = src->x684;
    dst->dmg.x18c4_source_ply = src->dmg.x18c4_source_ply;
    dst->dmg.x18C8 = src->dmg.x18C8;
    dst->x221F_flag.bits.b5 = src->x221F_flag.bits.b5;
    dst->dmg.x18CC = src->dmg.x18CC;
    dst->dmg.x18D0 = src->dmg.x18D0;
    dst->dmg.x18d4 = src->dmg.x18d4;
    dst->dmg.x18ec_instancehitby = src->dmg.x18ec_instancehitby;
    dst->x21FC = src->x21FC;
    dst->x2221_flag.bits.b7 = src->x2221_flag.bits.b7;
    dst->x2221_flag.bits.b6 = src->x2221_flag.bits.b6;
    dst->x2221_flag.bits.b4 = src->x2221_flag.bits.b4;
    dst->x2221_flag.bits.b5 = src->x2221_flag.bits.b5;
    dst->x2104 = src->x2104;
    dst->dmg.x1910 = src->dmg.x1910;
    dst->x1968_jumpsUsed = src->x1968_jumpsUsed;
    dst->x1969_walljumpUsed = src->x1969_walljumpUsed;
    dst->x1998_shieldHealth = src->x1998_shieldHealth;
    dst->x232C = src->x232C;
    dst->x2330 = src->x2330;
    dst->x2338 = src->x2338;
    dst->x2224_flag.bits.b2 = src->x2224_flag.bits.b2;
    if (src->x221D_flag.bits.b6) {
        func_8007B7FC(dst, src->x2004);
        func_800C0358(src, dst, 0x6B);
        func_800880D8(src);
    } else {
        func_800C0200(dst, 9);
    }
    if ((src->x198C = 2) && (src->x1990 != 0)) {
        func_8007B760(dst_gobj, src->x1990);
    }
    dst->x2220_flag.bits.b5 = src->x2220_flag.bits.b5;
    dst->x2220_flag.bits.b6 = src->x2220_flag.bits.b6;
    dst->x2008 = src->x2008;
    ftData_SetScale(dst_gobj, src->x34_scale.y);
    if (src->x2223_flag.bits.b7) {
        func_800C8348(dst_gobj, src->x2028, src->x202C);
        func_800C8540(gobj);
    }
    if (src->x2226_flag.bits.b4) {
        if (!src->x2226_flag.bits.b7) {
            func_800C88D4(dst_gobj, src->x2030, 0);
        }
        func_800C8A64(gobj);
    }
    dst->x221E_flag.bits.b4 = src->x221E_flag.bits.b4;
    if (src->x197C != NULL) {
        func_8026B9A8(src->x197C, dst_gobj, dst->x10C_ftData->x8->unk12);
        func_802950D4(src->x197C, 0);
        func_8007F948(dst_gobj, src->x197C, src->x2014);
        func_8007FA00(gobj);
    } else {
        dst->x197C = NULL;
    }
    if (src->x1980 != NULL) {
        func_8026B9A8(src->x1980, dst_gobj, dst->x10C_ftData->x8->unk12);
        func_8007FE84(dst_gobj, src->x1980, src->x2018, src->x2024);
        func_8007FDA0(gobj);
    } else {
        dst->x1980 = NULL;
    }
    func_800D105C(dst_gobj);
    func_80076064(dst);
    func_800849EC(src, dst);
    func_80081C88(dst_gobj, src->x34_scale.y);
    if (src->x1974_heldItem != NULL) {
        dst->x1974_heldItem = src->x1974_heldItem;
        dst->x221E_flag.bits.b3 = src->x221E_flag.bits.b3;
        func_80094818(dst_gobj, 1);
        func_8026B9A8(src->x1974_heldItem, dst_gobj, dst->x10C_ftData->x8->unk10);
    }
    func_80322314();
    func_800BFD04(gobj);
    arg1(dst_gobj);
}

extern void (*ft_OnItemInvisible[])(HSD_GObj*);
extern void (*ft_OnItemVisible[])(HSD_GObj*);
extern void (*ft_OnKnockbackEnter[])(HSD_GObj*);
extern void (*ft_OnKnockbackExit[])(HSD_GObj*);

void func_8007F578(HSD_GObj* gobj)
{
    Fighter* fp = gobj->user_data;
    if (fp->x1974_heldItem == NULL) {
        return;
    }
    if (ft_OnItemInvisible[fp->x4_fighterKind] != NULL) {
        ft_OnItemInvisible[fp->x4_fighterKind](gobj);
    }
}

void func_8007F5CC(HSD_GObj* gobj, s32 arg1)
{
    Fighter* fp;
    HSD_GObj* item;
    u32 unused[2];

    fp = gobj->user_data;
    item = fp->x1974_heldItem;
    if (item != NULL && fp->x221E_flag.bits.b3 != arg1) {
        if (arg1 == 0) {
            func_8007F578(gobj);
        } else if (item != NULL) {
            if (ft_OnItemVisible[fp->x4_fighterKind] != NULL) {
                ft_OnItemVisible[fp->x4_fighterKind](gobj);
            }
        }
    }
    fp->x221E_flag.bits.b3 = arg1;
}

f32 Fighter_GetModelScale(Fighter* fp)
{
    return fp->x34_scale.y * fp->x110_attr.x19C_ModelScaling;
}

void func_8007F6A4(Fighter* fp, HSD_JObj* jobj)
{
    Vec3 scale;
    f32 val = 1.0f / fp->x10C_ftData->x0->x8C;
    scale.z = val;
    scale.y = val;
    scale.x = val;
    HSD_JObjSetScale(jobj, &scale);
}

void func_8007F76C(HSD_GObj* gobj)
{
    Fighter* fp = gobj->user_data;
    fp->xEC_ground_vel = fp->x2C_facing_direction * fabs_inline(fp->xEC_ground_vel);
    fp->x80_self_vel.x = fp->x2C_facing_direction * fabs_inline(fp->x80_self_vel.x);
}

void func_8007F7B4(HSD_GObj* gobj)
{
    Fighter* fp = gobj->user_data;
    fp->xEC_ground_vel = -fp->x2C_facing_direction * fabs_inline(fp->xEC_ground_vel);
    fp->x80_self_vel.x = -fp->x2C_facing_direction * fabs_inline(fp->x80_self_vel.x);
}

void* func_8007F804(Fighter* fp)
{
    if (fp->x34_scale.z != 1) {
        return &fp->x44_mtx;
    }
    return NULL;
}

void func_8007F824(HSD_GObj* gobj)
{
    Fighter* fp = gobj->user_data;
    if (ft_OnKnockbackEnter[fp->x4_fighterKind] != NULL) {
        ft_OnKnockbackEnter[fp->x4_fighterKind](gobj);
    }
}

void func_8007F86C(HSD_GObj* gobj)
{
    Fighter* fp = gobj->user_data;
    if (ft_OnKnockbackExit[fp->x4_fighterKind] != NULL) {
        ft_OnKnockbackExit[fp->x4_fighterKind](gobj);
    }
}

void func_8007F8B4(Fighter* fp, Vec3* v)
{
    v->x = fp->xB0_pos.x + fp->xD4_unk_vel.x;
    v->y = fp->xB0_pos.y + fp->xD4_unk_vel.y;
    v->z = fp->xB0_pos.z + fp->xD4_unk_vel.z;
}

extern void (*lbl_803C1C28[])(HSD_GObj*);

void func_8007F8E8(HSD_GObj* gobj)
{
    Fighter* fp = gobj->user_data;
    if (fp->x197C == NULL || fp->x1980 == NULL) {
        if (lbl_803C1C28[fp->x4_fighterKind] != NULL) {
            lbl_803C1C28[fp->x4_fighterKind](gobj);
        }
    }
}

extern void (*lbl_803C1BA4[])(HSD_GObj*);

inline void _func_8007F948_inline(HSD_GObj* gobj)
{
    Fighter* fp = gobj->user_data;
    if (fp->x197C == NULL || fp->x1980 == NULL) {
        if (lbl_803C1BA4[fp->x4_fighterKind] != NULL) {
            lbl_803C1BA4[fp->x4_fighterKind](gobj);
        }
    }
}

void func_8007F948(HSD_GObj* gobj, HSD_GObj* arg1, s32 arg2)
{
    Fighter* fp = gobj->user_data;
    fp->x197C = arg1;
    fp->x2014 = arg2;
    _func_8007F948_inline(gobj);
}

void func_8007F9B4(HSD_GObj* gobj)
{
    Fighter* fp = gobj->user_data;
    fp->x197C = NULL;
    func_800D105C(gobj);
    func_80081C88(gobj, fp->x34_scale.y);
}

void func_8007FA00(HSD_GObj* gobj)
{
    Fighter* fp;
    Vec3* vec;
    u32 unused[2];

    fp = gobj->user_data;
    vec = &fp->x110_attr.x224;
    func_80294EB0(fp->x197C, &vec[1], vec);
    func_80294E78(fp->x197C, fp->x34_scale.y * vec[2].x);
}

void func_8007FA58(HSD_GObj* gobj, HSD_GObj* arg1)
{
    Vec3 vec;
    Fighter* fp;
    Fighter* fp2;
    u32 unused[7];

    fp = fp2 = gobj->user_data;
    if (fp2->x197C != NULL) {
        fp->x2014 = func_8026B54C(arg1);
        func_80088148(fp, 0x117, 0x7F, 0x40);
        func_8007EBAC(fp, 0x10, 0);
        func_8026A8EC(arg1);
        return;
    }
    vec = lbl_803B74A0;
    func_8026BD0C(arg1);
    func_8026ABD8(arg1, &vec, 0);
    func_8026AB54(arg1, gobj, fp->x10C_ftData->x8->unk12);
    func_8007F948(gobj, arg1, func_8026B54C(arg1));
    func_800D105C(gobj);
    func_80081C88(gobj, fp->x34_scale.y);
    func_80088148(fp, 0x117, 0x7F, 0x40);
    func_8007EBAC(fp, 0x10, 0);
    func_8026BCF4(arg1);
    func_8007FA00(gobj);
}

void func_8007FC7C(HSD_GObj* gobj, f32 arg8)
{
    HSD_GObj* item_gobj;
    Fighter* fp;
    s32 sp20;
    u32 unused;

    fp = gobj->user_data;
    sp20 = arg8 * p_ftCommonData->x704;
    if (fp->x1980 != NULL) {
        fp->x2018 += sp20;
        if (fp->x2018 > p_ftCommonData->x700) {
            fp->x2018 = p_ftCommonData->x700;
        }
        sp20 = fp->x2024;
        fp->x2024 = sp20 + arg8;
        func_8007FDA0(gobj);
    } else {
        item_gobj = func_8029A748(gobj, &fp->xB0_pos, fp->x10C_ftData->x8->unk12,
                                  fp->x2C_facing_direction);
        if (item_gobj != NULL) {
            func_8007FE84(gobj, item_gobj, sp20, arg8);
            func_8007FDA0(gobj);
        }
    }
    func_80088148(fp, 0x11F, 0x7F, 0x40);
}

inline f32 fminf(f32 a, f32 b)
{
    f32 result = a;
    if (a > b) {
        result = b;
    }
    return result;
}

void func_8007FDA0(HSD_GObj* gobj)
{
    Vec3 sp20;
    Fighter* fp;
    f32 temp_f1;
    Vec3* temp_r30;
    f32 phi_f31;
    u32 unused[4];

    fp = gobj->user_data;
    temp_r30 = &fp->x110_attr.x240;
    phi_f31 = fminf(p_ftCommonData->x710 * fp->x2024 + p_ftCommonData->x708, p_ftCommonData->x70C);
    temp_f1 = 1.0f / phi_f31;
    sp20 = *temp_r30;
    sp20.x *= temp_f1;
    sp20.y *= temp_f1;
    sp20.z *= temp_f1;
    func_8029A8F4(fp->x1980, &sp20, temp_f1);
    func_8029A89C(fp->x1980, phi_f31 * temp_r30[1].x * fp->x34_scale.y);
}

void func_8007FE84(HSD_GObj* gobj, HSD_GObj* item_gobj, s32 arg2, f32 arg3)
{
    u32 unused[2];
    Fighter* fp = gobj->user_data;
    fp->x1980 = item_gobj;
    fp->x2018 = arg2;
    fp->x201C = p_ftCommonData->x6F8;
    fp->x2024 = arg3;
    fp->x2021 = 0;
    fp->x2020 = 0;
    func_8007EBAC(fp, 2, 0);
    _func_8007F948_inline(gobj);
}

void func_8007FF74(HSD_GObj* gobj)
{
    Fighter* fp = gobj->user_data;
    fp->x1980 = NULL;
    func_8007ECD4(fp, 2);
    func_80040460(fp->xC_playerID, fp->x221F_flag.bits.b4);
}

BOOL func_8007FFD8(Fighter* fp, f32 arg8)
{
    s32 phi_r31;
    s8 b0, b1;
    phi_r31 = FALSE;
    if ((fp->input.x668 & 0x80000F00) != 0) {
        fp->x2018 -= arg8;
        phi_r31 = TRUE;
    }
    b0 = fp->x2020;
    b1 = fp->x2021;
    if (fp->input.x620_lstick_x < -p_ftCommonData->x308) {
        fp->x2020 = -1;
    }
    if (fp->input.x620_lstick_x > p_ftCommonData->x308) {
        fp->x2020 = 1;
    }
    if (fp->input.x624_lstick_y < -p_ftCommonData->x308) {
        fp->x2021 = -1;
    }
    if (fp->input.x624_lstick_y > p_ftCommonData->x308) {
        fp->x2021 = 1;
    }
    if (b0 != fp->x2020 || b1 != fp->x2021) {
        fp->x2018 = fp->x2018 - arg8;
        phi_r31 = TRUE;
    }
    func_800402D0(fp->xC_playerID, fp->x221F_flag.bits.b4, phi_r31);
    return phi_r31;
}

BOOL func_80080144(Fighter* fp)
{
    int kind = fp->x4_fighterKind;
    if ((kind == FTKIND_POPO || kind == FTKIND_NANA) && fp->x619_costume_id >= 2) {
        return TRUE;
    }
    return FALSE;
}

// https://decomp.me/scratch/qWtoZ
#ifdef NON_MATCHING
void func_80080174(Fighter* fp)
{
    f32 phi_f2;
    f32 phi_f3;
    Vec3* v;
    u32 unused[4];

    if (fp->x197C != NULL) {
        func_80294E78(fp->x197C, fp->x34_scale.y * fp->x110_attr.x23C);
    }
    if (fp->x1980 != NULL) {
        v = &fp->x110_attr.x240;
        if ((phi_f2 = p_ftCommonData->x710 * fp->x2024 + p_ftCommonData->x708) > p_ftCommonData->x70C)
            phi_f2 = p_ftCommonData->x70C;
        func_8029A89C(fp->x1980, phi_f2 * v[1].x * fp->x34_scale.y);
    }
}
#else
#define _SDA2_BASE_ 0x804DF9E0
#define lbl_804D8340 0x804D8340 // float conversion constant
asm void func_80080174()
{
    nofralloc
/* 80080174 0007CD54  7C 08 02 A6 */	mflr r0
/* 80080178 0007CD58  90 01 00 04 */	stw r0, 4(r1)
/* 8008017C 0007CD5C  94 21 FF D0 */	stwu r1, -0x30(r1)
/* 80080180 0007CD60  93 E1 00 2C */	stw r31, 0x2c(r1)
/* 80080184 0007CD64  7C 7F 1B 78 */	mr r31, r3
/* 80080188 0007CD68  80 63 19 7C */	lwz r3, 0x197c(r3)
/* 8008018C 0007CD6C  28 03 00 00 */	cmplwi r3, 0
/* 80080190 0007CD70  41 82 00 14 */	beq lbl_800801A4
/* 80080194 0007CD74  C0 3F 00 38 */	lfs f1, 0x38(r31)
/* 80080198 0007CD78  C0 1F 02 3C */	lfs f0, 0x23c(r31)
/* 8008019C 0007CD7C  EC 21 00 32 */	fmuls f1, f1, f0
/* 800801A0 0007CD80  48 21 4C D9 */	bl func_80294E78
lbl_800801A4:
/* 800801A4 0007CD84  80 7F 19 80 */	lwz r3, 0x1980(r31)
/* 800801A8 0007CD88  28 03 00 00 */	cmplwi r3, 0
/* 800801AC 0007CD8C  41 82 00 5C */	beq lbl_80080208
/* 800801B0 0007CD90  80 9F 20 24 */	lwz r4, 0x2024(r31)
/* 800801B4 0007CD94  3C 00 43 30 */	lis r0, 0x4330
/* 800801B8 0007CD98  80 AD AE B4 */	lwz r5, p_ftCommonData
/* 800801BC 0007CD9C  38 DF 02 40 */	addi r6, r31, 0x240
/* 800801C0 0007CDA0  6C 84 80 00 */	xoris r4, r4, 0x8000
/* 800801C4 0007CDA4  90 81 00 24 */	stw r4, 0x24(r1)
/* 800801C8 0007CDA8  C8 42 89 60 */	lfd f2, lbl_804D8340-_SDA2_BASE_(r2)
/* 800801CC 0007CDAC  90 01 00 20 */	stw r0, 0x20(r1)
/* 800801D0 0007CDB0  C0 65 07 10 */	lfs f3, 0x710(r5)
/* 800801D4 0007CDB4  C8 21 00 20 */	lfd f1, 0x20(r1)
/* 800801D8 0007CDB8  C0 05 07 08 */	lfs f0, 0x708(r5)
/* 800801DC 0007CDBC  EC 21 10 28 */	fsubs f1, f1, f2
/* 800801E0 0007CDC0  C0 85 07 0C */	lfs f4, 0x70c(r5)
/* 800801E4 0007CDC4  EC 43 00 7A */	fmadds f2, f3, f1, f0
/* 800801E8 0007CDC8  FC 02 20 40 */	fcmpo cr0, f2, f4
/* 800801EC 0007CDCC  40 81 00 08 */	ble lbl_800801F4
/* 800801F0 0007CDD0  FC 40 20 90 */	fmr f2, f4
lbl_800801F4:
/* 800801F4 0007CDD4  C0 06 00 0C */	lfs f0, 0xc(r6)
/* 800801F8 0007CDD8  C0 3F 00 38 */	lfs f1, 0x38(r31)
/* 800801FC 0007CDDC  EC 02 00 32 */	fmuls f0, f2, f0
/* 80080200 0007CDE0  EC 21 00 32 */	fmuls f1, f1, f0
/* 80080204 0007CDE4  48 21 A6 99 */	bl func_8029A89C
lbl_80080208:
/* 80080208 0007CDE8  80 01 00 34 */	lwz r0, 0x34(r1)
/* 8008020C 0007CDEC  83 E1 00 2C */	lwz r31, 0x2c(r1)
/* 80080210 0007CDF0  38 21 00 30 */	addi r1, r1, 0x30
/* 80080214 0007CDF4  7C 08 03 A6 */	mtlr r0
/* 80080218 0007CDF8  4E 80 00 20 */	blr 
}
#pragma peephole on
#endif

void func_8008021C(HSD_GObj* gobj)
{
    Fighter* fp = gobj->user_data;
    Vec2 shift;
    Vec2* result;
    u32 unused;

    fp->dmg.x18BC = 0;
    fp->dmg.x18B8 = 0;
    if (func_80090690(fp, &shift)) {
        fp->dmg.x18B8 += shift.x;
        fp->dmg.x18BC += shift.y;
    }
    if (fp->x2224_flag.bits.b5) {
        Vec2* temp_r3 = &lbl_804D652C->x0[fp->x1A52];
        shift.x = temp_r3->x;
        shift.y = temp_r3->y;
        result = &shift;
    } else {
        result = NULL;
    }
    if (result != NULL) {
        fp->dmg.x18B8 += shift.x;
        fp->dmg.x18BC += shift.y;
    }
    if (func_800DEEE8(fp, &shift)) {
        fp->dmg.x18B8 += shift.x;
        fp->dmg.x18BC += shift.y;
    }
}

void func_8008031C(HSD_GObj* gobj)
{
    Fighter* fp = gobj->user_data;
    if (fabs_inline(fp->input.x620_lstick_x) >= p_ftCommonData->x7B8 && fp->x679_x < p_ftCommonData->x7C0 ||
        fabs_inline(fp->input.x624_lstick_y) >= p_ftCommonData->x7B8 && fp->x67A_y < p_ftCommonData->x7C0) {
        Player_UpdateJoystickCountByIndex((s32) fp->xC_playerID, fp->x221F_flag.bits.b4);
        fp->x67A_y = 0xFE;
        fp->x679_x = 0xFE;
    }
    if (fabs_inline(fp->input.x650) >= p_ftCommonData->x7BC) {
        if (fp->x67B < p_ftCommonData->x7C0) {
            Player_UpdateJoystickCountByIndex((s32) fp->xC_playerID, fp->x221F_flag.bits.b4);
            fp->x67B = 0xFE;
        }
    }
}

void func_80080460(Fighter* fp)
{
    fp->x2225_flag.bits.b6 = TRUE;
}

void func_80080474(Fighter* fp)
{
    fp->x2225_flag.bits.b6 = fp->x2225_flag.bits.b5;
}

void func_80080484(Fighter* fp)
{
    if (fp->x2114_SmashAttr.x2138_smashSinceHitbox == -1) {
        fp->x2114_SmashAttr.x2138_smashSinceHitbox = 0;
    }
}

void func_800804A0(Fighter* fp, f32 arg8)
{
    f32 temp_f1;
    f32 phi_f31 = arg8;
    if ((temp_f1 = func_80084A40(fp)) < 1) {
        phi_f31 *= temp_f1;
    }
    fp->xE8_ground_accel_2 = phi_f31;
}

f32 func_800804EC(Fighter* fp)
{
    return fp->x40 * fp->x34_scale.x;
}

void func_800804FC(Fighter* fp)
{
    if (fp->xE0_ground_or_air == GA_Ground) {
        fp->dmg.x18c4_source_ply = 6;
        fp->dmg.x18C8 = -1;
    }
}<|MERGE_RESOLUTION|>--- conflicted
+++ resolved
@@ -1238,13 +1238,8 @@
 
 void func_8007E5AC(Fighter* fp)
 {
-<<<<<<< HEAD
     Vec* ground_normal = &fp->x6F0_collData.x14C_ground.normal;
-    f32 tmp = -func_someCalcAngle_80022C30(ground_normal->x, ground_normal->y);
-=======
-    Vec* ground_normal = &fp->x6F0_collData.x154_groundNormal;
     f32 tmp = -atan2f(ground_normal->x, ground_normal->y);
->>>>>>> 8f11e59d
     assert_line(1146, fp->ground_or_air == GA_Ground);
     func_80075CB4(fp, 0, tmp);
 }
