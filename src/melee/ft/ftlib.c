#include <ftlib.h>

#include <sysdolphin/baselib/jobj.h>
#include <melee/it/itkind.h>
#include <melee/pl/player.h>

extern struct {
    u8 fill[0x20];
    HSD_GObj* unk20;
}* lbl_804D782C;

extern struct {
    void* unk0;
    u8 unk4;
} CostumeListsForeachCharacter[];

extern s8 lbl_803C26FC[];


s32 func_800860C4(void)
{
    s32 ret = 0;
    HSD_GObj* cur;
    for (cur = lbl_804D782C->unk20; cur != NULL; cur = cur->next) {
        ret++;
    }
    return ret;
}

BOOL func_800860E8(void)
{
    u32 unused[2];
    HSD_GObj* cur;
    for (cur = lbl_804D782C->unk20; cur != NULL; cur = cur->next) {
        if (func_800872A4(cur) == 0x1B) {
            return TRUE;
        }
    }
    return FALSE;
}

BOOL func_80086140(void)
{
    u32 unused[2];
    HSD_GObj* cur;
    for (cur = lbl_804D782C->unk20; cur != NULL; cur = cur->next) {
        if (func_800872A4(cur) == 0x1C) {
            return TRUE;
        }
    }
    return FALSE;
}

HSD_GObj* func_80086198(HSD_GObj* gobj)
{
    Fighter* fp;
    HSD_GObj* cur;
    HSD_GObj* result;
    Fighter* fp2;
    s32 min_percent = 999;
    int unused[4];

    if (gobj != NULL) {
        fp = gobj->user_data;
    } else {
        fp = NULL;
    }

    result = NULL;
    for (cur = lbl_804D782C->unk20; cur != NULL; cur = cur->next) {
        // skip if same player
        if (func_80086FD4(gobj, cur)) {
            continue;
        }
        fp2 = cur->user_data;
        if (fp2->x221F_flag.bits.b3) {
            continue;
        }
        // skip if same team
        if (func_8016B168() && fp != NULL &&
            fp2->x61B_team == fp->x61B_team) {
            continue;
        }

        if (fp2->dmg.x1830_percent < min_percent) {
            min_percent = fp2->dmg.x1830_percent;
            result = cur;
        }
    }
    return result;
}

// get closest opposing fp?
HSD_GObj* func_8008627C(Vec3* v, HSD_GObj* gobj)
{
    Vec3 cur_v;
    f32 dist;
    f32 dx;
    f32 dy;
    Fighter* cur_fp;
    Fighter* fp;
    HSD_GObj* cur;
    HSD_GObj* result;
    u32 unused[4];

    f32 min_dist = FLT_MAX;

    if (gobj != NULL) {
        fp = gobj->user_data;
    } else {
        fp = NULL;
    }

    result = NULL;
    for (cur = lbl_804D782C->unk20; cur != NULL; cur = cur->next) {
        // skip if same player
        if (func_80086FD4(gobj, cur)) {
            continue;
        }
        cur_fp = cur->user_data;
        // skip if same team
        if (cur_fp->x221F_flag.bits.b3 ||
            func_8016B168() && fp != NULL && cur_fp->x61B_team == fp->x61B_team) {
            continue;
        }
        func_800866DC(cur, &cur_v);
        dx = v->x - cur_v.x;
        dy = v->y - cur_v.y;
        dist = (dx * dx) + (dy * dy);
        if (dist < min_dist) {
            min_dist = dist;
            result = cur;
        }
    }
    return result;
}

// get closest opposing fp, on given side (left/right)
HSD_GObj* func_80086368(Vec3* v, HSD_GObj* gobj, f32 arg8)
{
    Vec3 sp24;
    f32 dx, dy, diff;
    Fighter* cur_fp;
    Fighter* fp;
    HSD_GObj* cur;
    HSD_GObj* result;
    u32 unused[4];

    f32 min_diff = FLT_MAX;

    if (gobj != NULL) {
        fp = gobj->user_data;
    } else {
        fp = NULL;
    }

    result = NULL;
    for (cur = lbl_804D782C->unk20; cur != NULL; cur = cur->next) {
        if (func_80086FD4(gobj, cur)) {
            continue;
        }
        cur_fp = cur->user_data;
        if (cur_fp->x221F_flag.bits.b3 ||
            func_8016B168() && fp != NULL && cur_fp->x61B_team == fp->x61B_team) {
            continue;
        }
        func_800866DC(cur, &sp24);
        if (arg8 == -1.0f && sp24.x > v->x ||
            arg8 == +1.0f && sp24.x < v->x) {
            continue;
        }

        dx = v->x - sp24.x;
        dy = v->y - sp24.y;
        diff = dx * dx + dy * dy;
        if (diff < min_diff) {
            min_diff = diff;
            result = cur;
        }
    }
    return result;
}

inline s32 sgn(f32 x)
{
    if (x < 0.0f) {
        return -1;
    } else {
        return +1;
    }
}

f32 func_800864A8(Vec3* v, HSD_GObj* gobj)
{
    Vec3 sp20;
    Fighter* cur_fp;
    Fighter* fp;
    HSD_GObj* cur;
    s32 phi_r0;
    u32 unused[3];

    s32 result = 0;

    if (gobj != NULL) {
        fp = gobj->user_data;
    } else {
        fp = NULL;
    }

    for (cur = lbl_804D782C->unk20; cur != NULL; cur = cur->next) {
        if (func_80086FD4(gobj, cur)) {
            continue;
        }
        cur_fp = cur->user_data;
        if (cur_fp->x221F_flag.bits.b3 ||
            func_8016B168() && fp != NULL && cur_fp->x61B_team == fp->x61B_team) {
            continue;
        }
        func_800866DC(cur, &sp20);
        result += sgn(sp20.x - v->x);
    }
    if (result == 0) {
        if (HSD_Randi(2) != 0) {
            phi_r0 = +1;
        } else {
            phi_r0 = -1;
        }
        result = phi_r0;
    }
    if (result < 0) {
        return -1.0f;
    } else {
        return +1.0f;
    }
}

f32 func_800865C0(HSD_GObj* gobj)
{
    Fighter* fp = gobj->user_data;
    return fp->x2C_facing_direction;
}

s32 func_800865CC(HSD_GObj* gobj)
{
    Fighter* fp = gobj->user_data;
    return fp->xE0_ground_or_air;
}

void func_800865D8(HSD_GObj* gobj, f32* x, f32* y)
{
    Fighter* fp = gobj->user_data;
    *x = fp->input.x620_lstick_x;
    *y = fp->input.x624_lstick_y;
}

void* func_800865F0(HSD_GObj* gobj)
{
    Fighter* fp = gobj->user_data;
    return fp->x5E8_fighterBones[func_8007500C(fp, 4)].x0_jobj;
}

void* func_80086630(HSD_GObj* gobj, s32 i)
{
    Fighter* fp = gobj->user_data;
    return fp->x5E8_fighterBones[i].x0_jobj;
}

void func_80086644(HSD_GObj* gobj, Vec3* pos)
{
    Fighter* fp = gobj->user_data;
    *pos = fp->xB0_pos;
}

void func_80086664(HSD_GObj* gobj, Vec3* pos)
{
    Fighter* fp = gobj->user_data;
    fp->xB0_pos = *pos;
}

void func_80086684(HSD_GObj* gobj, Vec3* pos)
{
    Fighter* fp = gobj->user_data;
    *pos = fp->xBC_prevPos;
}

void ftData_SetScale(HSD_GObj* gobj, f32 val)
{
    u32 unused[2];
    Fighter* fp = gobj->user_data;
    fp->x34_scale.y = val;
    Fighter_UpdateModelScale(gobj);
    func_80080174(fp);
}

void func_800866DC(HSD_GObj* gobj, Vec3* v)
{
    Fighter* fp = gobj->user_data;
    struct attr* r4 = &fp->x110_attr;
    s32 i = fp->x10C_ftData->x0->x16C_idx;
    func_8000B1CC(func_80086630(gobj, i), &r4->x280, v);
}

void func_80086724(HSD_GObj* gobj, HSD_GObj* other)
{
    Fighter* fp = gobj->user_data;
    if (fp->x1974_heldItem != NULL || fp->x1978 != NULL) {
        func_8007E6DC(gobj, other, 1);
    }
}

void func_80086764(HSD_GObj* gobj)
{
    Fighter* fp = gobj->user_data;
    if (fp->x1984_heldItemSpec != NULL) {
        func_8007E82C(gobj);
    }
}

HSD_GObj* func_80086794(HSD_GObj* gobj)
{
    Fighter* fp = gobj->user_data;
    return fp->x1974_heldItem;
}

BOOL func_800867A0(HSD_GObj* gobj, HSD_GObj* arg1)
{
    Fighter* fp = gobj->user_data;
    if (fp->x1974_heldItem == arg1 || fp->x1978 == arg1) {
        return TRUE;
    } else {
        return FALSE;
    }
}

HSD_GObj* func_800867CC(HSD_GObj* gobj)
{
    Fighter* fp = gobj->user_data;
    return fp->x1984_heldItemSpec;
}

BOOL func_800867D8(HSD_GObj* gobj)
{
    Fighter* fp = gobj->user_data;
    return fp->x221D_flag.bits.b4;
}

void func_800867E8(HSD_GObj* gobj)
{
    Fighter* fp = gobj->user_data;
    Fighter_ResetInputData_80068854(gobj);
    fp->x221D_flag.bits.b4 = 1;
}

void func_80086824(void)
{
    u32 unused[4];
    HSD_GObj* cur;
    for (cur = lbl_804D782C->unk20; cur != NULL; cur = cur->next) {
        func_800867E8(cur);
    }
}

void func_8008688C(HSD_GObj* gobj)
{
    Fighter* fp = gobj->user_data;
    fp->x221D_flag.bits.b4 = 0;
}

void func_800868A4(void)
{
    HSD_GObj* cur;
    for (cur = lbl_804D782C->unk20; cur != NULL; cur = cur->next) {
        func_8008688C(cur);
    }
}

BOOL func_800868D4(HSD_GObj* gobj, HSD_GObj* arg1) {
    Fighter* fp = gobj->user_data;
    if ((fp->x1974_heldItem != arg1) && (fp->x197C != arg1) && (fp->x1980 != arg1)) {
        return 1;
    }
    if (fp->x221E_flag.bits.b0 || fp->x221E_flag.bits.b5 ||
        !fp->x221E_flag.bits.b3 && fp->x1974_heldItem == arg1 ||
        (!fp->x221E_flag.bits.b4 && (fp->x197C == arg1 || fp->x1980 == arg1))) {
        return 0;
    } else {
        return 1;
    }
}

BOOL func_80086960(HSD_GObj* arg)
{
    if (arg != NULL && arg->classifier == 4) {
        return TRUE;
    } else {
        return FALSE;
    }
}

CollData* func_80086984(HSD_GObj* gobj)
{
    Fighter* fp = gobj->user_data;
    return &fp->x6F0_collData;
}

inline void vector_add(Vec* dst, Vec* src, f32 x, f32 y, f32 z)
{
    dst->x = src->x + x;
    dst->y = src->y + y;
    dst->z = src->z + z;
}

void func_80086990(HSD_GObj* gobj, Vec3* v)
{
    Fighter* fp = gobj->user_data;
    f32 tmp = 0.5f * (fp->x6F0_collData.xA4_ecbCurrCorrect.top.y + fp->x6F0_collData.xA4_ecbCurrCorrect.bottom.y);
    vector_add(v, &fp->xB0_pos, 0.0f, tmp, 0.0f);
}

f32 func_800869D4(HSD_GObj* gobj)
{
    return Fighter_GetModelScale(gobj->user_data);
}

f32 func_800869F8(HSD_GObj* gobj)
{
    Fighter* fp = gobj->user_data;
    return fp->x34_scale.x * fp->x110_attr.x19C_ModelScaling;
}

f32 func_80086A0C(HSD_GObj* gobj)
{
    Fighter* fp = gobj->user_data;
    return fp->x34_scale.y;
}

BOOL func_80086A18(HSD_GObj* gobj)
{
    Fighter* fp = gobj->user_data;
    BOOL result = FALSE;
    switch (fp->x10_action_state_index) {
        case 0xB2:
        case 0xB3:
        case 0xB5:
            result = TRUE;
    }
    return result;
}

void func_80086A4C(HSD_GObj* gobj, f32 val)
{
    Fighter* fp = gobj->user_data;
    fp->dmg.x1958 = val;
}

BOOL func_80086A58(HSD_GObj* gobj, S32Pair* x)
{
    Fighter* fp = gobj->user_data;
    if (!fp->x2229_b3 && !fp->x2220_flag.bits.b7) {
        *x = fp->x2188;
    }
    return FALSE;
}

BOOL func_80086A8C(HSD_GObj* gobj)
{
    u32 unused[2];
    struct {
        u8 x0_fill[0x28];
        void* unk28;
    }* temp_r3;

    Fighter* fp = gobj->user_data;
    if (!fp->x2229_b3 && !fp->x2220_flag.bits.b7) {
        temp_r3 = func_80030A50();
        if (temp_r3 != NULL) {
            void* temp_r30 = temp_r3->unk28;
            if (temp_r30 == func_8036A288()) {
                if (func_80030CD8(fp->x890_cameraBox, &fp->x2188)) {
                    fp->x221F_flag.bits.b0 = 0;
                    return TRUE;
                }
                fp->x221F_flag.bits.b0 = 1;
                if (func_80030CFC(fp->x890_cameraBox, 15)) {
                    return TRUE;
                }
                return FALSE;
            }
        }
    }
    fp->x221F_flag.bits.b0 = 0;
    return TRUE;
}

BOOL func_80086B64(HSD_GObj* gobj)
{
    Fighter* fp = gobj->user_data;
    return fp->x221F_flag.bits.b0;
}

CameraBox* func_80086B74(HSD_GObj* gobj)
{
    Fighter* fp = gobj->user_data;
    return fp->x890_cameraBox;
}

f32 func_80086B80(HSD_GObj* gobj)
{
    Fighter* fp = gobj->user_data;
    return fp->x890_cameraBox->x48.z;
}

void func_80086B90(HSD_GObj* gobj, Vec3* v)
{
    Fighter* fp = gobj->user_data;
    CameraBox* cam = fp->x890_cameraBox;
    *v = cam->x1C;
}

void func_80086BB4(HSD_GObj* gobj)
{
    Fighter* fp = gobj->user_data;
    CameraBox* cam = fp->x890_cameraBox;
    func_80031154(&cam->x10);
}

u8 func_80086BE0(HSD_GObj* gobj)
{
    Fighter* fp = gobj->user_data;
    return fp->xC_playerID;
}

void func_80086BEC(HSD_GObj* gobj, Vec3* v)
{
    Fighter* fp = gobj->user_data;
    *v = fp->xC8_pos_delta;
}

s32 func_80086C0C(HSD_GObj* gobj)
{
    Fighter* fp = gobj->user_data;
    return fp->x10_action_state_index;
}

inline void helper(HSD_GObj* gobj, s32 arg1, s32 arg2, s32 val)
{
    Fighter* fp = gobj->user_data;
    if (!Player_8003544C(fp->xC_playerID, fp->x221F_flag.bits.b4)) {
        return;
    }
    if (!fp->x221F_flag.bits.b3 && !fp->x2224_flag.bits.b2) {
        func_80014574(fp->x618_player_id, val, arg1, arg2);
    }
}

void func_80086C18(HSD_GObj* gobj, s32 arg1, s32 arg2)
{
    helper(gobj, arg1, arg2, 0);
}

void func_80086C9C(s32 arg0, s32 arg1)
{
    HSD_GObj* cur;
    u32 unused[4];
    for (cur = lbl_804D782C->unk20; cur != NULL; cur = cur->next) {
        func_80086C18(cur, arg0, arg1);
    }
}

void func_80086D40(HSD_GObj* arg0, s32 arg1, s32 arg2)
{
    helper(arg0, arg1, arg2, 1);
}

void func_80086DC4(s32 arg0, s32 arg1)
{
    HSD_GObj* cur;
    u32 unused[4];
    for (cur = lbl_804D782C->unk20; cur != NULL; cur = cur->next) {
        func_80086D40(cur, arg0, arg1);
    }
}

void func_80086E68(HSD_GObj* gobj)
{
    Fighter* fp = gobj->user_data;
    if (Player_8003544C(fp->xC_playerID, fp->x221F_flag.bits.b4)) {
        func_80378280(fp->x618_player_id, 1);
    }
}

s32 func_80086EB4(HSD_GObj* gobj)
{
    Fighter* fp = gobj->user_data;
    return fp->x61B_team;
}

BOOL func_80086EC0(HSD_GObj* gobj)
{
    Fighter* fp = gobj->user_data;
    return fp->x221C_flag.bits.b6;
}

BOOL func_80086ED0(HSD_GObj* gobj)
{
    Fighter* fp = gobj->user_data;
    if (fp->x221E_flag.bits.b0 || fp->x221E_flag.bits.b2 || Player_GetMoreFlagsBit4(fp->xC_playerID) ||
        fp->x2228_flag.bits.b2 || fp->x2229_b3 || fp->x2220_flag.bits.b7) {
        return FALSE;
    }
    return TRUE;
}

BOOL func_80086F4C(HSD_GObj* gobj)
{
    Fighter* fp = gobj->user_data;
    if (!fp->x221F_flag.bits.b2 && !fp->x221F_flag.bits.b1 && fp->x209A == 1) {
        return TRUE;
    } else {
        return FALSE;
    }
}

f32 func_80086F80(HSD_GObj* gobj)
{
    Fighter* fp = gobj->user_data;
    if (fp->x221E_flag.bits.b0) {
        return fp->x10C_ftData->x0->xFC;
    }
    return fp->x110_attr.x20C_NametagHeight;
}

BOOL func_80086FA8(HSD_GObj* gobj)
{
    Fighter* fp = gobj->user_data;
    switch (fp->x10_action_state_index) {
        case 0x78:
        case 0x79:
        case 0x7A:
        case 0x7B:
            return TRUE;
    }
    return FALSE;
}

BOOL func_80086FD4(HSD_GObj* gobj1, HSD_GObj* gobj2)
{
    Fighter* fp1;
    Fighter* fp2;
    if (gobj1 != NULL && gobj2 != NULL) {
        if (gobj1 == gobj2) {
            return TRUE;
        }
        fp1 = gobj1->user_data;
        fp2 = gobj2->user_data;
        if (fp1->xC_playerID == fp2->xC_playerID) {
            return TRUE;
        }
    }
    return FALSE;
}

BOOL func_8008701C(HSD_GObj* gobj)
{
    Fighter* fp = gobj->user_data;
    return fp->x221F_flag.bits.b3;
}

void func_8008702C(s32 arg0)
{
    func_80085560(arg0, 1);
}

void func_80087050(s32 arg0)
{
    func_80085560(arg0, -1);
}

BOOL func_80087074(HSD_GObj* gobj, Vec3* v)
{
    Fighter* fp = gobj->user_data;
    if (fp->dmg.x18B8 || fp->dmg.x18BC) {
        v->x = fp->dmg.x18B8;
        v->y = fp->dmg.x18BC;
        v->z = 0.0f;
        return TRUE;
    }
    return FALSE;
}

BOOL func_800870BC(HSD_GObj* gobj, void** val)
{
    Fighter* fp = gobj->user_data;
    if (fp->x61A_controller_index) {
        *val = p_ftCommonData->x6D8[fp->x61A_controller_index];
        return TRUE;
    }
    return FALSE;
}

void func_800870F0(HSD_GObj* gobj, s32 x)
{
    Fighter* fp = gobj->user_data;
    fp->dmg.x1830_percent = x;
}

s32 func_80087120(HSD_GObj* gobj)
{
    Fighter* fp = gobj->user_data;
    s32 result = fp->dmg.x1830_percent;
    return result;
}

void func_80087140(HSD_GObj* gobj)
{
    Fighter* fp = gobj->user_data;
    if (!fp->x221F_flag.bits.b3) {
        func_800D4F24(gobj, 1);
        func_8007ED2C(fp);
        Fighter_UnkProcessDeath_80068354(gobj);
        func_8007D92C(gobj);
    }
}

void func_800871A8(HSD_GObj* gobj, HSD_GObj* item_gobj)
{
    Fighter* fp = gobj->user_data;
    u32 unused[2];
    assert_line(1117, itGetKind(item_gobj) == It_Kind_MetalB);
    func_800C8348(gobj, func_8026B560(item_gobj), func_8026B574(item_gobj));
    func_800D105C(gobj);
    func_80081C88(gobj, fp->x34_scale.y);
    func_8007EBAC(fp, 0xC, 0);
    func_80030E44(2, &fp->xB0_pos);
    func_80088148(fp, 0x121, 0x7F, 0x40);
}

BOOL func_80087284(HSD_GObj* gobj)
{
    Fighter* fp = gobj->user_data;
    if (fp->x10_action_state_index >= 0x6C) {
        return TRUE;
    } else {
        return FALSE;
    }
}

s32 func_800872A4(HSD_GObj* gobj)
{
    Fighter* fp = gobj->user_data;
    return fp->x4_fighterKind;
}

void* func_800872B0(HSD_GObj* gobj)
{
    Fighter* fp = gobj->user_data;
    return &fp->x20A4;
}

BOOL func_800872BC(HSD_GObj* gobj)
{
    Fighter* fp = gobj->user_data;
    return !fp->x221E_flag.bits.b1 && !fp->x2226_flag.bits.b4 && !fp->x221F_flag.bits.b4;
}

s32 func_80087300(HSD_GObj* gobj)
{
    Fighter* fp = gobj->user_data;
    return fp->dmg.x18c4_source_ply;
}

s32 func_8008730C(HSD_GObj* gobj)
{
    Fighter* fp = gobj->user_data;
    return fp->x221F_flag.bits.b5;
}

s32 func_8008731C(HSD_GObj* gobj)
{
    Fighter* fp = gobj->user_data;
    return fp->x221F_flag.bits.b3;
}

BOOL func_8008732C(HSD_GObj* gobj)
{
    Fighter* fp = gobj->user_data;
    if (fp->x10_action_state_index >= 0 && fp->x10_action_state_index <= 10) {
        return TRUE;
    }
    return FALSE;
}

BOOL func_80087354(HSD_GObj* gobj)
{
    Fighter* fp = gobj->user_data;
    if (fp->x10_action_state_index >= 3 && fp->x10_action_state_index <= 10) {
        return TRUE;
    }
    return FALSE;
}

BOOL func_8008737C(HSD_GObj* gobj)
{
    Fighter* fp = gobj->user_data;
    if (fp->x10_action_state_index >= 4 && fp->x10_action_state_index <= 5) {
        return TRUE;
    }
    return FALSE;
}

BOOL func_800873A4(HSD_GObj* gobj)
{
    Fighter* fp = gobj->user_data;
    if (fp->x10_action_state_index >= 6 && fp->x10_action_state_index <= 10) {
        return TRUE;
    }
    return FALSE;
}

BOOL func_800873CC(HSD_GObj* gobj)
{
    Fighter* fp = gobj->user_data;
    if (fp->x10_action_state_index >= 12 && fp->x10_action_state_index <= 13) {
        return TRUE;
    }
    return FALSE;
}

BOOL func_800873F4(HSD_GObj* gobj)
{
    Fighter* fp = gobj->user_data;
    if (fp->x10_action_state_index >= 0x142 && fp->x10_action_state_index <= 0x144) {
        return TRUE;
    }
    return FALSE;
}

HSD_GObj* func_8008741C(u32 i)
{
    HSD_GObj* cur;
    for (cur = lbl_804D782C->unk20; cur != NULL; cur = cur->next) {
        Fighter* fp = cur->user_data;
        if (fp->x8_spawnNum == i) {
            return cur;
        }
    }
    return NULL;
}

f32 func_80087454(HSD_GObj* gobj)
{
    Fighter* fp = gobj->user_data;
    return fp->dmg.x18A4_knockbackMagnitude;
}

u32 func_80087460(HSD_GObj* gobj)
{
    Fighter* fp = gobj->user_data;
    return fp->x8_spawnNum;
}

s32 func_8008746C(HSD_GObj* gobj)
{
    Fighter* fp = gobj->user_data;

    if (func_80080144(fp)) {
        return 0x1FBD1;
    }
    return fp->x10C_ftData->x4C_collisionData->x34;
}

s32 func_800874BC(HSD_GObj* gobj)
{
    Fighter* fp = gobj->user_data;
    return fp->x221F_flag.bits.b4;
}

void func_800874CC(HSD_GObj* gobj, s32 arg1, s32 arg2)
{
    Fighter* fp = gobj->user_data;
    func_8003E4A4(fp->xC_playerID, fp->x221F_flag.bits.b4, arg1, arg2);
}

void func_80087508(s8 arg0, u8 arg1)
{
    func_8008572C(arg0);
    func_8006737C(lbl_803C26FC[arg0]);
    func_80085820(arg0, arg1);
    func_80085A14(arg0);
    func_800857E0(arg0);
}

void func_80087574(s8 arg)
{
    u8 i;
    func_8008572C(arg);
    func_8006737C(lbl_803C26FC[arg]);
    for (i = 0; i < CostumeListsForeachCharacter[arg].unk4; i++) {
        func_80085820(arg, i);
    }
    func_80085A14(arg);
    func_800857E0(arg);
}

void func_80087610(u8 arg0)
{
    u8 i;
    for (i = 0; i <= 25; i++) {
        if (func_80164840(i)) {
            func_800EED50(Player_800325C8(i, 0), arg0);
            if ((u8) (i - 18) <= 1) {
                func_800EED50(Player_800325C8(i, 1), arg0);
            }
        }
    }
}

void func_800876B4(HSD_GObj* gobj)
{
    ftAnim_IsFramesRemaining(gobj);
}

BOOL func_800876D4(HSD_GObj* gobj)
{
    Fighter* fp = gobj->user_data;
    if (fp->x2114_SmashAttr.x2114_state == 2) {
        return TRUE;
    } else {
        return FALSE;
    }
}

s32 func_800876F4(HSD_GObj* gobj)
{
    Fighter* fp = gobj->user_data;
    return fp->dmg.x18CC;
}

s32 func_80087700(HSD_GObj* gobj)
{
    Fighter* fp = gobj->user_data;
    return fp->dmg.x18D0;
}

void func_8008770C(HSD_GObj* gobj, void* dst)
{
    Fighter* fp = gobj->user_data;
    if (fp->x4_fighterKind == FTKIND_GAMEWATCH) {
        ftGameWatch_8014A7F4(gobj, dst);
    } else {
        func_800EEB00(gobj, dst);
    }
}

void func_80087744(HSD_GObj* gobj, void* dst)
{
    Fighter* fp = gobj->user_data;
    if (fp->x4_fighterKind == FTKIND_GAMEWATCH) {
        ftGameWatch_8014A814(gobj, dst);
    } else {
        func_800EEB1C(gobj, dst);
    }
}

void func_8008777C(HSD_GObj* gobj)
{
    Fighter* fp = gobj->user_data;
    CollData* cd;
    u32 unused[2];

    if (fp->xE0_ground_or_air != GA_Ground) {
        __assert("ftlib.c", 1517, "fp->ground_or_air == GA_Ground");
    }
    cd = &fp->x6F0_collData;
<<<<<<< HEAD
    func_someCalcAngle_80022C30(-cd->x14C_ground.normal.x, cd->x14C_ground.normal.y);
=======
    atan2f(-cd->x154_groundNormal.x, cd->x154_groundNormal.y);
>>>>>>> 8f11e59d
}

BOOL func_800877D4(HSD_GObj* gobj)
{
    Fighter* fp = gobj->user_data;
    if (fp->xF8_playerNudgeVel.x != 0) {
        return TRUE;
    } else {
        return FALSE;
    }
}<|MERGE_RESOLUTION|>--- conflicted
+++ resolved
@@ -972,11 +972,7 @@
         __assert("ftlib.c", 1517, "fp->ground_or_air == GA_Ground");
     }
     cd = &fp->x6F0_collData;
-<<<<<<< HEAD
-    func_someCalcAngle_80022C30(-cd->x14C_ground.normal.x, cd->x14C_ground.normal.y);
-=======
-    atan2f(-cd->x154_groundNormal.x, cd->x154_groundNormal.y);
->>>>>>> 8f11e59d
+    atan2f(-cd->x14C_ground.normal.x, cd->x14C_ground.normal.y);
 }
 
 BOOL func_800877D4(HSD_GObj* gobj)
