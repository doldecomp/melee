#ifndef MELEE_FT_FTPARTS_H
#define MELEE_FT_FTPARTS_H

#include <melee/ft/fighter.h>
#include <dolphin/mtx/mtxtypes.h>

void func_80074B0C(struct _HSD_GObj*, s32, s32);
void func_80073758(struct _HSD_JObj*);
void func_80074148(void);
void func_80074170(void);
void func_800743E0(void);
void func_800749CC(struct _HSD_GObj*);
void func_80074A4C(struct _HSD_GObj*, u32, s32);
void func_80074A8C(struct _HSD_GObj*);
void func_80074E58(struct _Fighter*);

/// @returns A bone index.
s32 func_8007500C(struct _Fighter*, s32);
<<<<<<< HEAD

void func_8007584C(struct _HSD_JObj*, Quaternion*);
=======
void Fighter_JObjSetRotation(struct _HSD_JObj*, Quaternion*);
>>>>>>> 9e43c8cd
void func_8007592C(struct _Fighter*, s32, f32);
void func_80075AF0(struct _Fighter*, s32, f32);
void func_80075CB4(struct _Fighter*, s32, f32);
s32 func_8007500C(struct _Fighter*, s32);
void func_800753D4(struct _Fighter*, s32, unk_t);
f32 func_80075F48(Fighter*, s32);
s32 func_80074A74(HSD_GObj*, s32);
void func_80075650(HSD_GObj* fighter_gobj, HSD_JObj*, u32*);
void func_8007487C(unk_t item, u32*, u8 costume_id, u32*, u32*);
void func_80074CA0(u32*, s32, u32*);
void func_80074D7C(u32*, s32, u32*);

/// @returns Blend frames.
f32 func_80075E78(Fighter*, BOOL);

#endif<|MERGE_RESOLUTION|>--- conflicted
+++ resolved
@@ -16,16 +16,11 @@
 
 /// @returns A bone index.
 s32 func_8007500C(struct _Fighter*, s32);
-<<<<<<< HEAD
 
-void func_8007584C(struct _HSD_JObj*, Quaternion*);
-=======
 void Fighter_JObjSetRotation(struct _HSD_JObj*, Quaternion*);
->>>>>>> 9e43c8cd
 void func_8007592C(struct _Fighter*, s32, f32);
 void func_80075AF0(struct _Fighter*, s32, f32);
 void func_80075CB4(struct _Fighter*, s32, f32);
-s32 func_8007500C(struct _Fighter*, s32);
 void func_800753D4(struct _Fighter*, s32, unk_t);
 f32 func_80075F48(Fighter*, s32);
 s32 func_80074A74(HSD_GObj*, s32);
