--- conflicted
+++ resolved
@@ -39,14 +39,9 @@
 /* 1607A8 */ UNK_RET fn_801607A8(UNK_PARAMS);
 /* 1607F4 */ UNK_RET fn_801607F4(UNK_PARAMS);
 /* 160840 */ u8 fn_80160840(u8);
-<<<<<<< HEAD
-/* 160854 */ u32 gm_80160854(u8, u8, u8, u8); ///< gets the player hud color index
-/* 160968 */ GXColor gm_80160968(u8);         ///< gets the player hud color
-=======
 /* 160854 */ u32 gm_80160854(u8, u8, u8,
                              u8);     ///< gets the player hud color index
 /* 160968 */ GXColor gm_80160968(u8); ///< gets the player hud color
->>>>>>> 35bc0960
 /* 160980 */ UNK_RET gm_80160980(UNK_PARAMS);
 /* 1609E0 */ UNK_RET fn_801609E0(UNK_PARAMS);
 /* 160A60 */ UNK_T gm_80160A60(int);
