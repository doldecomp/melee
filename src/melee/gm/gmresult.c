--- conflicted
+++ resolved
@@ -1,16 +1,7 @@
-<<<<<<< HEAD
-#include "baselib/forward.h"
-#include "gm/forward.h"
+#include "gmresult.h"
 
 #include "gm/gmresult.static.h"
-#include "gmresult.h"
-
-=======
-#include "gmresult.h"
-
-#include "gm/gmresult.static.h"
-
->>>>>>> 7fea4581
+
 #include "placeholder.h"
 
 #include "baselib/dobj.h"
@@ -36,11 +27,8 @@
 #include "lb/lblanguage.h"
 #include "lb/lbvector.h"
 #include "sc/types.h"
-<<<<<<< HEAD
-=======
 
 #include <melee/pl/forward.h>
->>>>>>> 7fea4581
 
 MatchEnd* fn_80174274(void)
 {
@@ -56,16 +44,10 @@
     struct UnkResultPlayerData* tmp = lbl_8046DBE8.x94->x44C;
 
     count = 0;
-<<<<<<< HEAD
-    do_call = (lbl_8046DBE8.x94->player_standings[slot].slot_type == 0)
-                  ? true
-                  : false;
-=======
     do_call =
         (lbl_8046DBE8.x94->player_standings[slot].slot_type == Gm_PKind_Human)
             ? true
             : false;
->>>>>>> 7fea4581
 
     for (i = 0; i < 0x100; i++) {
         if (tmp[slot].x0[i] != 0) {
