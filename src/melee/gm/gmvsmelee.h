#ifndef MELEE_GM_VSMELEE_H
#define MELEE_GM_VSMELEE_H

#include <placeholder.h>
#include <platform.h>
<<<<<<< HEAD
#include "gm/forward.h"
#include "mn/types.h"
=======
#include <melee/gm/forward.h>
>>>>>>> 064415a8

/* 1A5244 */ struct VsModeData* gm_801A5244(void);
/* 1A5250 */ UNK_T gm_801A5250(void);
/* 1A5258 */ void gm_801A5258(u8*, MatchEnd*);
/* 1A52D0 */ bool gm_801A52D0(MatchEnd*);
/* 1A5360 */ s32 gm_801A5360(MatchEnd*);
/* 1A5598 */ UNK_RET gm_801A5598_OnInit(UNK_PARAMS);
/* 1A55C4 */ void gm_801A55C4(void);
/* 1A55EC */ UNK_RET gm_801A55EC_OnLoad(UNK_PARAMS);
/* 1A5614 */ void gm_801A5614_OnUnload(void);
<<<<<<< HEAD
/* 1A5618 */ void gm_801A5618(MinorScene*, VsModeData*, u8); /// CSS Enter
/* 1A5680 */ void gm_801A5680(MinorScene*, VsModeData*); /// CSS Exit
/* 1A5754 */ void gm_801A5754(MinorScene*, VsModeData*); /// SSS Enter
=======
/* 1A5618 */ void gm_801A5618(MinorScene*, struct VsModeData*, int);
/* 1A5680 */ UNK_RET gm_801A5680(UNK_PARAMS);
/* 1A5754 */ UNK_RET gm_801A5754(UNK_PARAMS);
>>>>>>> 064415a8
/* 1A57A8 */ UNK_RET gm_801A57A8(UNK_PARAMS);
/* 1A583C */ UNK_RET gm_801A583C(UNK_PARAMS);
/* 1A5AF0 */ void gm_801A5AF0(MinorScene*, u32, u32); // Match_Exit
/* 1A5C3C */ UNK_RET gm_801A5C3C(UNK_PARAMS);
/* 1A5EC8 */ void gm_801A5EC8(MinorScene*);
/* 1A5F00 */ void gm_801A5F00(MinorScene*);
/* 1A5F64 */ UNK_RET gm_801A5F64(UNK_PARAMS);

#endif<|MERGE_RESOLUTION|>--- conflicted
+++ resolved
@@ -3,12 +3,7 @@
 
 #include <placeholder.h>
 #include <platform.h>
-<<<<<<< HEAD
-#include "gm/forward.h"
-#include "mn/types.h"
-=======
 #include <melee/gm/forward.h>
->>>>>>> 064415a8
 
 /* 1A5244 */ struct VsModeData* gm_801A5244(void);
 /* 1A5250 */ UNK_T gm_801A5250(void);
@@ -19,15 +14,9 @@
 /* 1A55C4 */ void gm_801A55C4(void);
 /* 1A55EC */ UNK_RET gm_801A55EC_OnLoad(UNK_PARAMS);
 /* 1A5614 */ void gm_801A5614_OnUnload(void);
-<<<<<<< HEAD
-/* 1A5618 */ void gm_801A5618(MinorScene*, VsModeData*, u8); /// CSS Enter
-/* 1A5680 */ void gm_801A5680(MinorScene*, VsModeData*); /// CSS Exit
-/* 1A5754 */ void gm_801A5754(MinorScene*, VsModeData*); /// SSS Enter
-=======
 /* 1A5618 */ void gm_801A5618(MinorScene*, struct VsModeData*, int);
 /* 1A5680 */ UNK_RET gm_801A5680(UNK_PARAMS);
 /* 1A5754 */ UNK_RET gm_801A5754(UNK_PARAMS);
->>>>>>> 064415a8
 /* 1A57A8 */ UNK_RET gm_801A57A8(UNK_PARAMS);
 /* 1A583C */ UNK_RET gm_801A583C(UNK_PARAMS);
 /* 1A5AF0 */ void gm_801A5AF0(MinorScene*, u32, u32); // Match_Exit
