--- conflicted
+++ resolved
@@ -439,10 +439,10 @@
     struct MatchEnd match_end;
 };
 
-<<<<<<< HEAD
 struct UnkAllstarData {
     s8 pad_x0[0xA0];
-=======
+}
+
 struct PauseData {
 /* +0 */ HSD_JObj* background;
 /* +4 */ HSD_JObj* analog_stick;
@@ -450,7 +450,6 @@
 /* +C */ HSD_JObj* z;
 /* +10 */ HSD_JObj* analog_stick_outline;
 /* +14 */ s32 slot;
->>>>>>> aea5bcd6
 };
 
 #endif