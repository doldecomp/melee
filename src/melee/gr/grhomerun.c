#include <platform.h>

#include "grhomerun.h"

<<<<<<< HEAD
#include "cm/camera.h"
=======
>>>>>>> e3152872
#include "gr/ground.h"

void grHomeRun_8021C750(void) {}

/// #grHomeRun_8021C754

void grHomeRun_8021C7FC(void) {}

/// #grHomeRun_8021C800

bool grHomeRun_8021C824(void)
{
    return false;
}

/// #grHomeRun_8021C82C

/// #grHomeRun_8021C914

bool grHomeRun_8021CB10(void)
{
    return false;
}

void grHomeRun_8021CB18(void) {}

void grHomeRun_8021CB1C(void) {}

/// #grHomeRun_8021CB20

bool grHomeRun_8021D678(void)
{
    return false;
}

/// #grHomeRun_8021D680

void grHomeRun_8021DEB0(void) {}

/// #grHomeRun_8021DEB4

bool grHomeRun_8021DEE0(void)
{
    return false;
}

void grHomeRun_8021DEE8(void) {}

void grHomeRun_8021DEEC(void) {}

/// #grHomeRun_8021DEF0

bool grHomeRun_8021DF48(void)
{
    return false;
}

/// #grHomeRun_8021DF50

/// #grHomeRun_8021E008

/// #grHomeRun_8021E038

bool grHomeRun_8021E064(void)
{
    return false;
}

void grHomeRun_8021E06C(void) {}

void grHomeRun_8021E070(void) {}

/// #grHomeRun_8021E074

bool grHomeRun_8021E0CC(void)
{
    return false;
}

/// #grHomeRun_8021E0D4

/// #grHomeRun_8021E18C

/// #grHomeRun_8021E1BC

bool grHomeRun_8021E1E8(void)
{
    return false;
}

void grHomeRun_8021E1F0(void) {}

void grHomeRun_8021E1F4(void) {}

/// #grHomeRun_8021E1F8

bool grHomeRun_8021E250(void)
{
    return false;
}

/// #grHomeRun_8021E258

/// #grHomeRun_8021E310

/// #grHomeRun_8021E340

bool grHomeRun_8021E36C(void)
{
    return false;
}

void grHomeRun_8021E374(void) {}

void grHomeRun_8021E378(void) {}

/// #grHomeRun_8021E37C

bool grHomeRun_8021E3D4(void)
{
    return false;
}

/// #grHomeRun_8021E3DC

/// #grHomeRun_8021E494

/// #grHomeRun_8021E4C4

bool grHomeRun_8021E4F0(void)
{
    return false;
}

void grHomeRun_8021E4F8(void) {}

void grHomeRun_8021E4FC(void) {}

/// #grHomeRun_8021E500

/// #fn_8021E994

/// #grHomeRun_8021EA30

void grHomeRun_8021EAF8(void)
{
    stage_info.flags |= (1 << 7);
}

// Copies the main camera into a target camera
void fn_8021EB10(HSD_GObj* target_cam_gobj)
{
    HSD_GObj* main_cam_gobj;
    HSD_CObj* main_cam_cobj;
    HSD_CObj* target_cam_cobj;

    f32 fov;
    f32 aspect;
    HSD_RectF32 viewport;
    Scissor scissor;
    Vec3 position;

    target_cam_cobj = GET_COBJ(target_cam_gobj);
    main_cam_gobj = Camera_80030A50();
    if (main_cam_gobj) {
        if ((main_cam_cobj = GET_COBJ(main_cam_gobj))) {
            HSD_CObjSetFlags(target_cam_cobj, HSD_CObjGetFlags(main_cam_cobj));
            HSD_CObjGetViewportf(main_cam_cobj, &viewport);
            HSD_CObjSetViewportf(target_cam_cobj, &viewport);
            HSD_CObjGetScissor(main_cam_cobj, &scissor);
            HSD_CObjSetScissor(target_cam_cobj, &scissor);
            target_cam_cobj->u = main_cam_cobj->u;
            HSD_CObjSetNear(target_cam_cobj, HSD_CObjGetNear(main_cam_cobj));
            HSD_CObjSetFar(target_cam_cobj, HSD_CObjGetFar(main_cam_cobj));

            HSD_CObjGetPerspective(main_cam_cobj, &fov, &aspect);
            HSD_CObjSetPerspective(target_cam_cobj, fov, aspect);
            HSD_CObjGetEyePosition(main_cam_cobj, &position);
            HSD_CObjSetEyePosition(target_cam_cobj, &position);
            HSD_CObjGetInterest(main_cam_cobj, &position);
            HSD_CObjSetInterest(target_cam_cobj, &position);
        }
    }
    if (HSD_CObjSetCurrent(target_cam_cobj) != 0) {
        HSD_FogSet(NULL);
        HSD_GObj_80390ED0(target_cam_gobj, 7U);
        HSD_CObjEndCurrent();
    }
}

/// #grHomeRun_8021EC58

/// #grHomeRun_8021ED74

/// #grHomeRun_8021EDD4

bool grHomeRun_8021EEB4(void)
{
    return false;
}

/// #grHomeRun_8021EEBC

/// #grHomeRun_8021EF10<|MERGE_RESOLUTION|>--- conflicted
+++ resolved
@@ -2,10 +2,7 @@
 
 #include "grhomerun.h"
 
-<<<<<<< HEAD
 #include "cm/camera.h"
-=======
->>>>>>> e3152872
 #include "gr/ground.h"
 
 void grHomeRun_8021C750(void) {}
