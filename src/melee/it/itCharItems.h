--- conflicted
+++ resolved
@@ -25,7 +25,6 @@
 } itKirbyHammerVars;
 
 typedef struct {
-<<<<<<< HEAD
     UnkFlagStruct x0;
     u8 x1;
     u8 x2;
@@ -52,10 +51,10 @@
     /* x30 */ f32 x30;
     /* x28 */ f32 vel[3];
 } itLinkBombAttributes;
-=======
+
+typedef struct {
     f32 x0;
     HSD_GObj *x4;
 } itLinkBowVars;
->>>>>>> b4b7414e
 
 #endif