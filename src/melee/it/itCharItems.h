/// @file
/// @todo Restructure this, possibly items/chara/types.h
#ifndef MELEE_IT_ITCHARITEMS_H
#define MELEE_IT_ITCHARITEMS_H

#include <dolphin/mtx/types.h>
#include <baselib/jobj.h>

typedef struct {
    float xDD4;
    float xDD8;
    float xDDC;
    Vec3 xDE0;
} FoxLaserVars;

typedef struct {
    HSD_Joint* xDD4;
    float xDD8;
    HSD_JObj* xDDC;
} FoxIllusionVars;

typedef struct {
    u32 x0;
} itKirbyHammerVars;

typedef struct {
    f32 x0;
<<<<<<< HEAD
    f32 x4;
    f32 x8;
    f32 xC;
    f32 x10;
    f32 x14;
    Vec3 x18;
    Vec3 x24;
    Vec3 x30;
    Vec3 x3C;
    Vec3 x48;
    Quaternion x54;
    Quaternion x64;
    Quaternion x74;
    Quaternion x84;
    f32 x94;
    f32 x98;
    u32 x9C;
    s32 xA0;
    u32 xA4;
    f32 xA8;
    f32 xAC;
    s32 xB0;
    HSD_JObj* xB4[3];
    f32 xC0;
    HSD_GObj* xC4;
    f32 xC8;
    f32 xCC;
    void* xD0;
    f32 xD4;
    f32 xD8;
    f32 xDC;
    HSD_GObj* xE0;
    s32 xE4;
    f32 xE8;
    f32 xEC;
    s32 xF0;
} itLinkArrowVars;

typedef struct {
    f32 x0;
    f32 x4;
    f32 x8;
    f32 xC;
    f32 x10;
    f32 x14;
    f32 x18;
    f32 x1C;
    f32 x20;
    HSD_Joint* x24;
    HSD_Joint* x28;
    f32 x2C;
} itLinkArrowAttributes;
=======
    HSD_GObj *x4;
} itLinkBowVars;
>>>>>>> 6d059824

#endif<|MERGE_RESOLUTION|>--- conflicted
+++ resolved
@@ -25,7 +25,6 @@
 
 typedef struct {
     f32 x0;
-<<<<<<< HEAD
     f32 x4;
     f32 x8;
     f32 xC;
@@ -78,9 +77,9 @@
     HSD_Joint* x28;
     f32 x2C;
 } itLinkArrowAttributes;
-=======
+
+typedef struct {
     HSD_GObj *x4;
 } itLinkBowVars;
->>>>>>> 6d059824
 
 #endif