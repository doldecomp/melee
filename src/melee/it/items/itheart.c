#include "itheart.h"

#include "gm/gm_1601.h"
#include "it/inlines.h"
#include "it/it_266F.h"
#include "it/it_26B1.h"
#include "it/itCommonItems.h"
#include "it/item.h"
#include "it/types.h"

#include <baselib/gobj.h>
#include <baselib/jobj.h>

extern f32 it_804DC8A8;
extern f32 it_804DC8AC;
extern s8 it_803F5718;
void it_80283DD4(HSD_GObj* gobj); /* static */
// M2C_UNK it_80283DD4(M2C_UNK, void*, Item*, f32); /* static */
void it_80283C7C(HSD_GObj* gobj); /* static */

HSD_GObj* it_80283AE4(s32 arg0, Vec3* arg1, s32 arg2)
{
    u8 sp5C;
    s32 sp58;
    s16 sp54;
    f32 sp50;
    f32 sp4C;
    f32 sp48;
    f32 sp44;
    f32 sp40;
    f32 sp3C;
    f32 sp38;
    f32 sp34;
    f32 sp30;
    f32 sp2C;
    s32 sp20;
    s32 sp1C;
    s32 sp18;
    Item* temp_r5;
    Item_GObj* var_r31;
    f32 temp_r0;

    var_r31 = NULL;
    if ((u32) arg0 != 0U) {
        sp20 = 8;
        temp_r0 = arg1->y;
        sp38 = arg1->x;
        sp3C = temp_r0;
        sp40 = arg1->z;
        sp40 = it_804DC8A8;
        sp2C = sp38;
        sp30 = temp_r0;
        sp34 = sp40;
        sp50 = it_804DC8AC;
        sp54 = 0;
        sp4C = it_804DC8A8;
        sp48 = it_804DC8A8;
        sp44 = it_804DC8A8;
        sp18 = 0;
        sp1C = sp18;
        // sp5C |= 0x80;
        sp58 = 0;
        var_r31 = Item_80268B18((SpawnItem*) &sp18);
    }
    if (var_r31 != NULL) {
        temp_r5 = var_r31->user_data;
        temp_r5->xDD4_itemVar.pokemon.padding[4] |= 0x80;
        temp_r5->xDD4_itemVar.star.x8 = M2C_BITWISE(f32, arg2);
        Item_80267454((HSD_GObj*) var_r31);
    }
    return (HSD_GObj*) var_r31;
}

void it_80283BD4(Item_GObj* gobj)
{
    Item* ip = GET_ITEM(gobj);
    HeartContainerVars* vars = ip->xC4_article_data->x4_specialAttributes;

    ip->xDD4_itemVar.capsule.x0 = vars->xDD8.flags;
}

void it_80283BEC(Item_GObj* gobj)
{
    Item* ip = GET_ITEM(gobj);
    HeartContainerVars* vars = ip->xC4_article_data->x4_specialAttributes;

    ip->x40_vel.x = 0;
    ip->x40_vel.y = vars->xDE8_float;
    ip->x40_vel.z = 0;
    ip->xDD4_itemVar.HeartContainer.xDD4_heal = vars->xDD4_heal;
    ip->xDD4_itemVar.HeartContainer.xDD8.bits.b0 = 0;
    ip->xDD4_itemVar.HeartContainer.xDDC = 0;
    it_80283DD4(gobj);
}

void it_80283C48(Item_GObj* gobj)
{
    Item* ip = GET_ITEM(gobj);

    if ((s8) ((s32) ((ip->xDD4_itemVar.HeartContainer.xDD8.flags << 0x18) &
                     0xC0000000) >>
              0x1F) != 0)
    {
        M2C_FIELD((&gm_80473A18 + ip->xDD4_itemVar.HeartContainer.xDDC), s8*,
                  0x90) = 0;
    }
}

void it_80283C7C(Item_GObj* gobj)
{
    Item* ip = GET_ITEM(gobj);

    it_8026B390(gobj);
    ip->x40_vel.x = 0.0F;
    ip->x40_vel.y = 0.0F;
    ip->x40_vel.z = 0.0F;
    Item_80268E5C(gobj, 0, ITEM_ANIM_UPDATE);
}

bool it_80283CD4(Item_GObj* gobj)
{
<<<<<<< HEAD
    HSD_JObj* child = HSD_JObjGetChild(GET_JOBJ(gobj));
    HeartContainerVars* attrs =
        GET_ITEM(gobj)->xC4_article_data->x4_specialAttributes;
    HSD_JObjAddRotationY(child, attrs->xDEC);
=======
    HSD_JObj* child;
    f32 rotation_increment;
    bool var_r3;
    HSD_JObj* jobj = gobj->hsd_obj;
    PAD_STACK(8);

    if (jobj == NULL) {
        child = NULL;
    } else {
        child = jobj->child;
    }
    rotation_increment =
        ((f32*) GET_ITEM(gobj)->xC4_article_data->x4_specialAttributes)[6];
    if (child == NULL) {
        __assert("jobj.h", 0x411U, "jobj");
    }
    child->rotate.y += rotation_increment;
    if (!(child->flags & JOBJ_MTX_INDEP_SRT)) {
        if (child != NULL) {
            if (child == NULL) {
                __assert("jobj.h", 0x234U, "jobj");
            }
            var_r3 = false;
            if (!(child->flags & JOBJ_USER_DEF_MTX) &&
                (child->flags & JOBJ_MTX_DIRTY))
            {
                var_r3 = true;
            }
            if (var_r3 == false) {
                HSD_JObjSetMtxDirtySub(child);
            }
        }
    }
>>>>>>> 70152757
    return false;
}

void it_80283DA4(Item_GObj* gobj) {}

bool it_80283DA8(Item_GObj* gobj)
{
    it_8026D62C(gobj, it_80283DD4);
    return false;
}

void it_80283DD4(HSD_GObj* gobj)
{
    Item_80268E5C(gobj, 1, ITEM_ANIM_UPDATE);
}

bool it_80283DFC(Item_GObj* gobj)
{
    HSD_JObj* child;
    f32 rotation_increment;
    bool var_r3;
    HSD_JObj* jobj = gobj->hsd_obj;
    PAD_STACK(8);

    if (jobj == NULL) {
        child = NULL;
    } else {
        child = jobj->child;
    }
    rotation_increment =
        ((f32*) GET_ITEM(gobj)->xC4_article_data->x4_specialAttributes)[6];
    if (child == NULL) {
        __assert("jobj.h", 0x411U, "jobj");
    }
    child->rotate.y += rotation_increment;
    if (!(child->flags & JOBJ_MTX_INDEP_SRT)) {
        if (child != NULL) {
            if (child == NULL) {
                __assert("jobj.h", 0x234U, "jobj");
            }
            var_r3 = false;
            if (!(child->flags & JOBJ_USER_DEF_MTX) &&
                (child->flags & JOBJ_MTX_DIRTY))
            {
                var_r3 = true;
            }
            if (var_r3 == false) {
                HSD_JObjSetMtxDirtySub(child);
            }
        }
    }
    return false;
}

void it_80283ECC(Item_GObj* gobj)
{
    Item* item = GET_ITEM(gobj);
    ItemAttr* attr = item->xCC_item_attr;

    it_80272860(gobj, attr->x10_fall_speed, attr->x14_fall_speed_max);
}

bool it_80283EFC(Item_GObj* gobj)
{
    it_8026E15C(gobj, it_80283C7C);
    return false;
}

void it_80283F28(Item_GObj* arg0)
{
    HSD_JObj* temp_r3;
    HSD_JObj* var_r31;
    s32 temp_cr0_eq;
    s32 var_r3;
    u32 temp_r4;

    temp_r3 = arg0->hsd_obj;
    if (temp_r3 == NULL) {
        var_r31 = NULL;
    } else {
        var_r31 = temp_r3->child;
    }
    HSD_JObjClearFlagsAll(var_r31, 0x10U);
    if (var_r31 == NULL) {
        __assert(M2C_ERROR(/* unknown instruction: subi $r3, $r13, %sda21(it_804D5210) */), 0x294U, M2C_ERROR(/* unknown instruction: subi $r5, $r13, %sda21(it_804D5218) */));
    }
    if (var_r31->flags & 0x20000) {
        //__assert(M2C_ERROR(/* unknown instruction: subi $r3, $r13,
        //%sda21(it_804D5210) */), 0x295U, &it_803F5718);
    }
    var_r31->rotate.y = it_804DC8A8;
    if (!(var_r31->flags & 0x02000000)) {
        temp_cr0_eq = var_r31 == NULL;
        if (temp_cr0_eq == 0) {
            if (temp_cr0_eq != 0) {
                __assert(M2C_ERROR(/* unknown instruction: subi $r3, $r13, %sda21(it_804D5210) */), 0x234U, M2C_ERROR(/* unknown instruction: subi $r5, $r13, %sda21(it_804D5218) */));
            }
            temp_r4 = var_r31->flags;
            var_r3 = 0;
            if (!(temp_r4 & 0x800000) && (temp_r4 & 0x40)) {
                var_r3 = 1;
            }
            if (var_r3 == 0) {
                HSD_JObjSetMtxDirtySub(var_r31);
            }
        }
    }
    Item_80268E5C((HSD_GObj*) arg0, 2, ITEM_ANIM_UPDATE);
}

bool it_80284020(Item_GObj* gobj)
{
    return false;
}

void it_80284028(Item_GObj* gobj) {}

void it_8028402C(Item_GObj* arg0)
{
    HSD_JObj* temp_r3;
    HSD_JObj* var_r31;
    s32 temp_cr0_eq;
    s32 var_r3;
    u32 temp_r4;

    temp_r3 = arg0->hsd_obj;
    if (temp_r3 == NULL) {
        var_r31 = NULL;
    } else {
        var_r31 = temp_r3->child;
    }
    it_8026B390(arg0);
    HSD_JObjClearFlagsAll(var_r31, 0x10U);
    if (var_r31 == NULL) {
        __assert(M2C_ERROR(/* unknown instruction: subi $r3, $r13, %sda21(it_804D5210) */), 0x294U, M2C_ERROR(/* unknown instruction: subi $r5, $r13, %sda21(it_804D5218) */));
    }
    if (var_r31->flags & 0x20000) {
        //__assert(M2C_ERROR(/* unknown instruction: subi $r3, $r13,
        //%sda21(it_804D5210) */), 0x295U, &it_803F5718);
    }
    var_r31->rotate.y = it_804DC8A8;
    if (!(var_r31->flags & 0x02000000)) {
        temp_cr0_eq = var_r31 == NULL;
        if (temp_cr0_eq == 0) {
            if (temp_cr0_eq != 0) {
                __assert(M2C_ERROR(/* unknown instruction: subi $r3, $r13, %sda21(it_804D5210) */), 0x234U, M2C_ERROR(/* unknown instruction: subi $r5, $r13, %sda21(it_804D5218) */));
            }
            temp_r4 = var_r31->flags;
            var_r3 = 0;
            if (!(temp_r4 & 0x800000) && (temp_r4 & 0x40)) {
                var_r3 = 1;
            }
            if (var_r3 == 0) {
                HSD_JObjSetMtxDirtySub(var_r31);
            }
        }
    }
    Item_80268E5C((HSD_GObj*) arg0, 3, 6);
}

void it_8028412C(Item_GObj* gobj)
{
    Item_80268E5C(gobj, 4, ITEM_ANIM_UPDATE);
}

bool it_80284154(Item_GObj* gobj)
{
    return false;
}

void it_8028415C(Item_GObj* gobj) {}

bool it_80284160(Item_GObj* gobj)
{
    it_8026E8C4(gobj, it_80283C7C, it_80283DD4);
    return false;
}

void it_80284194(Item_GObj* gobj, Item_GObj* ref_gobj)
{
    it_8026B894(gobj, ref_gobj);
}

ItemStateTable it_803F56C8[] = {
    { 0xFFFFFFFF, it_80283CD4, it_80283DA4, it_80283DA8 },
    { 0xFFFFFFFF, it_80283DFC, it_80283ECC, it_80283EFC },
    { 0xFFFFFFFF, it_80284020, it_80284028, NULL },
    { 0xFFFFFFFF, it_80283DFC, it_80283ECC, it_80283EFC },
    { 0xFFFFFFFF, it_80284154, it_8028415C, it_80284160 },
};<|MERGE_RESOLUTION|>--- conflicted
+++ resolved
@@ -119,46 +119,10 @@
 
 bool it_80283CD4(Item_GObj* gobj)
 {
-<<<<<<< HEAD
     HSD_JObj* child = HSD_JObjGetChild(GET_JOBJ(gobj));
     HeartContainerVars* attrs =
         GET_ITEM(gobj)->xC4_article_data->x4_specialAttributes;
     HSD_JObjAddRotationY(child, attrs->xDEC);
-=======
-    HSD_JObj* child;
-    f32 rotation_increment;
-    bool var_r3;
-    HSD_JObj* jobj = gobj->hsd_obj;
-    PAD_STACK(8);
-
-    if (jobj == NULL) {
-        child = NULL;
-    } else {
-        child = jobj->child;
-    }
-    rotation_increment =
-        ((f32*) GET_ITEM(gobj)->xC4_article_data->x4_specialAttributes)[6];
-    if (child == NULL) {
-        __assert("jobj.h", 0x411U, "jobj");
-    }
-    child->rotate.y += rotation_increment;
-    if (!(child->flags & JOBJ_MTX_INDEP_SRT)) {
-        if (child != NULL) {
-            if (child == NULL) {
-                __assert("jobj.h", 0x234U, "jobj");
-            }
-            var_r3 = false;
-            if (!(child->flags & JOBJ_USER_DEF_MTX) &&
-                (child->flags & JOBJ_MTX_DIRTY))
-            {
-                var_r3 = true;
-            }
-            if (var_r3 == false) {
-                HSD_JObjSetMtxDirtySub(child);
-            }
-        }
-    }
->>>>>>> 70152757
     return false;
 }
 
