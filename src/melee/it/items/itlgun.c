#include "itlgun.h"

#include "itlgunray.h"

#include "it/inlines.h"
#include "it/it_266F.h"
#include "it/it_26B1.h"
#include "it/types.h"

#include <stdbool.h>
#include <baselib/gobj.h>
#include <baselib/jobj.h>
#include <melee/it/item.h>

/* 28E7D8 */ static void it_8028E7D8(Item_GObj*);
<<<<<<< HEAD
/* 28E828 */ static bool it_8028E828(Item_GObj*);
/* 28E830 */ static void it_8028E830(Item_GObj*);
/* 28E834 */ static bool it_8028E834(Item_GObj*);
/* 28E860 */ static void it_8028E860(Item_GObj*);
/* 28E888 */ static bool it_8028E888(Item_GObj*);
/* 28E890 */ static void it_8028E890(Item_GObj*);
/* 28E8C0 */ static bool it_8028E8C0(Item_GObj*);
/* 28E92C */ static bool it_8028E92C(Item_GObj*);
/* 28E934 */ static void it_8028E934(Item_GObj*);
/* 28E96C */ static bool it_8028E96C(Item_GObj*);
/* 28E9B4 */ static void it_8028E9B4(Item_GObj*);
/* 28EA08 */ static void it_8028EA08(Item_GObj*);
/* 28EB28 */ static bool it_8028EB28(Item_GObj*);
/* 28EB30 */ static void it_8028EB30(Item_GObj*);
/* 28EB34 */ static bool it_8028EB34(Item_GObj*);

ItemStateTable it_803F5CC8[] = {
    { -1, it_8028E828, it_8028E830, it_8028E834 },
    { -1, it_8028E888, it_8028E890, it_8028E8C0 },
    { -1, it_8028E92C, it_8028E934, NULL },
    { 0, it_8028E96C, it_8028E9B4, NULL },
    { +1, it_8028E888, it_8028EA08, it_8028E8C0 },
    { -1, it_8028EB28, it_8028EB30, it_8028EB34 },
=======
/* 28E828 */ static bool motion0_Anim(Item_GObj*);
/* 28E830 */ static void motion0_Phys(Item_GObj*);
/* 28E834 */ static bool motion0_Coll(Item_GObj*);
/* 28E860 */ static void it_8028E860(Item_GObj*);
/* 28E888 */ static bool motion1_Anim(Item_GObj*);
/* 28E890 */ static void motion1_Phys(Item_GObj*);
/* 28E8C0 */ static bool motion1_Coll(Item_GObj*);
/* 28E92C */ static bool motion2_Anim(Item_GObj*);
/* 28E934 */ static void motion2_Phys(Item_GObj*);
/* 28E96C */ static bool motion3_Anim(Item_GObj*);
/* 28E9B4 */ static void motion3_Phys(Item_GObj*);
/* 28EA08 */ static void motion4_Phys(Item_GObj*);
/* 28EB28 */ static bool motion5_Anim(Item_GObj*);
/* 28EB30 */ static void motion5_Phys(Item_GObj*);
/* 28EB34 */ static bool motion5_Coll(Item_GObj*);

ItemStateTable it_803F5CC8[] = {
    { -1, motion0_Anim, motion0_Phys, motion0_Coll },
    { -1, motion1_Anim, motion1_Phys, motion1_Coll },
    { -1, motion2_Anim, motion2_Phys, NULL },
    { 0, motion3_Anim, motion3_Phys, NULL },
    { +1, motion1_Anim, motion4_Phys, motion1_Coll },
    { -1, motion5_Anim, motion5_Phys, motion5_Coll },
>>>>>>> 499f40f0
};

void it_8028E738(Item_GObj* gobj)
{
    Item* ip = gobj->user_data;
    ItLGunAttr* item_spec_attr = ip->xC4_article_data->x4_specialAttributes;
    ip->xD4C = item_spec_attr->x0;
<<<<<<< HEAD
    ip->xDD4_itemVar.lgun.x0 = false;
=======
    ip->xDD4_itemVar.lgun.timer = 0;
>>>>>>> 499f40f0
    it_8028E860(gobj);
}

void it_8028E774(Item_GObj* gobj, Vec3* arg1)
{
    ItLGunAttr* da = GET_ITEM(gobj)->xC4_article_data->x4_specialAttributes;
<<<<<<< HEAD
    arg1->x = da->pos_x;
    arg1->y = da->pos_y;
    arg1->z = da->pos_z;
=======
    arg1->x = da->pos.x;
    arg1->y = da->pos.y;
    arg1->z = da->pos.z;
>>>>>>> 499f40f0
}

void it_8028E79C(Item_GObj* gobj, Vec3* pos, f32 facing_dir)
{
    Item* ip = GET_ITEM(gobj);
    if (ip->xD4C > 0) {
        --ip->xD4C;
    }
    it_80298168(ip->owner, pos, facing_dir);
}

void it_8028E7D8(Item_GObj* gobj)
{
    Item* ip = GET_ITEM(gobj);
    ip->x40_vel.x = ip->x40_vel.y = ip->x40_vel.z = 0.0f;
    it_8026B390(gobj);
    Item_80268E5C(gobj, 0, ITEM_ANIM_UPDATE);
}

<<<<<<< HEAD
bool it_8028E828(Item_GObj* gobj)
=======
bool motion0_Anim(Item_GObj* gobj)
>>>>>>> 499f40f0
{
    return false;
}

<<<<<<< HEAD
void it_8028E830(Item_GObj* gobj) {}

bool it_8028E834(Item_GObj* gobj)
=======
void motion0_Phys(Item_GObj* gobj) {}

bool motion0_Coll(Item_GObj* gobj)
>>>>>>> 499f40f0
{
    it_8026D62C(gobj, it_8028E860);
    return false;
}

void it_8028E860(Item_GObj* gobj)
{
    Item_80268E5C(gobj, 1, ITEM_ANIM_UPDATE);
}

<<<<<<< HEAD
bool it_8028E888(HSD_GObj* gobj)
=======
bool motion1_Anim(HSD_GObj* gobj)
>>>>>>> 499f40f0
{
    return false;
}

<<<<<<< HEAD
void it_8028E890(Item_GObj* gobj)
=======
void motion1_Phys(Item_GObj* gobj)
>>>>>>> 499f40f0
{
    ItemAttr* item_comm_attr = GET_ITEM(gobj)->xCC_item_attr;
    it_80272860(gobj, item_comm_attr->x10_fall_speed,
                item_comm_attr->x14_fall_speed_max);
}

<<<<<<< HEAD
bool it_8028E8C0(HSD_GObj* gobj)
=======
bool motion1_Coll(HSD_GObj* gobj)
>>>>>>> 499f40f0
{
    if (GET_ITEM(gobj)->xD4C != 0) {
        it_8026E15C(gobj, it_8028E7D8);
        return false;
    }
    return it_8026DF34(gobj);
}

void it_8028E904(Item_GObj* gobj)
{
    Item_80268E5C(gobj, 2, ITEM_ANIM_UPDATE);
}

<<<<<<< HEAD
bool it_8028E92C(HSD_GObj* gobj)
=======
bool motion2_Anim(HSD_GObj* gobj)
>>>>>>> 499f40f0
{
    return false;
}

<<<<<<< HEAD
void it_8028E934(HSD_GObj* gobj) {}

void it_8028E938(Item_GObj* gobj)
{
    GET_ITEM(gobj)->xDD4_itemVar.lgun.x0 =
        40; // The item ID of itlgunbeam is 39, so might be related (ID of
            // itlgunray is 35 btw)
    Item_80268E5C(gobj, 3, ITEM_ANIM_UPDATE);
}

bool it_8028E96C(Item_GObj* gobj)
{
    Item* ip = GET_ITEM(gobj);
    --ip->xDD4_itemVar.lgun.x0; // Decrementing this value maybe supports that
                                // it refers to the item ID of itlgunbeam
    if (ip->xDD4_itemVar.lgun.x0 <= 0) {
=======
void motion2_Phys(HSD_GObj* gobj) {}

void it_8028E938(Item_GObj* gobj)
{
    GET_ITEM(gobj)->xDD4_itemVar.lgun.timer = 40;
    Item_80268E5C(gobj, 3, ITEM_ANIM_UPDATE);
}

bool motion3_Anim(Item_GObj* gobj)
{
    Item* ip = GET_ITEM(gobj);
    --ip->xDD4_itemVar.lgun.timer;
    if (ip->xDD4_itemVar.lgun.timer <= 0) {
>>>>>>> 499f40f0
        Item_80268E5C(gobj, 2, ITEM_ANIM_UPDATE);
    }
    return false;
}

<<<<<<< HEAD
void it_8028E9B4(Item_GObj* gobj) {}
=======
void motion3_Phys(Item_GObj* gobj) {}
>>>>>>> 499f40f0

void it_8028E9B8(Item_GObj* gobj)
{
    Item_80268E5C(gobj, 4, 6);
}

void it_8028E9E0(Item_GObj* gobj)
{
    Item_80268E5C(gobj, 4, 6);
}

<<<<<<< HEAD
void it_8028EA08(Item_GObj* gobj)
=======
void motion4_Phys(Item_GObj* gobj)
>>>>>>> 499f40f0
{
    ItemAttr* item_comm_attr = GET_ITEM(gobj)->xCC_item_attr;
    it_80272860(gobj, item_comm_attr->x10_fall_speed,
                item_comm_attr->x14_fall_speed_max);
    it_80274658(gobj, it_804D6D28->x68_float);
}

bool it_8028EA54(Item_GObj* gobj)
{
    itColl_BounceOffVictim(gobj);
    return false;
}

bool it_8028EA78(Item_GObj* gobj)
{
    itColl_BounceOffVictim((Item_GObj*) gobj);
    return false;
}

bool it_8028EA9C(Item_GObj* gobj)
{
    itColl_BounceOffVictim(gobj);
    return false;
}

bool it_8028EAC0(Item_GObj* gobj)
{
    return it_80273030(gobj);
}

bool it_8028EAE0(Item_GObj* gobj)
{
    return itColl_BounceOffShield(gobj);
}

void it_8028EB00(Item_GObj* gobj)
{
    Item_80268E5C(gobj, 5, ITEM_ANIM_UPDATE);
}

<<<<<<< HEAD
bool it_8028EB28(Item_GObj* gobj)
=======
bool motion5_Anim(Item_GObj* gobj)
>>>>>>> 499f40f0
{
    return false;
}

<<<<<<< HEAD
void it_8028EB30(Item_GObj* gobj) {}

bool it_8028EB34(Item_GObj* gobj)
=======
void motion5_Phys(Item_GObj* gobj) {}

bool motion5_Coll(Item_GObj* gobj)
>>>>>>> 499f40f0
{
    it_8026E8C4(gobj, it_8028E7D8, it_8028E860);
    return false;
}

void it_8028EB68(Item_GObj* gobj, HSD_GObj* ref_gobj)
{
    it_8026B894(gobj, ref_gobj);
}<|MERGE_RESOLUTION|>--- conflicted
+++ resolved
@@ -13,31 +13,6 @@
 #include <melee/it/item.h>
 
 /* 28E7D8 */ static void it_8028E7D8(Item_GObj*);
-<<<<<<< HEAD
-/* 28E828 */ static bool it_8028E828(Item_GObj*);
-/* 28E830 */ static void it_8028E830(Item_GObj*);
-/* 28E834 */ static bool it_8028E834(Item_GObj*);
-/* 28E860 */ static void it_8028E860(Item_GObj*);
-/* 28E888 */ static bool it_8028E888(Item_GObj*);
-/* 28E890 */ static void it_8028E890(Item_GObj*);
-/* 28E8C0 */ static bool it_8028E8C0(Item_GObj*);
-/* 28E92C */ static bool it_8028E92C(Item_GObj*);
-/* 28E934 */ static void it_8028E934(Item_GObj*);
-/* 28E96C */ static bool it_8028E96C(Item_GObj*);
-/* 28E9B4 */ static void it_8028E9B4(Item_GObj*);
-/* 28EA08 */ static void it_8028EA08(Item_GObj*);
-/* 28EB28 */ static bool it_8028EB28(Item_GObj*);
-/* 28EB30 */ static void it_8028EB30(Item_GObj*);
-/* 28EB34 */ static bool it_8028EB34(Item_GObj*);
-
-ItemStateTable it_803F5CC8[] = {
-    { -1, it_8028E828, it_8028E830, it_8028E834 },
-    { -1, it_8028E888, it_8028E890, it_8028E8C0 },
-    { -1, it_8028E92C, it_8028E934, NULL },
-    { 0, it_8028E96C, it_8028E9B4, NULL },
-    { +1, it_8028E888, it_8028EA08, it_8028E8C0 },
-    { -1, it_8028EB28, it_8028EB30, it_8028EB34 },
-=======
 /* 28E828 */ static bool motion0_Anim(Item_GObj*);
 /* 28E830 */ static void motion0_Phys(Item_GObj*);
 /* 28E834 */ static bool motion0_Coll(Item_GObj*);
@@ -61,7 +36,6 @@
     { 0, motion3_Anim, motion3_Phys, NULL },
     { +1, motion1_Anim, motion4_Phys, motion1_Coll },
     { -1, motion5_Anim, motion5_Phys, motion5_Coll },
->>>>>>> 499f40f0
 };
 
 void it_8028E738(Item_GObj* gobj)
@@ -69,26 +43,16 @@
     Item* ip = gobj->user_data;
     ItLGunAttr* item_spec_attr = ip->xC4_article_data->x4_specialAttributes;
     ip->xD4C = item_spec_attr->x0;
-<<<<<<< HEAD
-    ip->xDD4_itemVar.lgun.x0 = false;
-=======
     ip->xDD4_itemVar.lgun.timer = 0;
->>>>>>> 499f40f0
     it_8028E860(gobj);
 }
 
 void it_8028E774(Item_GObj* gobj, Vec3* arg1)
 {
     ItLGunAttr* da = GET_ITEM(gobj)->xC4_article_data->x4_specialAttributes;
-<<<<<<< HEAD
-    arg1->x = da->pos_x;
-    arg1->y = da->pos_y;
-    arg1->z = da->pos_z;
-=======
     arg1->x = da->pos.x;
     arg1->y = da->pos.y;
     arg1->z = da->pos.z;
->>>>>>> 499f40f0
 }
 
 void it_8028E79C(Item_GObj* gobj, Vec3* pos, f32 facing_dir)
@@ -108,24 +72,14 @@
     Item_80268E5C(gobj, 0, ITEM_ANIM_UPDATE);
 }
 
-<<<<<<< HEAD
-bool it_8028E828(Item_GObj* gobj)
-=======
 bool motion0_Anim(Item_GObj* gobj)
->>>>>>> 499f40f0
-{
-    return false;
-}
-
-<<<<<<< HEAD
-void it_8028E830(Item_GObj* gobj) {}
-
-bool it_8028E834(Item_GObj* gobj)
-=======
+{
+    return false;
+}
+
 void motion0_Phys(Item_GObj* gobj) {}
 
 bool motion0_Coll(Item_GObj* gobj)
->>>>>>> 499f40f0
 {
     it_8026D62C(gobj, it_8028E860);
     return false;
@@ -136,31 +90,19 @@
     Item_80268E5C(gobj, 1, ITEM_ANIM_UPDATE);
 }
 
-<<<<<<< HEAD
-bool it_8028E888(HSD_GObj* gobj)
-=======
 bool motion1_Anim(HSD_GObj* gobj)
->>>>>>> 499f40f0
-{
-    return false;
-}
-
-<<<<<<< HEAD
-void it_8028E890(Item_GObj* gobj)
-=======
+{
+    return false;
+}
+
 void motion1_Phys(Item_GObj* gobj)
->>>>>>> 499f40f0
 {
     ItemAttr* item_comm_attr = GET_ITEM(gobj)->xCC_item_attr;
     it_80272860(gobj, item_comm_attr->x10_fall_speed,
                 item_comm_attr->x14_fall_speed_max);
 }
 
-<<<<<<< HEAD
-bool it_8028E8C0(HSD_GObj* gobj)
-=======
 bool motion1_Coll(HSD_GObj* gobj)
->>>>>>> 499f40f0
 {
     if (GET_ITEM(gobj)->xD4C != 0) {
         it_8026E15C(gobj, it_8028E7D8);
@@ -174,33 +116,11 @@
     Item_80268E5C(gobj, 2, ITEM_ANIM_UPDATE);
 }
 
-<<<<<<< HEAD
-bool it_8028E92C(HSD_GObj* gobj)
-=======
 bool motion2_Anim(HSD_GObj* gobj)
->>>>>>> 499f40f0
-{
-    return false;
-}
-
-<<<<<<< HEAD
-void it_8028E934(HSD_GObj* gobj) {}
-
-void it_8028E938(Item_GObj* gobj)
-{
-    GET_ITEM(gobj)->xDD4_itemVar.lgun.x0 =
-        40; // The item ID of itlgunbeam is 39, so might be related (ID of
-            // itlgunray is 35 btw)
-    Item_80268E5C(gobj, 3, ITEM_ANIM_UPDATE);
-}
-
-bool it_8028E96C(Item_GObj* gobj)
-{
-    Item* ip = GET_ITEM(gobj);
-    --ip->xDD4_itemVar.lgun.x0; // Decrementing this value maybe supports that
-                                // it refers to the item ID of itlgunbeam
-    if (ip->xDD4_itemVar.lgun.x0 <= 0) {
-=======
+{
+    return false;
+}
+
 void motion2_Phys(HSD_GObj* gobj) {}
 
 void it_8028E938(Item_GObj* gobj)
@@ -214,17 +134,12 @@
     Item* ip = GET_ITEM(gobj);
     --ip->xDD4_itemVar.lgun.timer;
     if (ip->xDD4_itemVar.lgun.timer <= 0) {
->>>>>>> 499f40f0
         Item_80268E5C(gobj, 2, ITEM_ANIM_UPDATE);
     }
     return false;
 }
 
-<<<<<<< HEAD
-void it_8028E9B4(Item_GObj* gobj) {}
-=======
 void motion3_Phys(Item_GObj* gobj) {}
->>>>>>> 499f40f0
 
 void it_8028E9B8(Item_GObj* gobj)
 {
@@ -236,11 +151,7 @@
     Item_80268E5C(gobj, 4, 6);
 }
 
-<<<<<<< HEAD
-void it_8028EA08(Item_GObj* gobj)
-=======
 void motion4_Phys(Item_GObj* gobj)
->>>>>>> 499f40f0
 {
     ItemAttr* item_comm_attr = GET_ITEM(gobj)->xCC_item_attr;
     it_80272860(gobj, item_comm_attr->x10_fall_speed,
@@ -281,24 +192,14 @@
     Item_80268E5C(gobj, 5, ITEM_ANIM_UPDATE);
 }
 
-<<<<<<< HEAD
-bool it_8028EB28(Item_GObj* gobj)
-=======
 bool motion5_Anim(Item_GObj* gobj)
->>>>>>> 499f40f0
-{
-    return false;
-}
-
-<<<<<<< HEAD
-void it_8028EB30(Item_GObj* gobj) {}
-
-bool it_8028EB34(Item_GObj* gobj)
-=======
+{
+    return false;
+}
+
 void motion5_Phys(Item_GObj* gobj) {}
 
 bool motion5_Coll(Item_GObj* gobj)
->>>>>>> 499f40f0
 {
     it_8026E8C4(gobj, it_8028E7D8, it_8028E860);
     return false;
