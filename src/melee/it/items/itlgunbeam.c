#include "itlgunbeam.h"

#include "db/db_2253.h"
#include "ef/eflib.h"
#include "ef/efsync.h"
#include "it/it_266F.h"
#include "it/it_26B1.h"
#include "it/types.h"
#include "lb/lbvector.h"

#include <math.h>
#include <baselib/gobj.h>
#include <baselib/random.h>
#include <melee/it/item.h>
#include <melee/lb/lbrefract.h>

UNK_RET it_80272940(Item_GObj*);              /* extern */
void it_802998A0(Item_GObj*, HSD_GObj*, s32); /* static */
int it_8029999C(HSD_GObj*);                   /* static */
void it_802999E4(HSD_GObj*);                  /* static */
int it_80299A68(HSD_GObj*);                   /* static */

static f32 it_804DCC20 = 0.0f;
<<<<<<< HEAD
static f32 it_804DCC28[2] = { 0x401921FB, 0x54442D18 }; // 2pi?
static f32 it_804DCC30[2] = { 0xC00921FB, 0x54442D18 }; // Some form of pi?
static f32 it_804DCC38[2] = { 0x400921FB, 0x54442D18 }; // 2pi?
static f32 it_804DCC40[2] = { 0x3FF921FB, 0x54442D18 }; // Some form of pi?
static f32 it_804DCC48[2] = { 0x3F947AE1, 2.0f };       // ?
static f32 it_804DCC50[2] = { 1.75f, 0.0f };            // ?
=======
static double it_804DCC28 = 2 * M_PI;
static double it_804DCC30 = -M_PI;
static double it_804DCC38 = M_PI;
static double it_804DCC40 = M_PI_2;
static double it_804DCC48 = 0.02;
static double it_804DCC50 = 0.5;
>>>>>>> eb65baad
static f32 it_804DCC58 = 1.0f;
static f32 it_804DCC5C = 3.0f;

ItemStateTable it_803F6630[1] = {
    { 0, it_8029999C, it_802999E4, it_80299A68 },
};

void it_802993E0(Item_GObj* item_gobj, s32 arg1)
{
    // f32 sp1C;
    // f32 sp18;
    // f32 sp14;
    Vec3 pos;
    Item* item;

    item = item_gobj->user_data;
    pos.x = 0.0f;
    pos.y = 0.0f;
    pos.z = 0.0f;
    // sp14 = 0.0f;
    // sp18 = 0.0f;
    // sp1C = 0.0f;
loop_2:
    if (item->xDD4_itemVar.lgunbeam.xDF8 < -3.141592653589793) {
        item->xDD4_itemVar.lgunbeam.xDF8 =
            item->xDD4_itemVar.lgunbeam.xDF8 + 6.283185307179586;
        goto loop_2;
    }
loop_5:
    if (item->xDD4_itemVar.lgunbeam.xDF8 > 3.141592653589793) {
        item->xDD4_itemVar.lgunbeam.xDF8 =
            item->xDD4_itemVar.lgunbeam.xDF8 - 6.283185307179586;
        goto loop_5;
    }
#if 0
    switch (arg1) {
    case 1:
        pos.x += item->x378_itemColl.floor.normal.x;
        pos.y += item->x378_itemColl.floor.normal.y;
    case 2:
        pos.x += item->x378_itemColl.ceiling.normal.x;
        pos.y += item->x378_itemColl.ceiling.normal.y;
    case 4:
        pos.x += item->x378_itemColl.right_wall.normal.x;
        pos.y += item->x378_itemColl.right_wall.normal.y;
    case 8:
        pos.x += item->x378_itemColl.left_wall.normal.x;
        pos.y += item->x378_itemColl.left_wall.normal.y;
    }
    lbVector_Normalize(&pos);
    item->xDD4_itemVar.lgunbeam.xDE0.x = pos.x;
    item->xDD4_itemVar.lgunbeam.xDE0.y = pos.y;
    item->xDD4_itemVar.lgunbeam.xDE0.z = pos.z;
#elif 1
    if (arg1 & 1) {
        pos.x += item->x378_itemColl.floor.normal.x;
        pos.y += item->x378_itemColl.floor.normal.y;
        // sp14 += item->x378_itemColl.floor.normal.x;
        // sp18 += item->x378_itemColl.floor.normal.y;
    }
    if (arg1 & 2) {
        pos.x += item->x378_itemColl.ceiling.normal.x;
        pos.y += item->x378_itemColl.ceiling.normal.y;
        // sp14 += item->x378_itemColl.ceiling.normal.x;
        // sp18 += item->x378_itemColl.ceiling.normal.y;
    }
    if (arg1 & 4) {
        pos.x += item->x378_itemColl.right_wall.normal.x;
        pos.y += item->x378_itemColl.right_wall.normal.y;
        // sp14 += item->x378_itemColl.right_wall.normal.x;
        // sp18 += item->x378_itemColl.right_wall.normal.y;
    }
    if (arg1 & 8) {
        pos.x += item->x378_itemColl.left_wall.normal.x;
        pos.y += item->x378_itemColl.left_wall.normal.y;
        // sp14 += item->x378_itemColl.left_wall.normal.x;
        // sp18 += item->x378_itemColl.left_wall.normal.y;
    }
    lbVector_Normalize(&pos);
    item->xDD4_itemVar.lgunbeam.xDE0.x = pos.x;
    item->xDD4_itemVar.lgunbeam.xDE0.y = pos.y;
    item->xDD4_itemVar.lgunbeam.xDE0.z = pos.z;
#else
    if (arg1 & 1) {
        sp14 += item->x378_itemColl.floor.normal.x;
        sp18 += item->x378_itemColl.floor.normal.y;
    }
    if (arg1 & 2) {
        sp14 += item->x378_itemColl.ceiling.normal.x;
        sp18 += item->x378_itemColl.ceiling.normal.y;
    }
    if (arg1 & 4) {
        sp14 += item->x378_itemColl.right_wall.normal.x;
        sp18 += item->x378_itemColl.right_wall.normal.y;
    }
    if (arg1 & 8) {
        sp14 += item->x378_itemColl.left_wall.normal.x;
        sp18 += item->x378_itemColl.left_wall.normal.y;
    }
    lbVector_Normalize((Vec3*) &sp14);
    item->xDD4_itemVar.lgunbeam.xDE0.x = sp14;
    item->xDD4_itemVar.lgunbeam.xDE0.y = sp18;
    item->xDD4_itemVar.lgunbeam.xDE0.z = sp1C;
#endif
}

void it_80299528(Item_GObj* item_gobj, s32 arg1)
{
    Item* item;
    f32 temp_f1;
    f32 temp_f31;
    f32 var_f0;
    f32 var_f1;
    f32 var_f2;
    f32 var_f2_2;
    f32 var_f31;
    f32 var_f3;
    f32 var_f3_2;

    item = item_gobj->user_data;
    if (arg1 != 0) {
        temp_f31 = atan2f(item->xDD4_itemVar.lgunbeam.xDE0.x,
                          item->xDD4_itemVar.lgunbeam.xDE0.y);
        var_f31 = atan2f(item->xDD4_itemVar.lgunbeam.xDEC.x,
                         item->xDD4_itemVar.lgunbeam.xDEC.y) -
                  temp_f31;
    loop_3:
        if (var_f31 > 3.141592653589793) {
            var_f31 = var_f31 - 6.283185307179586;
            goto loop_3;
        }
    loop_6:
        if (var_f31 < -3.141592653589793) {
            var_f31 = var_f31 + 6.283185307179586;
            goto loop_6;
        }
        if (var_f31 == 0.0f) {
            var_f1 = 0.0f;
        } else {
            temp_f1 = lbVector_Angle(&item->xDD4_itemVar.lgunbeam.xDE0,
                                     &item->xDD4_itemVar.lgunbeam.xDEC);
            if (var_f31 < 0.0f) {
                var_f2 = -var_f31;
            } else {
                var_f2 = var_f31;
            }
            if (var_f2 < 1.5707963267948966) {
                if (var_f31 < 0.0f) {
                    var_f3 = -var_f31;
                } else {
                    var_f3 = var_f31;
                }
                var_f2_2 =
                    (0.019999999552965164 * (var_f3 / 3.141592653589793));
            } else {
                if (var_f31 < 0.0f) {
                    var_f3_2 = -var_f31;
                } else {
                    var_f3_2 = var_f31;
                }
                var_f2_2 = (0.5 * (var_f3_2 / 3.141592653589793));
            }
            if (var_f31 < 0.0f) {
                var_f0 = -var_f2_2;
            } else {
                var_f0 = var_f2_2;
            }
            var_f1 = temp_f1 * var_f0;
        }
        item->xDD4_itemVar.lgunbeam.xDF8 -= var_f1;
    loop_27:
        if (item->xDD4_itemVar.lgunbeam.xDF8 < -3.141592653589793) {
            item->xDD4_itemVar.lgunbeam.xDF8 =
                item->xDD4_itemVar.lgunbeam.xDF8 + 6.283185307179586;
            goto loop_27;
        }
    loop_30:
        if (item->xDD4_itemVar.lgunbeam.xDF8 > 3.141592653589793) {
            item->xDD4_itemVar.lgunbeam.xDF8 =
                item->xDD4_itemVar.lgunbeam.xDF8 - 6.283185307179586;
            goto loop_30;
        }
    }
}

void it_802996D0(HSD_GObj* owner_gobj, Vec3* pos, u32 arg2, f32 dir)
{
    // u8 sp64;
    // u32 sp60;
    // s16 sp5C;
    // f32 sp58;
    // f32 sp54;
    // f32 sp50;
    // f32 sp4C;
    // f32 sp48;
    // s32 sp44;
    // s32 sp40;
    // Vec3 sp34;
    // s32 sp28;
    // HSD_GObj* sp24;
    // HSD_GObj* sp20;
    Item* item;
    Item_GObj* item_gobj;
    SpawnItem spawn;
    f32 unused1;
    f32 unused2;
    // f32 temp_f2_2;
    f32 var_f0;
    ItLGunBeamAttr* item_spec_attr;

    spawn.kind = 0x27;
    spawn.prev_pos = *pos;
    // spawn.prev_pos.x = pos->x;
    // spawn.prev_pos.y = pos->y;
    // spawn.prev_pos.z = pos->z;
    spawn.prev_pos.z = 0.0f;
    it_8026BB68((Item_GObj*) owner_gobj, &spawn.pos);
    spawn.facing_dir = dir;
    spawn.x3C_damage = 0;
    spawn.vel.z = 0.0f;
    spawn.vel.y = 0.0f;
    spawn.vel.x = 0.0f;
    spawn.x0_parent_gobj = owner_gobj;
    spawn.x4_parent_gobj2 = spawn.x0_parent_gobj;
    spawn.x44_flag.bits.b0 = true;
    // sp64 |= 0x80;
    spawn.x40 = arg2;
    item_gobj = Item_80268B18(&spawn);
    if (item_gobj != NULL) {
        item = item_gobj->user_data;
        item_spec_attr = item->xC4_article_data->x4_specialAttributes;
        item->xDB8_itcmd_var3 = 0;
        item->xDB4_itcmd_var2 = 0;
        item->xDB0_itcmd_var1 = 0;
        item->xDAC_itcmd_var0 = 0;
        item->xDD4_itemVar.lgunbeam.xE00 = item_spec_attr->x0;
        it_80275158((HSD_GObj*) item_gobj, item_spec_attr->x0);
        item->xDD4_itemVar.lgunbeam.xDD4 = *pos;
        item->xDD4_itemVar.lgunbeam.xDFC =
            ((item_spec_attr->x8 - item_spec_attr->x4) * HSD_Randf()) +
            item_spec_attr->x4;
        item->xDD4_itemVar.lgunbeam.xDF8 =
            ((item_spec_attr->x10 - item_spec_attr->xC) * HSD_Randf()) +
            item_spec_attr->xC;
        // var_f0 = item->xDD4_itemVar.lgunbeam.xDF8;
        if (item->facing_dir == 1.0f) {
            var_f0 = item->xDD4_itemVar.lgunbeam.xDF8;
        } else {
            var_f0 = -item->xDD4_itemVar.lgunbeam.xDF8;
        }
        item->xDD4_itemVar.lgunbeam.xDF8 = var_f0;
    loop_6:
        if (item->xDD4_itemVar.lgunbeam.xDF8 < -3.141592653589793) {
            item->xDD4_itemVar.lgunbeam.xDF8 =
                item->xDD4_itemVar.lgunbeam.xDF8 + 6.283185307179586;
            goto loop_6;
        }
    loop_9:
        if (item->xDD4_itemVar.lgunbeam.xDF8 > 3.141592653589793) {
            item->xDD4_itemVar.lgunbeam.xDF8 =
                item->xDD4_itemVar.lgunbeam.xDF8 - 6.283185307179586;
            goto loop_9;
        }
        item->xDD4_itemVar.lgunbeam.xE04 = 0.0f;
        // item->xDCC_flag = (u8) (item->xDCC_flag & ~0x10);
        item->xDCC_flag.b1 = 1;

        it_802998A0(item_gobj, owner_gobj, HSD_Randi(4));
    }
}

void it_802998A0(Item_GObj* item_gobj, HSD_GObj* fighter_gobj, s32 arg2)
{
    f32 sp2C;
    Vec3 pos;
    HSD_JObj* item_jobj;
    Item* item;
    f32 temp_f1;
    f32 unused1;
    f32 unused2;
    f32 unused3;

    item = item_gobj->user_data;
    item_jobj = item_gobj->hsd_obj;
    sp2C = 1.0f;
    it_8026B3A8(item_gobj);
    // item->unkDCA = item->unkDCA & ~0x10;
    item->xDC8_word.flags.x3 = 0;
    it_80272940(item_gobj);
    Item_80268E5C((HSD_GObj*) item_gobj, 0, ITEM_ANIM_UPDATE);
    pos = item->pos;
    Item_802694CC((HSD_GObj*) item_gobj);
    it_802999E4((HSD_GObj*) item_gobj);
    item->pos.x -= item->x40_vel.x;
    item->pos.y -= item->x40_vel.y;
    temp_f1 = it_8026D9A0(item_gobj);
    // item->pos = pos;
    // item->pos.x = sp30;
    // item->pos.y = temp_r0;
    // item->pos.z = temp_r0_2;
    // efSync_Spawn(arg2 + 0x44E, item_gobj, item_jobj, item->0x2C, &sp2C,
    // temp_f1); efSync_Spawn(arg2 + 0x44E, item_gobj, item_jobj,
    // item->facing_dir, pos, &sp2C);
    efSync_Spawn(arg2 + 0x44E, item_gobj, item_jobj, item->facing_dir,
                 item->pos, &sp2C);
    db_80225DD8(item_gobj, (Fighter_GObj*) fighter_gobj);
}

int it_8029999C(HSD_GObj* item_gobj)
{
    f32 unused1;
    f32 unused2;
    f32 unused3;
    f32 unused4;

    if (it_80273130((Item_GObj*) item_gobj) == 1) {
        efLib_DestroyAll((HSD_GObj*) item_gobj);
        return 1;
    }
    return 0;
}

void it_802999E4(HSD_GObj* item_gobj)
{
    Item* item;
    f32 temp_f0;
    f32 temp_f0_2;
    f32 unused1;
    f32 unused2;

    item = item_gobj->user_data;
    item->xDD4_itemVar.lgunbeam.xDD4 = item->pos;
    temp_f0 = item->xDD4_itemVar.lgunbeam.xDFC *
              sinf(item->xDD4_itemVar.lgunbeam.xDF8);
    item->x40_vel.x = temp_f0;
    // item->xDD4_itemVar.lgunbeam.xDEC = temp_f0;
    item->xDD4_itemVar.lgunbeam.xDEC.x = temp_f0;
    temp_f0_2 = item->xDD4_itemVar.lgunbeam.xDFC *
                cosf(item->xDD4_itemVar.lgunbeam.xDF8);
    item->x40_vel.y = temp_f0_2;
    item->xDD4_itemVar.lgunbeam.xDEC.y = temp_f0_2;
    item->x40_vel.z = 0.0f;
    item->xDD4_itemVar.lgunbeam.xDEC.z = 0.0f;
    lbVector_Normalize(&item->xDD4_itemVar.lgunbeam.xDEC);
}

int it_80299A68(HSD_GObj* item_gobj)
{
    Item* item;
    s32 temp_r3;
    s32 var_r31;

    item = item_gobj->user_data;
loop_2:
    if (item->xDD4_itemVar.lgunbeam.xDF8 < -3.141592653589793) {
        item->xDD4_itemVar.lgunbeam.xDF8 =
            item->xDD4_itemVar.lgunbeam.xDF8 + 6.283185307179586;
        goto loop_2;
    }
loop_5:
    if (item->xDD4_itemVar.lgunbeam.xDF8 > 3.141592653589793) {
        item->xDD4_itemVar.lgunbeam.xDF8 =
            item->xDD4_itemVar.lgunbeam.xDF8 - 6.283185307179586;
        goto loop_5;
    }
    var_r31 = 0;
    // item->x378_itemColl.x108_joint = 3.0f;
    // item->x378_itemColl.x10C_joint[0] = 3.0f;
    // item->x378_itemColl.x10C_joint[1] = 3.0f;
    // item->x378_itemColl.x10C_joint[2] = 3.0f;
    item->x378_itemColl.x108_f32 = 3.0f;
    item->x378_itemColl.x10C_f32 = 3.0f;
    item->x378_itemColl.x110_f32 = 3.0f;
    item->x378_itemColl.x114_f32 = 3.0f;
    it_8026D9A0((Item_GObj*) item_gobj);
    temp_r3 = item->x378_itemColl.env_flags;
    if (temp_r3 & 0x18000) {
        var_r31 = 1;
    }
    if (temp_r3 & 0x6000) {
        var_r31 |= 2;
    }
    if (temp_r3 & 0x3F) {
        var_r31 |= 4;
    }
    if (temp_r3 & 0xFC0) {
        var_r31 |= 8;
    }
    if (var_r31 != 0) {
        it_802993E0((Item_GObj*) item_gobj, var_r31);
        it_80299528((Item_GObj*) item_gobj, var_r31);
    }
    return 0;
}

int it_80299B6C(Item_GObj* item_gobj)
{
    return 0;
}

int it_80299B74(Item_GObj* item_gobj)
{
    Item* item;

    item = item_gobj->user_data;
    item->xDD4_itemVar.lgunbeam.xDF8 =
        item->xDD4_itemVar.lgunbeam.xDF8 + 3.141592653589793;
loop_2:
    if (item->xDD4_itemVar.lgunbeam.xDF8 < -3.141592653589793) {
        item->xDD4_itemVar.lgunbeam.xDF8 =
            item->xDD4_itemVar.lgunbeam.xDF8 + 6.283185307179586;
        goto loop_2;
    }
loop_5:
    if (item->xDD4_itemVar.lgunbeam.xDF8 > 3.141592653589793) {
        item->xDD4_itemVar.lgunbeam.xDF8 =
            item->xDD4_itemVar.lgunbeam.xDF8 - 6.283185307179586;
        goto loop_5;
    }
    item->facing_dir = -item->facing_dir;
    item->x40_vel.x = -item->x40_vel.x;
    item->x40_vel.y = -item->x40_vel.y;
    return 0;
}

int it_80299C08(Item_GObj* item_gobj)
{
    return 1;
}

int it_80299C10(Item_GObj* item_gobj)
{
    return 0;
}

int it_80299C18(Item_GObj* item_gobj)
{
    return 1;
}

int it_80299C20(Item_GObj* item_gobj)
{
    return 1;
}

void it_80299C28(Item_GObj* item_gobj, HSD_GObj* ref_gobj)
{
    it_8026B894(item_gobj, ref_gobj);
}<|MERGE_RESOLUTION|>--- conflicted
+++ resolved
@@ -21,21 +21,12 @@
 int it_80299A68(HSD_GObj*);                   /* static */
 
 static f32 it_804DCC20 = 0.0f;
-<<<<<<< HEAD
-static f32 it_804DCC28[2] = { 0x401921FB, 0x54442D18 }; // 2pi?
-static f32 it_804DCC30[2] = { 0xC00921FB, 0x54442D18 }; // Some form of pi?
-static f32 it_804DCC38[2] = { 0x400921FB, 0x54442D18 }; // 2pi?
-static f32 it_804DCC40[2] = { 0x3FF921FB, 0x54442D18 }; // Some form of pi?
-static f32 it_804DCC48[2] = { 0x3F947AE1, 2.0f };       // ?
-static f32 it_804DCC50[2] = { 1.75f, 0.0f };            // ?
-=======
 static double it_804DCC28 = 2 * M_PI;
 static double it_804DCC30 = -M_PI;
 static double it_804DCC38 = M_PI;
 static double it_804DCC40 = M_PI_2;
 static double it_804DCC48 = 0.02;
 static double it_804DCC50 = 0.5;
->>>>>>> eb65baad
 static f32 it_804DCC58 = 1.0f;
 static f32 it_804DCC5C = 3.0f;
 
