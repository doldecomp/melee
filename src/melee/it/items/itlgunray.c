#include "itlgunray.h"

#include "db/db_2253.h"
#include "it/it_266F.h"
#include "it/it_26B1.h"
#include "it/items/itfoxlaser.h"
#include "it/types.h"
#include "lb/lbvector.h"

#include <math.h>
#include <stdbool.h>
#include <baselib/gobj.h>
#include <melee/it/item.h>
#include <melee/lb/lbrefract.h>

// void it_802982AC(HSD_GObj); /* static */
void it_802982AC(Item_GObj*, Item_GObj*, Article*); /* static */
int it_80298300(HSD_GObj*);                         /* static */
void it_802985D8(HSD_GObj*);                        /* static */
int it_802985F8(HSD_GObj*);                         /* static */
static s8 it_803F6508[0x25] = "!(jobj->flags & JOBJ_USE_QUATERNION)";
static s8 it_804D5300[7] = "jobj.h";
static s8 it_804D5308[5] = "jobj";

static f32 it_804DCBD0 = 0.0f;
static f32 it_804DCBD4 = 1.0f;
static f32 it_804DCBD8 = 3.14159f;
static f32 it_804DCBDC = -1.0f;
<<<<<<< HEAD
static f32 it_804DCBE0[2] = { 0x3FF921FB, 0x54442D18 }; // some form of pi?
static f32 it_804DCBE8[2] = { 0x400921FB, 0x54442D18 }; // some form of pi?
static f32 it_804DCBF0 = 7.0f;
static f32 it_804DCBF4 = 0.00001f;
static f32 it_804DCBF8 = 0.001f;
static f32 it_804DCC00[2] = { 0x401921FB, 0x54442D18 }; // 2pi?
=======
static double it_804DCBE0 = M_PI_2;
static double it_804DCBE8 = M_PI;
static f32 it_804DCBF0 = 7.0f;
static f32 it_804DCBF4 = 0.00001f;
static f32 it_804DCBF8 = 0.001f;
static double it_804DCC00 = 2 * M_PI;
>>>>>>> eb65baad

ItemStateTable it_803F64F8[1] = {
    { 0, it_80298300, it_802985D8, it_802985F8 },
};

// void it_80298168(HSD_GObj* owner_gobj, Vec3* arg1, f32 facing_dir) {
void it_80298168(HSD_GObj* owner_gobj, Vec3* pos, f32 dir)
{
    Article* article;
    Item* item;
    Item_GObj* item_gobj;
    SpawnItem spawn;
    s32 unused;

    f32 var_f2;
    ItLGunRayAttr* item_spec_attr;

    spawn.kind = 0x23; // type: LGunRay
    spawn.prev_pos = *pos;
    spawn.prev_pos.z = 0.0f;
    it_8026BB68((Item_GObj*) owner_gobj, &spawn.pos);
    spawn.facing_dir = dir;
    spawn.x3C_damage = 0;
    spawn.vel.z = 0.0f;
    spawn.vel.y = 0.0f;
    spawn.vel.x = 0.0f;
    spawn.x0_parent_gobj = owner_gobj;
    spawn.x4_parent_gobj2 = spawn.x0_parent_gobj;
    spawn.x44_flag.bits.b0 = 1; // Not sure if this is the right bit
    spawn.x40 = 0;
    item_gobj = Item_80268B18(&spawn);
    if (item_gobj != NULL) {
        item = item_gobj->user_data;
        article = item->xC4_article_data;
        item_spec_attr = article->x4_specialAttributes;
        it_802982AC(item_gobj, (Item_GObj*) owner_gobj, article);
        var_f2 = 0.0f;
        item->xDD4_itemVar.lgunray.x0 = 0.0f;
        if (item->facing_dir == 1.0f) {
            // item->xDD4_itemVar.lgunray.x4 = 0.0f;
        } else {
            var_f2 = 3.1415927f; // Pi
        }
        item->xDD4_itemVar.lgunray.x4 = var_f2;
        item->xDD4_itemVar.lgunray.x8 = item_spec_attr->x0;
        item->xDD4_itemVar.lgunray.xC = spawn.pos;
        item->x40_vel.x = item_spec_attr->x0 * item->facing_dir;
        db_80225DD8(item_gobj, (Fighter_GObj*) owner_gobj);
    }
}

// void it_802982AC(HSD_GObj* item_gobj) {
void it_802982AC(Item_GObj* item_gobj, Item_GObj* owner_gobj, Article* article)
{
    it_80275158((HSD_GObj*) item_gobj,
                ((ItLGunRayAttr*) ((Item*) item_gobj->user_data)
                     ->xC4_article_data->x4_specialAttributes)
                    ->x4);
    it_8026B3A8((Item_GObj*) item_gobj);
    Item_80268E5C((HSD_GObj*) item_gobj, 0, ITEM_ANIM_UPDATE);
}

int it_80298300(HSD_GObj* item_gobj)
{
    HSD_JObj* item_jobj;
    Item* item;
    // f32 rot_y;
    // f32 rot_x;
    // f32 scale_z;
    f32 dir;
    f32 var_f2;
    ItLGunRayAttr* item_spec_attr;

    item = item_gobj->user_data;
    item_jobj = item_gobj->hsd_obj;
    item_spec_attr = item->xC4_article_data->x4_specialAttributes;
    item->x40_vel.x =
        item->xDD4_itemVar.lgunray.x8 * cosf(item->xDD4_itemVar.lgunray.x4);
    item->x40_vel.y =
        item->xDD4_itemVar.lgunray.x8 * sinf(item->xDD4_itemVar.lgunray.x4);
    item->x40_vel.z = 0.0f;
    if (item->x40_vel.x > 0.0f) {
        dir = 1.0f;
    } else {
        dir = -1.0f;
    }
    item->facing_dir = dir;
    // rot_y = 1.5707963267948966 * item->facing_dir; // half-pi
    if (item_jobj == NULL) {
        HSD_JObjSetRotationY(item_jobj,
                             (1.5707963267948966 * item->facing_dir));
        // }

        if (item->facing_dir == 1.0f) {
            // var_f2 = -1 * item->x40_vel.x;
            var_f2 = -item->x40_vel.x;
        } else {
            var_f2 = item->x40_vel.x;
        }
        // rot_x = 3.141592653589793 + atan2f(item->x40_vel.y, var_f2);
        // if (item_jobj == NULL) {
        HSD_JObjSetRotationX(
            item_jobj, (3.141592653589793 + atan2f(item->x40_vel.y, var_f2)));
        // }
        var_f2 = item->xDD4_itemVar.lgunray.x8;
        if (item->xDD4_itemVar.lgunray.x8 < 0.0f) { // Get abs. value
            // var_f2 *= -1;
            var_f2 = -var_f2;
        }
        item->xDD4_itemVar.lgunray.x0 += var_f2 / 7.0f;
        if (item->xDD4_itemVar.lgunray.x0 > item_spec_attr->x8) {
            item->xDD4_itemVar.lgunray.x0 = item_spec_attr->x8;
        }
        if (item->xDD4_itemVar.lgunray.x0 < 0.00001f) {
            item->xDD4_itemVar.lgunray.x0 = 0.001f;
        }
        // scale_z = item->xDD4_itemVar.lgunray.x0;
        // if (item_jobj == NULL) {
        HSD_JObjSetScaleZ(item_jobj, item->xDD4_itemVar.lgunray.x0);

        it_80273130((Item_GObj*) item_gobj);
    }

<<<<<<< HEAD
    // return 0;
=======
#ifdef BUGFIX
    return 0;
#endif
>>>>>>> eb65baad
}

void it_802985D8(HSD_GObj* item_gobj)
{
    Item* item;
    item = item_gobj->user_data;
    item->xDD4_itemVar.lgunray.xC = item->pos;
}

int it_802985F8(HSD_GObj* item_gobj)
{
    CollData item_coll = ((Item*) item_gobj->user_data)
                             ->x378_itemColl; // Not sure how this is used
    if (it_8029C4D4((Item_GObj*) item_gobj) != 0) { // Fox laser function
        return 1;
    }
    return 0;
}

int it_80298634(Item_GObj* item_gobj)
{
    return 1;
}

int it_8029863C(Item_GObj* item_gobj)
{
    return 1;
}

int it_80298644(Item_GObj* item_gobj)
{
    return 1;
}

int it_8029864C(Item_GObj* item_gobj)
{
    return 1;
}

int it_80298654(Item_GObj* item_gobj)
{
    HSD_JObj* item_jobj;
    Item* item;

    item = item_gobj->user_data;
    item_jobj = item_gobj->hsd_obj;
    // item->facing_dir *= -1;
    item->facing_dir = -item->facing_dir;
    if (item_jobj == NULL) {
        HSD_JObjSetRotationY(item_jobj,
                             (1.5707963267948966 * item->facing_dir));
        // }
        item->xDD4_itemVar.lgunray.x8 *= item->xC70;
        item->xDD4_itemVar.lgunray.x0 = 0.001f;
        // if (item_jobj == NULL) {
        HSD_JObjSetScaleZ(item_jobj, 0.001f);
        // }
        item->xDD4_itemVar.lgunray.x4 += 3.141592653589793;
    }
loop_26:
    if (item->xDD4_itemVar.lgunray.x4 < 0.0f) {
        item->xDD4_itemVar.lgunray.x4 += 6.283185307179586;
        goto loop_26;
    }
loop_29:
    if (item->xDD4_itemVar.lgunray.x4 > 6.283185307179586) {
        item->xDD4_itemVar.lgunray.x4 -= 6.283185307179586;
        goto loop_29;
    }

    return 0;
}

int it_80298828(Item_GObj* item_gobj)
{
    Item* item;
    f32 unused1;
    f32 unused2;

    item = item_gobj->user_data;
    lbVector_Mirror(&item->x40_vel, &item->xC58);
    item->xDD4_itemVar.lgunray.x0 = 0.001f;
    item->xDD4_itemVar.lgunray.x4 = atan2f(item->x40_vel.y, item->x40_vel.x);
loop_2:
    if (item->xDD4_itemVar.lgunray.x4 < 0.0f) {
        item->xDD4_itemVar.lgunray.x4 += 6.283185307179586;
        goto loop_2;
    }
loop_5:
    if (item->xDD4_itemVar.lgunray.x4 > 6.283185307179586) {
        item->xDD4_itemVar.lgunray.x4 -= 6.283185307179586;
        goto loop_5;
    }
    return 0;
}

void it_802988C4(Item_GObj* item_gobj, HSD_GObj* ref_gobj)
{
    it_8026B894(item_gobj, ref_gobj);
}<|MERGE_RESOLUTION|>--- conflicted
+++ resolved
@@ -26,21 +26,12 @@
 static f32 it_804DCBD4 = 1.0f;
 static f32 it_804DCBD8 = 3.14159f;
 static f32 it_804DCBDC = -1.0f;
-<<<<<<< HEAD
-static f32 it_804DCBE0[2] = { 0x3FF921FB, 0x54442D18 }; // some form of pi?
-static f32 it_804DCBE8[2] = { 0x400921FB, 0x54442D18 }; // some form of pi?
-static f32 it_804DCBF0 = 7.0f;
-static f32 it_804DCBF4 = 0.00001f;
-static f32 it_804DCBF8 = 0.001f;
-static f32 it_804DCC00[2] = { 0x401921FB, 0x54442D18 }; // 2pi?
-=======
 static double it_804DCBE0 = M_PI_2;
 static double it_804DCBE8 = M_PI;
 static f32 it_804DCBF0 = 7.0f;
 static f32 it_804DCBF4 = 0.00001f;
 static f32 it_804DCBF8 = 0.001f;
 static double it_804DCC00 = 2 * M_PI;
->>>>>>> eb65baad
 
 ItemStateTable it_803F64F8[1] = {
     { 0, it_80298300, it_802985D8, it_802985F8 },
@@ -164,13 +155,9 @@
         it_80273130((Item_GObj*) item_gobj);
     }
 
-<<<<<<< HEAD
-    // return 0;
-=======
 #ifdef BUGFIX
     return 0;
 #endif
->>>>>>> eb65baad
 }
 
 void it_802985D8(HSD_GObj* item_gobj)
