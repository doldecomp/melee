--- conflicted
+++ resolved
@@ -5,57 +5,6 @@
 #include <placeholder.h>
 
 #include "it/forward.h"
-<<<<<<< HEAD
-#include "it/items/forward.h"
-
-#include "it/items/types.h"
-
-/* 2DC69C */ void it_802DC69C(Item_GObj*);
-/* 2DC774 */ int it_802DC774(Item_GObj*);
-/* 2DC83C */ UNK_RET it_802DC83C(UNK_PARAMS);
-/* 2DC8B8 */ UNK_RET fn_802DC8B8(UNK_PARAMS);
-/* 2DC910 */ UNK_RET it_802DC910(UNK_PARAMS);
-/* 2DC918 */ UNK_RET it_802DC918(UNK_PARAMS);
-/* 2DC954 */ UNK_RET it_802DC954(UNK_PARAMS);
-/* 2DC990 */ UNK_RET it_802DC990(UNK_PARAMS);
-/* 2DCA5C */ UNK_RET it_802DCA5C(UNK_PARAMS);
-/* 2DCAA4 */ UNK_RET it_802DCAA4(UNK_PARAMS);
-/* 2DCB34 */ UNK_RET it_802DCB34(UNK_PARAMS);
-/* 2DCB9C */ UNK_RET it_802DCB9C(UNK_PARAMS);
-/* 2DCC58 */ UNK_RET it_802DCC58(UNK_PARAMS);
-/* 2DCC60 */ UNK_RET it_802DCC60(UNK_PARAMS);
-/* 2DCC90 */ UNK_RET it_802DCC90(UNK_PARAMS);
-/* 2DCCCC */ UNK_RET it_802DCCCC(UNK_PARAMS);
-/* 2DCD54 */ UNK_RET it_802DCD54(UNK_PARAMS);
-/* 2DCD9C */ UNK_RET it_802DCD9C(UNK_PARAMS);
-/* 2DCDC4 */ UNK_RET it_802DCDC4(UNK_PARAMS);
-/* 2DCE00 */ UNK_RET it_802DCE00(UNK_PARAMS);
-/* 2DCE74 */ UNK_RET it_802DCE74(UNK_PARAMS);
-/* 2DCEC4 */ UNK_RET it_802DCEC4(UNK_PARAMS);
-/* 2DCFBC */ UNK_RET it_802DCFBC(UNK_PARAMS);
-/* 2DD0A0 */ UNK_RET it_802DD0A0(UNK_PARAMS);
-/* 2DD1B4 */ UNK_RET it_802DD1B4(UNK_PARAMS);
-/* 2DD1DC */ UNK_RET it_802DD1DC(UNK_PARAMS);
-/* 2DD25C */ UNK_RET it_802DD25C(UNK_PARAMS);
-/* 2DD264 */ UNK_RET it_802DD264(UNK_PARAMS);
-/* 2DD290 */ UNK_RET it_802DD290(UNK_PARAMS);
-/* 2DD2DC */ UNK_RET it_802DD2DC(UNK_PARAMS);
-/* 2DD328 */ UNK_RET it_802DD328(UNK_PARAMS);
-/* 2DD468 */ UNK_RET it_802DD468(UNK_PARAMS);
-/* 2DD46C */ UNK_RET it_802DD46C(UNK_PARAMS);
-/* 2DD4A8 */ UNK_RET it_802DD4A8(UNK_PARAMS);
-/* 2DD4F4 */ void it_802DD4F4(Item_GObj*);
-/* 2DD53C */ UNK_RET it_802DD53C(UNK_PARAMS);
-/* 2DD598 */ UNK_RET it_802DD598(UNK_PARAMS);
-/* 2DD59C */ void it_802DD59C(Item_GObj*);
-/* 2DD67C */ void it_802DD67C(Item_GObj*);
-/* 2DD6D4 */ UNK_RET it_802DD6D4(UNK_PARAMS);
-/* 2DD71C */ UNK_RET it_802DD71C(UNK_PARAMS);
-/* 2DD74C */ UNK_RET it_802DD74C(UNK_PARAMS);
-/* 2DD78C */ UNK_RET it_802DD78C(UNK_PARAMS);
-/* 2DD7D0 */ void it_802DD7D0(Item_GObj*, Item_GObj*);
-/* 2DD7F0 */ UNK_RET it_802DD7F0(UNK_PARAMS);
-=======
 #include <dolphin/mtx/forward.h>
 
 /* 2DC69C */ void it_802DC69C(Item_GObj*);
@@ -103,7 +52,6 @@
 /* 2DD78C */ void it_802DD78C(Item_GObj*);
 /* 2DD7D0 */ void it_802DD7D0(Item_GObj*, Item_GObj*);
 /* 2DD7F0 */ Item_GObj* it_802DD7F0(s32, Vec3*, Vec3*, s32);
->>>>>>> 7f0e2ddb
 /* 2DDA84 */ bool it_802DDA84(Item_GObj*);
 extern ItemStateTable it_803F85F0[];
 
