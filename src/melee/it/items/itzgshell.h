--- conflicted
+++ resolved
@@ -66,13 +66,8 @@
 /* 2DFF14 */ UNK_RET it_802DFF14(UNK_PARAMS);
 /* 2DFFA0 */ UNK_RET it_802DFFA0(UNK_PARAMS);
 /* 2DFFB8 */ UNK_RET it_802DFFB8(UNK_PARAMS);
-<<<<<<< HEAD
-/* 2E0100 */ UNK_RET it_802E0100(UNK_PARAMS);
+/* 2E0100 */ Item_GObj* it_802E0100(s32, Vec3*, s32);
 /* 2E0408 */ bool it_802E0408(Item_GObj*);
 extern ItemStateTable it_803F86C8[];
-=======
-/* 2E0100 */ Item_GObj* it_802E0100(s32, Vec3*, s32);
-/* 2E0408 */ void it_802E0408(Item_GObj*);
->>>>>>> 7f0e2ddb
 
 #endif