#ifndef MELEE_IT_TYPES_H
#define MELEE_IT_TYPES_H

#include <platform.h>
#include "cm/forward.h"
#include "it/forward.h" // IWYU pragma: export
#include "it/items/forward.h"
#include <dolphin/gx/forward.h>
#include <baselib/forward.h>

#include "it/itCharItems.h"
#include "it/itCommonItems.h"
#include "it/itPKFlash.h"
#include "it/itPKThunder.h"
#include "lb/types.h"

#include <common_structs.h>
#include <placeholder.h>
#include <dolphin/gx/types.h>
#include <dolphin/mtx/types.h>

struct CameraBoxFlags {
    struct {
        u8 b01 : 2;
        u8 b2 : 1;
        u8 b3 : 1;
        u8 b4 : 1;
        u8 b5 : 1;
        u8 b6 : 1;
        u8 b7 : 1;
    } bits;
};

struct flag32 {
    union {
        struct {
            u32 x0 : 1;
            u32 x1 : 1;
            u32 x2 : 1;
            u32 x3 : 1;
            u32 x4 : 1;
            u32 x5 : 1;
            u32 x6 : 1;
            u32 x7 : 1;
            u32 x8 : 1;
            u32 x9 : 1;
            u32 xA : 1;
            u32 xB : 1;
            u32 xC : 1;
            u32 xD : 1;
            u32 xE : 1;
            u32 xF : 4;
            u32 x13 : 1;
            u32 x14 : 1;
            u32 x15 : 1;
            u32 x16 : 1;
            u32 x17 : 2;
            u32 x19 : 1;
            u32 x1A : 1;
            u32 x1B : 1;
            u32 x1C : 1;
            u32 x1D : 1;
            u32 x1E : 1;
            u32 x1F : 1;
        } flags;
        u32 word;
    };
};

struct DynamicBoneTable {
    /// @at{0} @sz{190}
    HSD_JObj* bones[100];
};

struct Item_DynamicBones {
    int flags;
    HSD_JObj* skeleton;
    UNK_T unk_ptr;
    int count;
    Vec3 unk_vec;
};

struct ECB {
    f32 top;
    f32 bottom;
    f32 right;
    f32 left;
};

struct ItemAttr {
    u8 x0_is_heavy : 1;     // 0x0, bit 0x80, is heavy item (crate)
    u8 x0_78 : 4;           // unk, might be lock-on behavior? (Samus Missile)
    u8 x0_hold_kind : 3;    // defines hand hold behavior
    u8 x1_1 : 2;            // 0x1 0xB0
    u8 x1_3 : 1;            // 0x1 0x20
    u8 x1_4 : 1;            // 0x1 0x10
    u8 x1_5 : 1;            // 0x1 0x08
    u8 x1_67_cam_kind : 2;  // 0x1 0x06, is stored to 0xdcd
    u8 x1_8 : 1;            // 0x1 0x01    char flags3; //0x2
    u8 x3;                  // 0x3
    f32 x4_throw_speed_mul; // 0x4, speed multiplier at which this item is
                            // thrown at
    s32 x8;
    f32 xC_spin_speed;
    f32 x10_fall_speed;     // 0x10
    f32 x14_fall_speed_max; // 0x14
    f32 x18;
    f32 x1C_damage_mul; // collision related? referenced on taking damage @
                        // 80270f90
    ECB x20;
    Vec2 x30_unk;        // 0x34
    Vec2 x38_grab_range; // 0x38
    ECB x40;
    s32 x50;       // 0x50
    s32 x54;       // 0x54
    s32 x58;       // 0x58
    s32 x5c;       // 0x5c
    f32 x60_scale; // 0x60, does not affect hitboxes

    /// @at{64} @sz{4}
    /// @brief GFX to play on destroy.
    enum_t destroy_gfx;

    s32 x68; // 0x68
    s32 x6C; // 0x6c
    s32 x70; // 0x70
    s32 x74; // 0x74

    /// @at{78} @sz{4}
    /// @brief SFX that plays when this item is destroyed
    enum_t destroy_sfx;

    s32 x7C; // 0x7c
    s32 x80; // 0x80
    s32 x84; // 0x84
    s32 x88; // 0x88
    s32 x8C; // 0x8c
    s32 x90; // 0x90
    s32 x94; // 0x94
    s32 x98; // 0x98
    s32 x9C; // 0x9c
};

struct ItemDynamicsDesc {
    int x0_boneID;   // bone index;
    UNK_T x4_params; // dynamics params;

    /// @at{8} @sz{4}
    /// @brief Number of children bones to make dynamic.
    int child_count;

    f32 xC;
    f32 x10;
    f32 x14;
};

/// @sz{8}
struct ItemDynamics {
    /// @at{0} @sz{4}
    int count;

    /// @at{4} @sz{4}
    ItemDynamicsDesc* dyn_descs;
};

/// @sz{10}
struct ItemStateDesc {
    /// @at{0} @sz{4}
    HSD_AnimJoint* x0_anim_joint;

    /// @at{0} @sz{4}
    HSD_MatAnimJoint* x4_matanim_joint;

    /// @at{0} @sz{4}
    UNK_T x8_parameters;

    /// @at{0} @sz{4}
    UNK_T xC_script;
};

struct ItemStateArray {
    struct ItemStateDesc x0_itemStateDesc[8];
};

/// @sz{10}
struct ItemModelDesc {
    /// @at{0} @sz{4}
    HSD_Joint* x0_joint;

    /// @at{4} @sz{4}
    u32 x4_bone_count;

    /// @at{8} @sz{4}
    s32 x8_bone_attach_id;

    /// @at{C} @sz{4}
    int xC_bit_field;
};

struct Article {
    ItemAttr* x0_common_attr;
    void* x4_specialAttributes;
    UNK_T x8_hurtbox;
    ItemStateArray* xC_itemStates;
    ItemModelDesc* x10_modelDesc;
    ItemDynamics* x14_dynamics;
};

struct Item {
    void* x0;

    /// @at{4} @sz{4}
    HSD_GObj* entity;

    s32 x8;

    /// @at{C} @sz{4}
    enum_t spawn_kind;

    /// @at{10} @sz{4}
    ItemKind kind;

    /// @at{14} @sz{4}
    enum_t hold_kind;

    s32 x18;
    s32 x1C;

    /// @at{20} @sz1
    u8 x20_team_id;

    u8 x21;
    u8 x22;
    u8 x23;

    /// @at{24} @sz{4}
    enum_t msid;

    /// @at{28} @sz{4}
    enum_t anim_id;

    /// @at{2C} @sz{4}
    f32 facing_dir;

    /// @at{30} @sz{4}
    f32 init_facing_dir;

    /// @at{34} @sz{4}
    f32 spin_spd;

    /// @at{38} @sz{4}
    f32 scl;

    /// @at{3C} @sz{4}
    f32 x3C;

    /// @at{40} @sz{C}
    Vec3 x40_vel;

    /// @at{4C} @sz{C}
    Vec3 pos;

    /// @at{58} @sz{C}
    Vec3 x58_vec_unk;

    /// @at{64} @sz{C}
    Vec3 x64_vec_unk2;

    /// @at{70} @sz{C}
    Vec3 x70_nudge;

    f32 x7C;
    u8 padding_x80[8];
    f32 x88;
    u8 padding_x8C[0xB8 - 0x8C];

    ItemLogicTable* xB8_itemLogicTable; // Global item callbacks

    ItemStateTable* xBC_itemStateContainer;
    GroundOrAir ground_or_air;
    Article* xC4_article_data;
    HSD_Joint* xC8_joint;
    ItemAttr* xCC_item_attr;
    ItemStateDesc* xD0_itemStateDesc;
    Item_DynamicBones xD4_dynamicBones[24];
    s32 x374_dynamicBonesNum;
    CollData x378_itemColl;

    /// @at{518} @sz{4}
    /// @brief Item's current owner
    HSD_GObj* owner;

    s32 x51C;
    CameraBox* x520_cameraBox; // CameraBox
    f32 x524;
    s32 x528;
    void* x52C_item_script; // Script parse?
    u32 x530;
    u32 x534;
    u32 x538;
    u32 x53C;
    u32 x540;
    u32 x544;
    ColorOverlay x548_colorOverlay;
    u8 x5C8;
    u8 x5C9;
    u8 x5CA;
    u8 x5CB;
    f32 x5CC_currentAnimFrame;
    f32 x5D0_animFrameSpeed;
    struct {
        HitCapsule hit;
        s32 x138;
    } x5D4_hitboxes[4];
    s32 xAC4_ignoreItemID; // Cannot hit items with this index?
    s32 xAC8_hurtboxNum;   // Number of hurtboxes this item has
    HurtCapsule xACC_itemHurtbox[2];
    u32 xB64;
    u8 xB68;
    u8 xB69;
    u8 xB6A;
    u8 xB6B;
    u32 xB6C;
    u32 xB70;
    u32 xB74;
    u32 xB78;
    u32 xB7C;
    u32 xB80;
    u32 xB84;
    u32 xB88;
    u32 xB8C;
    u32 xB90;
    u32 xB94;
    u32 xB98;
    u32 xB9C;
    u32 xBA0;
    u32 xBA4;
    u32 xBA8;
    u32 xBAC;
    u32 xBB0;
    u32 xBB4;
    u32 xBB8;
    DynamicBoneTable* xBBC_dynamicBoneTable;
    UNK_T xBC0;
    u8 xBC4;
    u8 xBC5;
    u8 xBC6;
    u8 xBC7;
    u32 xBC8;
    Vec2 xBCC_unk;
    Vec2 xBD4_grabRange;
    ECB xBDC;
    ECB xBEC;
    ECB xBFC;
    ECB xC0C;
    ECB xC1C;
    u32 xC2C;
    u32 xC30;

    s32 xC34_damageDealt; // Rounded down
    s32 xC38;             // 0xc38
    f32 xC3C;             // 0xc3c
    f32 xC40;             // 0xc40
    f32 xC44;             // 0xc44
    s32 xC48;             // 0xc48
    s32 xC4C;  // Something to do with damage. 0x80077464 checks this against
               // reflectors' maximum damage threshold
    s32 xC50;  // 0xc50
    f32 xC54;  // 0xc54
    Vec3 xC58; // 0xc58
    HSD_GObj* xC64_reflectGObj; // GObj that reflected this item?
    f32 xC68;                   // 0xc68
    f32 xC6C;                   // 0xc6c
    f32 xC70;                   // 0xc70
    s32 xC74;
    Vec2 xC78;                   // 0xc74
    Vec2 xC80;                   // 0xc7c
    s32 xC88;                    // 0xc88
    s16 xC8C;                    // 0xc8c
    HSD_GObj* xC90_absorbGObj;   // 0xc90
    s32 xC94;                    // 0xc94
    s32 xC98;                    // 0xc98
    s32 xC9C;                    // Total damage taken?
    s32 xCA0;                    // Last amount of damage taken?
    s32 xCA4;                    // 0xca4
    s32 xCA8;                    // 0xca8, hitlag related
    s32 xCAC_angle;              // 0xcac
    s32 xCB0_source_ply;         // 0xcb0, damage source ply number
    s32 xCB4;                    // 0xcb4
    f32 xCB8_outDamageDirection; // 0xcb8, updated @ 80078184
    f32 xCBC_hitlagFrames;       // 0xcbc, hitlag frames remaining
    f32 xCC0;                    // 0xcc0
    s32 xCC4;                    // 0xcc4
    f32 xCC8_knockback;          // 0xcc8
    f32 xCCC_incDamageDirection; // Direction from which damage was applied?
    f32 xCD0;                    // 0xcd0
    f32 xCD4;                    // 0xcd4
    f32 xCD8;                    // 0xcd8
    f32 xCDC;                    // 0xcdc
    f32 xCE0;                    // 0xce0
    f32 xCE4;                    // 0xce4
    f32 xCE8;                    // 0xce8
    HSD_GObj* xCEC_fighterGObj;  // 0xcec
    HSD_GObj* xCF0_itemGObj; // 0xcf0, is a fp GObj, but is the owner of the

    HSD_GObj* xCF4_fighterGObjUnk;

    /// @at{CF8} @sz{4}
    /// @brief The entity that was detected by this item's inert hitbox.
    HSD_GObj* toucher;

    u32 xCFC;

    /// @at{D00} @sz{4}
    /// @brief The entity that got grabbed by this item.
    HSD_GObj* grab_victim;

    /// @at{D04} @sz{4}
    /// @brief The entity that collided with this item's hitbox?
    HSD_GObj* atk_victim;

    u8 xD08;
    u8 xD09;
    u8 xD0A;
    u8 xD0B;

    /// @at{D0C} @sz{4}
    enum_t xD0C;

    s32 xD10;

    /// @at{D14} @sz{4}
    HSD_GObjPredicate animated;

    /// @at{D18} @sz{4}
    HSD_GObjEvent physics_updated;

    /// @at{D1C} @sz{4}
    HSD_GObjPredicate collided;

    /// @at{D20} @sz{4}
    /// @todo What does this mean?
    HSD_GObjEvent on_accessory;

    /// @at{D24} @sz{4}
    /// @brief Runs when an entity is detected by this item's inert hibox.
    HSD_GObjPredicate touched;

    /// @at{D28} @sz{4}
    /// @brief Runs after applying hitlag in damage.
    /// @todo What function is @c 8026a62c?
    HSD_GObjEvent entered_hitlag;

    // 0xd2c, runs after exiting hitlag in hitlag, update proc 8026a200
    HSD_GObjEvent exited_hitlag;

    /// @at{D28} @sz{4}
    /// @brief Runs when the item is jumped on.
    /// @todo What function is @c 80269bac?
    HSD_GObjPredicate jumped_on;

    /// @at{D34} @sz{4}
    /// @brief When grabbing a fighter, run this function on self.
    HSD_GObjEvent grab_dealt;

    /** @at{D38} @sz{4}
     * @brief When grabbing a fighter, run this function on them.
     *
     * @p gobj0 - The victim of the grab. \n
     * @p gobj1 - This item's entity.
     */
    HSD_GObjInteraction grabbed_for_victim;

    f32 xD3C_spinSpeed;
    f32 xD40;
    f32 xD44_lifeTimer;
    f32 xD48_halfLifeTimer; // Not radioactive, just the item's original
                            // lifetime halved
    int xD4C;
    s32 xD50_landNum;  // Number of times this item has landed
    s32 xD54_throwNum; // Number of times this item has been thrown
    s32 xD58;
    s32 xD5C;

    /// @at{D60} @sz{4}
    enum_t destroy_type;

    /// @at{D64} @sz{4}
    enum_t sfx_unk1;

    /// @at{D68} @sz{4}
    enum_t sfx_unk2;

    s32 xD6C;
    s32 xD70;
    s32 xD74;
    s32 xD78;

    /// @at{D7C} @sz{4}
    /// @brief SFX that plays when this item is destroyed
    enum_t destroy_sfx;

    s32 xD80;
    s32 xD84;
    s32 xD88_attackID; // ???
    s16 xD8C_attackInstance;
    s16 xD8E;
    s32 xD90;
    Vec2 xD94;
    Vec2 xD9C;
    union {
        UnkFlagStruct xDA4_flag;
        u32 xDA4_word;
    };
    union {
        UnkFlagStruct xDA8_flag;
        u16 xDA8_short;
    };
    union {
        UnkFlagStruct xDAA_flag; // Develop mode stuff?
        u8 xDAA_byte;
    };
    u32 xDAC_itcmd_var0;
    u32 xDB0_itcmd_var1;
    u32 xDB4_itcmd_var2;
    u32 xDB8_itcmd_var3;
    u32 xDBC_itcmd_var4;
    u32 xDC0;
    u32 xDC4;
    flag32 xDC8_word;
    struct {
        u8 b0 : 1;
        u8 b1 : 1;
        u8 b2 : 1;
        u8 b3 : 1;
        u8 b4567 : 4;
    } xDCC_flag;
    CameraBoxFlags xDCD_flag;
    UnkFlagStruct xDCE_flag;
    UnkFlagStruct xDCF_flag;
    UnkFlagStruct xDD0_flag;
    UnkFlagStruct xDD1_flag;
    UnkFlagStruct xDD2_flag;
    UnkFlagStruct xDD3_flag;
    union {
        ItCapsuleAttrs capsule;
        ItPokemonVars pokemon;
        ItStarVars star;
        itSword_ItemVars sword;
        ItMatoVars mato;
        BobOmbVars BobOmb;
        HeartContainerVars HeartContainer;
        MaximTomatoVars MaximTomato;
        FoodVars Food;
        EggVars egg;
        WhispyAppleVars WhispyApple;
        PKFlashVars PKFlash;
        PKFlashExplVars PKFlashExpl;
        PKThunderVars PKThunderVars;
        FoxLaserVars foxlaser;
        FoxIllusionVars foxillusion;
        itKirbyHammerVars kirbyhammer;
        itShellVars shell;
        itTargetVars target;
        CoinVars coin;
<<<<<<< HEAD
        HassamVars hassam;
=======
        FFlowerVars fflower;
>>>>>>> 08d22168
        u8 padding[0xFCC - 0xDD4];
    } xDD4_itemVar;
};

typedef struct ItemLink // user_data struct of GObj class 7
{
    struct ItemLink* prev;
    struct ItemLink* next;
    Vec3 x8_vel;
    Vec3 pos;
    Vec3 x20_vec; // Previous position?
    u8 flag0 : 1;
    u8 flag1 : 1;
    u8 flag2 : 1;
    u8 flag3 : 1;
    u8 flag4 : 1;
    u8 flag5 : 1;
    u8 flag6 : 1;
    u8 flag7 : 1;
    CollData x30_collData;
    HSD_GObj* x1D0_GObj;
    HSD_GObj* x1D4_GObjLinkNext;

} ItemLink;

struct sdata_ItemGXLink {
    GObj_RenderFunc x0_renderFunc;
};

struct r13_ItemTable {
    s32 filler;
    Article* x0_article[0x9F];
};

struct BobOmbRain {
    HSD_GObj* x0;
    HSD_JObj* x4;
    Vec3 x8_vec;
    enum_t x14;
    s32 x18;
    UnkFlagStruct x1C;
};

struct SpawnItem {
    /*  +0 */ HSD_GObj* x0_parent_gobj;
    /*  +4 */ HSD_GObj* x4_parent_gobj2;
    /*  +8 */ ItemKind kind;
    /*  +C */ enum_t hold_kind;
    /* +10 */ s32 x10;
    /* +14 */ Vec3 pos;
    /* +20 */ Vec3 prev_pos;
    /* +2C */ Vec3 vel;
    /* +38 */ f32 facing_dir;
    /* +3C */ s16 x3C_damage;
    /* +3E */ s16 x3E;
    /* +40 */ s32 x40;
    /* +44 */ UnkFlagStruct x44_flag;
    /* +45 */ UnkFlagStruct x45_flag;
    /* +46 */ UnkFlagStruct x46_flag;
    /* +47 */ UnkFlagStruct x47_flag;
    /* +48 */ GroundOrAir x48_ground_or_air;
};

struct ItemModStruct {
    GXColor x0_unk;
};

struct ItemCommonData {
    u32 x0;
    u32 x4;
    u32 x8;
    u32 xC;
    u32 x10;
    u32 x14;
    u32 x18;
    u32 x1C;
    u32 x20;
    u32 x24;
    u32 x28;
    u32 x2C;
    u32 x30;
    u32 x34;
    s32 x38_float;
    s32 x3C_float;
    s32 x40_float;
    s32 x44_float;
    s32 x48_float;
    s32 x4C_float;
    s32 x50_float;
    s32 x54_float;
    s32 x58_float;
    s32 x5C_float;
    s32 x60_float;
    s32 x64_float;
    f32 x68_float;
    f32 x6C_float;
    f32 x70_float;
    f32 x74_float;
    f32 x78_float;
    f32 x7C_float;
    f32 x80_float[13];
    s32 xB4;
    f32 xB8;
    f32 xBC;
    f32 xC0;
    f32 xC4;
    f32 xC8;
    f32 xCC;
    f32 xD0;
    f32 xD4;
    uint xD8;
    s32 xDC;
    f32 unk_degrees; ///< @at{E0}
    u8 filler[0x148 - 0xE4];
    s32 x148;
    f32 x14C;
    f32 x150;
    f32 x154;
    f32 x158;
    f32 x15C;
};

struct Item_r13_Data {
    ItemCommonData* item_common;
    void** common_items;
    void** adventure_items;
    void** pokeball_items;
    s32 x10;
    s32 x14;
};

struct HSD_ObjAllocUnk2 {
    float x0;
    float x4;
    float x8;
    float xC;
    u8 pad_10[0xB0 - 0x10];
    int xB0;
    int xB4;
    int xB8;
    UNK_T xBC;
    Vec3 xC0;
    u8 pad_CC[0x148 - 0xCC];
    u32 x148;
    u32 x14C;
    u32 x150;
    UnkFlagStruct x154;
};

struct x1C_struct {
    s32 x1C;
};

struct HSD_ObjAllocUnk {
    s32 x0;
    s32 x4;
    s32 x8;
    s32 xC;
    s32 x10;
    s32 x14;
    u32 x18;
    s32 x1C;
    s32 x20;
    s32 x24;
    s32 x28;
    u32 x2C;
    u32 x30;
    s32 x34;
    s32 x38;
    s32 x3C;
    s32 x40;
    s32 x44;
    s32 x48;
    s32 x4C;
    s32 x50;
    s32 x54;
    s32 x58;
    s32 x5C;
    u32 x60;
    u32 x64;
};

struct HSD_ObjAllocUnk4 {
    u8 x0;
    u8 x1;
    u8 x2;
    u8 x3;
    u8 x4;
    u16 x6;
    u16 x8;
    u16 xA;
    u16 xC;
    u32 x10;
    u8 pad[0x20 - 0x10];
};

struct HSD_ObjAllocUnk5 {
    u8 x0;
    u32 x4;
    u16 x8;
    u16 xA;
    u16 xC;
};

struct HSD_ObjAllocUnk6 {
    u8 x0;
    u32 x4;
    u16 x8;
    u16 xA;
    u16 xC;
};
#endif<|MERGE_RESOLUTION|>--- conflicted
+++ resolved
@@ -563,11 +563,8 @@
         itShellVars shell;
         itTargetVars target;
         CoinVars coin;
-<<<<<<< HEAD
+        FFlowerVars fflower;
         HassamVars hassam;
-=======
-        FFlowerVars fflower;
->>>>>>> 08d22168
         u8 padding[0xFCC - 0xDD4];
     } xDD4_itemVar;
 };
