--- conflicted
+++ resolved
@@ -1,14 +1,6 @@
 #ifndef MELEE_PL_PL040D_H
 #define MELEE_PL_PL040D_H
 
-<<<<<<< HEAD
-/* 040DDC */ void pl_80040DDC(int);
-/* 041524 */ void pl_80041524(int);
-/* 04182C */ void pl_8004182C(int);
-/* 0418F4 */ void pl_800418F4(int);
-/* 0419AC */ void pl_800419AC(int, int, unsigned short);
-/* 041BFC */ void pl_80041BFC(int);
-=======
 #include <placeholder.h>
 #include <platform.h>
 
@@ -34,6 +26,5 @@
 /* 041B08 */ void pl_80041B08(void);
 /* 041BC8 */ UNK_RET fn_80041BC8(UNK_PARAMS);
 /* 041BFC */ UNK_RET pl_80041BFC(UNK_PARAMS);
->>>>>>> e0704998
 
 #endif