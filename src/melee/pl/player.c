#include <melee/pl/player.h>

typedef struct _ftMapping {
    s8 internal_id;
    s8 extra_internal_id;
    s8 has_transformation;
} ftMapping;

struct plAllocInfo {
    s32 internal_id;
    u8 slot;
    s8 unk8;
    struct {
        u8 b0 : 1;
        u8 has_transformation : 1;
        u8 b2 : 1;
        u8 b3 : 1;
        u8 b4 : 1;
        u8 b5 : 1;
        u8 b6 : 1;
        u8 b7 : 1;
    } bits;
};

/// TODO probably the same struct as above, figure out how to make them work as
/// one
struct plAllocInfo2 {
    s32 internal_id;
    u8 slot;
    s32 unk8;
    struct {
        u8 b0 : 1;
        u8 has_transformation : 1;
        u8 b2 : 1;
        u8 b3 : 1;
        u8 b4 : 1;
        u8 b5 : 1;
        u8 b6 : 1;
        u8 b7 : 1;
    } bits;
};

/// TODO delete after fixing functions that use this
struct Unk_Struct_w_Array {
    char some_str[8 + 4]; //"PdPm.dat"
    char another_str[16 + 4];
    S8Vec vec_arr[30]; /// ftMapping_list
};

//// .data
char str_PdPmdat_start_of_data[] = "PdPm.dat";
char str_plLoadCommonData[] = "plLoadCommonData";
ftMapping ftMapping_list[33] = { //////ftMapping_list
    { 0x02, 0xFF, 0x00 }, { 0x03, 0xFF, 0x00 }, { 0x01, 0xFF, 0x00 },
    { 0x18, 0xFF, 0x00 }, { 0x04, 0xFF, 0x00 }, { 0x05, 0xFF, 0x00 },
    { 0x06, 0xFF, 0x00 }, { 0x11, 0xFF, 0x00 }, { 0x00, 0xFF, 0x00 },
    { 0x12, 0xFF, 0x00 }, { 0x10, 0xFF, 0x00 }, { 0x08, 0xFF, 0x00 },
    { 0x09, 0xFF, 0x00 }, { 0x0C, 0xFF, 0x00 }, { 0x0A, 0x0B, 0x00 },
    { 0x0F, 0xFF, 0x00 }, { 0x0D, 0xFF, 0x00 }, { 0x0E, 0xFF, 0x00 },
    { 0x13, 0x07, 0x01 }, { 0x07, 0x13, 0x01 }, { 0x16, 0xFF, 0x00 },
    { 0x14, 0xFF, 0x00 }, { 0x15, 0xFF, 0x00 }, { 0x1A, 0xFF, 0x00 },
    { 0x17, 0xFF, 0x00 }, { 0x19, 0xFF, 0x00 }, { 0x1B, 0xFF, 0x00 },
    { 0x1D, 0xFF, 0x00 }, { 0x1E, 0xFF, 0x00 }, { 0x1F, 0xFF, 0x00 },
    { 0x1C, 0xFF, 0x00 }, { 0x20, 0xFF, 0x00 }, { 0x0A, 0xFF, 0x00 }
};

////.bss
StaticPlayer player_slots[6];
HSD_ObjAllocData lbl_804587E0;

extern s32 lbl_804D6470;

extern void ftData_SetScale();
extern void func_SetEntityFacingDirection();
extern void func_80087140();
extern void func_80086664();
extern s32 func_8008701C(HSD_GObj*);
extern s32 func_800873CC();
extern s32 func_8016C5C0(s32);
extern void func_802F6E1C(s32);
extern void func_800D4FF4(HSD_GObj*);
extern f32 func_800869F8(HSD_GObj*);
extern void func_80087BEC(HSD_GObj*, s8);
extern void func_80087BC0(HSD_GObj*, s8);
extern void func_800870F0(HSD_GObj*, s32);
extern void func_802F6D10(s32);
extern void func_802F6AF8(s32);
extern void func_802F69C0(s32, s32);
extern void func_802F6C04(s32);
extern s32 func_8016B168();
extern BOOL func_80086F4C(HSD_GObj*);
extern double func_80086F80(HSD_GObj*);
extern s32 func_800872A4(HSD_GObj*);
extern s32 func_80087300(HSD_GObj*);
extern void func_80087AC0(HSD_GObj*, s32);
extern void func_80086A4C(HSD_GObj*, f32);
extern void func_80087BAC(HSD_GObj*, s32);
extern void func_80086BB4(HSD_GObj*);
extern void func_80086B90(HSD_GObj*, s32);
extern void func_8003891C(s32);
extern void func_80038F10(s32);
extern void func_8003715C();
extern void func_80037590();
extern void Fighter_FirstInitialize_80067A84();
extern void func_800BEB60(s32, s32, s32);
extern s32 func_800865F0(HSD_GObj*);
extern HSD_GObj* func_800BE7E0(struct plAllocInfo2*);
extern HSD_GObj* Fighter_Create(struct plAllocInfo*);

inline hasExtraFighterID(ftMapping* data)
{
    return data->extra_internal_id != -1;
} /// TODO this can be used in more places when functions are fixed to use
  /// correct structs

void inline Player_CheckSlot(s32 slot)
{
    if (slot < 0 || 6 <= slot) {
        OSReport("cant get player struct! %d\n", slot);
        __assert(__FILE__, 102, "0");
    }
}

// Matches when everything is moved over
StaticPlayer* Player_GetPtrForSlot(s32 slot)
{
    Player_CheckSlot(slot);
    return &player_slots[slot];
}

void Player_80031790(s32 slot)
{
    StaticPlayer* player;
    int i;

    Player_CheckSlot(slot);
    player = &player_slots[slot];

    if ((player->slot_type == 0) || (player->slot_type == 1)) {
        for (i = 0; i < 2; i++) {
            /// transformed will either be [1,0] (normal) or [0,1] (transformed)
            /// checks to see if the player is in a transformed state, and calls
            /// the function only once depending on the state
            if ((player->player_entity[player->transformed[i]])) {
                func_800867E8(player->player_entity[player->transformed[i]]);
            }
        }
    }
}

void Player_80031848(s32 slot)
{
    StaticPlayer* player;
    int i;

    Player_CheckSlot(slot);
    player = &player_slots[slot];

    if ((player->slot_type == 0) || (player->slot_type == 1)) {
        for (i = 0; i < 2; i++) {
            /// transformed will either be [1,0] (normal) or [0,1] (transformed)
            /// checks to see if the player is in a transformed state, and calls
            /// the function only once depending on the state
            if ((player->player_entity[player->transformed[i]])) {
                func_8008688C(player->player_entity[player->transformed[i]]);
            }
        }
    }
}

void inline func_8008688C_wrapper(StaticPlayer* player)
{
    if ((player->slot_type == 0) || (player->slot_type == 1)) {
        s32 i;
        for (i = 0; i < 2; i++) {
            if ((player->player_entity[player->transformed[i]])) {
                func_8008688C(player->player_entity[player->transformed[i]]);
            }
        }
    }
}

void Player_80031900()
{
    s32 slot;
    for (slot = 0; slot < 6; slot++) {
        StaticPlayer* player = &player_slots[slot];
        Player_CheckSlot(slot);
        func_8008688C_wrapper(player);
    }
}

BOOL Player_800319C4(s32 slot, BOOL arg1)
{
    s32 unused;

    s32 i;
    StaticPlayer* player;

    Player_CheckSlot(slot);
    player = (&player_slots[slot]);

    if (arg1) {
        for (i = 0; i < 2; i++) {
            if (!player->player_entity[player->transformed[i]]) {
                return FALSE;
            }
        }
        return TRUE;
    }

    for (i = 0; i < 2; i++) {
        if (player->player_entity[player->transformed[i]]) {
            return FALSE;
        }
    }

    return TRUE;
}

void Player_80031AD0(s32 slot)
{ /// decomp.me/scratch/lYkLv

    struct plAllocInfo first_struct;
    s32 internal_id;
    s32 has_transformation;
    s8 byte_check;
    s8* offset_arr;
    s32 unused;
    StaticPlayer* player;

    struct plAllocInfo second_struct;

    s32 unused_buffer[3];

    Player_CheckSlot(slot);
    player = &player_slots[slot];

    /// the commented line below makes more sense, but is off by one byte.
    //  temp_vec = unused_ptr = ftMapping_list;    //// replace
    offset_arr = (s8*) (&ftMapping_list[0].extra_internal_id);
    if (offset_arr[player->player_character * sizeof(ftMapping)] != -1) {
        player->flags.b2 = 1;
    }

    internal_id = ftMapping_list[player->player_character].internal_id;
    Player_CheckSlot(slot);

    first_struct.internal_id = internal_id;
    first_struct.slot = slot;
    first_struct.bits.b0 = 0;
    first_struct.bits.has_transformation = 0;
    first_struct.unk8 = -1;

    player->player_entity[0] = Fighter_Create(&first_struct);
    player->player_state = 2;

    internal_id = byte_check =
        offset_arr[player->player_character * sizeof(ftMapping)];
    if (byte_check != -1) {
        has_transformation =
            ftMapping_list[player->player_character].has_transformation;
        Player_CheckSlot(slot);
        second_struct.internal_id = internal_id;
        second_struct.slot = slot;
        second_struct.bits.b0 = 1;
        second_struct.bits.has_transformation = has_transformation;
        second_struct.unk8 = -1;

        player->player_entity[1] = Fighter_Create(&second_struct);
        if (player->player_state != 1) {
            player->player_state = 2;
        }
    }
    if (player->player_state == 2) {
        if (player->struct_func != 0) {
            player->struct_func(slot);
        }
    }
}

void Player_80031CB0(s32 id, s32 slot)
{
    if (ftMapping_list[id].internal_id != -1) {
        func_800855C8(ftMapping_list[id].internal_id, slot);
    }
    if (hasExtraFighterID(&ftMapping_list[id])) {
        func_800855C8(ftMapping_list[id].extra_internal_id, slot);
    }
}

void Player_80031D2C(s32 id, s32 slot)
{
    if (ftMapping_list[id].internal_id != -1) {
        func_8008578C(ftMapping_list[id].internal_id, slot);
    }
    if (hasExtraFighterID(&ftMapping_list[id])) {
        func_8008578C(ftMapping_list[id].extra_internal_id, slot);
    }
}

void Player_80031DA8(s32 param_1, s32 param_2)
{
    func_800EED50(param_1, param_2);
}

void Player_80031DC8(void func_arg(s32, s32))
{
    s32 slot;
    for (slot = 0; slot < 6; slot++) {
        Player_CheckSlot(slot);

        if (player_slots[slot].player_state) {
            func_arg(
                ftMapping_list[player_slots[slot].player_character].internal_id,
                0);
            if (hasExtraFighterID(
                    &ftMapping_list[player_slots[slot].player_character]))
            {
                func_arg(ftMapping_list[player_slots[slot].player_character]
                             .extra_internal_id,
                         0);
            }
        }
    }
}

void Player_80031EBC(s32 slot)
{
    s32 i;
    Player_CheckSlot(slot);

    for (i = 0; i < 2; i++) {
        StaticPlayer* player = &player_slots[slot];
        if ((player->player_entity[player->transformed[i]])) {
            if (!func_8008701C(player->player_entity[player->transformed[i]])) {
                func_800D4F24(player->player_entity[player->transformed[i]], 1);
            }
            func_80390228(player->player_entity[player->transformed[i]]);
        }
    }
}

void Player_80031FB0(s32 slot, s32 entity_index)
{
    s32 unused;
    StaticPlayer* player;
    Player_CheckSlot(slot);

    player = &player_slots[slot];
    player->player_entity[player->transformed[entity_index]] = 0;
    if (((player->flags.b2 == 0) || Player_800319C4(slot, 0) != 0)) {
        player->player_state = 0;
    }
}

/// new match decomp.me/scratch/oHfiV  TODO
//// old match decomp.me/scratch/8otnq
void Player_80032070(s32 slot, BOOL bool_arg)
{
    StaticPlayer* player;
    struct Unk_Struct_w_Array* unkStruct =
        (struct Unk_Struct_w_Array*) &str_PdPmdat_start_of_data;
    Player_CheckSlot(slot);
    player = &player_slots[slot];

    if (bool_arg == 0) {
        func_800D4FF4(player->player_entity[player->transformed[0]]);
        if ((player->flags.b2) &&
            unkStruct->vec_arr[player->player_character].z == 0 &&
            func_8008701C(player->player_entity[player->transformed[1]]))
        {
            func_800D4FF4(player->player_entity[player->transformed[1]]);
        }
        func_802F6E1C(slot);
        return;
    }

    if (func_800873CC(player->player_entity[player->transformed[0]])) {
        func_800D4FF4(player->player_entity[player->transformed[1]]);
    }
}

void Player_8003219C(s32 slot)
{
    StaticPlayer* player;
    Player_CheckSlot(slot);
    player = &player_slots[slot];
    func_8008701C(player->player_entity[player->transformed[0]]);
}

BOOL Player_8003221C(s32 slot)
{
    StaticPlayer* player;

    if (Player_GetPlayerState(slot) == 2) { /// 2 means in-game
        Player_CheckSlot(slot);
        player = &player_slots[slot];

        if (!func_8008701C(player->player_entity[player->transformed[0]])) {
            return 1;
        }
    }

    return 0;
}

s32 Player_GetPlayerState(s32 slot)
{
    s32 state;
    StaticPlayer* player;
    Player_CheckSlot(slot);
    player = &player_slots[slot];
    state = player->player_state;
    return state;
}

s32 Player_GetPlayerCharacter(s32 slot)
{
    s32 unused;
    StaticPlayer* player;
    Player_CheckSlot(slot);
    player = &player_slots[slot];
    return player->player_character;
}

void Player_SetPlayerCharacter(s32 slot, s32 value)
{
    StaticPlayer* player;
    Player_CheckSlot(slot);
    player = &player_slots[slot];
    player->player_character = value;
}

s32 Player_GetPlayerSlotType(s32 slot)
{
    s32 slot_type;
    StaticPlayer* player;
    Player_CheckSlot(slot);
    player = &player_slots[slot];
    slot_type = player->slot_type;
    return slot_type;
}

s32 Player_8003248C(s32 slot, BOOL arg1)
{ /// decomp.me/scratch/3yC1W

    s32 slot_type;
    struct Unk_Struct_w_Array* unk_struct =
        (struct Unk_Struct_w_Array*) &str_PdPmdat_start_of_data;
    StaticPlayer* player;

    Player_CheckSlot(slot);

    player = &player_slots[slot];

    if (arg1 == 1) {
        if (unk_struct->vec_arr[player->player_character].z == 0) {
            if (player->slot_type == 0 || player->slot_type == 1) {
                return 1;
            }
        }
    }
    slot_type = player->slot_type;

    return slot_type;
}

void Player_SetSlottype(s32 slot, s32 value)
{
    StaticPlayer* player;
    Player_CheckSlot(slot);
    player = &player_slots[slot];
    player->slot_type = value;
}

s8 Player_800325C8(s32 slot, BOOL b)
{
    if (!b) {
        return ftMapping_list[slot].internal_id;
    } else if (b == 1) {
        return ftMapping_list[slot].extra_internal_id;
    }

    return -1;
}

s8 Player_80032610(s32 slot, BOOL arg1)
{ //// decomp.me/scratch/pHTx2

    struct Unk_Struct_w_Array* some_struct =
        (struct Unk_Struct_w_Array*) &str_PdPmdat_start_of_data;
    StaticPlayer* player;
    s32 error_value = -1;

    Player_CheckSlot(slot);
    player = &player_slots[slot];

    if (arg1 == 0) {
        return some_struct->vec_arr[player->player_character].x;
    }
    if (arg1 == 1) {
        return some_struct->vec_arr[player->player_character].y;
    }

    return error_value;
}

void Player_LoadPlayerCoords(s32 slot, Vec* arg_vec)
{
    StaticPlayer* player;
    Vec* player_vecs;

    Player_CheckSlot(slot);

    player = &player_slots[slot];
    player_vecs = player->player_poses.byIndex;
    *arg_vec = player_vecs[player->transformed[0]];
}

void Player_80032768(s32 slot, Vec* arg_vec)
{
    StaticPlayer* player;
    Vec* player_vecs;

    Vec* dst_vec;
    Vec* dst_vec2;

    Player_CheckSlot(slot);

    player = &player_slots[slot];

    player_vecs = player->player_poses.byIndex;
    dst_vec = &player_vecs[player->transformed[0]];
    *dst_vec = *arg_vec;

    player_vecs = player->player_poses.byIndex;
    dst_vec2 = &player_vecs[player->transformed[1]];
    *dst_vec2 = *arg_vec;
}

void Player_80032828(s32 slot, s32 index, Vec* arg_vec)
{
    StaticPlayer* player;
    Vec* player_vecs;

    Player_CheckSlot(slot);

    player = &player_slots[slot];

    player_vecs = player->player_poses.byIndex;
    player_vecs[player->transformed[index]] = *arg_vec;
}

void Player_800328D4(s32 slot, Vec* arg_vec)
{
    StaticPlayer* player;
    s32 i;
    Vec* player_vecs;
    Vec* player_vecs2;

    Vec* dst_vec;
    Vec* dst_vec2;

    Vec* unused;

    Player_CheckSlot(slot);
    player = &player_slots[slot];
    Player_CheckSlot(slot);

    player_vecs = player->player_poses.byIndex;
    dst_vec = &player_vecs[player->transformed[0]];
    *dst_vec = *arg_vec;

    player_vecs2 = player->player_poses.byIndex;
    dst_vec2 = &player_vecs2[player->transformed[1]];
    *dst_vec2 = *arg_vec;

    for (i = 0; i < 2; i++) {
        if (player->player_entity[player->transformed[i]]) {
            func_80087140(player->player_entity[player->transformed[i]]);
        }
    }
}

void Player_80032A04(s32 slot, Vec* arg_vec)
{
    StaticPlayer* player;
    s32 i;

    Player_CheckSlot(slot);

    for (i = 0; i < 2; i++) {
        player = &player_slots[slot];

        player->player_poses.byIndex[player->transformed[i]] = *arg_vec;

        if (player->player_entity[player->transformed[i]]) {
            func_80086664(player->player_entity[player->transformed[i]],
                          arg_vec);
        }
    }
}

void Player_SetPlayerAndEntityFacingDirection(s32 slot, f32 direction)
{
    StaticPlayer* player;
    s32 i;

    Player_CheckSlot(slot);
    player = &player_slots[slot];

    for (i = 0; i < 2; i++) {
        player->facing_direction = direction;
        if (player->player_entity[player->transformed[i]]) {
            func_SetEntityFacingDirection(
                direction, player->player_entity[player->transformed[i]]);
        }
    }
}

f32 Player_80032BB0(s32 slot)
{
    StaticPlayer* player;
    f32 temp;
    Player_CheckSlot(slot);
    player = &player_slots[slot];
    temp = func_800869F8(player->player_entity[player->transformed[0]]);
    return temp / player->model_scale;
}

void Player_SetScale(s32 slot, f32 scale)
{
    StaticPlayer* player;
    s32 i;
    Player_CheckSlot(slot);
    player = &player_slots[slot];
    player->model_scale = scale;
    for (i = 0; i < 2; i++) {
        if (player->player_entity[player->transformed[i]]) {
            ftData_SetScale(scale,
                            player->player_entity[player->transformed[i]]);
        }
    }
}

void Player_GetSpawnPlatformPos(s32 slot, Vec* arg_vec)
{
    StaticPlayer* player;
    Player_CheckSlot(slot);
    player = &player_slots[slot];
    *arg_vec = player->player_poses.byVecName.spawn_platform_final_pos;
}

void Player_SetSpawnPlatformPos(s32 slot, Vec* arg_vec)
{
    StaticPlayer* player;
    Player_CheckSlot(slot);
    player = &player_slots[slot];
    player->player_poses.byVecName.spawn_platform_final_pos = *arg_vec;
}

void Player_GetSomePos(s32 slot, Vec* arg_vec)
{
    StaticPlayer* player;
    Player_CheckSlot(slot);
    player = &player_slots[slot];
    *arg_vec = player->player_poses.byVecName.some_other_player_pos;
}

void Player_SetSomePos(s32 slot, Vec* arg_vec)
{
    StaticPlayer* player;
    Player_CheckSlot(slot);
    player = &player_slots[slot];
    player->player_poses.byVecName.some_other_player_pos = *arg_vec;
}

s32 Player_80032F30(s32 slot)
{
    StaticPlayer* player;
    s32 value;
    Player_CheckSlot(slot);
    player = &player_slots[slot];
    value = player->unk4E;
    return value;
}

void Player_80032FA4(s32 slot, s32 arg)
{
    StaticPlayer* player;
    s32 value;
    Player_CheckSlot(slot);
    player = &player_slots[slot];
    player->unk4E = arg;
}

f32 Player_GetFacingDirection(s32 slot)
{
    StaticPlayer* player;
    s32 value;
    Player_CheckSlot(slot);
    player = &player_slots[slot];
    return player->facing_direction;
}

void Player_SetFacingDirection(s32 slot, f32 direction)
{
    StaticPlayer* player;
    Player_CheckSlot(slot);
    player = &player_slots[slot];
    player->facing_direction = direction;
}

void Player_SetFacingDirectionConditional(s32 slot, BOOL b, f32 direction)
{
    StaticPlayer* player;
    s32 unused;
    if (!b) {
        Player_CheckSlot(slot);
        player = &player_slots[slot];
        player->facing_direction = direction;
    }
}

u32 Player_GetCostumeId(s32 slot)
{
    u8 costume_id;
    StaticPlayer* player;
    Player_CheckSlot(slot);
    player = &player_slots[slot];
    costume_id = player->costume_id;
    return costume_id;
}

void Player_SetCostumeId(s32 slot, s8 costume_id)
{
    StaticPlayer* player;
    Player_CheckSlot(slot);
    player = &player_slots[slot];
    player->costume_id = costume_id;
}

u8 Player_GetControllerIndex(s32 slot)
{
    s8 controller_index;
    StaticPlayer* player;
    Player_CheckSlot(slot);
    player = &player_slots[slot];
    controller_index = player->controller_index;
    return controller_index;
}

void Player_SetControllerIndex(s32 slot, s8 controller_index)
{
    StaticPlayer* player;
    Player_CheckSlot(slot);
    player = &player_slots[slot];
    player->controller_index = controller_index;
}

s8 Player_GetTeam(s32 slot)
{
    s8 team;
    StaticPlayer* player;
    Player_CheckSlot(slot);
    player = &player_slots[slot];
    team = player->team;
    return team;
}

void Player_SetTeam(s32 slot, s8 team)
{
    StaticPlayer* player;
    Player_CheckSlot(slot);
    player = &player_slots[slot];
    player->team = team;
}

s8 Player_GetPlayerId(s32 slot)
{
    s8 player_id;
    StaticPlayer* player;
    Player_CheckSlot(slot);
    player = &player_slots[slot];
    player_id = player->player_id;
    return player_id;
}

void Player_SetPlayerId(s32 slot, s8 player_id)
{
    StaticPlayer* player;
    Player_CheckSlot(slot);
    player = &player_slots[slot];
    player->player_id = player_id;
}

s8 Player_GetCpuLevel(s32 slot)
{
    s8 cpu_level;
    StaticPlayer* player;
    Player_CheckSlot(slot);
    player = &player_slots[slot];
    cpu_level = player->cpu_level;
    return cpu_level;
}

void Player_SetPlayerAndEntityCpuLevel(s32 slot, s8 cpu_level)
{
    StaticPlayer* player;
    s32 i;
    Player_CheckSlot(slot);
    player = &player_slots[slot];
    player->cpu_level = cpu_level;
    for (i = 0; i < 2; i++) {
        if (player->player_entity[player->transformed[i]]) {
            func_80087BEC(player->player_entity[player->transformed[i]],
                          cpu_level);
        }
    }
}

s8 Player_GetCpuType(s32 slot)
{
    s8 cpu_type;
    StaticPlayer* player;
    Player_CheckSlot(slot);
    player = &player_slots[slot];
    cpu_type = player->cpu_type;
    return cpu_type;
}

void Player_SetPlayerAndEntityCpuType(s32 slot, s8 cpu_type)
{
    StaticPlayer* player;
    s32 i;
    Player_CheckSlot(slot);
    player = &player_slots[slot];
    player->cpu_type = cpu_type;
    for (i = 0; i < 2; i++) {
        if (player->player_entity[player->transformed[i]]) {
            func_80087BC0(player->player_entity[player->transformed[i]],
                          cpu_type);
        }
    }
}

s8 Player_GetHandicap(s32 slot)
{
    s8 handicap;
    StaticPlayer* player;
    Player_CheckSlot(slot);
    player = &player_slots[slot];
    handicap = player->handicap;
    return handicap;
}

void Player_SetHandicap(s32 slot, s8 handicap)
{
    StaticPlayer* player;
    Player_CheckSlot(slot);
    player = &player_slots[slot];
    player->handicap = handicap;
}

f32 Player_GetUnk50(s32 slot)
{
    f32 unk50;
    StaticPlayer* player;
    Player_CheckSlot(slot);
    player = &player_slots[slot];
    unk50 = player->unk50;
    return unk50;
}

f32 Player_GetAttackRatio(s32 slot)
{
    f32 attack_ratio;
    StaticPlayer* player;
    Player_CheckSlot(slot);
    player = &player_slots[slot];
    attack_ratio = player->attack_ratio;
    return attack_ratio;
}

void Player_SetAttackRatio(s32 slot, f32 attack_ratio)
{
    StaticPlayer* player;
    Player_CheckSlot(slot);
    player = &player_slots[slot];
    player->attack_ratio = attack_ratio;
}

f32 Player_GetDefenseRatio(s32 slot)
{
    f32 defense_ratio;
    StaticPlayer* player;
    Player_CheckSlot(slot);
    player = &player_slots[slot];
    defense_ratio = player->defense_ratio;
    return defense_ratio;
}

void Player_SetDefenseRatio(s32 slot, f32 defense_ratio)
{
    StaticPlayer* player;
    Player_CheckSlot(slot);
    player = &player_slots[slot];
    player->defense_ratio = defense_ratio;
}

f32 Player_GetModelScale(s32 slot)
{
    f32 model_scale;
    StaticPlayer* player;
    Player_CheckSlot(slot);
    player = &player_slots[slot];
    model_scale = player->model_scale;
    return model_scale;
}

void Player_SetModelScale(s32 slot, f32 model_scale)
{
    StaticPlayer* player;
    Player_CheckSlot(slot);
    player = &player_slots[slot];
    player->model_scale = model_scale;
}

s32 Player_80033BB8(s32 slot)
{
    return func_8016C5C0(slot);
}

s32 Player_GetStocks(s32 slot)
{
    s8 stocks;
    StaticPlayer* player;
    Player_CheckSlot(slot);
    player = &player_slots[slot];
    stocks = player->stocks;
    return stocks;
}

s32 Player_GetP1Stock()
{
    return player_slots[0].stocks;
}

void Player_SetStocks(s32 slot, s32 stocks)
{
    StaticPlayer* player;
    Player_CheckSlot(slot);
    player = &player_slots[slot];
    player->stocks = stocks;
}

void Player_LoseStock(s32 slot)
{
    StaticPlayer* player;
    Player_CheckSlot(slot);
    player = &player_slots[slot];
    if (player->stocks > 0) {
        player->stocks = player->stocks - 1;
    }
}

s32 Player_GetCoins(s32 slot)
{
    s32 current_coins;
    StaticPlayer* player;
    Player_CheckSlot(slot);
    player = &player_slots[slot];
    current_coins = player->current_coins;
    return current_coins;
}

void Player_SetCoins(s32 slot, s32 current_coins)
{
    StaticPlayer* player;
    Player_CheckSlot(slot);
    player = &player_slots[slot];
    player->current_coins = current_coins;
}

s32 Player_GetTotalCoins(s32 slot)
{
    s32 total_coins;
    StaticPlayer* player;
    Player_CheckSlot(slot);
    player = &player_slots[slot];
    total_coins = player->total_coins;
    return total_coins;
}

void Player_SetTotalCoins(s32 slot, s32 coins)
{
    StaticPlayer* player;
    Player_CheckSlot(slot);
    player = &player_slots[slot];
    player->total_coins = coins;
}

s32 Player_GetUnk98(s32 slot)
{
    s32 unk98;
    StaticPlayer* player;
    Player_CheckSlot(slot);
    player = &player_slots[slot];
    unk98 = player->unk98;
    return unk98;
}

void Player_SetUnk98(s32 slot, s32 unk98)
{
    StaticPlayer* player;
    Player_CheckSlot(slot);
    player = &player_slots[slot];
    player->unk98 = unk98;
}

s32 Player_GetUnk9C(s32 slot)
{
    s32 unk9C;
    StaticPlayer* player;
    Player_CheckSlot(slot);
    player = &player_slots[slot];
    unk9C = player->unk9C;
    return unk9C;
}

void Player_SetUnk9C(s32 slot, s32 unk9C)
{
    StaticPlayer* player;
    Player_CheckSlot(slot);
    player = &player_slots[slot];
    player->unk9C = unk9C;
}

HSD_GObj* Player_GetEntity(s32 slot)
{
    StaticPlayer* player;
    Player_CheckSlot(slot);
    player = &player_slots[slot];
    return player->player_entity[player->transformed[0]];
}

HSD_GObj* Player_GetEntityAtIndex(s32 slot, s32 index)
{ //   Mostly called by Ice Climbers code, must be because they have 2nd entity
    StaticPlayer* player;
    s32 entity_index;
    Player_CheckSlot(slot);
    player = &player_slots[slot];
    entity_index = player->transformed[index];
    return player->player_entity[entity_index];
}

void Player_SwapTransformedStates(s32 slot, s32 arg1, s32 arg2)
{
    u8 temp_r5;
    StaticPlayer* player;
    Player_CheckSlot(slot);
    player = &player_slots[slot];

    temp_r5 = player->transformed[arg1];
    player->transformed[arg1] = player->transformed[arg2];
    player->transformed[arg2] = temp_r5;
}

s32 Player_GetDamage(s32 slot)
{
    StaticPlayer* player;
    Player_CheckSlot(slot);
    player = &player_slots[slot];
    return player->staminas.byIndex[player->transformed[0]];
}

void Player_SetHUDDamage(s32 slot, s32 arg1)
{
    StaticPlayer* player;
    s32 i;
    Player_CheckSlot(slot);

    for (i = 0; i < 2; i++) {
        player = &player_slots[slot];
        player->staminas.byIndex[player->transformed[i]] = arg1;
        if (player->player_entity[player->transformed[i]]) {
            func_800870F0(player->player_entity[player->transformed[i]], arg1);
        }
    }
}

void Player_SetHPByIndex(s32 slot, s32 arg1, s32 arg2)
{
    StaticPlayer* player;
    Player_CheckSlot(slot);

    player = &player_slots[slot];
    player->staminas.byIndex[player->transformed[arg1]] = arg2;
}

s16 Player_GetOtherStamina(s32 slot)
{
    s16 stamina;
    StaticPlayer* player;
    Player_CheckSlot(slot);
    player = &player_slots[slot];
    stamina = player->staminas.byName.stamina;
    return stamina;
}

void Player_SetOtherStamina(s32 slot, s32 stamina)
{
    StaticPlayer* player;
    Player_CheckSlot(slot);
    player = &player_slots[slot];
    player->staminas.byName.stamina = stamina;
}

u32 Player_GetRemainingHP(s32 slot)
{
    StaticPlayer* player;
    s32 result;
    u32 result2;
    Player_CheckSlot(slot);
    player = &player_slots[slot];
    result = player->staminas.byName.stamina -
             player->staminas.byIndex[player->transformed[0]];
    result2 = result;
    if (result < 0) {
        result2 = 0;
    }
    return result2;
}

u8 Player_GetMoreFlagsBit2(s32 slot)
{
    StaticPlayer* player;
    u8 bit2;
    Player_CheckSlot(slot);
    player = &player_slots[slot];

    bit2 = player->more_flags.b2;
    return bit2;
}

void Player_SetMoreFlagsBit2(s32 slot, u8 bit2)
{
    StaticPlayer* player;

    Player_CheckSlot(slot);
    player = &player_slots[slot];

    player->more_flags.b2 = bit2;
}

s32 Player_GetMoreFlagsBit3(s32 slot)
{
    StaticPlayer* player;
    s32 bit3;

    Player_CheckSlot(slot);
    player = &player_slots[slot];

    bit3 = player->more_flags.b3;
    return bit3;
}

void Player_SetMoreFlagsBit3(s32 slot, u8 bit3)
{
    StaticPlayer* player;

    Player_CheckSlot(slot);
    player = &player_slots[slot];

    player->more_flags.b3 = bit3;
}

void Player_SetMoreFlagsBit4(s32 slot, u8 bit4)
{
    StaticPlayer* player;

    Player_CheckSlot(slot);
    player = &player_slots[slot];

    player->more_flags.b4 = bit4;
}

s32 Player_GetMoreFlagsBit4(s32 slot)
{
    StaticPlayer* player;
    u8 bit4;

    Player_CheckSlot(slot);
    player = &player_slots[slot];

    bit4 = player->more_flags.b4;
    return bit4;
}

u8 Player_GetMoreFlagsBit5(s32 slot)
{
    StaticPlayer* player;
    u8 bit5;

    Player_CheckSlot(slot);
    player = &player_slots[slot];

    bit5 = player->more_flags.b5;
    return bit5;
}

void Player_SetMoreFlagsBit5(s32 slot, u8 bit5)
{
    StaticPlayer* player;

    Player_CheckSlot(slot);
    player = &player_slots[slot];

    player->more_flags.b5 = bit5;
}

u8 Player_GetMoreFlagsBit6(s32 slot)
{
    StaticPlayer* player;
    u8 bit6;

    Player_CheckSlot(slot);
    player = &player_slots[slot];

    bit6 = player->more_flags.b6;
    return bit6;
}

void Player_SetMoreFlagsBit6(s32 slot, u8 bit6)
{
    StaticPlayer* player;

    Player_CheckSlot(slot);
    player = &player_slots[slot];

    player->more_flags.b6 = bit6;
}

u8 Player_GetFlagsAEBit0(s32 slot)
{
    StaticPlayer* player;
    u8 bit0;

    Player_CheckSlot(slot);
    player = &player_slots[slot];

    bit0 = player->flagsAE.b0;
    return bit0;
}

void Player_SetFlagsAEBit0(s32 slot, u8 bit0)
{
    StaticPlayer* player;

    Player_CheckSlot(slot);
    player = &player_slots[slot];

    player->flagsAE.b0 = bit0;
}

u32 Player_GetRemainingHPByIndex(s32 slot, s32 index)
{
    StaticPlayer* player;
    u32 stamina;
    s32 result;
    u32 result2;
    Player_CheckSlot(slot);
    player = &player_slots[slot];
    stamina = player->staminas.byName.stamina;
    result = stamina - player->staminas.byIndex[player->transformed[index]];
    result2 = result;
    if (result < 0) {
        result2 = 0;
    }
    return result2;
}

s32 Player_GetFalls(s32 slot)
{ /// decomp.me/scratch/8ijor
    StaticPlayer* player;
    struct Unk_Struct_w_Array* unkStruct =
        (struct Unk_Struct_w_Array*) &str_PdPmdat_start_of_data;
    Player_CheckSlot(slot);
    player = &player_slots[slot];

    if (unkStruct->vec_arr[player->player_character].y != -1 &&
        unkStruct->vec_arr[player->player_character].z != 0)
    {
        return player->falls[player->transformed[0]] +
               player->falls[player->transformed[1]];
    }

    return player->falls[player->transformed[0]];
}

s32 Player_GetFallsByIndex(s32 slot, s32 arg1)
{
    StaticPlayer* player;
    s32 falls;
    Player_CheckSlot(slot);
    player = &player_slots[slot];
    falls = player->falls[player->transformed[arg1]];
    return falls;
}

void Player_SetFalls(s32 slot, s32 falls)
{
    StaticPlayer* player;
    s32 unused;
    Player_CheckSlot(slot);
    player = &player_slots[slot];
    player->falls[player->transformed[0]] = falls;
}

void Player_SetFallsByIndex(s32 slot, s32 index, s32 falls)
{
    StaticPlayer* player;
    Player_CheckSlot(slot);
    player = &player_slots[slot];
    player->falls[player->transformed[index]] = falls;
}

s32 Player_GetKOsByPlayerIndex(s32 slot, s32 index)
{
    StaticPlayer* player;
    Player_CheckSlot(slot);
    player = &player_slots[slot];
    return player->kos_by_player[index];
}

void Player_UpdateKOsBySlot(s32 slot, BOOL bool_arg, s32 other_slot)
{
    StaticPlayer* player;
    StaticPlayer* other_player;

    s32 unused[4];

    s32 player_team;
    s32 other_player_team;

    s32 kos;

    Player_CheckSlot(slot);
    player = &player_slots[slot];

    if (bool_arg == 0) {
        kos = player->kos_by_player[other_slot];

        if (kos < -1U) {
            player->kos_by_player[other_slot]++;
        }

        if (slot == other_slot) {
            func_802F6D10(other_slot);
        } else {
            if (func_8016B168() != 0) {
                Player_CheckSlot(slot);
                Player_CheckSlot(other_slot);
                other_player = &player_slots[other_slot];
                player_team = player->team;
                other_player_team = other_player->team;
                if (player_team == other_player_team) {
                    func_802F69C0(other_slot, slot);
                    return;
                }
            }

            func_802F6AF8(other_slot);
        }
    }
}

u32 Player_GetMatchFrameCount(s32 slot)
{
    StaticPlayer* player;
    s32 count;
    Player_CheckSlot(slot);
    player = &player_slots[slot];
    count = player->match_frame_count;
    return count;
}

void Player_UpdateMatchFrameCount(s32 slot, BOOL condition)
{
    StaticPlayer* player;
    s32 unused;
    Player_CheckSlot(slot);
    player = &player_slots[slot];
    if ((condition == 0) && (player->match_frame_count + 0x10000) == 0xffff) {
        player->match_frame_count = func_8016AEDC();
    }
}

u16 Player_GetSuicideCount(s32 slot)
{
    StaticPlayer* player;
    u16 count;
    Player_CheckSlot(slot);
    player = &player_slots[slot];
    count = player->suicide_count;
    return count;
}

void Player_SetSuicideCount(s32 slot, u32 suicide_count)
{
    StaticPlayer* player;
    if (suicide_count > 0xffff || 0 > (s32) suicide_count) {
        return;
    }
    Player_CheckSlot(slot);
    player = &player_slots[slot];
    player->suicide_count = suicide_count;
}

void Player_IncSuicideCount(s32 slot, s32 condition)
{
    StaticPlayer* player;
    u16 suicide_count;

    Player_CheckSlot(slot);
    player = &player_slots[slot];

    if (condition == 0) {
        suicide_count = player->suicide_count;
        if (suicide_count < 0xffff) {
            player->suicide_count++;
            func_802F6C04(slot);
        }
    }
}

BOOL Player_800353BC(s32 slot)
{
    StaticPlayer* player;

    Player_CheckSlot(slot);
    player = &player_slots[slot];

    if (player->player_state == 2 && (player->flags.b0)) {
        return 1;
    }

    return 0;
}

BOOL Player_8003544C(s32 slot, BOOL condition)
{
    StaticPlayer* player;

    s32 unused;

    if (condition == FALSE) {
        Player_CheckSlot(slot);
        player = &player_slots[slot];

        if (player->player_state == 2 && (player->flags.b0)) {
            return TRUE;
        }
    }

    return 0;
}

void Player_SetFlagsBit0(s32 slot, s32 bit0)
{
    StaticPlayer* player;
    Player_CheckSlot(slot);
    player = &player_slots[slot];
    player->flags.b0 = bit0;
}

s8 Player_GetNametagSlotID(s32 slot)
{
    StaticPlayer* player;
    s32 nametag_slot_id;
    Player_CheckSlot(slot);
    player = &player_slots[slot];
    nametag_slot_id = player->nametag_slot_id;
    return nametag_slot_id & 0xFF;
}

void Player_SetNametagSlotID(s32 slot, s32 nametag_slot_id)
{
    StaticPlayer* player;
    Player_CheckSlot(slot);
    player = &player_slots[slot];
    player->nametag_slot_id = nametag_slot_id;
}

s32 Player_GetFlagsBit1(s32 slot)
{
    StaticPlayer* player;
    u8 bit1;
    Player_CheckSlot(slot);
    player = &player_slots[slot];
    bit1 = player->flags.b1;
    return bit1;
}

void Player_SetFlagsBit1(s32 slot)
{
    StaticPlayer* player;
    s8 one = 1;
    Player_CheckSlot(slot);
    player = &player_slots[slot];
    player->flags.b1 = one;
}

void Player_UnsetFlagsBit1(s32 slot)
{
    StaticPlayer* player;
    s8 zero = 0;
    Player_CheckSlot(slot);
    player = &player_slots[slot];
    player->flags.b1 = zero;
}

s32 Player_GetFlagsBit3(s32 slot)
{
    StaticPlayer* player;
    u8 bit3;
    Player_CheckSlot(slot);
    player = &player_slots[slot];
    bit3 = player->flags.b3;
    return bit3;
}

void Player_SetFlagsBit3(s32 slot, u8 bit3)
{
    StaticPlayer* player;
    Player_CheckSlot(slot);
    player = &player_slots[slot];
    player->flags.b3 = bit3;
}

u8 Player_GetFlagsBit4(s32 slot)
{
    StaticPlayer* player;
    u8 bit4;
    Player_CheckSlot(slot);
    player = &player_slots[slot];
    bit4 = player->flags.b4;
    return bit4;
}

u8 Player_GetFlagsBit5(s32 slot)
{
    StaticPlayer* player;
    u8 bit5;
    Player_CheckSlot(slot);
    player = &player_slots[slot];
    bit5 = player->flags.b5;
    return bit5;
}

void Player_SetFlagsBit5(s32 slot, u8 bit5)
{
    StaticPlayer* player;
    Player_CheckSlot(slot);
    player = &player_slots[slot];
    player->flags.b5 = bit5;
}

u8 Player_GetFlagsBit6(s32 slot)
{
    StaticPlayer* player;
    u8 bit6;
    Player_CheckSlot(slot);
    player = &player_slots[slot];
    bit6 = player->flags.b6;
    return bit6;
}

void Player_SetFlagsBit6(s32 slot, u8 bit6)
{
    StaticPlayer* player;
    Player_CheckSlot(slot);
    player = &player_slots[slot];
    player->flags.b6 = bit6;
}

u8 Player_GetFlagsBit7(s32 slot)
{
    StaticPlayer* player;
    u8 bit7;
    Player_CheckSlot(slot);
    player = &player_slots[slot];
    bit7 = player->flags.b7;
    return bit7;
}

void Player_SetFlagsBit7(s32 slot, u8 bit7)
{
    StaticPlayer* player;
    Player_CheckSlot(slot);
    player = &player_slots[slot];
    player->flags.b7 = bit7;
}

u8 Player_GetMoreFlagsBit0(s32 slot)
{
    StaticPlayer* player;
    u8 bit0;
    Player_CheckSlot(slot);
    player = &player_slots[slot];
    bit0 = player->more_flags.b0;
    return bit0;
}

u8 Player_GetMoreFlagsBit1(s32 slot)
{
    StaticPlayer* player;
    u8 bit1;
    Player_CheckSlot(slot);
    player = &player_slots[slot];
    bit1 = player->more_flags.b1;
    return bit1;
}

void Player_SetMoreFlagsBit1(s32 slot, u8 bit1)
{
    StaticPlayer* player;
    Player_CheckSlot(slot);
    player = &player_slots[slot];
    player->more_flags.b1 = bit1;
}

s32 Player_GetUnk4D(s32 slot)
{
    StaticPlayer* player;
    u8 unk4D;
    Player_CheckSlot(slot);
    player = &player_slots[slot];
    unk4D = player->unk4D;
    return unk4D;
}

void Player_SetUnk4D(s32 slot, s8 unk4D)
{
    StaticPlayer* player;
    Player_CheckSlot(slot);
    player = &player_slots[slot];
    player->unk4D = unk4D;
}

u8 Player_GetFlagsAEBit1(s32 slot)
{
    StaticPlayer* player;
    u8 bit1;
    Player_CheckSlot(slot);
    player = &player_slots[slot];
    bit1 = player->flagsAE.b1;
    return bit1;
}

////output is actually void, but needs u8 to match, most likely typo from
<<<<<<< HEAD
///Nintendo
=======
/// Nintendo
>>>>>>> d4b42b91
u8 Player_SetFlagsAEBit1(s32 slot, u8 bit1)
{
    StaticPlayer* player;
    Player_CheckSlot(slot);
    player = &player_slots[slot];
    player_slots[slot].flagsAE.b1 = bit1;
}

u8 Player_GetUnk4C(s32 slot)
{
    StaticPlayer* player;
    u8 unk4C;
    Player_CheckSlot(slot);
    player = &player_slots[slot];
    unk4C = player->unk4C;
    return unk4C;
}

void Player_SetUnk4C(s32 slot, u8 unk4C)
{
    StaticPlayer* player;
    Player_CheckSlot(slot);
    player = &player_slots[slot];
    player->unk4C = unk4C;
}

void Player_80036058(s32 slot)
{
    StaticPlayer* player;
    Player_CheckSlot(slot);
    player = &player_slots[slot];
    func_80086F4C(player->player_entity[player->transformed[0]]);
}

void Player_800360D8(s32 slot)
{
    StaticPlayer* player;
    Player_CheckSlot(slot);
    player = &player_slots[slot];
    func_80086F80(player->player_entity[player->transformed[0]]);
}

void Player_SetStructFunc(s32 slot, void* arg_func)
{
    StaticPlayer* player;
    Player_CheckSlot(slot);
    player = &player_slots[slot];
    player->struct_func = arg_func;
}

s32* Player_GetTotalAttackCountPtr(s32 slot)
{
    StaticPlayer* player;
    s32* attack_count;
    Player_CheckSlot(slot);
    player = &player_slots[slot];
    attack_count = &player->total_attack_count;
    return attack_count;
}

s32* Player_GetStaleMoveTableIndexPtr(s32 slot)
{
    StaticPlayer* player;
    s32* stale_move_table_index;
    Player_CheckSlot(slot);
    player = &player_slots[slot];
    stale_move_table_index = &player->stale_move_table_current_write_index;
    return stale_move_table_index;
}

s32* Player_GetUnk6A8Ptr(s32 slot)
{
    StaticPlayer* player;
    s32* unk6A8;
    Player_CheckSlot(slot);
    player = &player_slots[slot];
    unk6A8 = &player->unk6A8;
    return unk6A8;
}

s32* Player_GetStaleMoveTableIndexPtr2(s32 slot)
{
    StaticPlayer* player;
    s32* stale_move_table_index;
    Player_CheckSlot(slot);
    player = &player_slots[slot];
    stale_move_table_index = &player->stale_move_table_current_write_index;
    return stale_move_table_index;
}

s32 Player_80036394(s32 slot)
{
    StaticPlayer* player;
    HSD_GObj* entity;
    Player_CheckSlot(slot);
    player = &player_slots[slot];

    entity = player->player_entity[player->transformed[0]];

    if (entity) {
        return func_800872A4(entity);
    }
    return -1;
}

s32 Player_80036428(s32 slot)
{
    StaticPlayer* player;
    HSD_GObj* entity;
    Player_CheckSlot(slot);
    player = &player_slots[slot];

    entity = player->player_entity[player->transformed[0]];

    if (entity) {
        return func_80087300(entity);
    }
    return 6;
}

void Player_SetUnk45(s32 slot, s8 unk45)
{
    StaticPlayer* player;
    Player_CheckSlot(slot);
    player = &player_slots[slot];
    player->unk45 = unk45;
}

u8 Player_GetUnk45(s32 slot)
{
    StaticPlayer* player;
    Player_CheckSlot(slot);
    player = &player_slots[slot];
    if (player->slot_type == 0) {
        return player->unk45;
    }

    return 4;
}

void Player_UpdateJoystickCountByIndex(s32 slot, s32 index)
{
    StaticPlayer* player;
    s32 transformed;
    Player_CheckSlot(slot);
    player = &player_slots[slot];
    transformed = player->transformed[index];
    player->joystick_direction_input_count[transformed]++;
}

s32 Player_GetJoystickCountByIndex(s32 slot, s32 index)
{
    StaticPlayer* player;
    s32 transformed;
    Player_CheckSlot(slot);
    player = &player_slots[slot];
    transformed = player->transformed[index];
    return player->joystick_direction_input_count[transformed];
}

void Player_800366DC(s32 slot, s32 arg1)
{
    StaticPlayer* player;
    s32 i;
    Player_CheckSlot(slot);
    player = &player_slots[slot];

    for (i = 0; i < 2; i++) {
        if (player->player_entity[player->transformed[i]]) {
            func_80087AC0(player->player_entity[player->transformed[i]], arg1);
        }
    }
}

void Player_80036790(s32 slot, f32 arg1)
{
    StaticPlayer* player;
    s32 i;
    Player_CheckSlot(slot);
    player = &player_slots[slot];

    for (i = 0; i < 2; i++) {
        if (player->player_entity[player->transformed[i]]) {
            func_80086A4C(player->player_entity[player->transformed[i]], arg1);
        }
    }
}

void Player_80036844(s32 slot, s32 arg1)
{
    StaticPlayer* player;
    s32 i;
    Player_CheckSlot(slot);
    player = &player_slots[slot];

    for (i = 0; i < 2; i++) {
        if (player->player_entity[player->transformed[i]]) {
            func_80087BAC(player->player_entity[player->transformed[i]], arg1);
        }
    }
}

void Player_800368F8(s32 slot)
{
    StaticPlayer* player;
    Player_CheckSlot(slot);
    player = &player_slots[slot];
    func_80086BB4(player->player_entity[player->transformed[0]]);
}

void Player_80036978(s32 slot, s32 arg1)
{
    StaticPlayer* player;
    s32 unused;
    Player_CheckSlot(slot);
    player = &player_slots[slot];
    func_80086B90(player->player_entity[player->transformed[0]], arg1);
}

void Player_InitOrResetPlayer(s32 slot)
{
    StaticPlayer* player;
    u8* transformed0;
    u8* transformed1;
    f32 zerofloat;
    f32 onefloat;
    s32 unused[14];

    Player_CheckSlot(slot);
    player = &player_slots[slot];

    player->player_state = 0;
    player->player_character = 8;
    transformed0 = &player->transformed[0];
    transformed1 = &player->transformed[1];

    zerofloat = 0.0f;
    player->player_poses.byIndex[*transformed0].z = zerofloat;
    player->player_poses.byIndex[*transformed0].y = zerofloat;
    player->player_poses.byIndex[*transformed0].x = zerofloat;

    player->player_poses.byIndex[*transformed1].z = zerofloat;
    player->player_poses.byIndex[*transformed1].y = zerofloat;
    player->player_poses.byIndex[*transformed1].x = zerofloat;

    player->player_poses.byIndex[2].z = zerofloat;
    player->player_poses.byIndex[2].y = zerofloat;
    player->player_poses.byIndex[2].x = zerofloat;
    player->player_poses.byIndex[3].z = zerofloat;
    player->player_poses.byIndex[3].y = zerofloat;
    player->player_poses.byIndex[3].x = zerofloat;

    player->costume_id = 0;
    player->slot_type = 3;
    player->transformed[0] = 0;
    player->transformed[1] = 1;

    player->unk45 = 0;
    player->controller_index = 0;
    player->team = 0;
    player->player_id = 0;
    player->cpu_level = 0;

    player->cpu_type = 4;

    player->handicap = 0;
    player->unk4C = 0;

    player->unk4D = 4;
    player->unk4E = -1;

    onefloat = 1.0;
    player->unk50 = onefloat;
    player->attack_ratio = onefloat;
    player->defense_ratio = onefloat;
    player->model_scale = onefloat;

    player->staminas.byIndex[player->transformed[0]] = 0;
    player->staminas.byIndex[player->transformed[1]] = 0;
    player->staminas.byIndex[2] = 0;

    player->falls[player->transformed[0]] = 0;
    player->falls[player->transformed[1]] = 0;

    player->kos_by_player[0] = 0;
    player->kos_by_player[1] = 0;
    player->kos_by_player[2] = 0;
    player->kos_by_player[3] = 0;
    player->kos_by_player[4] = 0;
    player->kos_by_player[5] = 0;

    player->match_frame_count = -1;
    player->suicide_count = 0;
    player->stocks = 0;

    player->current_coins = 0;
    player->total_coins = 0;
    player->unk98 = 0;
    player->unk9C = 0;

    player->joystick_direction_input_count[*transformed0] = 0;
    player->joystick_direction_input_count[*transformed1] = 0;

    player->flags.b0 = 0;
    player->nametag_slot_id = 0;
    player->flags.b1 = 0;
    player->flags.b2 = 0;
    player->flags.b3 = 0;
    player->flags.b4 = 0;
    player->flags.b5 = 0;
    player->flags.b6 = 0;
    player->flags.b7 = 0;

    player->more_flags.b0 = 0;
    player->more_flags.b1 = 0;
    player->more_flags.b2 = 0;
    player->more_flags.b3 = 0;
    player->more_flags.b4 = 0;
    player->more_flags.b5 = 0;
    player->more_flags.b6 = 0;

    player->flagsAE.b0 = 0;
    player->flagsAE.b1 = 0;

    player->player_entity[*transformed0] = 0;
    player->player_entity[*transformed1] = 0;

    player->struct_func = 0;
}

void Player_80036CF0(s32 slot)
{
    Player_InitOrResetPlayer(slot);
    func_8003891C(slot);
}

void Player_80036D24(s32 slot)
{
    Player_InitOrResetPlayer(slot);
    func_80038F10(slot);
}

void Player_InitAllPlayers()
{
    s32 i;
    func_8003715C();
    func_80037590();

    for (i = 0; i < 6; i++) {
        Player_InitOrResetPlayer(i);
        func_8003891C(i);
    }
}

void Player_80036DA4()
{
    HSD_ObjAllocInit(&lbl_804587E0, 8, 4);
    Fighter_FirstInitialize_80067A84();
}

void Player_80036DD8()
{
    s32* sp8;

    func_80016C64(str_PdPmdat_start_of_data, &sp8, str_plLoadCommonData, 0);
    lbl_804D6470 = *sp8;
}

void Player_80036E20(s32 arg0, s32 arg1, s32 arg2)
{ /// decomp.me/scratch/J1Elr
    struct Unk_Struct_w_Array* unkStruct =
        (struct Unk_Struct_w_Array*) &str_PdPmdat_start_of_data;
    func_800BEB60(unkStruct->vec_arr[arg0].x, arg1, arg2);
    if ((unkStruct->vec_arr[arg0].y != -1) && (unkStruct->vec_arr[arg0].z == 0))
    {
        func_800BEB60(unkStruct->vec_arr[arg0].y, arg1, arg2);
    }
}

s32 Player_80036EA0(s32 slot)
{
    StaticPlayer* player;
    HSD_GObj* entity;
    Player_CheckSlot(slot);
    player = &player_slots[slot];

    entity = player->player_entity[player->transformed[0]];

    if (entity) {
        return func_800865F0(entity);
    }

    return 0;
}

void Player_80036F34(s32 slot, s32 arg1)
{
    struct plAllocInfo2 some_struct;
    u8 unused;

    StaticPlayer* player;

    Player_CheckSlot(slot);
    player = &player_slots[slot];
    some_struct.internal_id =
        ftMapping_list[player->player_character].internal_id;
    some_struct.slot = slot;
    some_struct.bits.has_transformation = 0;
    some_struct.unk8 = arg1;
    some_struct.bits.b0 = 0;

    player->slot_type = 2;
    player->player_entity[0] = func_800BE7E0(&some_struct);
    if ((ftMapping_list[player->player_character].extra_internal_id != -1) &&
        (ftMapping_list[player->player_character].has_transformation == 0))
    {
        some_struct.internal_id =
            ftMapping_list[player->player_character].extra_internal_id;
        some_struct.bits.has_transformation = 1;
        player->player_entity[1] = func_800BE7E0(&some_struct);
    }
}

void Player_80037054(s32 slot, s32 arg1)
{
    struct plAllocInfo2 some_struct;
    u8 unused;

    StaticPlayer* player;

    Player_CheckSlot(slot);
    player = &player_slots[slot];
    some_struct.internal_id =
        ftMapping_list[player->player_character].internal_id;
    some_struct.slot = slot;
    some_struct.bits.has_transformation = 0;
    some_struct.unk8 = arg1;
    some_struct.bits.b0 = 1;

    player->slot_type = 2;
    player->player_entity[0] = func_800BE7E0(&some_struct);
    if ((ftMapping_list[player->player_character].extra_internal_id != -1) &&
        (ftMapping_list[player->player_character].has_transformation == 0))
    {
        some_struct.internal_id =
            ftMapping_list[player->player_character].extra_internal_id;
        some_struct.bits.has_transformation = 1;
        player->player_entity[1] = func_800BE7E0(&some_struct);
    }
}<|MERGE_RESOLUTION|>--- conflicted
+++ resolved
@@ -1660,11 +1660,7 @@
 }
 
 ////output is actually void, but needs u8 to match, most likely typo from
-<<<<<<< HEAD
-///Nintendo
-=======
 /// Nintendo
->>>>>>> d4b42b91
 u8 Player_SetFlagsAEBit1(s32 slot, u8 bit1)
 {
     StaticPlayer* player;
