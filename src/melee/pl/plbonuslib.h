--- conflicted
+++ resolved
@@ -6,11 +6,13 @@
 
 #include "it/forward.h"
 
-<<<<<<< HEAD
+/* 03D644 */ void pl_8003D644(int, int, int, int);
+/* 03DF44 */ void pl_8003DF44(int, int);
 /* 03E058 */ void pl_8003E058(int, s32, int, s32);
 /* 03E150 */ void pl_8003E150(s32 slot, s32);
 /* 03EAAC */ void pl_8003EAAC(s32, s32, s32);
 /* 03E70C */ void pl_8003E70C(Item_GObj*);
+/* 03EA74 */ void pl_8003EA74(int, int);
 /* 03EC30 */ void pl_8003EC30(int slot, int, int, float);
 /* 03EC9C */ void pl_8003EC9C(s32, s32, f32, f32);
 /* 03EE2C */ void pl_8003EE2C(s32, s32);
@@ -23,13 +25,6 @@
 /* 03FE64 */ void pl_8003FE64(s32);
 /* 03FED0 */ void pl_8003FED0(s32, s32);
 /* 0401F0 */ void pl_800401F0(s32, s32, f32, f32);
-=======
-/* 03D644 */ void pl_8003D644(int, int, int, int);
-/* 03DF44 */ void pl_8003DF44(int, int);
-/* 03E70C */ void pl_8003E70C(Item_GObj*);
-/* 03EA74 */ void pl_8003EA74(int, int);
-/* 03EC30 */ void pl_8003EC30(u8, int, int, float);
->>>>>>> 252c5139
 /* 03FDF4 */ void pl_8003FDF4(u8, int);
 /* 0402D0 */ void pl_800402D0(int slot, bool, bool);
 /* 0403C0 */ void pl_800403C0(int, int);
@@ -37,7 +32,7 @@
 /* 0408DC */ s32 pl_800408DC(s32);
 /* 040AF0 */ void pl_80040AF0(s32);
 /* 04049C */ void pl_8004049C(s32, ItemKind);
-<<<<<<< HEAD
+/* 04065C */ void pl_8004065C(int, int);
 /* 040B3C */ u32 pl_80040B3C(s32);
 /* 040B64 */ u32 pl_80040B64(s32);
 /* 040B8C */ void pl_80040B8C(s32 slot, bool, s32);
@@ -45,8 +40,5 @@
 /* 040BFC */ u32 pl_80040BFC(s32);
 /* 040D8C */ void pl_80040D8C(int slot);
 /* 040DB8 */ s32 pl_80040DB8(int slot);
-=======
-/* 04065C */ void pl_8004065C(int, int);
->>>>>>> 252c5139
 
 #endif