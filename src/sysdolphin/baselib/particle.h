--- conflicted
+++ resolved
@@ -20,11 +20,7 @@
 /* 3922FC */ UNK_RET hsd_803922FC(UNK_PARAMS);
 /* 392474 */ UNK_RET hsd_80392474(UNK_PARAMS);
 /* 392480 */ UNK_RET fn_80392480(UNK_PARAMS);
-<<<<<<< HEAD
-/* 392528 */ void hsd_80392528(void*);
-=======
 /* 392528 */ void hsd_80392528(Event);
->>>>>>> 9afaf3f9
 /* 39254C */ UNK_RET hsd_8039254C(UNK_PARAMS);
 /* 392934 */ UNK_RET fn_80392934(UNK_PARAMS);
 /* 392A08 */ UNK_RET fn_80392A08(UNK_PARAMS);
