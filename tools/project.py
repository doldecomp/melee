--- conflicted
+++ resolved
@@ -1311,13 +1311,8 @@
         if config.progress_use_fancy:
             code_items = math.floor(code_frac * unit.code_fancy_frac)
             print(
-<<<<<<< HEAD
-                "\nYou have {} of {} {} and completed {} of {} {}.".format(
-                    code_items,
-=======
                 "\nYou have {} out of {} {} and {} out of {} {}.".format(
                     math.floor(code_frac * unit.code_fancy_frac),
->>>>>>> 5e799049
                     unit.code_fancy_frac,
                     unit.code_fancy_item,
                     math.floor(data_frac * unit.data_fancy_frac),
