--- conflicted
+++ resolved
@@ -86,16 +86,11 @@
         self.warn_missing_config: bool = False  # Warn on missing unit configuration
         self.warn_missing_source: bool = False  # Warn on missing source file
         self.rel_strip_partial: bool = True  # Generate PLFs with -strip_partial
-<<<<<<< HEAD
-        self.rel_empty_file: Optional[Path] = (
-            None  # Path to empty.c for generating empty RELs
-=======
         self.rel_empty_file: Optional[
             str
         ] = None  # Object name for generating empty RELs
         self.shift_jis = (
             True  # Convert source files from UTF-8 to Shift JIS automatically
->>>>>>> 95c866aa
         )
 
         # Progress output and progress.json config
@@ -242,11 +237,6 @@
         description="TOOL $out",
     )
 
-<<<<<<< HEAD
-    if config.build_dtk_path and config.build_dtk_path.is_file():
-        dtk = config.build_dtk_path
-    elif config.build_dtk_path:
-=======
     decompctx = config.tools_dir / "decompctx.py"
     n.rule(
         name="decompctx",
@@ -257,7 +247,6 @@
     )
 
     if config.dtk_path:
->>>>>>> 95c866aa
         dtk = build_tools_path / "release" / f"dtk{EXE}"
         n.rule(
             name="cargo",
@@ -725,65 +714,8 @@
             elif obj_path is not None:
                 # Use the original (extracted) object
                 link_step.add(obj_path)
-<<<<<<< HEAD
-                return
-
-            mw_version = options["mw_version"] or lib["mw_version"]
-            cflags_str = make_cflags_str(options["cflags"] or lib["cflags"])
-            if options["extra_cflags"] is not None:
-                extra_cflags_str = make_cflags_str(options["extra_cflags"])
-                cflags_str += " " + extra_cflags_str
-            used_compiler_versions.add(mw_version)
-
-            base_object = Path(obj.name).with_suffix("")
-            src_obj_path = build_src_path / f"{base_object}.o"
-            src_base_path = build_src_path / base_object
-
-            if src_obj_path not in source_added:
-                source_added.add(src_obj_path)
-
-                n.comment(f"{obj_name}: {lib_name} (linked {completed})")
-                n.build(
-                    outputs=src_obj_path,
-                    rule="mwcc_sjis" if options["shiftjis"] else "mwcc",
-                    inputs=unit_src_path,
-                    variables={
-                        "mw_version": Path(mw_version),
-                        "cflags": cflags_str,
-                        "basedir": os.path.dirname(src_base_path),
-                        "basefile": src_base_path,
-                    },
-                    implicit=(
-                        mwcc_sjis_implicit if options["shiftjis"] else mwcc_implicit
-                    ),
-                )
-
-                if lib["host"]:
-                    host_obj_path = build_host_path / f"{base_object}.o"
-                    host_base_path = build_host_path / base_object
-                    n.build(
-                        outputs=host_obj_path,
-                        rule="host_cc" if unit_src_path.suffix == ".c" else "host_cpp",
-                        inputs=unit_src_path,
-                        variables={
-                            "basedir": os.path.dirname(host_base_path),
-                            "basefile": host_base_path,
-                        },
-                    )
-                    if options["add_to_all"]:
-                        host_source_inputs.append(host_obj_path)
-                n.newline()
-
-                if options["add_to_all"]:
-                    source_inputs.append(src_obj_path)
-
-            if completed:
-                obj_path = src_obj_path
-            link_step.add(obj_path)
-=======
             else:
                 sys.exit(f"Missing object for {obj_name}: {unit_src_path} {lib} {obj}")
->>>>>>> 95c866aa
 
         # Add DOL link step
         link_step = LinkStep(build_config)
